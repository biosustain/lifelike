--- conflicted
+++ resolved
@@ -106,19 +106,6 @@
         <i class="fa fa-cloud-upload"></i>
       </a> -->
       <a
-<<<<<<< HEAD
-=======
-        routerLink="/pathway-browser-prototype"
-        placement="right"
-        ngbTooltip="Pathway Browser Prototype"
-        #tooltipRef="ngbTooltip"
-        [appAutoCloseTooltipOutOfView]="tooltipRef"
-        [ngClass]="{ 'btn disabled': !status.loggedIn }"
-      >
-        <i class="fas fa-drafting-compass"></i>
-      </a>
-      <a
->>>>>>> 1798c166
         routerLink="kg-statistics"
         placement="right"
         ngbTooltip="Knowledge Graph Statistics"
