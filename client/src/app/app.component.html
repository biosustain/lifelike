--- conflicted
+++ resolved
@@ -13,8 +13,7 @@
       <!-- Hiding this for now, we'll re-enable it once we have a view for imported data -->
       <!-- <a routerLink="/kg-import" placement="right" ngbTooltip="Knowledge Graph Import">
         <i class="fa fa-cloud-upload"></i>
-<<<<<<< HEAD
-      </a>
+      </a> -->
       <div ngbDropdown container="body">
         <a id="search-menu" ngbDropdownToggle ngbTooltip="Search" container="body">
           <i class="fa fa-search"></i>
@@ -28,12 +27,6 @@
           </a>
         </div>
       </div>
-=======
-      </a> -->
-      <a routerLink="/kg-visualizer" placement="right" ngbTooltip="Visualizer">
-        <i class="fa fa-search"></i>
-      </a>
->>>>>>> 06a5e4a0
       <a routerLink="kg-statistics" placement="right" ngbTooltip="Knowledge Graph Statistics">
         <i class="fa fa-tachometer-alt"></i>
       </a>
