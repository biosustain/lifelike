<div class="d-flex w-100 h-100">
  <!-- Left menu -->
  <div class="vertical-nav d-flex flex-column flex-wrap overflow-auto flex-shrink-0">
    <!-- Top buttons -->
    <div class="d-flex flex-column">
      <!-- If a file is in standalone mode, workbench button opens it as tab -->
      <ng-container *ngIf="isStandaloneFileOpen; else goToWorkbench">
        <a
          [appLink]="mainUrl"
          [forceWorkbench]="true"
          [newTab]="true"
          [fragment]="fragment"
          [queryParams]="queryParams"
          preferPane="left"
          placement="right"
          ngbTooltip="Workbench"
          #tooltipRef="ngbTooltip"
          [appAutoCloseTooltipOutOfView]="tooltipRef"
        >
          <i class="far fa-window-restore"></i>
        </a>
      </ng-container>
      <ng-template #goToWorkbench>
        <a
          routerLink="/workspaces/local"
          placement="right"
          ngbTooltip="Workbench"
          #tooltipRef="ngbTooltip"
          [appAutoCloseTooltipOutOfView]="tooltipRef"
        >
          <i class="far fa-window-restore"></i>
        </a>
      </ng-template>
      <!-- TODO: Something odd is happening when OAuth is enabled and these `appLink` links are clicked when the user is not logged in. For
        some reason a bunch of redirects happen all at once, rather than just one single redirect. -->
      <a
        appLink="/projects"
        placement="right"
        ngbTooltip="File Browser"
        #tooltipRef="ngbTooltip"
        [appAutoCloseTooltipOutOfView]="tooltipRef"
        matchExistingTab="/projects$"
        [forceWorkbench]="true"
        [newTab]="true"
        preferPane="left"
      >
        <i class="fa fa-folder"></i>
      </a>
      <a
        appLink="/search/graph"
        placement="right"
        ngbTooltip="Knowledge Graph"
        #tooltipRef="ngbTooltip"
        [appAutoCloseTooltipOutOfView]="tooltipRef"
        matchExistingTab="/search/graph$"
        [forceWorkbench]="true"
        [newTab]="true"
        preferPane="left"
      >
        <i class="fas fa-chart-network"></i>
      </a>
      <a
        appLink="/search/content"
        matchExistingTab="/search/content$"
        placement="right"
        ngbTooltip="Search"
        #tooltipRef="ngbTooltip"
        [appAutoCloseTooltipOutOfView]="tooltipRef"
        [forceWorkbench]="true"
        [newTab]="true"
        preferPane="left"
      >
        <i class="fa fa-search"></i>
      </a>
      <a
        routerLink="/files/starred"
        placement="right"
        ngbTooltip="Starred Content"
        #tooltipRef="ngbTooltip"
        [appAutoCloseTooltipOutOfView]="tooltipRef"
      >
        <i class="fas fa-star"></i>
      </a>
      <div class="button-divider"></div>
      <!-- Hiding this for now, we'll re-enable it once we have a view for imported data -->
      <!-- <a routerLink="/kg-import" placement="right" ngbTooltip="Knowledge Graph Import"
                      #tooltipRef="ngbTooltip"
                      [appAutoCloseTooltipOutOfView]="tooltipRef">
        <i class="fa fa-cloud-upload"></i>
      </a> -->
<<<<<<< HEAD
      <a routerLink="kg-statistics" placement="right" ngbTooltip="Knowledge Graph Statistics">
=======
      <a
        routerLink="/pathway-browser-prototype"
        placement="right"
        ngbTooltip="Pathway Browser Prototype"
        #tooltipRef="ngbTooltip"
        [appAutoCloseTooltipOutOfView]="tooltipRef"
      >
        <i class="fas fa-drafting-compass"></i>
      </a>
      <a
        routerLink="kg-statistics"
        placement="right"
        ngbTooltip="Knowledge Graph Statistics"
        #tooltipRef="ngbTooltip"
        [appAutoCloseTooltipOutOfView]="tooltipRef"
      >
>>>>>>> ea95cbc1
        <i class="fas fa-chart-bar"></i>
      </a>
    </div>
    <!-- /Top buttons -->

    <!-- Bottom buttons -->
    <div class="d-flex flex-column mt-auto">
      <a
        [href]="helpDeskUrl"
        target="_blank"
        placement="right"
        triggers="hover"
        ngbTooltip="Feedback and Questions"
        #tooltipRef="ngbTooltip"
        [appAutoCloseTooltipOutOfView]="tooltipRef"
      >
        <i class="fa fa-comment"></i>
      </a>

      <div ngbDropdown placement="top-left" container="body">
        <a
          id="terms-and-policies-dropdown"
          ngbDropdownToggle
          ngbTooltip="Terms & Policies"
          container="body"
          #tooltipRef="ngbTooltip"
          [appAutoCloseTooltipOutOfView]="tooltipRef"
        >
          <i class="far fa-file-contract"></i>
        </a>
        <div ngbDropdownMenu aria-labelledby="terms-and-policies-dropdown" class="dropdown-menu">
          <a class="dropdown-item" [routerLink]="['/terms-and-conditions']" placement="right">
            Terms & Conditions
          </a>
          <a class="dropdown-item" [routerLink]="['/privacy-policy']" placement="right">
            Privacy Policy
          </a>
          <a class="dropdown-item" [routerLink]="['/cookie-policy']" placement="right">
            Cookie Policy
          </a>
          <a
            class="dropdown-item"
            [routerLink]="['/copyright-infringement-policy']"
            placement="right"
          >
            Copyright Infringement Policy
          </a>
        </div>
      </div>

      <ng-container *ngIf="loggedIn$ | async; else loggedOut">
        <div ngbDropdown placement="top-left" container="body">
          <a
            id="account-dropdown"
            ngbDropdownToggle
            ngbTooltip="Options"
            container="body"
            #tooltipRef="ngbTooltip"
            [appAutoCloseTooltipOutOfView]="tooltipRef"
          >
            <i class="fa fa-user"></i>
          </a>
          <div ngbDropdownMenu aria-labelledby="account-dropdown" class="dropdown-menu">
            <a class="dropdown-item" (click)="buildInfo()" placement="right"> Lifelike Info </a>
            <a
              class="dropdown-item"
              *ngIf="(userRoles$ | async)?.includes('admin')"
              [routerLink]="['/admin']"
              placement="right"
            >
              Administration
            </a>
            <a class="dropdown-item" (click)="downloadManual()" placement="right"> User Guide </a>
            <a
              class="dropdown-item"
              [routerLink]="['/users', (appUser$ | async)?.username]"
              placement="right"
            >
              Account
            </a>
            <a class="dropdown-item" (click)="logout()" placement="right"> Logout </a>
          </div>
        </div>
      </ng-container>
      <ng-template #loggedOut>
        <a
          (click)="login()"
          placement="right"
          ngbTooltip="Login"
          #tooltipRef="ngbTooltip"
          [appAutoCloseTooltipOutOfView]="tooltipRef"
        >
          <i class="fas fa-user"></i>
        </a>
      </ng-template>
    </div>
    <!-- /Bottom buttons -->
  </div>
  <!-- /Left menu -->

  <!-- Module content -->
  <div class="flex-fill overflow-hidden flex-column d-flex mw-0">
    <router-outlet></router-outlet>

    <footer>
      <span>
        This project uses code provided by
        <img src="/favicon.ico" alt="Lifelike Logo" class="logo" />
        <a href="https://***ARANGO_DB_NAME***.bio" target="_blank" rel="noopener"> Lifelike.bio </a>
      </span>
      <a
        href="https://github.com/SBRG/***ARANGO_DB_NAME***"
        class="github-button"
        data-color-scheme="no-preference: light; light: light; dark: light;"
        aria-label="Lifelike Open Source Git Repository"
      >
        View on GitHub
      </a>
    </footer>
  </div>
  <!-- /Module content -->
</div><|MERGE_RESOLUTION|>--- conflicted
+++ resolved
@@ -88,18 +88,6 @@
                       [appAutoCloseTooltipOutOfView]="tooltipRef">
         <i class="fa fa-cloud-upload"></i>
       </a> -->
-<<<<<<< HEAD
-      <a routerLink="kg-statistics" placement="right" ngbTooltip="Knowledge Graph Statistics">
-=======
-      <a
-        routerLink="/pathway-browser-prototype"
-        placement="right"
-        ngbTooltip="Pathway Browser Prototype"
-        #tooltipRef="ngbTooltip"
-        [appAutoCloseTooltipOutOfView]="tooltipRef"
-      >
-        <i class="fas fa-drafting-compass"></i>
-      </a>
       <a
         routerLink="kg-statistics"
         placement="right"
@@ -107,7 +95,6 @@
         #tooltipRef="ngbTooltip"
         [appAutoCloseTooltipOutOfView]="tooltipRef"
       >
->>>>>>> ea95cbc1
         <i class="fas fa-chart-bar"></i>
       </a>
     </div>
