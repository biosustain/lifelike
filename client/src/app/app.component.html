<div class="d-flex w-100 h-100">
  <!-- Left menu -->
  <div class="vertical-nav d-flex flex-column flex-wrap overflow-auto flex-shrink-0">
    <!-- Top buttons -->
    <div class="d-flex flex-column">
      <a routerLink="/" placement="right" ngbTooltip="Dashboard">
        <i class="fa fa-home"></i>
      </a>
      <a routerLink="/workspaces/local" placement="right" ngbTooltip="Workbench">
        <i class="far fa-window-restore"></i>
      </a>
      <div class="button-divider"></div>
      <a routerLink="/projects" placement="right" ngbTooltip="File Browser">
        <i class="fa fa-folder"></i>
      </a>
<<<<<<< HEAD
      <a routerLink="/kg-visualizer" placement="right" ngbTooltip="Visualizer">
=======
      <a routerLink="/kg-import" placement="right" ngbTooltip="Knowledge Graph Import">
        <i class="fa fa-cloud-upload"></i>
      </a>
      <a routerLink="/kg-visualizer" placement="right" ngbTooltip="Knowledge Graph Browser">
>>>>>>> 5a2627e3
        <i class="fa fa-search"></i>
      </a>
      <a routerLink="kg-statistics" placement="right" ngbTooltip="Knowledge Graph Statistics">
        <i class="fa fa-tachometer-alt"></i>
      </a>
    </div>
    <!-- /Top buttons -->

    <!-- Bottom buttons -->
    <div class="d-flex flex-column mt-auto">
      <a href="https://main.biosustain.dtu.dk" target="_blank" placement="right" ngbTooltip="Main Menu">
        <i class="fa fa-grip-vertical"></i>
      </a>

      <ng-container *ngIf="(loggedIn$ | async); else loggedOut">
        <div ngbDropdown placement="top-left" container="body">
          <a id="account-dropdown" ngbDropdownToggle ngbTooltip="Options" container="body">
            <i class="fa fa-user"></i>
          </a>
          <div ngbDropdownMenu aria-labelledby="account-dropdown" class="dropdown-menu">
            <a class="dropdown-item" *ngIf="(userRoles$ | async)?.includes('admin')" [routerLink]="['/admin']"
               placement="right">
              Administration
            </a>
            <a class="dropdown-item" [routerLink]="['/users', (appUser$ | async)?.username]" placement="right">
              Account
            </a>
            <a class="dropdown-item" (click)="logout()" placement="right">
              Logout
            </a>
          </div>
        </div>
      </ng-container>
      <ng-template #loggedOut>
        <a (click)="login()" placement="right" ngbTooltip="Login">
          <i class="fas fa-user"></i>
        </a>
      </ng-template>
    </div>
    <!-- /Bottom buttons -->
  </div>
  <!-- /Left menu -->

  <!-- Module content -->
  <div class="flex-fill overflow-auto">
    <router-outlet></router-outlet>
  </div>
  <!-- /Module content -->
</div><|MERGE_RESOLUTION|>--- conflicted
+++ resolved
@@ -13,14 +13,10 @@
       <a routerLink="/projects" placement="right" ngbTooltip="File Browser">
         <i class="fa fa-folder"></i>
       </a>
-<<<<<<< HEAD
-      <a routerLink="/kg-visualizer" placement="right" ngbTooltip="Visualizer">
-=======
       <a routerLink="/kg-import" placement="right" ngbTooltip="Knowledge Graph Import">
         <i class="fa fa-cloud-upload"></i>
       </a>
-      <a routerLink="/kg-visualizer" placement="right" ngbTooltip="Knowledge Graph Browser">
->>>>>>> 5a2627e3
+      <a routerLink="/kg-visualizer" placement="right" ngbTooltip="Visualizer">
         <i class="fa fa-search"></i>
       </a>
       <a routerLink="kg-statistics" placement="right" ngbTooltip="Knowledge Graph Statistics">
