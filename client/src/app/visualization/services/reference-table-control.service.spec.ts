import { TestBed } from '@angular/core/testing';

import { configureTestSuite } from 'ng-bullet';

<<<<<<< HEAD
import { SharedModule } from 'app/shared/shared.module';

=======
>>>>>>> a1217736
import { ReferenceTableControlService } from './reference-table-control.service';
import { VisualizationService } from './visualization.service';

describe('ReferenceTableControlService', () => {
<<<<<<< HEAD
    configureTestSuite(() => TestBed.configureTestingModule({
        imports: [SharedModule],
        providers: [
            ReferenceTableControlService,
            VisualizationService,
        ],
    }));

    it('should be created', () => {
        const service: ReferenceTableControlService = TestBed.get(ReferenceTableControlService);
        expect(service).toBeTruthy();
    });
=======
  let service: ReferenceTableControlService;

  configureTestSuite(() => {
      TestBed.configureTestingModule(
          {providers: [ReferenceTableControlService]},
      );
  });

  beforeEach(() => {
      // TODO: consider Angular 9?
      // see Note in docs about Testbed.get() not being type safe
      // https://angular.io/guide/testing#angular-testbed
      // Testbed.inject() is Angular 9: https://github.com/angular/angular/issues/34401
      service = TestBed.get(ReferenceTableControlService);
  });

  it('should be created', () => {
      expect(service).toBeTruthy();
  });
>>>>>>> a1217736
});<|MERGE_RESOLUTION|>--- conflicted
+++ resolved
@@ -2,47 +2,35 @@
 
 import { configureTestSuite } from 'ng-bullet';
 
-<<<<<<< HEAD
+import { RootStoreModule } from 'app/***ARANGO_USERNAME***-store';
 import { SharedModule } from 'app/shared/shared.module';
 
-=======
->>>>>>> a1217736
 import { ReferenceTableControlService } from './reference-table-control.service';
 import { VisualizationService } from './visualization.service';
 
 describe('ReferenceTableControlService', () => {
-<<<<<<< HEAD
+    let service: ReferenceTableControlService;
+
     configureTestSuite(() => TestBed.configureTestingModule({
-        imports: [SharedModule],
+        imports: [
+            RootStoreModule,
+            SharedModule,
+        ],
         providers: [
             ReferenceTableControlService,
             VisualizationService,
         ],
     }));
 
+    beforeEach(() => {
+        // TODO: consider Angular 9?
+        // see Note in docs about Testbed.get() not being type safe
+        // https://angular.io/guide/testing#angular-testbed
+        // Testbed.inject() is Angular 9: https://github.com/angular/angular/issues/34401
+        service = TestBed.get(ReferenceTableControlService);
+    });
+
     it('should be created', () => {
-        const service: ReferenceTableControlService = TestBed.get(ReferenceTableControlService);
         expect(service).toBeTruthy();
     });
-=======
-  let service: ReferenceTableControlService;
-
-  configureTestSuite(() => {
-      TestBed.configureTestingModule(
-          {providers: [ReferenceTableControlService]},
-      );
-  });
-
-  beforeEach(() => {
-      // TODO: consider Angular 9?
-      // see Note in docs about Testbed.get() not being type safe
-      // https://angular.io/guide/testing#angular-testbed
-      // Testbed.inject() is Angular 9: https://github.com/angular/angular/issues/34401
-      service = TestBed.get(ReferenceTableControlService);
-  });
-
-  it('should be created', () => {
-      expect(service).toBeTruthy();
-  });
->>>>>>> a1217736
 });