import { Injectable } from '@angular/core';
import { HttpClient } from '@angular/common/http';

import { map } from 'rxjs/operators';

import {
    AssociationData,
<<<<<<< HEAD
    ClusteredNode,
    GetClusterGraphDataResult,
    GetEdgeSnippetCountsResult,
    GetSnippetsResult,
    Neo4jResults,
    VisEdge,
=======
    AssociationSentence,
    Neo4jResults,
>>>>>>> 4f60648f
} from 'app/interfaces';
import { NODE_EXPANSION_LIMIT } from 'app/shared/constants';

@Injectable()
export class VisualizationService {
    readonly visApi = '/api/neo4j';

    constructor(private http: HttpClient) {}

    // TODO: Remove me
    /** Start Test Endpoints */

    /**
     * getAllOrganisms will fetch all available organisms
     * within the NEO4J database.
     * ** NOTE ** Use this as
     * a test endpoint only as the database could potentially
     * not have any organisms depending on which database
     * is seeded.
     */
    getAllOrganisms() {
        return this.http.get<{result: Neo4jResults}>(
            `${this.visApi}/organisms`
        ).pipe(map(resp => resp.result));
    }

    /**
     * For use with the text-mining data set
     */
    getSomeDiseases() {
        return this.http.get<{result: Neo4jResults}>(
            `${this.visApi}/diseases`
        ).pipe(map(resp => resp.result));
    }

    /** End Test Endpoints */

    /**
     * expandNode will take a node id and return all children
     * of the dept of 1.
     * @param nodeId the node id from the database
     */
    expandNode(nodeId: number, limit: number = NODE_EXPANSION_LIMIT) {
        return this.http.post<{result: Neo4jResults}>(
            `${this.visApi}/expand`, {nodeId, limit},
        ).pipe(map(resp => resp.result));
    }

    getSnippets(association: AssociationData) {
        return this.http.post<{result: GetSnippetsResult}>(
            `${this.visApi}/get-snippets`, {...association},
        ).pipe(map(resp => resp.result));
    }

    getSnippetCountForEdges(edges: VisEdge[]) {
        return this.http.post<{result: GetEdgeSnippetCountsResult}>(
            `${this.visApi}/get-snippet-count-for-edges`, {edges},
        ).pipe(map(resp => resp.result));
    }

    getClusterGraphData(clusteredNodes: ClusteredNode[]) {
        return this.http.post<{result: GetClusterGraphDataResult}>(
            `${this.visApi}/get-cluster-graph-data`, {clusteredNodes},
        ).pipe(map(resp => resp.result));
    }

    searchGraphDatabase(query: string) {
        return this.http.post<{result: Neo4jResults}>(
            `${this.visApi}/search`, {query},
        ).pipe(map(resp => resp.result));
    }
}<|MERGE_RESOLUTION|>--- conflicted
+++ resolved
@@ -5,17 +5,12 @@
 
 import {
     AssociationData,
-<<<<<<< HEAD
     ClusteredNode,
     GetClusterGraphDataResult,
     GetEdgeSnippetCountsResult,
     GetSnippetsResult,
     Neo4jResults,
     VisEdge,
-=======
-    AssociationSentence,
-    Neo4jResults,
->>>>>>> 4f60648f
 } from 'app/interfaces';
 import { NODE_EXPANSION_LIMIT } from 'app/shared/constants';
 
