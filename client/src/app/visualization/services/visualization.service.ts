import { Injectable } from '@angular/core';
import { HttpClient } from '@angular/common/http';

import { map } from 'rxjs/operators';

import {
    ClusteredNode,
    DuplicateNodeEdgePair,
    DuplicateVisEdge,
    GetClusterDataResult,
    GetClusterGraphDataResult,
    GetReferenceTableDataResult,
    GetSnippetsResult,
    Neo4jResults,
    NodeLegend,
    VisEdge,
} from 'app/interfaces';
import { NODE_EXPANSION_LIMIT } from 'app/shared/constants';

@Injectable()
export class VisualizationService {
    readonly visApi = '/api/neo4j';

    constructor(private http: HttpClient) {}

    getBatch(query: string) {
        return this.http.get<{result: Neo4jResults}>(
            `${this.visApi}/batch`, {params: {data: query}}
        ).pipe(map(resp => resp.result));
    }

    /**
     * expandNode will take a node id and return all children
     * of the dept of 1.
     * @param nodeId the node id from the database
     */
    expandNode(nodeId: number, filterLabels: string[], limit: number = NODE_EXPANSION_LIMIT) {
        return this.http.post<{result: Neo4jResults}>(
            `${this.visApi}/expand`, {nodeId, filterLabels, limit},
        ).pipe(map(resp => resp.result));
    }

    getSnippetsFromEdge(edge: VisEdge) {
        return this.http.post<{result: GetSnippetsResult}>(
            `${this.visApi}/get-snippets-from-edge`, {edge},
        ).pipe(map(resp => resp.result));
    }

    getSnippetsFromDuplicateEdge(edge: DuplicateVisEdge) {
        return this.http.post<{result: GetSnippetsResult}>(
            `${this.visApi}/get-snippets-from-duplicate-edge`, {edge},
        ).pipe(map(resp => resp.result));
    }

    // Currently unused
    // getSnippetCountsFromEdges(edges: VisEdge[]) {
    //     return this.http.post<{result: GetSnippetCountsFromEdgesResult}>(
    //         `${this.visApi}/get-snippet-counts-from-edges`, {edges},
    //     ).pipe(map(resp => resp.result));
    // }

    getReferenceTableData(nodeEdgePairs: DuplicateNodeEdgePair[]) {
        return this.http.post<{result: GetReferenceTableDataResult}>(
            `${this.visApi}/get-reference-table-data`, {nodeEdgePairs},
        ).pipe(map(resp => resp.result));
    }

    getClusterGraphData(clusteredNodes: ClusteredNode[]) {
        return this.http.post<{result: GetClusterGraphDataResult}>(
            `${this.visApi}/get-cluster-graph-data`, {clusteredNodes},
        ).pipe(map(resp => resp.result));
    }

<<<<<<< HEAD
    getLegendForVisualizer() {
        return this.http.get<{result: NodeLegend}>(
            `${this.visApi}/get-legend-for-visualizer`,
=======
    getClusterData(clusteredNodes: ClusteredNode[]) {
        return this.http.get<{result: GetClusterDataResult}>(
            `${this.visApi}/get-cluster-data`, {params: {clusteredNodes: JSON.stringify(clusteredNodes)}}
>>>>>>> e880ecdf
        ).pipe(map(resp => resp.result));
    }
}<|MERGE_RESOLUTION|>--- conflicted
+++ resolved
@@ -71,15 +71,15 @@
         ).pipe(map(resp => resp.result));
     }
 
-<<<<<<< HEAD
     getLegendForVisualizer() {
         return this.http.get<{result: NodeLegend}>(
             `${this.visApi}/get-legend-for-visualizer`,
-=======
+        ).pipe(map(resp => resp.result));
+    }
+
     getClusterData(clusteredNodes: ClusteredNode[]) {
         return this.http.get<{result: GetClusterDataResult}>(
             `${this.visApi}/get-cluster-data`, {params: {clusteredNodes: JSON.stringify(clusteredNodes)}}
->>>>>>> e880ecdf
         ).pipe(map(resp => resp.result));
     }
 }