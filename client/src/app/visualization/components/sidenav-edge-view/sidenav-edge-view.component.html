<<<<<<< HEAD
<div *ngIf="edgeEntity && legend; else loadingSpinner">
  <app-snippet-display
    [snippetData]="[edgeEntity.snippetData]"
    [queryData]="edgeEntity.queryData"
    [totalResults]="edgeEntity.totalResults"
    [isNewEntity]="isNewEntity"
    [legend]="legend"
    (requestNewPageEmitter)="requestPage($event)"
  ></app-snippet-display>
</div>
<ng-template #loadingSpinner>
  <div id="loading-spinner-container" fxLayout="row" fxLayoutAlign="center center">
    <mat-spinner></mat-spinner>
  </div>
=======
<div *ngIf="error; else notError">
  <span>Could not load snippet data for this edge. Please try again later.</span>
</div>
<ng-template #notError>
  <div *ngIf="edgeEntity && legend; else loadingSpinner">
    <app-snippet-display
      [snippetData]="[edgeEntity.snippetData]"
      [queryData]="edgeEntity.queryData"
      [totalResults]="edgeEntity.totalResults"
      [isNewEntity]="isNewEntity"
      [legend]="legend"
      (requestNewPageEmitter)="requestPage($event)"
    ></app-snippet-display>
  </div>
  <ng-template #loadingSpinner>
    <div id="loading-spinner-container" fxLayout="row" fxLayoutAlign="center center">
      <mat-spinner></mat-spinner>
    </div>
  </ng-template>
>>>>>>> a28fec34
</ng-template><|MERGE_RESOLUTION|>--- conflicted
+++ resolved
@@ -1,19 +1,3 @@
-<<<<<<< HEAD
-<div *ngIf="edgeEntity && legend; else loadingSpinner">
-  <app-snippet-display
-    [snippetData]="[edgeEntity.snippetData]"
-    [queryData]="edgeEntity.queryData"
-    [totalResults]="edgeEntity.totalResults"
-    [isNewEntity]="isNewEntity"
-    [legend]="legend"
-    (requestNewPageEmitter)="requestPage($event)"
-  ></app-snippet-display>
-</div>
-<ng-template #loadingSpinner>
-  <div id="loading-spinner-container" fxLayout="row" fxLayoutAlign="center center">
-    <mat-spinner></mat-spinner>
-  </div>
-=======
 <div *ngIf="error; else notError">
   <span>Could not load snippet data for this edge. Please try again later.</span>
 </div>
@@ -33,5 +17,4 @@
       <mat-spinner></mat-spinner>
     </div>
   </ng-template>
->>>>>>> a28fec34
 </ng-template>