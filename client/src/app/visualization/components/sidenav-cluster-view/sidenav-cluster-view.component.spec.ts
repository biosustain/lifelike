import { ComponentFixture, TestBed } from '@angular/core/testing';

import { configureTestSuite } from 'ng-bullet';

import {
    AssociationSnippet,
    Publication,
    Reference,
    SidenavClusterEntity,
    SidenavSnippetData
} from 'app/interfaces';
import { SharedModule } from 'app/shared/shared.module';
import { RootStoreModule } from 'app/root-store';

import { SidenavClusterViewComponent } from './sidenav-cluster-view.component';
import { BrowserAnimationsModule } from '@angular/platform-browser/animations';

describe('SidenavClusterViewComponent', () => {
    let component: SidenavClusterViewComponent;
    let fixture: ComponentFixture<SidenavClusterViewComponent>;

    let mockSidenavSnippetData: SidenavSnippetData;
    let mockAssociationSnippets: AssociationSnippet[];
    let mockPublication: Publication;
    let mockReference: Reference;
    let mockClusterEntity: SidenavClusterEntity;

    let mockLegend: Map<string, string[]>;

    configureTestSuite(() => {
        TestBed.configureTestingModule({
            imports: [
                SharedModule,
                RootStoreModule,
                BrowserAnimationsModule
            ],
            declarations: [ SidenavClusterViewComponent ]
        });
    });

    beforeEach(() => {
        // Reset mock data before every test so changes don't carry over between tests
        mockPublication = {
            id: 3,
            label: 'Mock Publication',
            data: {
                journal: 'Mock Journal',
                title: 'Mock Title',
                pmid: '123456',
                pubYear: 9999,
            },
            subLabels: [],
            displayName: 'Mock Publication Display Name',
         } as Publication;

        mockReference = {
            id: 4,
            label: 'Mock Reference',
            data: {
                entry1Text: 'Mock Entry 1',
                entry2Text: 'Mock Entry 2',
                id: 'mockReferenceId1',
                score: 0,
                sentence: 'Mock Sentence',
            },
            subLabels: [],
            displayName: 'Mock Reference Display Name',
        } as Reference;

        mockAssociationSnippets = [
            {
                publication: mockPublication,
                reference: mockReference,
            }
        ];

        mockSidenavSnippetData  = {
            from: {
                data: {id: 'MOCK_NODE_1_ID', name: 'Mock Node 1'},
                displayName: 'Mock Node 1',
                id: 1,
                label: 'Mock Node 1',
                subLabels: ['MockNode1'],
                expanded: true,
                primaryLabel: 'MockNode1',
                color: null,
                font: null,
            },
            to:
            {
                data: {id: 'MOCK_NODE_2_ID', name: 'Mock Node 2'},
                displayName: 'Mock Node 2',
                id: 2,
                label: 'Mock Node 2',
                subLabels: ['MockNode2'],
                expanded: true,
                primaryLabel: 'MockNode2',
                color: null,
                font: null,
            },
            association: 'Mock Association',
            snippets: mockAssociationSnippets,
        };

        mockClusterEntity  = {
<<<<<<< HEAD
            includes: [
                {
                    id: 1,
                    displayName: 'Mock Node 1',
                    color: null,
                    font: null,
                    label: null,
                    data: null,
                    subLabels: null,
                },
                {
                    id: 2,
                    displayName: 'Mock Node 2',
                    color: null,
                    font: null,
                    label: null,
                    data: null,
                    subLabels: null,
                },
                {
                    id: 3,
                    displayName: 'Mock Node 3',
                    color: null,
                    font: null,
                    label: null,
                    data: null,
                    subLabels: null,
                },
            ],
            clusterGraphData: {
                results: {
                    1: {
                        'mock-edge-1': 1,
                    },
                    2: {
                        'mock-edge-2': 4,
                    },
                    3: {
                        'mock-edge-3': 2,
                    },
                }
            },
            clusterSnippetData: [mockSidenavEdgeEntity],
=======
            data: [mockSidenavSnippetData],
>>>>>>> 244536ac
        };

        mockLegend = new Map<string, string[]>([
            ['MockNode1', ['#CD5D67', '#410B13']],
            ['MockNode2', ['#8FA6CB', '#7D84B2']],
        ]);

        fixture = TestBed.createComponent(SidenavClusterViewComponent);
        component = fixture.componentInstance;

        component.clusterEntity = mockClusterEntity;
        component.legend = mockLegend;

        fixture.detectChanges();
    });

    it('should create', () => {
        expect(component).toBeTruthy();
    });

    it('should load snippet panels', () => {
        const snippetPanels = document.getElementsByClassName('association-snippet-panel');

        expect(snippetPanels.length).toEqual(1);
    });

    it('should show publication data on snippet panels', () => {
        const snippetPanelTitles = document.getElementsByClassName('association-snippet-title');
        const snippetPanelPubData = document.getElementsByClassName('association-snippet-pub-data');

        expect(snippetPanelTitles.length).toEqual(1);
        expect(snippetPanelPubData.length).toEqual(1);

        const title = snippetPanelTitles[0];
        const pubData = snippetPanelPubData[0];

        expect(title.textContent).toEqual('Mock Title');
        expect(pubData.textContent).toEqual('Mock Journal (9999)');
    });

    it('should link to pubmed', () => {
        const pubmedLinks = document.getElementsByClassName('pubmed-link');

        expect(pubmedLinks.length).toEqual(1);

        const link = pubmedLinks[0];

        expect(link.getAttribute('href')).toEqual('https://pubmed.ncbi.nlm.nih.gov/123456/');
        expect(link.textContent).toEqual('123456launch'); // 'launch' is here because of the mat-icon
    });
});<|MERGE_RESOLUTION|>--- conflicted
+++ resolved
@@ -103,53 +103,7 @@
         };
 
         mockClusterEntity  = {
-<<<<<<< HEAD
-            includes: [
-                {
-                    id: 1,
-                    displayName: 'Mock Node 1',
-                    color: null,
-                    font: null,
-                    label: null,
-                    data: null,
-                    subLabels: null,
-                },
-                {
-                    id: 2,
-                    displayName: 'Mock Node 2',
-                    color: null,
-                    font: null,
-                    label: null,
-                    data: null,
-                    subLabels: null,
-                },
-                {
-                    id: 3,
-                    displayName: 'Mock Node 3',
-                    color: null,
-                    font: null,
-                    label: null,
-                    data: null,
-                    subLabels: null,
-                },
-            ],
-            clusterGraphData: {
-                results: {
-                    1: {
-                        'mock-edge-1': 1,
-                    },
-                    2: {
-                        'mock-edge-2': 4,
-                    },
-                    3: {
-                        'mock-edge-3': 2,
-                    },
-                }
-            },
-            clusterSnippetData: [mockSidenavEdgeEntity],
-=======
             data: [mockSidenavSnippetData],
->>>>>>> 244536ac
         };
 
         mockLegend = new Map<string, string[]>([
