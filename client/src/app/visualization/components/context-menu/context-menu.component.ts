import { Component, Input, OnDestroy, Output, EventEmitter } from '@angular/core';

import { createPopper, Instance } from '@popperjs/core';

import { Subscription } from 'rxjs';

import { isNullOrUndefined } from 'util';

import { IdType } from 'vis-network';

import { GroupRequest } from 'app/interfaces';
import { TooltipDetails } from 'app/shared/services/tooltip-control-service';
import { TooltipComponent } from 'app/shared/components/tooltip/tooltip.component';

import { ContextMenuControlService } from '../../services/context-menu-control.service';
import { IdType } from 'vis-network';

@Component({
    selector: 'app-context-menu',
    templateUrl: './context-menu.component.html',
    styleUrls: ['./context-menu.component.scss'],
})
export class ContextMenuComponent extends TooltipComponent implements OnDestroy {
    @Input() selectedNodeIds: IdType[];
    @Input() selectedEdgeIds: IdType[];
    // Expect this to be empty if there is not exactly one node selected
    @Input() selectedNodeEdgeLabels: Set<string>;
    @Input() selectedNodeIds: IdType[];

<<<<<<< HEAD
    @Output() groupNeighborsWithRelationship: EventEmitter<GroupRequest> = new EventEmitter();
=======
    @Output() groupNeighborsWithRelationship: EventEmitter<string> = new EventEmitter();
>>>>>>> f98aa7ae
    @Output() removeNodes: EventEmitter<IdType[]> = new EventEmitter();
    @Output() removeEdges: EventEmitter<IdType[]> = new EventEmitter();

    FADEOUT_STYLE = 'context-menu fade-out';
    DEFAULT_STYLE = 'context-menu';

    groupByRelSubmenuPopper: Instance;

    contextMenuClass: string;
    subMenuClass: string;

    subMenus: string[] = ['single-node-selection-group-1-submenu'];

    hideContextMenuSubscription: Subscription;
    updatePopperSubscription: Subscription;

    constructor(
        private contextMenuControlService: ContextMenuControlService,
    ) {
        super();

        this.contextMenuClass = this.DEFAULT_STYLE;
        this.subMenuClass = this.DEFAULT_STYLE;

        this.hideContextMenuSubscription = this.contextMenuControlService.hideTooltip$.subscribe(hideContextMenu => {
            if (hideContextMenu) {
                this.beginContextMenuFade();
            } else {
                this.showTooltip();
            }
        });

        this.updatePopperSubscription = this.contextMenuControlService.updatePopper$.subscribe((details: TooltipDetails) => {
            this.updatePopper(details.posX, details.posY);
        });

        this.selectedNodeEdgeLabels = new Set<string>();
    }

    ngOnDestroy() {
        this.hideContextMenuSubscription.unsubscribe();
        this.updatePopperSubscription.unsubscribe();
        this.popper.destroy();
    }

    showTooltip() {
        // First hide any submenus that might have been open (e.g. a user opened a context menu,
        // hovered over a submenu, then opened a new context menu)
        this.hideAllSubMenus();
        this.tooltip.style.display = 'block';
        this.contextMenuClass = this.DEFAULT_STYLE;
    }

    showGroupByRelSubMenu() {
        // TODO: Would be nice to add some kind of delay here, but it also has to be interruptible.
        // TODO: It would be very cool if the edges of the hovered relationship were highlighted
        this.hideAllSubMenus();

        const contextMenuItem = document.querySelector('#group-by-rel-menu-item');
        const tooltip = document.querySelector('#single-node-selection-group-1-submenu') as HTMLElement;
        tooltip.style.display = 'block';
        this.subMenuClass = this.DEFAULT_STYLE;

        if (!isNullOrUndefined(this.groupByRelSubmenuPopper)) {
            this.groupByRelSubmenuPopper.destroy();
            this.groupByRelSubmenuPopper = null;
        }
        this.groupByRelSubmenuPopper = createPopper(contextMenuItem, tooltip, {
            modifiers: [
                {
                    name: 'offset',
                    options: {
                        offset: [0, 0],
                    },
                },
            ],
            placement: 'right-start',
        });
    }

    hideTooltip() {
        this.tooltip.style.display = 'none';
        this.hideAllSubMenus();
    }

    hideAllSubMenus() {
        this.subMenus.forEach(subMenu => {
            const tooltip = document.querySelector(`#${subMenu}`) as HTMLElement;
            tooltip.style.display = 'none';
        });
    }

    beginContextMenuFade() {
        this.contextMenuClass = this.FADEOUT_STYLE;
        this.beginSubmenuFade();
        setTimeout(() => {
            this.hideTooltip();
        }, 100);
    }

    beginSubmenuFade() {
        this.subMenuClass = this.FADEOUT_STYLE;
    }

    requestGroupByRelationship(rel: string) {
        this.groupNeighborsWithRelationship.emit({relationship: rel, node: this.selectedNodeIds[0]});
        this.selectedNodeEdgeLabels.delete(rel);
    }

    requestEdgeRemoval() {
        this.removeEdges.emit(this.selectedEdgeIds);
        this.beginContextMenuFade();
    }

    requestNodeRemoval() {
        this.removeNodes.emit(this.selectedNodeIds);
        this.beginContextMenuFade();
    }

    // TODO: Would be cool to have a "Select Neighbors" feature on the context menu
    // (Though I suppose we can enable this by default with vis.js...)
}<|MERGE_RESOLUTION|>--- conflicted
+++ resolved
@@ -13,7 +13,6 @@
 import { TooltipComponent } from 'app/shared/components/tooltip/tooltip.component';
 
 import { ContextMenuControlService } from '../../services/context-menu-control.service';
-import { IdType } from 'vis-network';
 
 @Component({
     selector: 'app-context-menu',
@@ -25,13 +24,8 @@
     @Input() selectedEdgeIds: IdType[];
     // Expect this to be empty if there is not exactly one node selected
     @Input() selectedNodeEdgeLabels: Set<string>;
-    @Input() selectedNodeIds: IdType[];
 
-<<<<<<< HEAD
     @Output() groupNeighborsWithRelationship: EventEmitter<GroupRequest> = new EventEmitter();
-=======
-    @Output() groupNeighborsWithRelationship: EventEmitter<string> = new EventEmitter();
->>>>>>> f98aa7ae
     @Output() removeNodes: EventEmitter<IdType[]> = new EventEmitter();
     @Output() removeEdges: EventEmitter<IdType[]> = new EventEmitter();
 
