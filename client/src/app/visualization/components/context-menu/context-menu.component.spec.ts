--- conflicted
+++ resolved
@@ -4,11 +4,6 @@
 
 import { IdType } from 'vis-network';
 
-<<<<<<< HEAD
-import { ToolbarMenuModule } from 'toolbar-menu';
-
-=======
->>>>>>> 49183f4d
 import { SharedModule } from 'app/shared/shared.module';
 import { RootStoreModule } from 'app/root-store';
 import { ContextMenuControlService } from 'app/visualization/services/context-menu-control.service';
