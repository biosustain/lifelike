--- conflicted
+++ resolved
@@ -4,11 +4,6 @@
 
 import { IdType } from 'vis-network';
 
-<<<<<<< HEAD
-import { ToolbarMenuModule } from 'toolbar-menu';
-
-=======
->>>>>>> 76963bf7
 import { SharedModule } from 'app/shared/shared.module';
 import { RootStoreModule } from 'app/***ARANGO_USERNAME***-store';
 import { ContextMenuControlService } from 'app/visualization/services/context-menu-control.service';
