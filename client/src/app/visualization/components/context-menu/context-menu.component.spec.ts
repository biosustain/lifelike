<<<<<<< HEAD
import { ComponentFixture, TestBed, fakeAsync, flush } from '@angular/core/testing';

import { configureTestSuite } from 'ng-bullet';

import { IdType } from 'vis-network';

import { SharedModule } from 'app/shared/shared.module';

import { ContextMenuComponent } from './context-menu.component';

import { ContextMenuControlService } from '../../services/context-menu-control.service';
=======
import { ComponentFixture, TestBed } from '@angular/core/testing';

import { configureTestSuite } from 'ng-bullet';

import { ContextMenuComponent } from './context-menu.component';

import { SharedModule } from 'app/shared/shared.module';
import { ToolbarMenuModule } from 'toolbar-menu';
import { RootStoreModule } from 'app/root-store';
import { ContextMenuControlService } from 'app/visualization/services/context-menu-control.service';
>>>>>>> 809b0167

describe('ContextMenuComponent', () => {
    let component: ContextMenuComponent;
    let fixture: ComponentFixture<ContextMenuComponent>;
<<<<<<< HEAD
    let contextMenuControlService: ContextMenuControlService;

    let mockSelectedNodeIds: IdType[];
    let mockSelectedEdgeIds: IdType[];
    let mockSelectedNodeEdgeLabels: Set<string>;

    configureTestSuite(() => {
        TestBed.configureTestingModule({
            imports: [SharedModule],
            declarations: [ ContextMenuComponent ],
            providers: [ContextMenuControlService],
        });
    });

    beforeEach(() => {
        // Reset mock data before every test so changes don't carry over between tests
        mockSelectedNodeIds = [1];
        mockSelectedEdgeIds = [1];
        mockSelectedNodeEdgeLabels = new Set<string>(['Mock Edge 1', 'Mock Edge 2']);

        fixture = TestBed.createComponent(ContextMenuComponent);
        component = fixture.componentInstance;
        contextMenuControlService = TestBed.get<ContextMenuControlService>(ContextMenuControlService);

        component.selectedNodeIds = [];
        component.selectedEdgeIds = [];
        component.selectedNodeEdgeLabels = new Set<string>();

        component.tooltipSelector = '#root-menu';
        component.tooltipOptions = {
            placement: 'right-start',
        };

=======

    configureTestSuite(() => {
        TestBed.configureTestingModule({
            declarations: [ContextMenuComponent],
            imports: [
                RootStoreModule,
                SharedModule,
                ToolbarMenuModule,
            ],
            providers: [ContextMenuControlService],
        })
        .compileComponents();
    });

    beforeEach(() => {
        fixture = TestBed.createComponent(ContextMenuComponent);
        component = fixture.componentInstance;
>>>>>>> 809b0167
        fixture.detectChanges();
    });

    it('should create', () => {
        expect(component).toBeTruthy();
    });
<<<<<<< HEAD

    it('should show \'Settings\' option even if no nodes or edges are selected', async () => {
        component.showTooltip();
        fixture.detectChanges();

        await fixture.whenStable().then(() => {
            const settingsGroupElement = document.getElementById('settings-group');
            expect(settingsGroupElement).toBeTruthy();
        });
    });

    it('should show \'Remove Selected Node(s)\' if at least one node is selected', async () => {
        component.selectedNodeIds = mockSelectedNodeIds;
        component.showTooltip();
        fixture.detectChanges();

        await fixture.whenStable().then(() => {
            const nodeSelectionGroupElement = document.getElementById('node-selection-group');
            expect(nodeSelectionGroupElement).toBeTruthy();
        });
    });

    it('should show \'Remove Selected Edge(s)\' if at least one node is selected', async () => {
        component.selectedEdgeIds = mockSelectedEdgeIds;
        component.showTooltip();
        fixture.detectChanges();

        await fixture.whenStable().then(() => {
            const edgeSelectionGroupElement = document.getElementById('edge-selection-group');
            expect(edgeSelectionGroupElement).toBeTruthy();
        });
    });

    it('should show \'Group by Relationship\' option if a single node with at least one connecting edge is selected', async () => {
        component.selectedNodeIds = mockSelectedNodeIds;
        component.selectedNodeEdgeLabels = mockSelectedNodeEdgeLabels;
        component.showTooltip();
        fixture.detectChanges();

        await fixture.whenStable().then(() => {
            const groupByRelElement = document.getElementById('group-by-rel-menu-item');
            expect(groupByRelElement).toBeTruthy();
        });
    });

    it('should show submenu when \'Group by Relationship\' is hovered', async () => {
        const showGroupByRelSubMenuSpy = spyOn(component, 'showGroupByRelSubMenu');
        component.selectedNodeIds = mockSelectedNodeIds;
        component.selectedNodeEdgeLabels = mockSelectedNodeEdgeLabels;
        component.showTooltip();
        fixture.detectChanges();

        await fixture.whenStable().then(() => {
            const groupByRelRowElement = document.getElementById('group-by-rel-menu-item');
            groupByRelRowElement.dispatchEvent(new Event('mouseenter'));
            expect(showGroupByRelSubMenuSpy).toHaveBeenCalled();
        });
    });

    it('should show grouping submenu after a delay', async () => {
        jasmine.clock().install();

        const delayGroupByRelSpy = spyOn(contextMenuControlService, 'delayGroupByRel').and.callThrough();
        component.selectedNodeIds = mockSelectedNodeIds;
        component.selectedNodeEdgeLabels = mockSelectedNodeEdgeLabels;
        component.showTooltip();
        fixture.detectChanges();

        await fixture.whenStable().then(async () => {
            component.showGroupByRelSubMenu();
            expect(delayGroupByRelSpy).toHaveBeenCalled();

            // wait for the delay to expire
            jasmine.clock().tick(250);

            fixture.detectChanges();
            await fixture.whenStable().then(() => {
                const groupByRelSubmenuElement = document.getElementById('single-node-selection-group-1-submenu');
                expect(groupByRelSubmenuElement.style.display).toBe('block');

                jasmine.clock().uninstall();
            });
        });
    });

    it('should interrupt showing the group by relationship submenu if the user hovers away', async () => {
        const mouseLeaveNodeRowSpy = spyOn(component, 'mouseLeaveNodeRow').and.callThrough();
        const interruptGroupByRelSpy = spyOn(contextMenuControlService, 'interruptGroupByRel');
        component.selectedNodeIds = mockSelectedNodeIds;
        component.selectedNodeEdgeLabels = mockSelectedNodeEdgeLabels;
        component.showTooltip();
        fixture.detectChanges();

        await fixture.whenStable().then(() => {
            const groupByRelRowElement = document.getElementById('group-by-rel-menu-item');
            groupByRelRowElement.dispatchEvent(new Event('mouseleave'));

            expect(mouseLeaveNodeRowSpy).toHaveBeenCalled();
            expect(interruptGroupByRelSpy).toHaveBeenCalled();
        });
    });

    it('should not show the group by relationship submenu if an interrupt is sent', async () => {
        jasmine.clock().install();

        const delayGroupByRelSpy = spyOn(contextMenuControlService, 'delayGroupByRel').and.callThrough();
        component.selectedNodeIds = mockSelectedNodeIds;
        component.selectedNodeEdgeLabels = mockSelectedNodeEdgeLabels;
        component.showTooltip();
        fixture.detectChanges();

        await fixture.whenStable().then(async () => {
            component.showGroupByRelSubMenu();
            expect(delayGroupByRelSpy).toHaveBeenCalled();

            // wait a bit before interrupting
            jasmine.clock().tick(50);
            contextMenuControlService.interruptGroupByRel();
            // wait for the remainder of the normal delay time
            jasmine.clock().tick(155);

            fixture.detectChanges();
            await fixture.whenStable().then(() => {
                const groupByRelSubmenuElement = document.getElementById('single-node-selection-group-1-submenu');
                expect(groupByRelSubmenuElement.style.display).toBe('none');
                jasmine.clock().uninstall();
            });
        });
    });

    it('should request neighbor selection if \'Select Neighbors\' is clicked', async () => {
        const requestNeighborSelectionSpy = spyOn(component, 'requestNeighborSelection');
        component.selectedNodeIds = mockSelectedNodeIds;
        component.showTooltip();
        fixture.detectChanges();

        await fixture.whenStable().then(() => {
            const selectNeighborsElement = document.getElementById('select-neighbors-menu-item');
            selectNeighborsElement.dispatchEvent(new Event('click'));
            expect(requestNeighborSelectionSpy).toHaveBeenCalled();
        });
    });

    it('should request node removal if \'Remove Selected Node(s)\' is clicked', async () => {
        const requestNodeRemovalSpy = spyOn(component, 'requestNodeRemoval');
        component.selectedNodeIds = mockSelectedNodeIds;
        component.showTooltip();
        fixture.detectChanges();

        await fixture.whenStable().then(() => {
            const removeSelectedNodesElement = document.getElementById('remove-selected-nodes-menu-item');
            removeSelectedNodesElement.dispatchEvent(new Event('click'));
            expect(requestNodeRemovalSpy).toHaveBeenCalled();
        });
    });

    it('should request edge removal if \'Remove Selected Edge(s)\' is clicked', async () => {
        const requestEdgeRemovalSpy = spyOn(component, 'requestEdgeRemoval');
        component.selectedEdgeIds = mockSelectedEdgeIds;
        component.showTooltip();
        fixture.detectChanges();

        await fixture.whenStable().then(() => {
            const removeSelectedEdgesElement = document.getElementById('remove-selected-edges-menu-item');
            removeSelectedEdgesElement.dispatchEvent(new Event('click'));
            expect(requestEdgeRemovalSpy).toHaveBeenCalled();
        });
    });

    it('should begin tooltip fadeout when hideTooltip$ observable emits true', () => {
        const beginContextMenuFadeSpy = spyOn(component, 'beginContextMenuFade').and.callFake(
            // Create a fake implementation of beginContextMenuFade so we don't use the timeout in the original implementation
            () => {
                component.contextMenuClass = component.FADEOUT_STYLE;
                component.beginSubmenuFade();
            }
        );
        const beginSubmenuFadeSpy = spyOn(component, 'beginSubmenuFade');
        contextMenuControlService.hideTooltip();

        // contextMenuControlService.hideTooltipSource emits true
        expect(beginContextMenuFadeSpy).toHaveBeenCalled();
        expect(beginSubmenuFadeSpy).toHaveBeenCalled();
    });

    it('should hide the contextmenu and submenus once the fade timeout completes', fakeAsync(() => {
        const hideTooltipSpy = spyOn(component, 'hideTooltip').and.callThrough();
        const hideAllSubMenusSpy = spyOn(component, 'hideAllSubMenus');
        component.beginContextMenuFade();

        flush();

        expect(hideTooltipSpy).toHaveBeenCalled();
        expect(hideAllSubMenusSpy).toHaveBeenCalled();
    }));

    it('should show tooltip when hideTooltip$ observable emits false', () => {
        const showTooltipSpy = spyOn(component, 'showTooltip');

        contextMenuControlService.showTooltip();
        // contextMenuControlService.hideTooltipSource emits false
        expect(showTooltipSpy).toHaveBeenCalled();
    });

    it('should update popper when updatePopper$ observable emits', () => {
        const updatePopperSpy = spyOn(component, 'updatePopper');

        contextMenuControlService.updatePopper(0, 0);
        // contextMenuControlService.hideTooltipSource emits {x: 0, y: 0}
        expect(updatePopperSpy).toHaveBeenCalledWith(0, 0);
    });
=======
>>>>>>> 809b0167
});<|MERGE_RESOLUTION|>--- conflicted
+++ resolved
@@ -1,32 +1,20 @@
-<<<<<<< HEAD
 import { ComponentFixture, TestBed, fakeAsync, flush } from '@angular/core/testing';
 
 import { configureTestSuite } from 'ng-bullet';
 
 import { IdType } from 'vis-network';
 
+import { ToolbarMenuModule } from 'toolbar-menu';
+
 import { SharedModule } from 'app/shared/shared.module';
-
-import { ContextMenuComponent } from './context-menu.component';
-
-import { ContextMenuControlService } from '../../services/context-menu-control.service';
-=======
-import { ComponentFixture, TestBed } from '@angular/core/testing';
-
-import { configureTestSuite } from 'ng-bullet';
-
-import { ContextMenuComponent } from './context-menu.component';
-
-import { SharedModule } from 'app/shared/shared.module';
-import { ToolbarMenuModule } from 'toolbar-menu';
 import { RootStoreModule } from 'app/root-store';
 import { ContextMenuControlService } from 'app/visualization/services/context-menu-control.service';
->>>>>>> 809b0167
+
+import { ContextMenuComponent } from './context-menu.component';
 
 describe('ContextMenuComponent', () => {
     let component: ContextMenuComponent;
     let fixture: ComponentFixture<ContextMenuComponent>;
-<<<<<<< HEAD
     let contextMenuControlService: ContextMenuControlService;
 
     let mockSelectedNodeIds: IdType[];
@@ -35,7 +23,11 @@
 
     configureTestSuite(() => {
         TestBed.configureTestingModule({
-            imports: [SharedModule],
+            imports: [
+                RootStoreModule,
+                SharedModule,
+                ToolbarMenuModule,
+            ],
             declarations: [ ContextMenuComponent ],
             providers: [ContextMenuControlService],
         });
@@ -60,32 +52,12 @@
             placement: 'right-start',
         };
 
-=======
-
-    configureTestSuite(() => {
-        TestBed.configureTestingModule({
-            declarations: [ContextMenuComponent],
-            imports: [
-                RootStoreModule,
-                SharedModule,
-                ToolbarMenuModule,
-            ],
-            providers: [ContextMenuControlService],
-        })
-        .compileComponents();
-    });
-
-    beforeEach(() => {
-        fixture = TestBed.createComponent(ContextMenuComponent);
-        component = fixture.componentInstance;
->>>>>>> 809b0167
         fixture.detectChanges();
     });
 
     it('should create', () => {
         expect(component).toBeTruthy();
     });
-<<<<<<< HEAD
 
     it('should show \'Settings\' option even if no nodes or edges are selected', async () => {
         component.showTooltip();
@@ -297,6 +269,4 @@
         // contextMenuControlService.hideTooltipSource emits {x: 0, y: 0}
         expect(updatePopperSpy).toHaveBeenCalledWith(0, 0);
     });
-=======
->>>>>>> 809b0167
 });