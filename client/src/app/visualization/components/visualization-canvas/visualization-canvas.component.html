<as-split unit="pixel" direction="horizontal" [gutterSize]="5">
  <as-split-area [order]="0">
    <div class="h-100 position-relative">
      <app-legend [legend]="legend"></app-legend>

      <app-visualization-settings
        [legendLabels]="legendLabels"
        (settingsFormChanges)="updateSettings($event)"
        (fitClickEvent)="fitToScreen($event)"
      ></app-visualization-settings>

      <div [id]="networkContainerId" class="h-100"></div>

      <!-- This isn't visible unless the user has right-clicked to open the context menu -->
      <app-context-menu
        [tooltipOptions]="contextMenuTooltipOptions"
        [selectedNodeIds]="selectedNodes"
        [selectedEdgeIds]="selectedEdges"
        [selectedNodeEdgeLabelData]="selectedNodeEdgeLabelData"
        [selectedClusterNodeData]="selectedClusterNodeData"
        (groupNeighborsWithRelationship)="
          groupNeighborsWithRelationship($event)
        "
        (removeNodes)="removeNodes($event)"
        (removeEdges)="removeEdges($event)"
        (selectNeighbors)="selectNeighbors($event)"
        (pullOutNodeFromCluster)="removeNodeFromCluster($event)"
        (openDataSidebar)="updateSidenavEntity()"
      ></app-context-menu>
    </div>
  </as-split-area>
  <as-split-area *ngIf="sidenavOpened" size="640" [order]="1">
    <div id="sidenav-container">
      <div id="sidenav-panel-btns-container">
<<<<<<< HEAD
        <button id="sidenav-panel-close-btn"
                type="button"
                class="btn btn-danger"
                (click)="closeSidenav()">
=======
        <button
          type="button"
          id="sidenav-panel-close-btn"
          class="btn btn-danger"
          (click)="closeSidenav()"
        >
>>>>>>> c8fc1c45
          <i class="fa fa-close"></i>
        </button>
      </div>
      <!-- Each switch case appears to be lazy loaded, so switching between two cases will destroy the old case, and create the new case. -->
      <div [ngSwitch]="sidenavEntityType">
        <div *ngSwitchCase="sidenavEntityTypeEnum.NODE">
          <app-sidenav-node-view
            [legend]="legend"
            [nodeEntity]="sidenavEntity"
          ></app-sidenav-node-view>
        </div>
        <div *ngSwitchCase="sidenavEntityTypeEnum.EDGE">
          <app-sidenav-edge-view
            [edgeEntity]="sidenavEntity"
            [isNewEntity]="isNewEdgeSidenavEntity"
            [error]="getSnippetsError"
            [legend]="legend"
            (requestNewPageEmitter)="requestNewEdgeSnippetsPage($event)"
          ></app-sidenav-edge-view>
        </div>
        <div *ngSwitchCase="sidenavEntityTypeEnum.CLUSTER">
          <app-sidenav-cluster-view
            [clusterEntity]="sidenavEntity"
            [isNewEntity]="isNewClusterSidenavEntity"
            [error]="getSnippetsError"
            [legend]="legend"
            (requestNewPageEmitter)="requestNewClusterSnippetsPage($event)"
          ></app-sidenav-cluster-view>
        </div>
        <div *ngSwitchCase="sidenavEntityTypeEnum.EMPTY">
          <h1>Canvas Data View</h1>
          <h4>
            (Right-click something on the canvas and select "Show Data in
            Sidenav" to see some data!)
          </h4>
        </div>
      </div>
    </div>
  </as-split-area>
</as-split><|MERGE_RESOLUTION|>--- conflicted
+++ resolved
@@ -32,19 +32,10 @@
   <as-split-area *ngIf="sidenavOpened" size="640" [order]="1">
     <div id="sidenav-container">
       <div id="sidenav-panel-btns-container">
-<<<<<<< HEAD
         <button id="sidenav-panel-close-btn"
                 type="button"
                 class="btn btn-danger"
                 (click)="closeSidenav()">
-=======
-        <button
-          type="button"
-          id="sidenav-panel-close-btn"
-          class="btn btn-danger"
-          (click)="closeSidenav()"
-        >
->>>>>>> c8fc1c45
           <i class="fa fa-close"></i>
         </button>
       </div>
