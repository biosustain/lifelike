import {
    Component,
    Input,
    EventEmitter,
    OnInit,
    Output,
} from '@angular/core';

import { Options } from '@popperjs/core';

import { first, filter } from 'rxjs/operators';

import { isNullOrUndefined } from 'util';

import { Network, DataSet, IdType } from 'vis-network';

import {
    ClusteredNode,
    GetClusterGraphDataResult,
    GetSnippetsResult,
    GroupRequest,
    Neo4jGraphConfig,
    NodeEdgePair,
    SidenavEntity,
    SidenavClusterEntity,
    SidenavNodeEntity,
    SidenavEdgeEntity,
    VisEdge,
    VisNode,
} from 'app/interfaces';

import { uuidv4 } from 'app/shared/utils';

import { ContextMenuControlService } from '../../services/context-menu-control.service';
import { ReferenceTableControlService } from '../../services/reference-table-control.service';

enum SidenavEntityType {
    EMPTY,
    NODE,
    EDGE,
    CLUSTER,
}

@Component({
    selector: 'app-visualization-canvas',
    templateUrl: './visualization-canvas.component.html',
    styleUrls: ['./visualization-canvas.component.scss'],
    providers: [ContextMenuControlService, ReferenceTableControlService],
})
export class VisualizationCanvasComponent implements OnInit {
    @Output() expandNode = new EventEmitter<number>();
    @Output() getSnippetsFromEdge = new EventEmitter<VisEdge>();
    @Output() getClusterGraphData = new EventEmitter<ClusteredNode[]>();
    @Output() addDuplicatedEdge = new EventEmitter<number>();
    @Output() removeDuplicatedEdge = new EventEmitter<number>();

    @Input() nodes: DataSet<any, any>;
    @Input() edges: DataSet<any, any>;
    @Input() set getSnippetsResult(result: GetSnippetsResult) {
        if (!isNullOrUndefined(result)) {
            this.sidenavEntityType = SidenavEntityType.EDGE;
            this.sidenavEntity = {
<<<<<<< HEAD
                to: result.toNode as VisNode,
                from: result.fromNode as VisNode,
=======
                to: this.nodes.get(result.toNodeId) as VisNode,
                from: this.nodes.get(result.fromNodeId) as VisNode,
>>>>>>> 1267486f
                association: result.association,
                references: result.references,
             } as SidenavEdgeEntity;
        }
    }
    @Input() set getClusterGraphDataResult(result: GetClusterGraphDataResult) {
        if (!isNullOrUndefined(result)) {
            this.sidenavEntityType = SidenavEntityType.CLUSTER;
            this.sidenavEntity = {
                data: null,
                includes: Object.keys(result.results).map(nodeId => this.nodes.get(nodeId)),
                clusterGraphData: result,
            } as SidenavClusterEntity;
        }
    }
    // Configuration for the graph view. See vis.js docs
    @Input() config: Neo4jGraphConfig;
    @Input() legend: Map<string, string[]>;

    // Need to create a reference to the enum so we can use it in the template
    sidenavEntityTypeEnum = SidenavEntityType;

    userOpenedSidenav: boolean;
    sidenavEntity: SidenavEntity;
    sidenavEntityType: SidenavEntityType;

    networkGraph: Network;
    selectedNodes: IdType[];
    selectedNodeEdgeLabels: Set<string>;
    selectedEdges: IdType[];
    referenceTableData: NodeEdgePair[];
    clusters: Map<string, string>;

    contextMenuTooltipSelector: string;
    contextMenuTooltipOptions: Partial<Options>;
    referenceTableTooltipSelector: string;
    referenceTableTooltipOptions: Partial<Options>;

    constructor(
        private contextMenuControlService: ContextMenuControlService,
        private referenceTableControlService: ReferenceTableControlService,
    ) {
        this.userOpenedSidenav = false;
        this.sidenavEntity = null;
        this.sidenavEntityType = SidenavEntityType.EMPTY;

        this.selectedNodes = [];
        this.selectedEdges = [];
        this.selectedNodeEdgeLabels = new Set<string>();
        this.referenceTableData = [];

        this.contextMenuTooltipSelector = '#root-menu';
        this.contextMenuTooltipOptions = {
            placement: 'right-start',
        };

        this.referenceTableTooltipSelector = '#root-table';
        this.referenceTableTooltipOptions = {
            placement: 'right-start',
        };

        this.clusters = new Map<string, string>();
    }

    ngOnInit() {
        const container = document.getElementById('network-viz');
        const data = {
            nodes: this.nodes,
            edges: this.edges,
        };
        this.networkGraph = new Network(container, data, this.config);
        this.visualizerSetupEventBinds();
    }

    /**
     * Turns the physics (animation) on/off depending on the status
     * @param animationOn - boolean to turn on/off the physics animation
     */
    toggleAnimation(animationOn: boolean) {
        if (animationOn) {
            this.networkGraph.setOptions({physics: true});
        } else {
            this.networkGraph.setOptions({physics: false});
        }
    }

    toggleSidenavOpened() {
        this.userOpenedSidenav = !this.userOpenedSidenav;
    }

    updateSelectedNodes() {
        this.selectedNodes = this.networkGraph.getSelectedNodes();
    }

    updateSelectedEdges() {
        this.selectedEdges = this.networkGraph.getSelectedEdges().filter(
            // Cluster edges are strings, normal edges are numbers. We do NOT want to include cluster edges
            // in our list of selected edges at the moment.
            edgeId => typeof edgeId === 'number'
        );
    }

    updateSelectedNodesAndEdges() {
        this.updateSelectedNodes();
        this.updateSelectedEdges();
    }

    clearSelectedNodeEdgeLabels() {
        this.selectedNodeEdgeLabels.clear();
    }

    updateSelectedNodeEdgeLabels(selectedNode: IdType) {
        this.clearSelectedNodeEdgeLabels();
        const edgeLabelsResult = this.getConnectedEdgeLabels(selectedNode);
        edgeLabelsResult.forEach(label => this.selectedNodeEdgeLabels.add(label));
    }

    collapseNeighbors(rootNode: VisNode) {
        // Get all the nodes connected to the root node, before removing edges
        const connectedNodes = this.networkGraph.getConnectedNodes(rootNode.id) as IdType[];
        (this.networkGraph.getConnectedEdges(rootNode.id) as IdType[]).forEach(
            connectedEdge => {
                this.edges.remove(connectedEdge);
            }
        );

        // If a previously connected node has no remaining edges (i.e. it is not connected
        // to any other neighbor), remove it.
        connectedNodes.forEach((connectedNodeId: number) => {
            const connectedEdges = this.networkGraph.getConnectedEdges(connectedNodeId);
            if (connectedEdges.length === 0) {
                this.nodes.remove(connectedNodeId);
            }
        });
    }

    expandOrCollapseNode(nodeId: number) {
        const nodeRef: VisNode = this.nodes.get(nodeId);

        if (nodeRef.expanded) {
            // Updates node expand state
            const updatedNodeState = {...nodeRef, expanded: !nodeRef.expanded};
            this.nodes.update(updatedNodeState);
            // 'Collapse' all neighbor nodes that do not themselves have neighbors
            this.collapseNeighbors(nodeRef);
        } else {
            // Need to request new data from the parent when nodes are expanded
            this.expandNode.emit(nodeId);
        }
    }

    /**
     * Gets the shared edges between the two input nodes.
     */
    getEdgesBetweenNodes(src: IdType, dest: IdType) {
        return this.networkGraph.getConnectedEdges(src).filter(
            edge => this.networkGraph.getConnectedEdges(dest).includes(edge)
        );
    }

    /**
     * Check that the input is a normal edge and that it isn't currently clustered.
     * Normal edges are numbers, cluster edges are strings. `getClusteredEdges` is
     * used here to deterimine if the input edge is currently clustered; The
     * output of the function is the input edge + any cluster edges it is contained
     * in if any.
     * @param edge the id of the edge to check
     */
    isNotAClusterEdge(edge: IdType) {
        return typeof edge !== 'string' && this.networkGraph.getClusteredEdges(edge).length === 1;
    }

    /**
     * Gets all the neighbors of the given node connected by the given relationship.
     * @param relationship string representing the connecting relationship
     * @param node id of the root node
     */
    getNeighborsWithRelationship(relationship: string, node: IdType) {
        return this.networkGraph.getConnectedEdges(node).filter(
            (edgeId) => this.isNotAClusterEdge(edgeId) && this.edges.get(edgeId).label === relationship
        ).map(
            connectedEdgeWithRel => (this.networkGraph.getConnectedNodes(connectedEdgeWithRel) as IdType[]).filter(
                nodeId => nodeId !== node
            )[0]
        );
    }

    /**
     * Gets a set of labels from the edges connected to the input node.
     * @param selectedNode the ID of the node whose edge labels we want to get
     */
    getConnectedEdgeLabels(selectedNode: IdType) {
        const labels = new Set<string>();

        this.networkGraph.getConnectedEdges(selectedNode).filter(
            edge => this.isNotAClusterEdge(edge)
        ).forEach(
            edge => labels.add(this.edges.get(edge).label)
        );

        return labels;
    }

    createClusterSvg(clusterDisplayNames: string[], totalClusteredNodes: number) {
        const svg =
            '<svg xmlns="http://www.w3.org/2000/svg" width="232" height="120">' +
                '<style type="text/css">' +
                    '.cluster-node {' +
                        'background: #D4E2F4;' +
                        'border-radius: 2px;' +
                        'border: thin solid #C9CACC;' +
                        'color: #5B6A80;' +
                        'display: inline-block;' +
                        'font-family: "IBM Plex Sans", sans-serif;' +
                        'font-size: 12px;' +
                        'font-weight: bold;' +
                        'width: 215px' +
                    '}' +
                    '.cluster-node-row {' +
                        'border: thin solid #C9CACC; ' +
                        'height: 15px; ' +
                        'padding: 5px;' +
                        'text-align: left; ' +
                        'vertical-align: middle; ' +
                    '}' +
                '</style>' +
                '<foreignObject x="15" y="10" width="100%" height="100%">' +
                    `<div class="cluster-node" xmlns="http://www.w3.org/1999/xhtml">` +
                        ''.concat(...clusterDisplayNames,
                            '<div class="cluster-node-row">... (Showing ' +
                                `${totalClusteredNodes > 3 ? '3' : totalClusteredNodes.toString()} of ${totalClusteredNodes} total items)` +
                            '</div>') +
                    '</div>' +
                '</foreignObject>' +
            '</svg>';

        return 'data:image/svg+xml;charset=utf-8,' + encodeURIComponent(svg);
    }

    /**
     * Helper method for cleaning up the canvas after a cluster is opened. All cluster
     * nodes/edges are duplicates, so we have to remove them when a cluster is opened.
     * We also redraw the originals if they are not already present on the canvas.
     * @param nodesInCluster the list of duplicate node IDs in the opened cluster
     */
    cleanUpDuplicates(nodesInCluster: IdType[]) {
        nodesInCluster.forEach(duplicateNodeId => {
            const duplicateNode = this.nodes.get(duplicateNodeId);
            // If the original node is not currently drawn on the canvas, redraw it
            if (isNullOrUndefined(this.nodes.get(duplicateNode.duplicateOf))) {
                this.nodes.update(
                    {
                        ...duplicateNode,
                        id: duplicateNode.duplicateOf,
                        duplicateOf: null,
                    }
                );
            }

            this.networkGraph.getConnectedEdges(duplicateNodeId).map(
                duplicateEdgeId => this.edges.get(duplicateEdgeId)
            ).forEach(duplicateEdge => {
                this.removeDuplicatedEdge.emit(duplicateEdge.duplicateOf);
                this.edges.remove(duplicateEdge.id);
                this.edges.update({
                    ...duplicateEdge,
                    id: duplicateEdge.duplicateOf,
                    from: duplicateEdge.originalFrom,
                    to: duplicateEdge.originalTo,
                    duplicateOf: null,
                });
            });

            this.nodes.remove(duplicateNodeId);
        });
    }

    /**
     * Helper method for creating duplicate nodes and edges given clustering information. All
     * nodes/edges within a cluster are duplicates of the original nodes. This is done so we
     * can view the original node if it would still have some remaining edges after clustering.
     * If a node would have no remaining edges after clustering, we remove it from the canvas
     * entirely. It and its corresponding edge will be redrawn when the cluster is opened.
     * @param neighborNodesWithRel the list of original node IDs to be clustered
     * @param relationship the relationship which is being clustered
     * @param node the source node for the cluster
     */
    createDuplicateNodesAndEdges(neighborNodesWithRel: IdType[], relationship: string, node: IdType) {
        return neighborNodesWithRel.map((neighborNodeId) => {
            const edges = this.networkGraph.getConnectedEdges(neighborNodeId);
            const newDuplicateNodeId = uuidv4();
            this.nodes.update(
                {
                    ...this.nodes.get(neighborNodeId),
                    id: newDuplicateNodeId,
                    duplicateOf: neighborNodeId,
                }
            );

            if (edges.length === 1) {
                // If the original node is being clustered on its last unclustered edge,
                // remove it entirely from the canvas.
                this.nodes.remove(neighborNodeId);
            }

            edges.filter(
                edgeId => {
                    const edge = this.edges.get(edgeId);
                    // Make sure the edges we duplicate have the grouped relationship and that they are connected to the source node
                    return edge.label === relationship && (edge.from === node || edge.to === node);
                }
            ).forEach(
                edgeId => {
                    const existingEdge = this.edges.get(edgeId);
                    const newDuplicateEdgeId = uuidv4();
                    this.addDuplicatedEdge.emit(edgeId as number);
                    this.edges.update(
                        {
                            ...existingEdge,
                            id: newDuplicateEdgeId,
                            duplicateOf: existingEdge.id,
                            from: existingEdge.from === node ? node : newDuplicateNodeId,
                            to: existingEdge.to === node ? node : newDuplicateNodeId,
                            originalFrom: existingEdge.from,
                            originalTo: existingEdge.to,
                        }
                    );
                    this.edges.remove(existingEdge);
                }
            );
            return newDuplicateNodeId;
        });
    }

    /**
     * Creates a cluster node of all the neighbors connected to the currently selected
     * node connected by the input relationship.
     * @param rel a string representing the relationship the neighbors will be clustered on
     */
    groupNeighborsWithRelationship(groupRequest: GroupRequest) {
        const { relationship, node } = groupRequest;
        let neighborNodesWithRel = this.getNeighborsWithRelationship(relationship, node);
        neighborNodesWithRel = this.createDuplicateNodesAndEdges(neighborNodesWithRel, relationship, node);

        const clusterDisplayNames: string[] = neighborNodesWithRel.map(
            (nodeId) => {
                let displayName = this.nodes.get(nodeId).displayName;
                if (displayName.length > 31) {
                    displayName = displayName.slice(0, 31) + '...';
                }
                return `<div class="cluster-node-row">${displayName}</div>`;
            }
        ).slice(0, 3);
        const url = this.createClusterSvg(clusterDisplayNames, neighborNodesWithRel.length);

        // TODO: Would be nice to have some indication that the cluster has been selected.
        // A bit tricky, since clusters are SVGs, but maybe this can be done.
        this.networkGraph.cluster({
            joinCondition: (n) => neighborNodesWithRel.includes(n.id),
            clusterNodeProperties: {
                image: url,
                label: null,
                shape: 'image',
                size: this.config.nodes.size * 1.5,
                // This setting is valid as described under 'clusterNodeProperties'
                // here: https://visjs.github.io/vis-network/docs/network/index.html#optionsObject
                // @ts-ignore
                allowSingleNodeCluster: true,
            },
            clusterEdgeProperties: {
                label: relationship,
            },
            processProperties: (clusterOptions) => {
                const newClusterId = `cluster:${uuidv4()}`;
                this.clusters.set(newClusterId, relationship);
                return {...clusterOptions, id: newClusterId};
            }
        });

        this.updateSelectedNodeEdgeLabels(node);
    }

    removeEdges(edges: IdType[]) {
        edges.forEach(edge => {
            this.edges.remove(edge);
        });
    }

    // TODO: We need to consider flipping the 'expanded' property of any nodes where after this process finishes, the node
    // no longer has any neighbors. Otherwise, if we remove all the connected nodes from a given node, the user will have to
    // double click on that node twice to re-expand the node.
    removeNodes(nodes: IdType[]) {
        nodes.forEach(node => {
            this.networkGraph.getConnectedEdges(node).forEach(edge => {
                this.edges.remove(edge);
            });
            this.nodes.remove(node);
        });
    }

    selectNeighbors(node: IdType) {
        this.networkGraph.selectNodes(this.networkGraph.getConnectedNodes(node) as IdType[]);
        this.updateSelectedNodes();
    }

    /**
<<<<<<< HEAD
     * Opens the metadata sidebar for with the input node's data
     * @param edge represents an edge on the canvas
     */
    getAssociationsWithEdge(edge: VisEdge) {
        this.getSnippets.emit({
            fromNode: this.nodes.get(edge.from),
            toNode: this.nodes.get(edge.to),
            association: edge.label,
        } as AssociationData);
=======
     * Opens the metadata sidebar with the input node's data
     * @param edge represents a non-cluster edge on the canvas
     */
    getAssociationsWithEdge(edge: VisEdge) {
        this.getSnippetsFromEdge.emit(edge);
>>>>>>> 1267486f
    }

    updateSidebarEntity() {
        if (this.selectedNodes.length === 1 && this.selectedEdges.length === 0) {
            if (this.networkGraph.isCluster(this.selectedNodes[0])) {
                const cluster = this.selectedNodes[0];
                const clusteredNodes = this.networkGraph.getNodesInCluster(cluster).map(node => {
                    return {
                        nodeId: node,
                        edges: this.networkGraph.getConnectedEdges(node).map(edgeId => this.edges.get(edgeId)),
                    } as ClusteredNode;
                });
                this.getClusterGraphData.emit(clusteredNodes);
            } else {
                // TODO: This is a bit distracting at the moment. I think it would be better to have a
                // "hard close/open" boolean that tracks whether the user manually closed/opened the sidebar.
                // If they opened it, then it will stay open until they manually close it. If they closed it
                // (which by default it would start as closed), then it won't open until they manually open it.
                const node  = this.nodes.get(this.selectedNodes[0]) as VisNode;
                this.sidenavEntity = {
                    data: node,
                    edges: this.networkGraph.getConnectedEdges(node.id).map(edgeId => this.edges.get(edgeId))
                } as SidenavNodeEntity;
                this.sidenavEntityType = SidenavEntityType.NODE;
            }
        } else if (this.selectedNodes.length === 0 && this.selectedEdges.length === 1) {
            const edge = this.edges.get(this.selectedEdges[0]) as VisEdge;
            this.getAssociationsWithEdge(edge);
        }
    }

    /**
     * Contains all of the event handling features for the
     * network graph.
     */
    visualizerSetupEventBinds() {
        this.networkGraph.on('click', (params) => {
            this.onClickCallback(params);
            // TODO: May want to disable some of the default behaviors. For example,
            // if a user selected some nodes, and then clicks anywhere, all the nodes are
            // deselected. This may be contrary to what users expect (e.g. I would expect
            // that if I selected some things and I clicked on one of them I wouldn't
            // deselect everything). There may also be other behaviors we don't want.
        });

        this.networkGraph.on('dragStart', (params) => {
            this.onDragStartCallback(params);
        });

        this.networkGraph.on('hoverNode', (params) => {
            this.onHoverNodeCallback(params);
        });

        this.networkGraph.on('blurNode', (params) => {
            this.onBlurNodeCallback(params);
        });

        this.networkGraph.on('selectNode', (params) => {
            this.onSelectNodeCallback(params);
        });

        this.networkGraph.on('deselectNode', (params) => {
            this.onDeselectNodeCallback(params);
        });

        this.networkGraph.on('selectEdge', (params) => {
            this.onSelectEdgeCallback(params);
        });

        this.networkGraph.on('deselectEdge', (params) => {
            this.onDeselectEdgeCallback(params);
        });

        this.networkGraph.on('doubleClick', (params) => {
            this.onDoubleClickCallback(params);
        });

        this.networkGraph.on('oncontext', (params) => {
            this.onContextCallback(params);
        });
    }

    hideAllTooltips() {
        this.contextMenuControlService.hideTooltip();
        this.referenceTableControlService.hideTooltip();
    }

    // Begin Callback Functions

    onClickCallback(params: any) {
        this.hideAllTooltips();
    }

    onDragStartCallback(params: any) {
        this.hideAllTooltips();
        this.updateSelectedNodes(); // Dragging a node doesn't fire node selection, but it is selected after dragging finishes, so update

        if (this.networkGraph.isCluster(params.nodes[0]) || !this.nodes.get(params.nodes[0])) {
            this.referenceTableControlService.interruptReferenceTable();
        }
    }

    onHoverNodeCallback(params: any) {
        if (this.networkGraph.isCluster(params.node)) {
            // Begin the delay for showing the updated reference table for the hovered cluster
            this.referenceTableControlService.delayReferenceTable();
            this.referenceTableControlService.showReferenceTableResult$.pipe(
                first(),
                filter(showRefTable => showRefTable),
            ).subscribe(() => {
                // Update cluster data AFTER the delay has completed
                const clusterEdgeRelationship = this.clusters.get(params.node);
                this.referenceTableData = this.networkGraph.getNodesInCluster(params.node).map(
                    nodeId => {
                        // Get each clustered node and edge. There should be EXACTLY
                        // one edge connected to this node, and both the node and edge are
                        // duplicates.
                        try {
                            if (this.networkGraph.getConnectedEdges(nodeId).length !== 1) {
                                throw Error(
                                    `Cluster node with id ${nodeId} has ` +
                                    `${this.networkGraph.getConnectedEdges(nodeId).length} edges! Should be 1.`
                                );
                            }
                            return {
                                node: this.nodes.get(nodeId),
                                edge: this.networkGraph.getConnectedEdges(
                                    nodeId
                                ).map(
                                    edgeId => this.edges.get(edgeId) as VisEdge
                                ).filter(
                                    edge => edge.label === clusterEdgeRelationship
                                ).pop(),
                            } as NodeEdgePair;
                        } catch (e) {
                            console.log(e);
                        }
                    }
                );

                // Update the canvas location
                const clusterPosition = this.networkGraph.getPositions(params.node)[`${params.node}`]; // Cluster x and y
                const clusterDOMPos = this.networkGraph.canvasToDOM(clusterPosition);

                const canvas = document.querySelector('canvas').getBoundingClientRect() as DOMRect;
                const referenceTableXPos = clusterDOMPos.x + canvas.x;
                const referenceTableYPos = clusterDOMPos.y + canvas.y;

                this.referenceTableControlService.updatePopper(referenceTableXPos, referenceTableYPos);
                this.referenceTableControlService.showTooltip();
            });
        } else if (!this.nodes.get(params.node)) {
            // TODO: Add on-hover edge effects
        } else {
            // This produces an 'enlarge effect'
            // TODO: Currently this does nothing, because the size property does not change 'box' shape nodes.
            // May be able to use the 'scaling' property to produce the desired effect.
            // const node = this.nodes.get(params.node);
            // const updatedNode = {...node, size: this.config.nodes.size * 1.5};
            // this.nodes.update(updatedNode);
        }
    }

    onBlurNodeCallback(params: any) {
        if (this.networkGraph.isCluster(params.node) || !this.nodes.get(params.node)) {
            this.referenceTableControlService.interruptReferenceTable();
        } else {
            // This produces a 'shrink effect'
            // TODO: Currently this does nothing, because the size property does not change 'box' shape nodes.
            // May be able to use the 'scaling' property to produce the desired effect.
            // const node = this.nodes.get(params.node);
            // const updateNode = {...node, size: this.config.nodes.size};
            // this.nodes.update(updateNode);
        }
    }

    onSelectNodeCallback(params: any) {
        this.updateSelectedNodes();
        this.updateSidebarEntity();
    }

    onDeselectNodeCallback(params: any) {
        // TODO: Minor bug: this is causing the context-menu to briefly show the
        // "no selected entities" menu template during the fade-out animation. Could
        // add a timeout here equal to the length of the animation, but maybe there's
        // a better solution?
        this.updateSelectedNodes();
        this.updateSidebarEntity();
    }

    onSelectEdgeCallback(params: any) {
        this.updateSelectedEdges();
        this.updateSidebarEntity();
    }

    onDeselectEdgeCallback(params: any) {
        // TODO: Same bug as described in "onDeselectNodeCallback"
        this.updateSelectedEdges();
        this.updateSidebarEntity();
    }

    onDoubleClickCallback(params: any) {
        const hoveredNode = this.networkGraph.getNodeAt(params.pointer.DOM);

        if (this.networkGraph.isCluster(hoveredNode)) {
            const nodesInCluster = this.networkGraph.getNodesInCluster(hoveredNode);

            // Clean up the cluster
            this.networkGraph.openCluster(hoveredNode);
            this.clusters.delete(hoveredNode as string);

            this.cleanUpDuplicates(nodesInCluster);
            return;
        }

        // Check if event is double clicking a node
        if (hoveredNode) {
            this.expandOrCollapseNode(hoveredNode as number);
        }
    }

    onContextCallback(params: any) {
        const hoveredNode = this.networkGraph.getNodeAt(params.pointer.DOM);

        if (this.networkGraph.isCluster(hoveredNode)) {
            return;
        }

        // Stop the browser from showing the normal context
        params.event.preventDefault();

        // Update the canvas location
        const canvas = document.querySelector('canvas').getBoundingClientRect() as DOMRect;

        const contextMenuXPos = params.pointer.DOM.x + canvas.x;
        const contextMenuYPos = params.pointer.DOM.y + canvas.y;

        this.contextMenuControlService.updatePopper(contextMenuXPos, contextMenuYPos);

        const hoveredEdge = this.networkGraph.getEdgeAt(params.pointer.DOM);
        const currentlySelectedNodes = this.networkGraph.getSelectedNodes();
        const currentlySelectedEdges = this.networkGraph.getSelectedEdges();

        if (hoveredNode !== undefined) {
            if (currentlySelectedNodes.length === 0 || !currentlySelectedNodes.includes(hoveredNode)) {
                this.networkGraph.selectNodes([hoveredNode], false);
            }
        } else if (hoveredEdge !== undefined) {
            if (currentlySelectedEdges.length === 0 || !currentlySelectedEdges.includes(hoveredEdge)) {
                this.networkGraph.selectEdges([hoveredEdge]);
            }
        } else {
            this.networkGraph.unselectAll();
        }

        this.updateSelectedNodesAndEdges();

        if (this.selectedNodes.length === 1 && this.selectedEdges.length === 0) {
            this.updateSelectedNodeEdgeLabels(this.selectedNodes[0]);
        } else {
            // Clean up the selected node edge labels even if we selected more than one node, or any edges
            // (this should prevent stale data in the context menu component)
            this.clearSelectedNodeEdgeLabels();
        }
        this.contextMenuControlService.showTooltip();
        this.updateSidebarEntity(); // oncontext does not select the hovered entity by default, so update
      }

      // End Callback Functions
}<|MERGE_RESOLUTION|>--- conflicted
+++ resolved
@@ -60,13 +60,8 @@
         if (!isNullOrUndefined(result)) {
             this.sidenavEntityType = SidenavEntityType.EDGE;
             this.sidenavEntity = {
-<<<<<<< HEAD
-                to: result.toNode as VisNode,
-                from: result.fromNode as VisNode,
-=======
                 to: this.nodes.get(result.toNodeId) as VisNode,
                 from: this.nodes.get(result.fromNodeId) as VisNode,
->>>>>>> 1267486f
                 association: result.association,
                 references: result.references,
              } as SidenavEdgeEntity;
@@ -473,23 +468,11 @@
     }
 
     /**
-<<<<<<< HEAD
-     * Opens the metadata sidebar for with the input node's data
-     * @param edge represents an edge on the canvas
-     */
-    getAssociationsWithEdge(edge: VisEdge) {
-        this.getSnippets.emit({
-            fromNode: this.nodes.get(edge.from),
-            toNode: this.nodes.get(edge.to),
-            association: edge.label,
-        } as AssociationData);
-=======
      * Opens the metadata sidebar with the input node's data
      * @param edge represents a non-cluster edge on the canvas
      */
     getAssociationsWithEdge(edge: VisEdge) {
         this.getSnippetsFromEdge.emit(edge);
->>>>>>> 1267486f
     }
 
     updateSidebarEntity() {
