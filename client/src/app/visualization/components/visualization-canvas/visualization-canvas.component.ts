import {
    Component,
    Input,
    EventEmitter,
    OnInit,
    Output,
} from '@angular/core';

import { Options } from '@popperjs/core';

import { Subject } from 'rxjs';
import { skip, first } from 'rxjs/operators';

import { isNullOrUndefined } from 'util';

import { Network, DataSet, IdType } from 'vis-network';

import {
    ClusterData,
    ClusteredNode,
    DuplicateNodeEdgePair,
    Direction,
    DuplicateVisEdge,
    DuplicateVisNode,
    ExpandNodeResult,
    ExpandNodeRequest,
    GetClusterDataResult,
    GetSnippetsResult,
    GroupRequest,
    Neo4jGraphConfig,
    ReferenceTableRow,
    SettingsFormValues,
    SidenavClusterEntity,
    SidenavEdgeEntity,
    SidenavNodeEntity,
    SidenavSnippetData,
    VisEdge,
    VisNode,
} from 'app/interfaces';
import { MessageType } from 'app/interfaces/message-dialog.interface';
import { MessageDialog } from 'app/shared/services/message-dialog.service';
import { uuidv4 } from 'app/shared/utils';
import { ContextMenuControlService } from 'app/visualization/services/context-menu-control.service';
import { VisualizationService } from 'app/visualization/services/visualization.service';

enum SidenavEntityType {
    EMPTY,
    NODE,
    EDGE,
    CLUSTER,
}

@Component({
    selector: 'app-visualization-canvas',
    templateUrl: './visualization-canvas.component.html',
    styleUrls: ['./visualization-canvas.component.scss'],
    providers: [ContextMenuControlService],
})
export class VisualizationCanvasComponent implements OnInit {
    @Output() expandNode = new EventEmitter<ExpandNodeRequest>();
    @Output() finishedPreClustering = new EventEmitter<boolean>();
    @Output() getSnippetsFromEdge = new EventEmitter<VisEdge>();
    @Output() getSnippetsFromDuplicateEdge = new EventEmitter<DuplicateVisEdge>();
    @Output() getClusterData = new EventEmitter<ClusteredNode[]>();

    @Input() nodes: DataSet<any, any>;
    @Input() edges: DataSet<any, any>;
    @Input() set expandNodeResult(result: ExpandNodeResult) {
        if (!isNullOrUndefined(result)) {
            const edgeLabelsOfExpandedNode = this.getConnectedEdgeLabels(result.expandedNode);
            let newClusterCount = 0;
            edgeLabelsOfExpandedNode.forEach(directionList => newClusterCount += directionList.length);

            if (edgeLabelsOfExpandedNode.size === 0) {
                this.messageDialog.display(
                    {
                        title: 'Auto-Cluster Error!',
                        message: 'Something strange occurred: attempted to pre-cluster a node with zero relationships!',
                        type: MessageType.Error
                    }
                );
                return;
            }

            // When the last relationship is finished clustering, emit
            this.clusterCreatedSource.asObservable().pipe(
                skip(this.openClusteringRequests + newClusterCount - 1),
                first(),
            ).subscribe(() => {
                this.finishedPreClustering.emit(true);
            });

            edgeLabelsOfExpandedNode.forEach((directionList, relationship) => {
                directionList.forEach(direction => {
                    const neighborNodesWithRel = this.getNeighborsWithRelationship(relationship, result.expandedNode, direction);
                    const duplicateNodeEdgePairs = this.createDuplicateNodesAndEdges(
                        neighborNodesWithRel, relationship, result.expandedNode, direction
                    );

                    // This is very similar to the implementation of `updateGraphWithDuplicates`, except that here we only delete
                    // the existing nodes/edges, and don't add the duplicates. We will add the duplicates later, in `createCluster`
                    const nodesToRemove = [];
                    const edgesToRemove = [];

                    duplicateNodeEdgePairs.forEach(pair => {
                        const duplicateNode = pair.node;
                        const duplicateEdge = pair.edge;
                        const edges = this.networkGraph.getConnectedEdges(duplicateNode.duplicateOf);

                        if (edges.length === 1) {
                            // If the original node is being clustered on its last unclustered edge,
                            // remove it entirely from the canvas.
                            nodesToRemove.push(duplicateNode.duplicateOf);
                            edgesToRemove.push(duplicateEdge.duplicateOf);
                        } else if (this.networkGraph.getConnectedNodes(duplicateNode.duplicateOf).length === 1) {
                            // Otherwise, don't remove the original node, and only remove the original edge if the
                            // candidate node is not connected to any other node.
                            edgesToRemove.push(duplicateEdge.duplicateOf);
                        }
                    });

                    this.edges.remove(edgesToRemove);
                    this.nodes.remove(nodesToRemove);

                    this.createCluster(result.expandedNode, relationship, duplicateNodeEdgePairs);
                });
            });
        }
    }
    @Input() set getSnippetsResult(result: GetSnippetsResult) {
        if (!isNullOrUndefined(result)) {
            this.sidenavEntityType = SidenavEntityType.EDGE;
            this.sidenavEntity = {
                data: {
                    to: this.nodes.get(result.toNodeId) as VisNode,
                    from: this.nodes.get(result.fromNodeId) as VisNode,
                    association: result.association,
                    snippets: result.snippets,
                } as SidenavSnippetData
            } as SidenavEdgeEntity;
        }
    }
    @Input() set getClusterDataResult(result: GetClusterDataResult) {
        if (!isNullOrUndefined(result)) {
            this.sidenavEntityType = SidenavEntityType.CLUSTER;
            const data = result.snippetData.results.map(snippetResult => {
                return {
                    to: this.nodes.get(snippetResult.toNodeId) as VisNode,
                    from: this.nodes.get(snippetResult.fromNodeId) as VisNode,
                    association: snippetResult.association,
                    snippets: snippetResult.snippets,
                } as SidenavSnippetData;
            });
            this.sidenavEntity = { data } as SidenavClusterEntity;
        }
    }
    // Configuration for the graph view. See vis.js docs
    @Input() config: Neo4jGraphConfig;
    @Input() legend: Map<string, string[]>;

    legendLabels: string[];

    // Need to create a reference to the enum so we can use it in the template
    sidenavEntityTypeEnum = SidenavEntityType;

    sidenavOpened: boolean;
    sidenavEntity: SidenavNodeEntity | SidenavEdgeEntity | SidenavClusterEntity;
    sidenavEntityType: SidenavEntityType;

    networkGraph: Network;
    selectedNodes: IdType[];
    selectedNodeEdgeLabelData: Map<string, Direction[]>;
    selectedEdges: IdType[];
    referenceTableData: DuplicateNodeEdgePair[];
    clusters: Map<string, ClusterData>;
    openClusteringRequests: number;
    selectedClusterNodeData: VisNode[];

    clusterCreatedSource: Subject<boolean>;

    contextMenuTooltipSelector: string;
    contextMenuTooltipOptions: Partial<Options>;
    referenceTableTooltipSelector: string;
    referenceTableTooltipOptions: Partial<Options>;

    settingsFormValues: SettingsFormValues;

    constructor(
        private contextMenuControlService: ContextMenuControlService,
        private messageDialog: MessageDialog,
        private visService: VisualizationService,
    ) {
        this.legendLabels = [];

        this.sidenavOpened = false;
        this.sidenavEntity = null;
        this.sidenavEntityType = SidenavEntityType.EMPTY;

        this.selectedNodes = [];
        this.selectedEdges = [];
        this.selectedNodeEdgeLabelData = new Map<string, Direction[]>();
        this.referenceTableData = [];

        this.contextMenuTooltipSelector = '#root-menu';
        this.contextMenuTooltipOptions = {
            placement: 'right-start',
        };

        this.referenceTableTooltipSelector = '#root-table';
        this.referenceTableTooltipOptions = {
            placement: 'right-start',
        };

        this.clusters = new Map<string, ClusterData>();
        this.openClusteringRequests = 0;
        this.clusterCreatedSource = new Subject<boolean>();
        this.selectedClusterNodeData = [];
    }

    ngOnInit() {
        this.legendLabels = Array.from(this.legend.keys());

        const container = document.getElementById('network-viz');
        const data = {
            nodes: this.nodes,
            edges: this.edges,
        };
        this.networkGraph = new Network(container, data, this.config);
        this.visualizerSetupEventBinds();
    }

    updateSettings(event: SettingsFormValues) {
        // First time we get the settings form values we do a full copy (these are the default values)
        if (isNullOrUndefined(this.settingsFormValues)) {
            this.settingsFormValues = event;
        } else {
            // On subsequent emissions, we only update a property if it is valid
            Object.keys(event).forEach(key => {
                if (event[key].valid) {
                    const prevVal = this.settingsFormValues[key].value;
                    this.settingsFormValues[key] = event[key];

                    if (key === 'maxClusterShownRows') {
                        // If the user updated the max row count, update all the cluster SVGs to show the new amount
                        if (prevVal !== event[key].value) {
                            this.clusters.forEach((_, clusterId) => {
                                const newClusterSvg = this.createClusterSvg(this.clusters.get(clusterId).referenceTableRows);
                                this.networkGraph.updateClusteredNode(clusterId, {image: newClusterSvg});
                            });
                        }
                    }
                }
            });
        }
    }

    /**
     * Turns the physics (animation) on/off depending on the status
     * @param animationOn - boolean to turn on/off the physics animation
     */
    toggleAnimation(animationOn: boolean) {
        this.networkGraph.setOptions({physics: animationOn});
    }

    toggleSidenavOpened() {
        this.sidenavOpened = !this.sidenavOpened;
    }

    /**
     * Sets `sidenavOpened` to the input boolean. Primarily used to update when the
     * user closes the sidenav by focusing the sidenav content.
     * @param opened boolean representing the status of the sidenav
     */
    setSidenavStatus(opened: boolean) {
        this.sidenavOpened = opened;
    }

    updateSelectedNodes() {
        this.selectedNodes = this.networkGraph.getSelectedNodes();
    }

    updateSelectedEdges() {
        this.selectedEdges = this.networkGraph.getSelectedEdges().filter(
            // Cluster edges are strings, normal edges are numbers. We do NOT want to include cluster edges
            // in our list of selected edges at the moment.
            edgeId => typeof edgeId === 'number'
        );
    }

    updateSelectedNodesAndEdges() {
        this.updateSelectedNodes();
        this.updateSelectedEdges();
    }

    clearSelectedNodeEdgeLabelData() {
        this.selectedNodeEdgeLabelData.clear();
    }

    updateSelectedNodeEdgeLabelData(selectedNode: IdType) {
        this.clearSelectedNodeEdgeLabelData();
        this.selectedNodeEdgeLabelData = this.getConnectedEdgeLabels(selectedNode);
    }

    collapseNeighbors(rootNode: VisNode) {
        // Get all the nodes connected to the root node, before removing edges
        const connectedNodes = this.networkGraph.getConnectedNodes(rootNode.id) as IdType[];

        // Remove every cluster connected to the root node
        connectedNodes.forEach(connectedNode => {
            if (this.networkGraph.isCluster(connectedNode)) {
                this.destroyCluster(connectedNode);
            }
        });

        this.edges.remove(this.networkGraph.getConnectedEdges(rootNode.id) as IdType[]);

        // If a previously connected node has no remaining edges (i.e. it is not connected
        // to any other neighbor), remove it.
        const nodesToRemove = connectedNodes.map((connectedNodeId: number) => {
            const connectedEdges = this.networkGraph.getConnectedEdges(connectedNodeId);
            if (connectedEdges.length === 0) {
                return connectedNodeId;
            }
        });
        this.nodes.remove(nodesToRemove);
    }

    expandOrCollapseNode(nodeId: number) {
        const nodeRef = this.nodes.get(nodeId) as VisNode;

        if (nodeRef.expanded) {
            // Updates node expand state
            const updatedNodeState = {...nodeRef, expanded: !nodeRef.expanded};
            this.nodes.update(updatedNodeState);
            // 'Collapse' all neighbor nodes that do not themselves have neighbors
            this.collapseNeighbors(nodeRef);
        } else {
            // Need to request new data from the parent when nodes are expanded
            const filterLabels = Array.from(this.legend.keys()).filter((key) => this.settingsFormValues[key].value);
            this.expandNode.emit({
                nodeId,
                filterLabels,
            });
        }
    }

    /**
     * Gets the shared edges between the two input nodes.
     */
    getEdgesBetweenNodes(src: IdType, dest: IdType) {
        return this.networkGraph.getConnectedEdges(src).filter(
            edge => this.networkGraph.getConnectedEdges(dest).includes(edge)
        );
    }

    /**
     * Check that the input is a normal edge and that it isn't currently clustered.
     * Normal edges are numbers, cluster edges are strings. `getClusteredEdges` is
     * used here to deterimine if the input edge is currently clustered; The
     * output of getClusteredEdges is the input edge + any cluster edges it is contained
     * in if any.
     * @param edge the id of the edge to check
     */
    isNotAClusterEdge(edge: IdType) {
        return typeof edge !== 'string' && this.networkGraph.getClusteredEdges(edge).length === 1;
    }

    /**
     * Gets all the neighbors of the given node, connected by the given relationship, in the given direction.
     *
     * If `direction` is Direction.TO, we only want to get the neighbors where the edge is coming to `node`.
     * The opposite is true if `direction` is Direction.FROM.
     * @param relationship string representing the connecting relationship
     * @param node id of the root node
     * @param direction represents the direction of the connecting relationship
     */
    getNeighborsWithRelationship(relationship: string, node: IdType, direction: Direction) {
        return this.networkGraph.getConnectedEdges(node).filter(
            (edgeId) => {
                const edge = this.edges.get(edgeId) as VisEdge;
                // First check if this is the correct relationship
                if (this.isNotAClusterEdge(edgeId) && edge.label === relationship) {
                    // Then, check that it is in the correct direction
                    if (direction === Direction.FROM && edge.from === node) {
                        return true;
                    } else if (direction === Direction.TO && edge.to === node) {
                        return true;
                    }
                }
            }
        ).map(
            connectedEdgeWithRel => (this.networkGraph.getConnectedNodes(connectedEdgeWithRel) as IdType[]).filter(
                nodeId => nodeId !== node
            )[0]
        );
    }

    /**
     * Gets a set of labels from the edges connected to the input node.
     * @param selectedNode the ID of the node whose edge labels we want to get
     */
    getConnectedEdgeLabels(selectedNode: IdType): Map<string, Direction[]> {
        const labels = new Map<string, Direction[]>();
        const clustersConnectedToSelectedNode = (this.networkGraph.getConnectedNodes(selectedNode) as IdType[]).filter(
            nodeId => this.networkGraph.isCluster(nodeId)
        );

        this.networkGraph.getConnectedEdges(selectedNode).filter(
            edge => this.isNotAClusterEdge(edge)
        ).forEach(
            edgeId => {
                const edge = this.edges.get(edgeId) as VisEdge;
                const { label, from, to } = edge;

                // TODO: Need to validate that this is the expected behavior
                const connectedClustersOnRel = clustersConnectedToSelectedNode.filter(
                    (clusterId: string) => this.clusters.get(clusterId).relationship === label
                );
                if (connectedClustersOnRel.length > 0) {
                    const nonHubNode = selectedNode === to ? from : to;
                    // Check if the non-hub node is present in any of the existing clusters connected
                    // to the hub node
                    const nonHubNodeIsInConnectedCluster = connectedClustersOnRel.map(clusterId => {
                        return this.networkGraph.getNodesInCluster(clusterId).map(duplicateNodeId => {
                            return (this.nodes.get(duplicateNodeId) as DuplicateVisNode).duplicateOf;
                        }).includes(nonHubNode);
                    }).some(nonHubNodeInACluster => nonHubNodeInACluster);

                    if (nonHubNodeIsInConnectedCluster) {
                        return;
                    }
                }

                if (!isNullOrUndefined(labels.get(label))) {
                    // Either `TO` or `FROM` is already in the direction list for this label, so check to see which one we need to add
                    const shouldAddTo = (selectedNode === to && !labels.get(label).includes(Direction.TO));
                    const shouldAddFrom = (selectedNode === from && !labels.get(label).includes(Direction.FROM));
                    if (shouldAddTo || shouldAddFrom) {
                        labels.set(label, [Direction.TO, Direction.FROM]);
                    }
                } else {
                    labels.set(label, [selectedNode === to ? Direction.TO : Direction.FROM]);
                }
            }
        );
        return labels;
    }

    createClusterSvg(referenceTableRows: ReferenceTableRow[]) {
        referenceTableRows.sort((a, b) => b.snippetCount - a.snippetCount);
        const maxSnippetCount = referenceTableRows[0].snippetCount;
        const maxRowsToShow = this.settingsFormValues.maxClusterShownRows.value;
        const numRowsToShow = referenceTableRows.length > maxRowsToShow ? maxRowsToShow : referenceTableRows.length;

        const maxNodesCellText = `Showing ${numRowsToShow} of ${referenceTableRows.length} clustered nodes`;
        const rowsHTMLString = referenceTableRows.slice(0, maxRowsToShow).map((row, index) => {
            const percentOfMax = row.snippetCount === 0 ? row.snippetCount : (row.snippetCount / maxSnippetCount) * 100;
            let rowHTMLString = `
            <tr class="reference-table-row">
                <td class="entity-name-container">${row.nodeDisplayName}</td>
                <td class="snippet-count-container">(${row.snippetCount})</td>
                <td class="snippet-bar-container">
                    <div class="snippet-bar-repr" style="width: ${percentOfMax}px;"></div>
                </td>
            </tr>`;
            if (index === numRowsToShow - 1) {
                rowHTMLString += `
                <tr class="reference-table-row">
                    <td class="max-nodes-cell" colspan="3">${maxNodesCellText}</td>
                </tr>
                `;
            }
            return rowHTMLString;
        }).join('\n');
        const ctx = document.getElementsByTagName('canvas')[0].getContext('2d');
        const longestName = referenceTableRows.slice(0, maxRowsToShow).sort(
            (a, b) => ctx.measureText(b.nodeDisplayName).width - ctx.measureText(a.nodeDisplayName).width
        )[0].nodeDisplayName;

        // Get width of SVG
        const FLUFF_WIDTH =  21 + 6; // padding + border
        const WIDTH_MULTIPLIER = 1.5; // multiplier to massage the width to about what we want
        const svgWidth = Math.max(
            // width of biggest name + max width of counts + max width of bars + constant width
            Math.floor(
                ctx.measureText(longestName).width * WIDTH_MULTIPLIER +
                ctx.measureText(`(${maxSnippetCount})`).width * WIDTH_MULTIPLIER +
                100 + FLUFF_WIDTH
            ),
            // OR width of the max-nodes-cell + constant width
            Math.floor(ctx.measureText(maxNodesCellText).width * WIDTH_MULTIPLIER + FLUFF_WIDTH)
        );

        // Get height of SVG
        const FLUFF_HEIGHT = (15 + 5 + 4); // height of rows + padding height + border height
        // Add a single extra row to accomodate the max-nodes-cell
        const numRows = referenceTableRows.slice(0, maxRowsToShow).length + 1;
        // constant height * # of rows
        const svgHeight = FLUFF_HEIGHT * numRows;

        const svg =
        `<svg xmlns="http://www.w3.org/2000/svg"
            viewBox="0 0 ${svgWidth} ${svgHeight}" width="${svgWidth}" height="${svgHeight}" preserveAspectRatio="xMinYMin meet">
            <style type="text/css">
                table, td {
                    border-collapse: collapse;
                }

                td {
                    border: thin solid #C9CACC;
                    padding: 2.5px 3.5px;
                }

                .reference-table {
                    background: #D4E2F4;
                    border: thin solid #C9CACC;
                    border-radius: 2px;
                    color: #5B6A80;
                    font-family: "IBM Plex Sans", sans-serif;
                    font-size: 12px;
                    font-weight: bold;
                    height: ${svgHeight}px;
                    width: ${svgWidth}px;
                }

                .reference-table-row {
                    height: 15px;
                }

                .entity-name-container {
                    text-align: right;
                }

                .max-nodes-cell {
                    text-align: center;
                }

                .snippet-count-container {
                    text-align: center
                }

                .snippet-bar-container {
                    width: 100px;
                }

                .snippet-bar-repr {
                    height: 10px;
                    background: #aaabad;
                }
            </style>
            <foreignObject x="0" y="0" width="100%" height="100%">
                <div xmlns="http://www.w3.org/1999/xhtml">
                    <table class="reference-table">${rowsHTMLString}</table>
                </div>
            </foreignObject>
        </svg>`;
        return 'data:image/svg+xml;charset=utf-8,' + encodeURIComponent(svg);
    }

    createOriginalNodeFromDuplicate(duplicateNode: DuplicateVisNode) {
        return {
            id: duplicateNode.duplicateOf,
            label: duplicateNode.label,
            data: duplicateNode.data,
            subLabels: duplicateNode.subLabels,
            displayName: duplicateNode.displayName,
            primaryLabel: duplicateNode.primaryLabel,
            expanded: duplicateNode.expanded,
            color: duplicateNode.color,
            font: duplicateNode.font,
        } as VisNode;
    }

    createDuplicateNodeFromOriginal(originalNode: VisNode) {
        const newDuplicateNodeId = 'duplicateNode:' + uuidv4();
        return {
            ...originalNode,
            id: newDuplicateNodeId,
            duplicateOf: originalNode.id,
        } as DuplicateVisNode;
    }

    createOriginalEdgeFromDuplicate(duplicateEdge: DuplicateVisEdge) {
        return {
            id: duplicateEdge.duplicateOf,
            label: duplicateEdge.label,
            data: duplicateEdge.data,
            to: duplicateEdge.originalTo,
            from: duplicateEdge.originalFrom,
            toLabel: duplicateEdge.toLabel,
            fromLabel: duplicateEdge.fromLabel,
            arrows: duplicateEdge.arrows,
            color: duplicateEdge.color,
        } as VisEdge;
    }

    createDuplicateEdgeFromOriginal(originalEdge: VisEdge, clusterOrigin: number, duplicateNode: DuplicateVisNode) {
        const newDuplicateEdgeId = 'duplicateEdge:' + uuidv4();
        return {
            ...originalEdge,
            id: newDuplicateEdgeId,
            duplicateOf: originalEdge.id,
            from: originalEdge.from === clusterOrigin ? clusterOrigin : duplicateNode.id,
            to: originalEdge.to === clusterOrigin ? clusterOrigin : duplicateNode.id,
            originalFrom: originalEdge.from,
            originalTo: originalEdge.to,
        } as DuplicateVisEdge;
    }

    /**
     * Pulls out a node from a cluster given a duplicate node ID. We find the cluster containing the given
     * ID, and then re-create the original node from the duplicate. This DOES NOT remove the duplicate
     * from the cluster! It simply re-draws the original using the duplicate's info. Also redraws the
     * original edge.
     *
     * @param duplicateNodeId ID of the duplicate node we wish to find
     */
    removeNodeFromCluster(duplicateNodeId: IdType) {
        const duplicateNode = this.nodes.get(duplicateNodeId) as DuplicateVisNode;

        // If the original node is not currently drawn on the canvas, redraw it.
        if (isNullOrUndefined(this.nodes.get(duplicateNode.duplicateOf))) {
            this.nodes.update(this.createOriginalNodeFromDuplicate(duplicateNode));
        }

        // Redraw the original edge
        this.networkGraph.getConnectedEdges(duplicateNodeId).map(
            duplicateEdgeId => this.edges.get(duplicateEdgeId)
        ).forEach(duplicateEdge => {
            this.edges.update(this.createOriginalEdgeFromDuplicate(duplicateEdge));
        });
    }

    /**
     * Helper method for cleaning up the canvas after a cluster is opened. All cluster
     * nodes/edges are duplicates, so we have to remove them when a cluster is opened.
     * We also redraw the originals if they are not already present on the canvas.
     * @param nodesInCluster the list of duplicate node IDs in the opened cluster
     */
    cleanUpDuplicates(nodesInCluster: IdType[]) {
        const edgesToRemove = [];
        const nodesToRemove = [];
        const edgesToAdd = [];
        const nodesToAdd = [];

        nodesInCluster.forEach(duplicateNodeId => {
            const duplicateNode = this.nodes.get(duplicateNodeId) as DuplicateVisNode;
            // If the original node is not currently drawn on the canvas, redraw it
            if (isNullOrUndefined(this.nodes.get(duplicateNode.duplicateOf))) {
                nodesToAdd.push(this.createOriginalNodeFromDuplicate(duplicateNode));
            }

            this.networkGraph.getConnectedEdges(duplicateNodeId).map(
                duplicateEdgeId => this.edges.get(duplicateEdgeId)
            ).forEach(duplicateEdge => {
                edgesToRemove.push(duplicateEdge.id);
                edgesToAdd.push(this.createOriginalEdgeFromDuplicate(duplicateEdge));
            });

            nodesToRemove.push(duplicateNodeId);
        });

        this.nodes.remove(nodesToRemove);
        this.edges.remove(edgesToRemove);

        this.nodes.update(nodesToAdd);
        this.edges.update(edgesToAdd);
    }

    /**
     * Helper method for creating duplicate nodes and edges given clustering information. All
     * nodes/edges within a cluster are duplicates of the original nodes. This is done so we
     * can view the original node if it would still have some remaining edges after clustering.
     * This method does NOT alter the network data, it only creates duplicate node/edge objects.
     * @param neighborNodesWithRel the list of original node IDs to be clustered
     * @param relationship the relationship which is being clustered
     * @param node the source node for the cluster
     */
    createDuplicateNodesAndEdges(neighborNodesWithRel: IdType[], relationship: string, clusterOrigin: IdType, direction: Direction) {
        return neighborNodesWithRel.map((neighborNodeId) => {
            let edges = this.networkGraph.getConnectedEdges(neighborNodeId);
            const newDuplicateNode = this.createDuplicateNodeFromOriginal(this.nodes.get(neighborNodeId));

            edges = edges.filter(
                id => {
                    const edge = this.edges.get(id);
                    // Make sure the edges we duplicate have the grouped relationship and that they are connected to the cluster origin
                    if (this.isNotAClusterEdge(id) && edge.label === relationship) {
                        // Then, check that it is in the correct direction
                        if (direction === Direction.FROM && edge.from === clusterOrigin) {
                            return true;
                        } else if (direction === Direction.TO && edge.to === clusterOrigin) {
                            return true;
                        }
                    }
                    return false;
                }
            );

            if (edges.length !== 1) {
                throw Error(
                    `Neighbor node should have exactly one edge between origin node ${clusterOrigin} ` +
                    `with label ${relationship} and direction ${direction}. Found ${edges.length} instead`
                );
            }

            const newDuplicateEdge = this.createDuplicateEdgeFromOriginal(
                this.edges.get(edges[0]), clusterOrigin as number, newDuplicateNode
            );

            return {
                node: newDuplicateNode,
                edge: newDuplicateEdge,
            } as DuplicateNodeEdgePair;
        });
    }

    /**
     * Helper function for updating the graph with duplicate nodes and edges. Used by groupNeighborsWithRelationship
     * to prep for clustering.
     *
     * If a node would have no remaining edges after clustering, we remove it from the canvas
     * entirely. It and its corresponding edge will be redrawn when the cluster is opened.
     * @param duplicateNodeEdgePairs the list of duplicate node/edge pairs to update the network with
     */
    updateGraphWithDuplicates(duplicateNodeEdgePairs: DuplicateNodeEdgePair[]) {
        const duplicateNodesToAdd = [];
        const duplicateEdgesToAdd = [];
        const nodesToRemove = [];
        const edgesToRemove = [];

        duplicateNodeEdgePairs.forEach(pair => {
            const duplicateNode = pair.node;
            const duplicateEdge = pair.edge;
            const edges = this.networkGraph.getConnectedEdges(duplicateNode.duplicateOf);

            duplicateNodesToAdd.push(duplicateNode);
            duplicateEdgesToAdd.push(duplicateEdge);

            if (edges.length === 1) {
                // If the original node is being clustered on its last unclustered edge,
                // remove it entirely from the canvas.
                nodesToRemove.push(duplicateNode.duplicateOf);
                edgesToRemove.push(duplicateEdge.duplicateOf);
            } else if (this.networkGraph.getConnectedNodes(duplicateNode.duplicateOf).length === 1) {
                // Otherwise, don't remove the original node, and only remove the original edge if the
                // candidate node is not connected to any other node.
                edgesToRemove.push(duplicateEdge.duplicateOf);
            }
        });

        this.edges.remove(edgesToRemove);
        this.nodes.remove(nodesToRemove);

        this.nodes.update(duplicateNodesToAdd);
        this.edges.update(duplicateEdgesToAdd);
    }

    safelyOpenCluster(clusterNodeId) {
        const nodesInCluster = this.networkGraph.getNodesInCluster(clusterNodeId);

        // Clean up the cluster
        this.networkGraph.openCluster(clusterNodeId);
        this.clusters.delete(clusterNodeId as string);

        this.cleanUpDuplicates(nodesInCluster);
    }

    destroyCluster(clusterNodeId: IdType) {
        const nodesInCluster = this.networkGraph.getNodesInCluster(clusterNodeId);
        const edgesInCluster = [];

        nodesInCluster.forEach(nodeId => {
            this.networkGraph.getConnectedEdges(nodeId).forEach(edgeId => edgesInCluster.push(edgeId));
        });

        // Destroy the cluster
        this.networkGraph.openCluster(clusterNodeId);
        this.clusters.delete(clusterNodeId as string);

        this.nodes.remove(nodesInCluster);
        this.edges.remove(edgesInCluster);
    }

    createCluster(originNode: IdType, relationship: string, duplicateNodeEdgePairs: DuplicateNodeEdgePair[]) {
        this.openClusteringRequests += 1;
        this.visService.getReferenceTableData(duplicateNodeEdgePairs).subscribe(result => {
            // Remove any existing clusters connected to the origin node on this relationship first. Any
            // nodes within should have been included in the duplicateNodeEdgePairs array sent to the appserver.
            this.networkGraph.getConnectedNodes(originNode).forEach(nodeId => {
                if (this.networkGraph.isCluster(nodeId)) {
                    if (this.clusters.get(nodeId).relationship === relationship) {
                        this.destroyCluster(nodeId);
                    }
                }
            });

            this.updateGraphWithDuplicates(duplicateNodeEdgePairs);

            const referenceTableRows = result.referenceTableRows;
            const url = this.createClusterSvg(referenceTableRows);

            // TODO: Would be nice to have some indication that the cluster has been selected.
            // A bit tricky, since clusters are SVGs, but maybe this can be done.
            this.networkGraph.cluster({
                joinCondition: (n) => duplicateNodeEdgePairs.map(pair => pair.node.id).includes(n.id),
                clusterNodeProperties: {
                    image: url,
                    label: null,
                    shape: 'image',
                    shapeProperties: {
                        useImageSize: true,
                    },
                    size: this.config.nodes.size,
                    // This setting is valid as described under 'clusterNodeProperties'
                    // here: https://visjs.github.io/vis-network/docs/network/index.html#optionsObject
                    // @ts-ignore
                    allowSingleNodeCluster: true,
                },
                clusterEdgeProperties: {
                    label: relationship,
                },
                processProperties: (clusterOptions) => {
                    const newClusterId = `cluster:${uuidv4()}`;
                    this.clusters.set(newClusterId, {referenceTableRows, relationship});
                    return {...clusterOptions, id: newClusterId};
                }
            });

            this.updateSelectedNodeEdgeLabelData(originNode);
            this.openClusteringRequests -= 1;
            this.clusterCreatedSource.next(true);
        });
    }

    getDuplicateNodeEdgePairsFromCluster(clusterNodeId: IdType) {
        const clusteredNodeIds = this.networkGraph.getNodesInCluster(clusterNodeId);
        const duplicateNodeEdgePairs = [];

        clusteredNodeIds.forEach(nodeId => {
            this.networkGraph.getConnectedEdges(nodeId).forEach(edgeId => {
                duplicateNodeEdgePairs.push(
                    {
                        node: this.nodes.get(nodeId),
                        edge: this.edges.get(edgeId),
                    } as DuplicateNodeEdgePair
                );
            });
        });

        return duplicateNodeEdgePairs;
    }

    /**
     * Creates a cluster node of all the neighbors connected to the currently selected
     * node connected by the input relationship.
     * @param rel a string representing the relationship the neighbors will be clustered on
     */
    groupNeighborsWithRelationship(groupRequest: GroupRequest) {
        const { relationship, node, direction } = groupRequest;
        let duplicateNodeEdgePairs: DuplicateNodeEdgePair[] = [];

        const neighborNodesWithRel = this.getNeighborsWithRelationship(relationship, node, direction);

        try {
            const duplicateNodeEdgePairsOutsideCluster = this.createDuplicateNodesAndEdges(
                neighborNodesWithRel, relationship, node, direction
            );
            duplicateNodeEdgePairs = duplicateNodeEdgePairs.concat(duplicateNodeEdgePairsOutsideCluster);

            this.networkGraph.getConnectedNodes(node).forEach(nodeId => {
                if (this.networkGraph.isCluster(nodeId)) {
                    if (this.clusters.get(nodeId).relationship === relationship) {
                        // If the hub node is already connected to a cluster on the given relationship,
                        // we should include all the nodes in that cluster.
                        const duplicateNodesEdgePairsInCluster = this.getDuplicateNodeEdgePairsFromCluster(
                            nodeId
                        ).filter(
<<<<<<< HEAD
                            // It is possible that some of the nodes inside the cluster sre also outside it. So,
=======
                            // It is possible that some of the nodes inside the cluster are also outside it. So,
>>>>>>> 8cca0c10
                            // get rid of duplicates.
                            (pair: DuplicateNodeEdgePair) => !neighborNodesWithRel.includes(pair.node.duplicateOf)
                        );
                        duplicateNodeEdgePairs = duplicateNodeEdgePairs.concat(duplicateNodesEdgePairsInCluster);
                    }
                }
            });
        } catch (e) {
            console.log(e);
            this.messageDialog.display(
                {
                    title: 'Clustering Error!',
                    message: `An error occurred while trying to cluster node with ID ${node} on relationship ` +
                    `${relationship} in direction "${direction}". `,
                    type: MessageType.Error
                }
            );
            return;
        }

        this.createCluster(node, relationship, duplicateNodeEdgePairs);
    }

    removeEdges(edges: IdType[]) {
        edges.forEach(edge => {
            this.edges.remove(edge);
        });
    }

    // TODO: We need to consider flipping the 'expanded' property of any nodes where after this process finishes, the node
    // no longer has any neighbors. Otherwise, if we remove all the connected nodes from a given node, the user will have to
    // double click on that node twice to re-expand the node.
    removeNodes(nodes: IdType[]) {
        const edgesToRemove = [];
        const nodesToRemove = nodes.map(node => {
            this.networkGraph.getConnectedNodes(node).forEach(connectedNode => {
                if (this.networkGraph.isCluster(connectedNode)) {
                    this.safelyOpenCluster(connectedNode);
                }
            });
            this.networkGraph.getConnectedEdges(node).forEach(edge => {
                edgesToRemove.push(edge);
            });
            return node;
        });

        this.nodes.remove(nodesToRemove);
        this.edges.remove(edgesToRemove);
    }

    selectNeighbors(node: IdType) {
        this.networkGraph.selectNodes(this.networkGraph.getConnectedNodes(node) as IdType[]);
        this.updateSelectedNodes();
    }

    /**
     * Opens the metadata sidebar with the input node's data
     * @param edge represents a non-cluster edge on the canvas
     */
    getAssociationsWithEdge(edge: VisEdge) {
        this.getSnippetsFromEdge.emit(edge);
    }

    getAssociationsWithDuplicateEdge(edge: DuplicateVisEdge) {
        this.getSnippetsFromDuplicateEdge.emit(edge);
    }

    updateSidebarEntity() {
        if (this.selectedNodes.length === 1 && this.selectedEdges.length === 0) {
            if (this.networkGraph.isCluster(this.selectedNodes[0])) {
                const cluster = this.selectedNodes[0];
                const clusteredNodes = this.networkGraph.getNodesInCluster(cluster).map(node => {
                    return {
                        nodeId: node,
                        edges: this.networkGraph.getConnectedEdges(node).map(edgeId => this.edges.get(edgeId)),
                    } as ClusteredNode;
                });
                this.getClusterData.emit(clusteredNodes);
            } else {
                const node  = this.nodes.get(this.selectedNodes[0]) as VisNode;
                this.sidenavEntity = {
                    data: node,
                    edges: this.networkGraph.getConnectedEdges(node.id).map(edgeId => this.edges.get(edgeId))
                } as SidenavNodeEntity;
                this.sidenavEntityType = SidenavEntityType.NODE;
            }
        } else if (this.selectedNodes.length === 0 && this.selectedEdges.length === 1) {
            const edge = this.edges.get(this.selectedEdges[0]) as VisEdge;
            this.getAssociationsWithEdge(edge);
        }
    }

    /**
     * Contains all of the event handling features for the
     * network graph.
     */
    visualizerSetupEventBinds() {
        this.networkGraph.on('click', (params) => {
            this.onClickCallback(params);
            // TODO: May want to disable some of the default behaviors. For example,
            // if a user selected some nodes, and then clicks anywhere, all the nodes are
            // deselected. This may be contrary to what users expect (e.g. I would expect
            // that if I selected some things and I clicked on one of them I wouldn't
            // deselect everything). There may also be other behaviors we don't want.
        });

        this.networkGraph.on('dragStart', (params) => {
            this.onDragStartCallback(params);
        });

        this.networkGraph.on('dragEnd', (params) => {
            this.onDragEndCallback(params);
        });

        this.networkGraph.on('hoverNode', (params) => {
            this.onHoverNodeCallback(params);
        });

        this.networkGraph.on('blurNode', (params) => {
            this.onBlurNodeCallback(params);
        });

        this.networkGraph.on('selectNode', (params) => {
            this.onSelectNodeCallback(params);
        });

        this.networkGraph.on('selectEdge', (params) => {
            this.onSelectEdgeCallback(params);
        });

        this.networkGraph.on('doubleClick', (params) => {
            this.onDoubleClickCallback(params);
        });

        this.networkGraph.on('oncontext', (params) => {
            this.onContextCallback(params);
        });
    }

    hideAllTooltips() {
        this.contextMenuControlService.hideTooltip();
    }

    // Begin Callback Functions

    onClickCallback(params: any) {
        this.hideAllTooltips();
    }

    onDragStartCallback(params: any) {
        this.hideAllTooltips();
    }

    onDragEndCallback(params: any) {
        // Dragging a node doesn't fire node selection, but it is selected after dragging finishes, so update
        this.updateSelectedNodes();
    }

    onHoverNodeCallback(params: any) {
        if (this.networkGraph.isCluster(params.node)) {
            // TODO: Add on-hover cluster effects
        } else if (!this.nodes.get(params.node)) {
            // TODO: Add on-hover edge effects
        } else {
            // This produces an 'enlarge effect'
            // TODO: Currently this does nothing, because the size property does not change 'box' shape nodes.
            // May be able to use the 'scaling' property to produce the desired effect.
            // const node = this.nodes.get(params.node);
            // const updatedNode = {...node, size: this.config.nodes.size * 1.5};
            // this.nodes.update(updatedNode);
        }
    }

    onBlurNodeCallback(params: any) {
        if (this.networkGraph.isCluster(params.node)) {
            // TODO: Add on-blur cluster effects
        } else if (!this.nodes.get(params.node)) {
            // TODO: Add on-blur edge effects
        } else {
            // This produces a 'shrink effect'
            // TODO: Currently this does nothing, because the size property does not change 'box' shape nodes.
            // May be able to use the 'scaling' property to produce the desired effect.
            // const node = this.nodes.get(params.node);
            // const updateNode = {...node, size: this.config.nodes.size};
            // this.nodes.update(updateNode);
        }
    }

    onSelectNodeCallback(params: any) {
        this.updateSelectedNodesAndEdges();
        this.updateSidebarEntity();
    }

    onSelectEdgeCallback(params: any) {
        this.updateSelectedNodesAndEdges();
        this.updateSidebarEntity();
    }

    onDoubleClickCallback(params: any) {
        const hoveredNode = this.networkGraph.getNodeAt(params.pointer.DOM);

        if (this.networkGraph.isCluster(hoveredNode)) {
            this.safelyOpenCluster(hoveredNode);
            return;
        }

        // Check if event is double clicking a node
        if (hoveredNode) {
            this.expandOrCollapseNode(hoveredNode as number);
        }
    }

    onContextCallback(params: any) {
        const hoveredNode = this.networkGraph.getNodeAt(params.pointer.DOM) as string;

        if (this.networkGraph.isCluster(hoveredNode)) {
            const nodeIdToSnippetCountMap = new Map<string, number>();
            this.clusters.get(hoveredNode).referenceTableRows.forEach(nodeRow =>
                nodeIdToSnippetCountMap.set(nodeRow.nodeId, nodeRow.snippetCount)
            );
            this.selectedClusterNodeData = this.networkGraph.getNodesInCluster(hoveredNode).map(
                nodeId => this.nodes.get(nodeId) as VisNode
            ).sort(
                (a, b) => nodeIdToSnippetCountMap.get(b.id.toString()) - nodeIdToSnippetCountMap.get(a.id.toString())
<<<<<<< HEAD
            ).slice(0, MAX_CLUSTER_ROWS);
=======
            ).slice(0, this.settingsFormValues.maxClusterShownRows.value);
>>>>>>> 8cca0c10
        } else {
            this.selectedClusterNodeData = [];
        }

        // Stop the browser from showing the normal context
        params.event.preventDefault();

        // Update the canvas location
        const canvas = document.querySelector('canvas').getBoundingClientRect() as DOMRect;

        const contextMenuXPos = params.pointer.DOM.x + canvas.x;
        const contextMenuYPos = params.pointer.DOM.y + canvas.y;

        this.contextMenuControlService.updatePopper(contextMenuXPos, contextMenuYPos);

        const hoveredEdge = this.networkGraph.getEdgeAt(params.pointer.DOM);
        const currentlySelectedNodes = this.networkGraph.getSelectedNodes();
        const currentlySelectedEdges = this.networkGraph.getSelectedEdges();

        if (hoveredNode !== undefined) {
            if (currentlySelectedNodes.length === 0 || !currentlySelectedNodes.includes(hoveredNode)) {
                this.networkGraph.selectNodes([hoveredNode], false);
            }
        } else if (hoveredEdge !== undefined) {
            if (currentlySelectedEdges.length === 0 || !currentlySelectedEdges.includes(hoveredEdge)) {
                this.networkGraph.selectEdges([hoveredEdge]);
            }
        } else {
            this.networkGraph.unselectAll();
        }

        this.updateSelectedNodesAndEdges();

        if (this.selectedNodes.length === 1 && this.selectedEdges.length === 0) {
            this.updateSelectedNodeEdgeLabelData(this.selectedNodes[0]);
        } else {
            // Clean up the selected node edge labels if we selected more than one node, or any edges
            // (this should prevent stale data in the context menu component)
            this.clearSelectedNodeEdgeLabelData();
        }
        this.contextMenuControlService.showTooltip();
        this.updateSidebarEntity(); // oncontext does not select the hovered entity by default, so update
      }

      // End Callback Functions
}<|MERGE_RESOLUTION|>--- conflicted
+++ resolved
@@ -876,11 +876,7 @@
                         const duplicateNodesEdgePairsInCluster = this.getDuplicateNodeEdgePairsFromCluster(
                             nodeId
                         ).filter(
-<<<<<<< HEAD
-                            // It is possible that some of the nodes inside the cluster sre also outside it. So,
-=======
                             // It is possible that some of the nodes inside the cluster are also outside it. So,
->>>>>>> 8cca0c10
                             // get rid of duplicates.
                             (pair: DuplicateNodeEdgePair) => !neighborNodesWithRel.includes(pair.node.duplicateOf)
                         );
@@ -1105,11 +1101,7 @@
                 nodeId => this.nodes.get(nodeId) as VisNode
             ).sort(
                 (a, b) => nodeIdToSnippetCountMap.get(b.id.toString()) - nodeIdToSnippetCountMap.get(a.id.toString())
-<<<<<<< HEAD
-            ).slice(0, MAX_CLUSTER_ROWS);
-=======
             ).slice(0, this.settingsFormValues.maxClusterShownRows.value);
->>>>>>> 8cca0c10
         } else {
             this.selectedClusterNodeData = [];
         }
