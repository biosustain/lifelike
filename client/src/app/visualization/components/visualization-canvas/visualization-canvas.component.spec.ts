import { TestBed, ComponentFixture } from '@angular/core/testing';
import { By } from '@angular/platform-browser';

import { configureTestSuite } from 'ng-bullet';

import { MockComponents } from 'ng-mocks';

import { of } from 'rxjs';

import { DataSet } from 'vis-network';

import {
    Direction,
    DuplicateNodeEdgePair,
    DuplicateVisNode,
    DuplicateVisEdge,
    GetSnippetsResult,
    GetClusterGraphDataResult,
    GroupRequest,
    Neo4jGraphConfig,
    SidenavEdgeEntity,
    VisEdge,
    VisNode,
    GetReferenceTableDataResult,
    ReferenceTableRow,
    GetClusterSnippetDataResult,
<<<<<<< HEAD
    ClusterData,
=======
    SidenavSnippetData,
    SidenavClusterEntity,
>>>>>>> 57a872e7
} from 'app/interfaces';
import { RootStoreModule } from 'app/root-store';
import { SharedModule } from 'app/shared/shared.module';
import { uuidv4 } from 'app/shared/utils';

import { VisualizationService } from '../../services/visualization.service';
import { ContextMenuControlService } from '../../services/context-menu-control.service';

import { ContextMenuComponent } from '../context-menu/context-menu.component';
import { SidenavClusterViewComponent } from '../sidenav-cluster-view/sidenav-cluster-view.component';
import { SidenavEdgeViewComponent } from '../sidenav-edge-view/sidenav-edge-view.component';
import { SidenavNodeViewComponent } from '../sidenav-node-view/sidenav-node-view.component';
import { VisualizationQuickbarComponent } from '../../components/visualization-quickbar/visualization-quickbar.component';
import { VisualizationCanvasComponent } from '../visualization-canvas/visualization-canvas.component';
import { BrowserAnimationsModule } from '@angular/platform-browser/animations';

describe('VisualizationCanvasComponent', () => {
    let fixture: ComponentFixture<VisualizationCanvasComponent>;
    let instance: VisualizationCanvasComponent;

    let contextMenuControlService: ContextMenuControlService;
    let visualizationService: VisualizationService;

    let mockNodes: DataSet<VisNode>;
    let mockEdges: DataSet<VisEdge>;
    let mockDuplicateNodeEdgePairs: DuplicateNodeEdgePair[];
    let mockReferenceTableRows: ReferenceTableRow[];
    let mockGetReferenceTableDataResult: GetReferenceTableDataResult;
    let mockGroupRequest: GroupRequest;
    let mockConfig: Neo4jGraphConfig;
    let mockLegend: Map<string, string[]>;
    let mockCallbackParams: any;

    function mockNodeGenerator(nodeId: number, nodeDisplayName: string, nodeData?: any): VisNode {
        return {
            id: nodeId,
            label: 'Mock Node',
            data: nodeData,
            subLabels: ['Mock Node'],
            displayName: nodeDisplayName,
            expanded: false,
            primaryLabel: 'Mock Node',
            color: null,
        } as VisNode;
    }

    function mockDuplicateNodeGenerator(nodeId: number, nodeDisplayName: string, nodeData?: any): DuplicateVisNode {
        return {
            ...mockNodeGenerator(nodeId, nodeDisplayName, nodeData),
            id: 'duplicateNode:' + uuidv4(),
            duplicateOf: nodeId,
        } as DuplicateVisNode;
    }

    function mockEdgeGenerator(edgeId: number, fromNode: number, arrowDirection: string, toNode: number): VisEdge {
        return {
            id: edgeId,
            label: 'Mock Edge',
            data: { description: 'Mock Edge'},
            to: toNode,
            from: fromNode,
            toLabel: 'Mock Node',
            fromLabel: 'Mock Node',
            arrows: arrowDirection,
        } as VisEdge;
    }

    function mockDuplicateEdgeGenerator(edgeId: number, fromNode: number, arrowDirection: string, toNode: number): DuplicateVisEdge {
        return {
            ...mockEdgeGenerator(edgeId, fromNode, arrowDirection, toNode),
            id: 'duplicateEdge:' + uuidv4(),
            duplicateOf: edgeId,
            originalFrom: fromNode,
            originalTo: toNode,
        } as DuplicateVisEdge;
    }

    configureTestSuite(() => {
        TestBed.configureTestingModule({
            imports: [
                SharedModule,
                RootStoreModule,
                BrowserAnimationsModule
            ],
            declarations: [
                VisualizationCanvasComponent,
                MockComponents(
                    ContextMenuComponent,
                    SidenavClusterViewComponent,
                    SidenavEdgeViewComponent,
                    SidenavNodeViewComponent,
                    VisualizationCanvasComponent,
                    VisualizationQuickbarComponent,
                ),
            ],
            providers: [
                ContextMenuControlService,
                VisualizationService,
            ],
        });
    });

    beforeEach(() => {
        // Mock Inputs
        mockNodes = new DataSet([
            mockNodeGenerator(1, 'Mock Node 1', {}),
            mockNodeGenerator(2, 'Mock Node 2', {}),
            mockNodeGenerator(3, 'Mock Node 3', {}),
        ]);

        // NOTE: IDs need to be unique between both nodes AND edges!
        // Reason for this is because some vis.js network graph methods
        // expect either a node ID OR an edge ID, so if an node and edge
        // have the SAME ID, then the method may not return the expected
        // value.

        mockEdges = new DataSet([
            mockEdgeGenerator(101, 1, 'to', 2),
            mockEdgeGenerator(102, 1, 'to', 3),
        ]);

        mockGroupRequest = {
            relationship: 'Mock Edge',
            node: 1,
            direction: Direction.FROM,
        } as GroupRequest;

        mockConfig = {
            interaction: {
                hover: true,
                navigationButtons: true,
                multiselect: true,
                selectConnectedEdges: false,
            },
            physics: {
                enabled: true,
                barnesHut: {
                    springConstant: 0.04,
                    damping: 0.9,
                    gravitationalConstant: -10000,
                }
            },
            edges: {
                font: {
                    size: 12
                },
                widthConstraint: {
                    maximum: 90
                },
            },
            nodes: {
                size: 25,
                shape: 'box',
            },
        };

        mockDuplicateNodeEdgePairs = [
            {
                node: mockDuplicateNodeGenerator(2, 'Mock Node 2', {}),
                edge: mockDuplicateEdgeGenerator(101, 1, 'to', 2),
            } as DuplicateNodeEdgePair,
            {
                node: mockDuplicateNodeGenerator(3, 'Mock Node 3', {}),
                edge: mockDuplicateEdgeGenerator(102, 1, 'to', 3),
            } as DuplicateNodeEdgePair,
        ];

        mockReferenceTableRows = [
            {
                nodeId: '2',
                nodeDisplayName: 'Mock Node 2',
                snippetCount: 1,
                edge: mockDuplicateEdgeGenerator(101, 1, 'to', 2),
            } as ReferenceTableRow,
            {
                nodeId: '3',
                nodeDisplayName: 'Mock Node 3',
                snippetCount: 1,
                edge: mockDuplicateEdgeGenerator(101, 1, 'to', 3),
            } as ReferenceTableRow,
        ];

        mockGetReferenceTableDataResult = {
            referenceTableRows: mockReferenceTableRows,
        } as GetReferenceTableDataResult;

        mockLegend = new Map<string, string[]>([
            ['Chemical', ['#CD5D67', '#410B13']]
        ]);

        mockCallbackParams = {
            event: {
                preventDefault() { /*Do nothing*/ },
            },
            pointer: {
                DOM: {
                    x: 0,
                    y: 0,
                }
            }
        };

        fixture = TestBed.createComponent(VisualizationCanvasComponent);
        instance = fixture.debugElement.componentInstance;
        contextMenuControlService = fixture.debugElement.injector.get(ContextMenuControlService);
        visualizationService = fixture.debugElement.injector.get(VisualizationService);

        instance.nodes = mockNodes;
        instance.edges = mockEdges;
        instance.config = mockConfig;
        instance.legend = mockLegend;

        fixture.detectChanges();
    });

    it('should create', () => {
        expect(fixture).toBeTruthy();
    });

    it('should update sidenav entity data when getSnippetsResult changes', () => {
        const mockGetSnippetsResult = {
            snippets: [],
            fromNodeId: 1,
            toNodeId: 2,
            association: 'HAS A',
        } as GetSnippetsResult;

        instance.getSnippetsResult = mockGetSnippetsResult;
        fixture.detectChanges();

        expect(instance.sidenavEntityType).toEqual(2); // 2 = EDGE
        expect(instance.sidenavEntity).toEqual({
            data: {
                to: instance.nodes.get(mockGetSnippetsResult.toNodeId) as VisNode,
                from: instance.nodes.get(mockGetSnippetsResult.fromNodeId) as VisNode,
                association: mockGetSnippetsResult.association,
                snippets: mockGetSnippetsResult.snippets,
            } as SidenavSnippetData
        } as SidenavEdgeEntity);
    });

    it('should update sidenav entity data when getClusterDataResult changes', () => {
        const mockGetClusterGraphDataResult = {
            results: {
                1: {
                    'Mock Node': 0,
                }
            }
        } as GetClusterGraphDataResult;
        const mockGetClusterSnippetDataResult = {
            results: [
                {
                    fromNodeId: 1,
                    toNodeId: 2,
                    snippets: [],
                    association: '',
                } as GetSnippetsResult,
            ]
        } as GetClusterSnippetDataResult;

        instance.getClusterDataResult = {
            graphData: mockGetClusterGraphDataResult,
            snippetData: mockGetClusterSnippetDataResult,
        };
        fixture.detectChanges();

        expect(instance.sidenavEntityType).toEqual(3); // 3 = CLUSTER
        expect(instance.sidenavEntity).toEqual({
            data: mockGetClusterSnippetDataResult.results.map(snippetResult => {
                return {
                    to: instance.nodes.get(snippetResult.toNodeId) as VisNode,
                    from: instance.nodes.get(snippetResult.fromNodeId) as VisNode,
                    association: snippetResult.association,
                    snippets: snippetResult.snippets,
                } as SidenavSnippetData;
            }),
        } as SidenavClusterEntity);
    });

    it('should turn animation off if quickbar component animationStatus emits false', () => {
        const toggleAnimationSpy = spyOn(instance, 'toggleAnimation').and.callThrough();
        const networkGraphSetOptionsSpy = spyOn(instance.networkGraph, 'setOptions');
        const visualizationQuickbarComponentMock = fixture.debugElement.query(
            By.directive(VisualizationQuickbarComponent)
        ).componentInstance as VisualizationQuickbarComponent;

        visualizationQuickbarComponentMock.animationStatus.emit(false);

        expect(toggleAnimationSpy).toHaveBeenCalledWith(false);
        expect(networkGraphSetOptionsSpy).toHaveBeenCalledWith({physics: false});
    });

    it('should turn animation on if quickbar component animationStatus emits true', () => {
        const toggleAnimationSpy = spyOn(instance, 'toggleAnimation').and.callThrough();
        const networkGraphSetOptionsSpy = spyOn(instance.networkGraph, 'setOptions');
        const visualizationQuickbarComponentMock = fixture.debugElement.query(
            By.directive(VisualizationQuickbarComponent)
        ).componentInstance as VisualizationQuickbarComponent;

        visualizationQuickbarComponentMock.animationStatus.emit(true);

        expect(toggleAnimationSpy).toHaveBeenCalledWith(true);
        expect(networkGraphSetOptionsSpy).toHaveBeenCalledWith({physics: true});
    });

    it('toggleSidenavOpened should flip the value of sidenavOpened', () => {
        // instance.sidenavOpened defaults to 'false'
        instance.toggleSidenavOpened();
        expect(instance.sidenavOpened).toBeTrue();
    });

    it('clearSelectedNodeEdgeLabelData should clear the selected edge labels set', () => {
        instance.selectedNodeEdgeLabelData.set('Mock Edge', [Direction.FROM]);
        instance.clearSelectedNodeEdgeLabelData();

        expect(instance.selectedNodeEdgeLabelData.size).toEqual(0);
    });

    it('getConnectedEdgeLabels should get the labels of every edge connected to the input node', () => {
        const edgeLabelsOfMockedNode = instance.getConnectedEdgeLabels(1);

        expect(edgeLabelsOfMockedNode.size).toEqual(1);
        expect(edgeLabelsOfMockedNode.has('Mock Edge')).toBeTrue();
        expect(edgeLabelsOfMockedNode.get('Mock Edge')).toEqual([Direction.FROM]);
    });

    it('updateSelectedNodeEdgeLabelData should update the selected edge labels with the edges of the given node', () => {
        instance.updateSelectedNodeEdgeLabelData(1);

        expect(instance.selectedNodeEdgeLabelData.size).toEqual(1);
        expect(instance.selectedNodeEdgeLabelData.has('Mock Edge')).toBeTrue();
        expect(instance.selectedNodeEdgeLabelData.get('Mock Edge')).toEqual([Direction.FROM]);
    });

    it('getNeighborsWithRelationship should get all the neighbors of the given node connected by the given relationship', () => {
        expect(instance.nodes.length).toEqual(3);
        expect(instance.edges.length).toEqual(2);


        expect(instance.networkGraph.getConnectedNodes(101)).toEqual([1, 2]);
        expect(instance.networkGraph.getConnectedNodes(102)).toEqual([1, 3]);

        const neighbors = instance.getNeighborsWithRelationship('Mock Edge', 1, Direction.FROM);

        expect(neighbors).toBeTruthy();
        expect(neighbors).toEqual([2, 3]);
    });

    it('createDuplicateNodesAndEdges should duplicate the given nodes, and their connected edges with the given label/direction', () => {
        const duplicateNodeEdgePairs = instance.createDuplicateNodesAndEdges([2, 3], 'Mock Edge', 1, Direction.FROM);

        expect(duplicateNodeEdgePairs.length).toEqual(2);
        expect(duplicateNodeEdgePairs[0].node.duplicateOf).toEqual(2);
        expect(duplicateNodeEdgePairs[0].edge.duplicateOf).toEqual(101);
        expect(duplicateNodeEdgePairs[1].node.duplicateOf).toEqual(3);
        expect(duplicateNodeEdgePairs[1].edge.duplicateOf).toEqual(102);
    });

    it('update updateGraphWithDuplicates should update the network with the given duplicate node/edge pairs', () => {
        instance.updateGraphWithDuplicates(mockDuplicateNodeEdgePairs);

        expect(instance.nodes.length).toEqual(3);
        expect(instance.edges.length).toEqual(2);

        expect(instance.nodes.get(2)).toBeNull();
        expect(instance.nodes.get(3)).toBeNull();

        expect(instance.edges.get(101)).toBeNull();
        expect(instance.edges.get(102)).toBeNull();
    });

    it('groupNeighborsWithRelationship should cluster neighbors of the given node connected by the given relationship', async () => {
        spyOn(visualizationService, 'getReferenceTableData').and.returnValue(
            of(mockGetReferenceTableDataResult)
        );

        instance.groupNeighborsWithRelationship(mockGroupRequest);

        await expect(instance.clusters.size).toEqual(1);
    });

    it('isNotAClusterEdge should detect whether an edge is a cluster edge or not', () => {
        spyOn(visualizationService, 'getReferenceTableData').and.returnValue(
            of(mockGetReferenceTableDataResult)
        );

        instance.groupNeighborsWithRelationship(mockGroupRequest);

        const clusterInfo = instance.clusters.entries().next();
        const clusterEdge = instance.networkGraph.getConnectedEdges(clusterInfo.value[0])[0];

        expect(clusterInfo.value[1]).toEqual(
            {
                referenceTableRows: mockReferenceTableRows,
                relationship: 'Mock Edge',
            } as ClusterData
        );
        expect(instance.isNotAClusterEdge(clusterEdge)).toBeFalse();
    });

    it('collapseNeighbors should remove all edges connected to the given node', () => {
        instance.collapseNeighbors(instance.nodes.get(1));

        expect(instance.nodes.length).toEqual(1);
        expect(instance.edges.length).toEqual(0);

        expect(instance.nodes.get(1)).toBeTruthy();
        expect(instance.nodes.get(2)).toBeNull();
        expect(instance.nodes.get(3)).toBeNull();
    });

    it('collapseNeighbors should remove all nodes connected to the given node, if they are not connected to anything else', () => {
        const newNode = mockNodeGenerator(4, 'Mock Node 4', {});
        const newEdge = mockEdgeGenerator(103, 2, 'to', 4);

        instance.nodes.add(newNode);
        instance.edges.add(newEdge);

        fixture.detectChanges();

        instance.collapseNeighbors(instance.nodes.get(1));

        expect(instance.nodes.length).toEqual(3);
        expect(instance.edges.length).toEqual(1);

        expect(instance.nodes.get(1)).toBeTruthy();
        expect(instance.nodes.get(2)).toBeTruthy();
        expect(instance.nodes.get(3)).toBeNull();
        expect(instance.nodes.get(4)).toBeTruthy();

        expect(instance.edges.get(101)).toBeNull();
        expect(instance.edges.get(102)).toBeNull();
        expect(instance.edges.get(103)).toBeTruthy();
    });

    it('expandOrCollapseNode should collapse the node if it is expanded', () => {
        const updatedNodeState = {...instance.nodes.get(1), expanded: true};
        instance.nodes.update(updatedNodeState);

        expect(instance.nodes.get(1).expanded).toBeTrue();

        instance.expandOrCollapseNode(1);

        expect(instance.nodes.get(1)).toBeTruthy();
        expect(instance.nodes.get(2)).toBeNull();
        expect(instance.nodes.get(3)).toBeNull();

        expect(instance.edges.get(101)).toBeNull();
        expect(instance.edges.get(102)).toBeNull();
    });

    it('expandOrCollapseNode should open any connected clusters of the given node', () => {
        spyOn(visualizationService, 'getReferenceTableData').and.returnValue(
            of(mockGetReferenceTableDataResult)
        );

        const node1 = instance.nodes.get(1);
        node1.expanded = true;

        instance.groupNeighborsWithRelationship(mockGroupRequest);
        instance.expandOrCollapseNode(1);

        expect(instance.clusters.size).toEqual(0);

        expect(instance.nodes.get(1)).toBeTruthy();
        expect(instance.nodes.get(2)).toBeTruthy();
        expect(instance.nodes.get(3)).toBeTruthy();

        expect(instance.edges.get(101)).toBeTruthy();
        expect(instance.edges.get(102)).toBeTruthy();
    });

    it('expandOrCollapseNode should request a node expansion from the parent if the node is collapsed', () => {
        const expandNodeSpy = spyOn(instance.expandNode, 'emit');

        // Technically, node 1 is "expanded" in the sense that it has connections, but for the purpose
        // of this test we only care if the "expanded" property is set to false on the node
        instance.expandOrCollapseNode(1);

        expect(expandNodeSpy).toHaveBeenCalled();
    });

    it('getEdgesBetweenNodes should get all the edges between the two given nodes', () => {
        const edges = instance.getEdgesBetweenNodes(1, 2);

        expect(edges).toEqual([101]);
    });

    it('createDuplicateNodeFromOriginal should create a DuplicateVisNode from a VisNode', () => {
        spyOn(instance, 'createDuplicateNodeFromOriginal').and.callFake((originalNode: VisNode) => {
            // Just replacing the id with a non-random value here
            const newDuplicateNodeId = 'duplicateNode:1234';
            return {
                ...originalNode,
                id: newDuplicateNodeId,
                duplicateOf: originalNode.id,
            } as DuplicateVisNode;
        });
        const mockDuplicateNode = instance.createDuplicateNodeFromOriginal(instance.nodes.get(1));

        expect(mockDuplicateNode).toEqual({
            ...instance.nodes.get(1),
            id: 'duplicateNode:1234',
            duplicateOf: 1,
        });
    });

    it('createOriginalNodeFromDuplicate should create a normal VisNode from a DuplicateVisNode', () => {
        const mockDuplicateNode = instance.createDuplicateNodeFromOriginal(instance.nodes.get(1));

        expect(instance.createOriginalNodeFromDuplicate(mockDuplicateNode)).toEqual(instance.nodes.get(1));
    });

    it('createDuplicateEdgeFromOriginal should create a normal DuplicateVisNode from a VisEdge', () => {
        spyOn(instance, 'createDuplicateEdgeFromOriginal').and.callFake(
            (originalEdge: VisEdge, clusterOrigin: number, duplicateNode: DuplicateVisNode) => {
                // Just replacing the id with a non-random value here
                const newDuplicateEdgeId = 'duplicateEdge:1234';
                return {
                    ...originalEdge,
                    id: newDuplicateEdgeId,
                    duplicateOf: originalEdge.id,
                    from: originalEdge.from === clusterOrigin ? clusterOrigin : duplicateNode.id,
                    to: originalEdge.to === clusterOrigin ? clusterOrigin : duplicateNode.id,
                    originalFrom: originalEdge.from,
                    originalTo: originalEdge.to,
                } as DuplicateVisEdge;
            }
        );
        const original = instance.edges.get(101);
        const origin = 1;
        const duplicateN = instance.createDuplicateNodeFromOriginal(instance.nodes.get(2));
        const mockDuplicateEdge = instance.createDuplicateEdgeFromOriginal(original, origin, duplicateN);

        expect(mockDuplicateEdge).toEqual({
            ...original,
            id: 'duplicateEdge:1234',
            duplicateOf: original.id,
            from: original.from === origin ? origin : duplicateN.id,
            to: original.to === origin ? origin : duplicateN.id,
            originalFrom: original.from,
            originalTo: original.to,
        });
    });

    it('createOriginalEdgeFromDuplicate should create a normal VisEdge from a DuplicateVisEdge', () => {
        const originalEdge = instance.edges.get(101);
        const clusterOrigin = 1;
        const duplicateNode = instance.createDuplicateNodeFromOriginal(instance.nodes.get(2));
        const mockDuplicateEdge = instance.createDuplicateEdgeFromOriginal(originalEdge, clusterOrigin, duplicateNode);

        expect(instance.createOriginalEdgeFromDuplicate(mockDuplicateEdge)).toEqual(originalEdge);
    });

    it('cleanUpDuplicates should remove the given duplicate nodes and their duplicate edges from the canvas', () => {
        spyOn(visualizationService, 'getReferenceTableData').and.returnValue(
            of(mockGetReferenceTableDataResult)
        );

        instance.groupNeighborsWithRelationship(mockGroupRequest);

        expect(instance.nodes.get(2)).toBeNull();
        expect(instance.nodes.get(3)).toBeNull();

        const clusterInfo = instance.clusters.entries().next();
        const clusteredNodeIds = instance.networkGraph.getNodesInCluster(clusterInfo.value[0]);

        instance.cleanUpDuplicates(clusteredNodeIds);

        expect(instance.nodes.length).toEqual(3);
        expect(instance.edges.length).toEqual(2);

        expect(instance.nodes.get(2)).toBeTruthy();
        expect(instance.nodes.get(3)).toBeTruthy();
    });

    it('safelyOpenCluster should open and clean up a cluster', () => {
        spyOn(visualizationService, 'getReferenceTableData').and.returnValue(
            of(mockGetReferenceTableDataResult)
        );

        const cleanUpDuplicatesSpy = spyOn(instance, 'cleanUpDuplicates').and.callThrough();

        instance.groupNeighborsWithRelationship(mockGroupRequest);
        const clusterInfo = instance.clusters.entries().next();

        instance.safelyOpenCluster(clusterInfo.value[0]);

        expect(cleanUpDuplicatesSpy).toHaveBeenCalled();
        expect(instance.clusters.size).toEqual(0);
    });

    it('removeNodes should remove nodes from the canvas', () => {
        instance.removeNodes([1]);

        expect(instance.nodes.length).toEqual(2);
        expect(instance.edges.length).toEqual(0);

        expect(instance.nodes.get(1)).toBeNull();
        expect(instance.nodes.get(2)).toBeTruthy();
        expect(instance.nodes.get(3)).toBeTruthy();
    });

    it('removeNodes should open clusters connected to removed nodes', () => {
        spyOn(visualizationService, 'getReferenceTableData').and.returnValue(
            of(mockGetReferenceTableDataResult)
        );

        instance.groupNeighborsWithRelationship(mockGroupRequest);
        instance.removeNodes([1]);

        expect(instance.clusters.size).toEqual(0);

        expect(instance.nodes.length).toEqual(2);
        expect(instance.edges.length).toEqual(0);

        expect(instance.nodes.get(1)).toBeNull();
        expect(instance.nodes.get(2)).toBeTruthy();
        expect(instance.nodes.get(3)).toBeTruthy();
    });

    it('selectNeighbors should result in the neighbors of the input node being selected', () => {
        const getConnectedNodesSpy = spyOn(instance.networkGraph, 'getConnectedNodes').and.callThrough();
        const selectNodesSpy = spyOn(instance.networkGraph, 'selectNodes').and.callThrough();

        // Start with the origin node selected. It will be deselected when its neighbors are selected.
        instance.networkGraph.selectNodes([1]);
        instance.updateSelectedNodes();
        instance.selectNeighbors(1);

        expect(getConnectedNodesSpy).toHaveBeenCalledWith(1);
        expect(selectNodesSpy).toHaveBeenCalledWith([2, 3]);
        expect(instance.selectedNodes.length).toEqual(2);
        expect(instance.selectedNodes).toEqual([2, 3]);
    });

    it('getAssociationsWithEdge should request association snippets for the given edge', () => {
        const getSnippetsFromEdgeEmitSpy = spyOn(instance.getSnippetsFromEdge, 'emit');

        instance.getAssociationsWithEdge(mockEdges.get(1));

        expect(getSnippetsFromEdgeEmitSpy).toHaveBeenCalledWith(mockEdges.get(1));
    });

    it('getAssociationsWithDuplicateEdge should request association snippets for the given duplicate edge', () => {
        const getAssociationSnippetsFromEdgeEmitSpy = spyOn(instance.getSnippetsFromDuplicateEdge, 'emit');
        const mockDuplicateEdge = {
            ...mockEdges.get(1),
            id: 'duplicateEdge:1234',
            duplicateOf: 1,
            originalFrom: 1,
            originalTo: 2,
        } as DuplicateVisEdge;

        instance.getAssociationsWithDuplicateEdge(mockDuplicateEdge);

        expect(getAssociationSnippetsFromEdgeEmitSpy).toHaveBeenCalledWith(mockDuplicateEdge);
    });

    it('should tell all tooltips to hide if hideTooltips is called', () => {
        const tooltipControlServiceHideTooltipSpy = spyOn(contextMenuControlService, 'hideTooltip');

        instance.hideAllTooltips();

        expect(tooltipControlServiceHideTooltipSpy).toHaveBeenCalled();
    });

    it('should hide all tooltips if a point on the canvas is clicked', () => {
        const hideAllTooltipsSpy = spyOn(instance, 'hideAllTooltips');
        instance.onClickCallback(null);

        expect(hideAllTooltipsSpy).toHaveBeenCalled();
    });

    it('should hide all tooltips if a node is dragged', () => {
        const hideAllTooltipsSpy = spyOn(instance, 'hideAllTooltips');
        instance.onDragStartCallback(null);

        expect(hideAllTooltipsSpy).toHaveBeenCalled();
    });

    it('should update selected nodes if a node is dragged', () => {
        const updatedSelectedNodesSpy = spyOn(instance, 'updateSelectedNodes');
        instance.onDragStartCallback(null);
        instance.onDragEndCallback(null);

        expect(updatedSelectedNodesSpy).toHaveBeenCalled();
    });

    it('should update selected nodes and sidebar entity when a node is selected', () => {
        const updateSelectedNodesSpy = spyOn(instance, 'updateSelectedNodes');
        const updateSidebarEntitySpy = spyOn(instance, 'updateSidebarEntity');

        instance.onSelectNodeCallback(null);

        expect(updateSelectedNodesSpy).toHaveBeenCalled();
        expect(updateSidebarEntitySpy).toHaveBeenCalled();
    });

    it('should update selected nodes when a node is deselected', () => {
        const updateSelectedNodesSpy = spyOn(instance, 'updateSelectedNodes');

        instance.onDeselectNodeCallback(null);

        expect(updateSelectedNodesSpy).toHaveBeenCalled();
    });

    it('should update selected edges when an edge is selected', () => {
        const updateSelectedEdgesSpy = spyOn(instance, 'updateSelectedEdges');
        const updateSidebarEntitySpy = spyOn(instance, 'updateSidebarEntity');

        instance.onSelectEdgeCallback(null);

        expect(updateSelectedEdgesSpy).toHaveBeenCalled();
        expect(updateSidebarEntitySpy).toHaveBeenCalled();
    });

    it('should update selected edges when an edge is deselected', () => {
        const updateSelectedEdgesSpy = spyOn(instance, 'updateSelectedEdges');

        instance.onDeselectEdgeCallback(null);

        expect(updateSelectedEdgesSpy).toHaveBeenCalled();
    });

    // TODO: Should create a real cluster to test here
    it('should open a cluster if it is double clicked', () => {
        const safelyOpenClusterSpy = spyOn(instance, 'safelyOpenCluster');
        spyOn(instance.networkGraph, 'getNodeAt').and.returnValue(1);
        // For now, pretend the retrieved node is a cluster to test without actually creating a cluster
        spyOn(instance.networkGraph, 'isCluster').and.returnValue(true);

        instance.onDoubleClickCallback(mockCallbackParams);

        expect(safelyOpenClusterSpy).toHaveBeenCalledWith(1);
    });

    it('should expand/collapse a node if it is double clicked', () => {
        const expandOrCollapseNodeSpy = spyOn(instance, 'expandOrCollapseNode');
        spyOn(instance.networkGraph, 'getNodeAt').and.returnValue(1);

        instance.onDoubleClickCallback(mockCallbackParams);

        expect(expandOrCollapseNodeSpy).toHaveBeenCalledWith(1);
    });

    it('should show tooltip, update selected cluster nodes, and update sidebar if an unselected cluster is right-clicked', () => {
        spyOn(visualizationService, 'getReferenceTableData').and.returnValue(
            of(mockGetReferenceTableDataResult)
        );

        instance.groupNeighborsWithRelationship(mockGroupRequest);
        const clusterInfo = instance.clusters.entries().next();
        const clusterId = clusterInfo.value[0];

        spyOn(instance.networkGraph, 'getNodeAt').and.returnValue(clusterId);
        spyOn(instance.networkGraph, 'getEdgeAt').and.returnValue(undefined);
        spyOn(instance.networkGraph, 'isCluster').and.returnValue(true);
        const networkGraphSelectNodesSpy = spyOn(instance.networkGraph, 'selectNodes').and.callThrough();
        const updateSelectedNodesAndEdgesSpy = spyOn(instance, 'updateSelectedNodesAndEdges').and.callThrough();
        const showTooltipSpy = spyOn(contextMenuControlService, 'showTooltip');
        const updateSidebarEntitySpy = spyOn(instance, 'updateSidebarEntity');

        instance.onContextCallback(mockCallbackParams);

        expect(networkGraphSelectNodesSpy).toHaveBeenCalledWith([clusterId], false);
        expect(updateSelectedNodesAndEdgesSpy).toHaveBeenCalled();
        expect(instance.selectedNodes.includes(clusterId)).toBeTrue();
        expect(instance.selectedClusterNodeData.length).toEqual(2);
        expect(showTooltipSpy).toHaveBeenCalled();
        expect(updateSidebarEntitySpy).toHaveBeenCalled();
    });

    it('should select the node, show tooltip, and update sidebar if an unselected node is right-clicked', () => {
        spyOn(instance.networkGraph, 'getNodeAt').and.returnValue(1);
        spyOn(instance.networkGraph, 'getEdgeAt').and.returnValue(undefined);
        const networkGraphSelectNodesSpy = spyOn(instance.networkGraph, 'selectNodes').and.callThrough();
        const updateSelectedNodesAndEdgesSpy = spyOn(instance, 'updateSelectedNodesAndEdges').and.callThrough();
        const showTooltipSpy = spyOn(contextMenuControlService, 'showTooltip');
        const updateSidebarEntitySpy = spyOn(instance, 'updateSidebarEntity');

        instance.onContextCallback(mockCallbackParams);

        expect(networkGraphSelectNodesSpy).toHaveBeenCalledWith([1], false);
        expect(updateSelectedNodesAndEdgesSpy).toHaveBeenCalled();
        expect(instance.selectedNodes.includes(1)).toBeTrue();
        expect(showTooltipSpy).toHaveBeenCalled();
        expect(updateSidebarEntitySpy).toHaveBeenCalled();
    });

    it('should not unselect selected nodes if a selected node is right-clicked', () => {
        spyOn(instance.networkGraph, 'getNodeAt').and.returnValue(1);
        spyOn(instance.networkGraph, 'getEdgeAt').and.returnValue(undefined);
        // Select some nodes to begin with
        instance.networkGraph.selectNodes([1, 2]);
        instance.updateSelectedNodes();
        instance.onContextCallback(mockCallbackParams);

        expect(instance.selectedNodes).toEqual([1, 2]);
    });

    it('should select the edge, show tooltip, and update sidebar if an unselected edge is right-clicked', () => {
        spyOn(instance.networkGraph, 'getNodeAt').and.returnValue(undefined);
        spyOn(instance.networkGraph, 'getEdgeAt').and.returnValue(101);
        const networkGraphSelectNodesSpy = spyOn(instance.networkGraph, 'selectEdges').and.callThrough();
        const updateSelectedNodesAndEdgesSpy = spyOn(instance, 'updateSelectedNodesAndEdges').and.callThrough();
        const showTooltipSpy = spyOn(contextMenuControlService, 'showTooltip');
        const updateSidebarEntitySpy = spyOn(instance, 'updateSidebarEntity');

        instance.onContextCallback(mockCallbackParams);

        expect(networkGraphSelectNodesSpy).toHaveBeenCalledWith([101]);
        expect(updateSelectedNodesAndEdgesSpy).toHaveBeenCalled();
        expect(instance.selectedEdges.includes(101)).toBeTrue();
        expect(showTooltipSpy).toHaveBeenCalled();
        expect(updateSidebarEntitySpy).toHaveBeenCalled();
    });

    it('should not unselect selected edges if a selected edge is right-clicked', () => {
        spyOn(instance.networkGraph, 'getNodeAt').and.returnValue(undefined);
        spyOn(instance.networkGraph, 'getEdgeAt').and.returnValue(101);
        // Select some edges to begin with
        instance.networkGraph.selectEdges([101, 102]);
        instance.updateSelectedEdges();
        instance.onContextCallback(mockCallbackParams);

        expect(instance.selectedEdges).toEqual([101, 102]);
    });

    it('should unselect all, show tooltip, and update sidebar if nothing is hovered when opening the context menu', () => {
        spyOn(instance.networkGraph, 'getNodeAt').and.returnValue(undefined);
        spyOn(instance.networkGraph, 'getEdgeAt').and.returnValue(undefined);
        const networkGraphUnselectAllSpy = spyOn(instance.networkGraph, 'unselectAll').and.callThrough();
        const updateSelectedNodesAndEdgesSpy = spyOn(instance, 'updateSelectedNodesAndEdges').and.callThrough();
        const showTooltipSpy = spyOn(contextMenuControlService, 'showTooltip');
        const updateSidebarEntitySpy = spyOn(instance, 'updateSidebarEntity');

        // Select a node and edge to begin with
        instance.networkGraph.selectEdges([101]);
        instance.updateSelectedEdges();

        instance.networkGraph.selectNodes([1]);
        instance.updateSelectedNodes();

        instance.onContextCallback(mockCallbackParams);

        expect(networkGraphUnselectAllSpy).toHaveBeenCalled();
        expect(updateSelectedNodesAndEdgesSpy).toHaveBeenCalled();
        expect(instance.selectedEdges.length).toEqual(0);
        expect(instance.selectedNodes.length).toEqual(0);
        expect(showTooltipSpy).toHaveBeenCalled();
        expect(updateSidebarEntitySpy).toHaveBeenCalled();
    });

    it('should update selected edge labels if exactly one node is selected and right-clicked', () => {
        spyOn(instance.networkGraph, 'getNodeAt').and.returnValue(1);
        spyOn(instance.networkGraph, 'getEdgeAt').and.returnValue(undefined);
        const updateSelectedNodeEdgeLabelDataSpy = spyOn(instance, 'updateSelectedNodeEdgeLabelData').and.callThrough();

        instance.onContextCallback(mockCallbackParams);

        expect(updateSelectedNodeEdgeLabelDataSpy).toHaveBeenCalledWith(1);
        expect(instance.selectedNodeEdgeLabelData.has('Mock Edge')).toBeTrue();
    });

    it('should clear selected edge labels if more than one node is selected and right-clicked', () => {
        spyOn(instance.networkGraph, 'getNodeAt').and.returnValue(1);
        spyOn(instance.networkGraph, 'getEdgeAt').and.returnValue(undefined);
        const clearSelectedNodeEdgeLabelDataSpy = spyOn(instance, 'clearSelectedNodeEdgeLabelData').and.callThrough();
        const updateSelectedNodeEdgeLabelDataSpy = spyOn(instance, 'updateSelectedNodeEdgeLabelData').and.callThrough();

        // Select some nodes to begin with
        instance.networkGraph.selectNodes([1, 2]);
        instance.updateSelectedNodes();

        expect(instance.selectedNodes.length).toEqual(2);
        expect(instance.networkGraph.getSelectedNodes().length).toEqual(2);

        instance.onContextCallback(mockCallbackParams);

        expect(updateSelectedNodeEdgeLabelDataSpy).not.toHaveBeenCalled();
        expect(clearSelectedNodeEdgeLabelDataSpy).toHaveBeenCalled();
        expect(instance.selectedNodeEdgeLabelData.size).toEqual(0);
    });

    it('should clear selected edge labels if any edges are selected and right-clicked', () => {
        spyOn(instance.networkGraph, 'getNodeAt').and.returnValue(undefined);
        spyOn(instance.networkGraph, 'getEdgeAt').and.returnValue(101);
        const clearSelectedNodeEdgeLabelDataSpy = spyOn(instance, 'clearSelectedNodeEdgeLabelData').and.callThrough();

        // Select some nodes to begin with and get the edge labels
        instance.networkGraph.selectNodes([1]);
        instance.updateSelectedNodes();
        instance.updateSelectedNodeEdgeLabelData(1);

        instance.onContextCallback(mockCallbackParams);

        expect(instance.selectedEdges.length).toEqual(2);
        expect(instance.selectedEdges.includes(101)).toBeTrue();
        expect(clearSelectedNodeEdgeLabelDataSpy).toHaveBeenCalled();
        expect(instance.selectedNodeEdgeLabelData.size).toEqual(0);
    });

    it('removeNodeFromCluster should pull out a single node from a cluster, but also not mutate the cluster', async () => {
        spyOn(visualizationService, 'getReferenceTableData').and.returnValue(
            of(mockGetReferenceTableDataResult)
        );

        instance.groupNeighborsWithRelationship(mockGroupRequest);

        const clusterInfo = instance.clusters.entries().next();
        const clusterId = clusterInfo.value[0];
        const clusteredNodeIdsBeforeRemoval = instance.networkGraph.getNodesInCluster(clusterId);

        instance.removeNodeFromCluster(clusteredNodeIdsBeforeRemoval[0]);

        const clusteredNodeIdsAfterRemoval = instance.networkGraph.getNodesInCluster(clusterId);

        expect(clusteredNodeIdsAfterRemoval.length).toEqual(2);
        expect(clusteredNodeIdsAfterRemoval).toEqual(clusteredNodeIdsBeforeRemoval);
        expect(instance.nodes.get(2)).toBeTruthy();
        expect(instance.nodes.get(3)).toBeNull();
    });
});<|MERGE_RESOLUTION|>--- conflicted
+++ resolved
@@ -24,12 +24,9 @@
     GetReferenceTableDataResult,
     ReferenceTableRow,
     GetClusterSnippetDataResult,
-<<<<<<< HEAD
     ClusterData,
-=======
     SidenavSnippetData,
     SidenavClusterEntity,
->>>>>>> 57a872e7
 } from 'app/interfaces';
 import { RootStoreModule } from 'app/root-store';
 import { SharedModule } from 'app/shared/shared.module';
