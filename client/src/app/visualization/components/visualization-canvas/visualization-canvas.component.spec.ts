import { TestBed, ComponentFixture } from '@angular/core/testing';
import { By } from '@angular/platform-browser';
import { BrowserAnimationsModule } from '@angular/platform-browser/animations';

import { configureTestSuite } from 'ng-bullet';

import { MockComponents } from 'ng-mocks';

import { of } from 'rxjs';

import { DataSet } from 'vis-network';

import { MAX_CLUSTER_ROWS } from 'app/constants';
import {
    Direction,
    DuplicateNodeEdgePair,
    DuplicateVisNode,
    DuplicateVisEdge,
    GetSnippetsResult,
    GetClusterGraphDataResult,
    GroupRequest,
    Neo4jGraphConfig,
    SidenavEdgeEntity,
    VisEdge,
    VisNode,
    GetReferenceTableDataResult,
    ReferenceTableRow,
    GetClusterSnippetDataResult,
<<<<<<< HEAD
    SettingsFormValues,
=======
    ClusterData,
>>>>>>> 86cb4a1c
    SidenavSnippetData,
    SidenavClusterEntity,
} from 'app/interfaces';
import { RootStoreModule } from 'app/***ARANGO_USERNAME***-store';
import { SharedModule } from 'app/shared/shared.module';
import { uuidv4 } from 'app/shared/utils';

import { VisualizationService } from '../../services/visualization.service';
import { ContextMenuControlService } from '../../services/context-menu-control.service';

import { ContextMenuComponent } from '../context-menu/context-menu.component';
import { SidenavClusterViewComponent } from '../sidenav-cluster-view/sidenav-cluster-view.component';
import { SidenavEdgeViewComponent } from '../sidenav-edge-view/sidenav-edge-view.component';
import { SidenavNodeViewComponent } from '../sidenav-node-view/sidenav-node-view.component';
import { VisualizationQuickbarComponent } from '../../components/visualization-quickbar/visualization-quickbar.component';
import { VisualizationCanvasComponent } from '../visualization-canvas/visualization-canvas.component';
import { VisualizationSettingsComponent } from '../visualization-settings/visualization-settings.component';

describe('VisualizationCanvasComponent', () => {
    let fixture: ComponentFixture<VisualizationCanvasComponent>;
    let instance: VisualizationCanvasComponent;

    let contextMenuControlService: ContextMenuControlService;
    let visualizationService: VisualizationService;

    let mockNodes: DataSet<VisNode>;
    let mockEdges: DataSet<VisEdge>;
    let mockDuplicateNodeEdgePairs: DuplicateNodeEdgePair[];
    let mockReferenceTableRows: ReferenceTableRow[];
    let mockGetReferenceTableDataResult: GetReferenceTableDataResult;
    let mockGroupRequest: GroupRequest;
    let mockConfig: Neo4jGraphConfig;
    let mockLegend: Map<string, string[]>;
    let mockSettingsFormValues: SettingsFormValues;
    let mockCallbackParams: any;

    function mockNodeGenerator(nodeId: number, nodeDisplayName: string, nodeData?: any): VisNode {
        return {
            id: nodeId,
            label: 'Mock Node',
            data: nodeData,
            subLabels: ['Mock Node'],
            displayName: nodeDisplayName,
            expanded: false,
            primaryLabel: 'Mock Node',
            color: null,
        } as VisNode;
    }

    function mockDuplicateNodeGenerator(nodeId: number, nodeDisplayName: string, nodeData?: any): DuplicateVisNode {
        return {
            ...mockNodeGenerator(nodeId, nodeDisplayName, nodeData),
            id: 'duplicateNode:' + uuidv4(),
            duplicateOf: nodeId,
        } as DuplicateVisNode;
    }

    function mockEdgeGenerator(edgeId: number, fromNode: number, arrowDirection: string, toNode: number): VisEdge {
        return {
            id: edgeId,
            label: 'Mock Edge',
            data: { description: 'Mock Edge'},
            to: toNode,
            from: fromNode,
            toLabel: 'Mock Node',
            fromLabel: 'Mock Node',
            arrows: arrowDirection,
        } as VisEdge;
    }

    function mockDuplicateEdgeGenerator(edgeId: number, fromNode: number, arrowDirection: string, toNode: number): DuplicateVisEdge {
        return {
            ...mockEdgeGenerator(edgeId, fromNode, arrowDirection, toNode),
            id: 'duplicateEdge:' + uuidv4(),
            duplicateOf: edgeId,
            originalFrom: fromNode,
            originalTo: toNode,
        } as DuplicateVisEdge;
    }

    configureTestSuite(() => {
        TestBed.configureTestingModule({
            imports: [
                SharedModule,
                RootStoreModule,
                BrowserAnimationsModule
            ],
            declarations: [
                VisualizationCanvasComponent,
                MockComponents(
                    ContextMenuComponent,
                    SidenavClusterViewComponent,
                    SidenavEdgeViewComponent,
                    SidenavNodeViewComponent,
                    VisualizationCanvasComponent,
                    VisualizationQuickbarComponent,
                    VisualizationSettingsComponent,
                ),
            ],
            providers: [
                ContextMenuControlService,
                VisualizationService,
            ],
        });
    });

    beforeEach(() => {
        // Mock Inputs
        mockNodes = new DataSet([
            mockNodeGenerator(1, 'Mock Node 1', {}),
            mockNodeGenerator(2, 'Mock Node 2', {}),
            mockNodeGenerator(3, 'Mock Node 3', {}),
        ]);

        // NOTE: IDs need to be unique between both nodes AND edges!
        // Reason for this is because some vis.js network graph methods
        // expect either a node ID OR an edge ID, so if an node and edge
        // have the SAME ID, then the method may not return the expected
        // value.

        mockEdges = new DataSet([
            mockEdgeGenerator(101, 1, 'to', 2),
            mockEdgeGenerator(102, 1, 'to', 3),
        ]);

        mockGroupRequest = {
            relationship: 'Mock Edge',
            node: 1,
            direction: Direction.FROM,
        } as GroupRequest;

        mockConfig = {
            interaction: {
                hover: true,
                navigationButtons: true,
                multiselect: true,
                selectConnectedEdges: false,
            },
            physics: {
                enabled: true,
                barnesHut: {
                    springConstant: 0.04,
                    damping: 0.9,
                    gravitationalConstant: -10000,
                }
            },
            edges: {
                font: {
                    size: 12
                },
                widthConstraint: {
                    maximum: 90
                },
            },
            nodes: {
                size: 25,
                shape: 'box',
            },
        };

        mockDuplicateNodeEdgePairs = [
            {
                node: mockDuplicateNodeGenerator(2, 'Mock Node 2', {}),
                edge: mockDuplicateEdgeGenerator(101, 1, 'to', 2),
            } as DuplicateNodeEdgePair,
            {
                node: mockDuplicateNodeGenerator(3, 'Mock Node 3', {}),
                edge: mockDuplicateEdgeGenerator(102, 1, 'to', 3),
            } as DuplicateNodeEdgePair,
        ];

        mockReferenceTableRows = [
            {
                nodeId: '2',
                nodeDisplayName: 'Mock Node 2',
                snippetCount: 1,
                edge: mockDuplicateEdgeGenerator(101, 1, 'to', 2),
            } as ReferenceTableRow,
            {
                nodeId: '3',
                nodeDisplayName: 'Mock Node 3',
                snippetCount: 1,
                edge: mockDuplicateEdgeGenerator(101, 1, 'to', 3),
            } as ReferenceTableRow,
        ];

        mockGetReferenceTableDataResult = {
            referenceTableRows: mockReferenceTableRows,
        } as GetReferenceTableDataResult;

        mockLegend = new Map<string, string[]>([
            ['Chemical', ['#CD5D67', '#410B13']]
        ]);

        mockSettingsFormValues = {
            maxClusterShownRows: {
                value: MAX_CLUSTER_ROWS,
                valid: true,
            },
            Chemical: {
                value: true,
                valid: true,
            }
        } as SettingsFormValues;

        mockCallbackParams = {
            event: {
                preventDefault() { /*Do nothing*/ },
            },
            pointer: {
                DOM: {
                    x: 0,
                    y: 0,
                }
            }
        };

        fixture = TestBed.createComponent(VisualizationCanvasComponent);
        instance = fixture.debugElement.componentInstance;
        contextMenuControlService = fixture.debugElement.injector.get(ContextMenuControlService);
        visualizationService = fixture.debugElement.injector.get(VisualizationService);

        instance.nodes = mockNodes;
        instance.edges = mockEdges;
        instance.config = mockConfig;
        instance.legend = mockLegend;
        instance.settingsFormValues = mockSettingsFormValues;

        fixture.detectChanges();
    });

    it('should create', () => {
        expect(fixture).toBeTruthy();
    });

    it('should update sidenav entity data when getSnippetsResult changes', () => {
        const mockGetSnippetsResult = {
            snippets: [],
            fromNodeId: 1,
            toNodeId: 2,
            association: 'HAS A',
        } as GetSnippetsResult;

        instance.getSnippetsResult = mockGetSnippetsResult;
        fixture.detectChanges();

        expect(instance.sidenavEntityType).toEqual(2); // 2 = EDGE
        expect(instance.sidenavEntity).toEqual({
            data: {
                to: instance.nodes.get(mockGetSnippetsResult.toNodeId) as VisNode,
                from: instance.nodes.get(mockGetSnippetsResult.fromNodeId) as VisNode,
                association: mockGetSnippetsResult.association,
                snippets: mockGetSnippetsResult.snippets,
            } as SidenavSnippetData
        } as SidenavEdgeEntity);
    });

    it('should update sidenav entity data when getClusterDataResult changes', () => {
        const mockGetClusterGraphDataResult = {
            results: {
                1: {
                    'Mock Node': 0,
                }
            }
        } as GetClusterGraphDataResult;
        const mockGetClusterSnippetDataResult = {
            results: [
                {
                    fromNodeId: 1,
                    toNodeId: 2,
                    snippets: [],
                    association: '',
                } as GetSnippetsResult,
            ]
        } as GetClusterSnippetDataResult;

        instance.getClusterDataResult = {
            graphData: mockGetClusterGraphDataResult,
            snippetData: mockGetClusterSnippetDataResult,
        };
        fixture.detectChanges();

        expect(instance.sidenavEntityType).toEqual(3); // 3 = CLUSTER
        expect(instance.sidenavEntity).toEqual({
            data: mockGetClusterSnippetDataResult.results.map(snippetResult => {
                return {
                    to: instance.nodes.get(snippetResult.toNodeId) as VisNode,
                    from: instance.nodes.get(snippetResult.fromNodeId) as VisNode,
                    association: snippetResult.association,
                    snippets: snippetResult.snippets,
                } as SidenavSnippetData;
            }),
        } as SidenavClusterEntity);
    });

    it('should turn animation off if quickbar component animationStatus emits false', () => {
        const toggleAnimationSpy = spyOn(instance, 'toggleAnimation').and.callThrough();
        const networkGraphSetOptionsSpy = spyOn(instance.networkGraph, 'setOptions');
        const visualizationQuickbarComponentMock = fixture.debugElement.query(
            By.directive(VisualizationQuickbarComponent)
        ).componentInstance as VisualizationQuickbarComponent;

        visualizationQuickbarComponentMock.animationStatus.emit(false);

        expect(toggleAnimationSpy).toHaveBeenCalledWith(false);
        expect(networkGraphSetOptionsSpy).toHaveBeenCalledWith({physics: false});
    });

    it('should turn animation on if quickbar component animationStatus emits true', () => {
        const toggleAnimationSpy = spyOn(instance, 'toggleAnimation').and.callThrough();
        const networkGraphSetOptionsSpy = spyOn(instance.networkGraph, 'setOptions');
        const visualizationQuickbarComponentMock = fixture.debugElement.query(
            By.directive(VisualizationQuickbarComponent)
        ).componentInstance as VisualizationQuickbarComponent;

        visualizationQuickbarComponentMock.animationStatus.emit(true);

        expect(toggleAnimationSpy).toHaveBeenCalledWith(true);
        expect(networkGraphSetOptionsSpy).toHaveBeenCalledWith({physics: true});
    });

    it('toggleSidenavOpened should flip the value of sidenavOpened', () => {
        // instance.sidenavOpened defaults to 'false'
        instance.toggleSidenavOpened();
        expect(instance.sidenavOpened).toBeTrue();
    });

    it('clearSelectedNodeEdgeLabelData should clear the selected edge labels set', () => {
        instance.selectedNodeEdgeLabelData.set('Mock Edge', [Direction.FROM]);
        instance.clearSelectedNodeEdgeLabelData();

        expect(instance.selectedNodeEdgeLabelData.size).toEqual(0);
    });

    it('getConnectedEdgeLabels should get the labels of every edge connected to the input node', () => {
        const edgeLabelsOfMockedNode = instance.getConnectedEdgeLabels(1);

        expect(edgeLabelsOfMockedNode.size).toEqual(1);
        expect(edgeLabelsOfMockedNode.has('Mock Edge')).toBeTrue();
        expect(edgeLabelsOfMockedNode.get('Mock Edge')).toEqual([Direction.FROM]);
    });

    it('updateSelectedNodeEdgeLabelData should update the selected edge labels with the edges of the given node', () => {
        instance.updateSelectedNodeEdgeLabelData(1);

        expect(instance.selectedNodeEdgeLabelData.size).toEqual(1);
        expect(instance.selectedNodeEdgeLabelData.has('Mock Edge')).toBeTrue();
        expect(instance.selectedNodeEdgeLabelData.get('Mock Edge')).toEqual([Direction.FROM]);
    });

    it('getNeighborsWithRelationship should get all the neighbors of the given node connected by the given relationship', () => {
        expect(instance.nodes.length).toEqual(3);
        expect(instance.edges.length).toEqual(2);


        expect(instance.networkGraph.getConnectedNodes(101)).toEqual([1, 2]);
        expect(instance.networkGraph.getConnectedNodes(102)).toEqual([1, 3]);

        const neighbors = instance.getNeighborsWithRelationship('Mock Edge', 1, Direction.FROM);

        expect(neighbors).toBeTruthy();
        expect(neighbors).toEqual([2, 3]);
    });

    it('createDuplicateNodesAndEdges should duplicate the given nodes, and their connected edges with the given label/direction', () => {
        const duplicateNodeEdgePairs = instance.createDuplicateNodesAndEdges([2, 3], 'Mock Edge', 1, Direction.FROM);

        expect(duplicateNodeEdgePairs.length).toEqual(2);
        expect(duplicateNodeEdgePairs[0].node.duplicateOf).toEqual(2);
        expect(duplicateNodeEdgePairs[0].edge.duplicateOf).toEqual(101);
        expect(duplicateNodeEdgePairs[1].node.duplicateOf).toEqual(3);
        expect(duplicateNodeEdgePairs[1].edge.duplicateOf).toEqual(102);
    });

    it('update updateGraphWithDuplicates should update the network with the given duplicate node/edge pairs', () => {
        instance.updateGraphWithDuplicates(mockDuplicateNodeEdgePairs);

        expect(instance.nodes.length).toEqual(3);
        expect(instance.edges.length).toEqual(2);

        expect(instance.nodes.get(2)).toBeNull();
        expect(instance.nodes.get(3)).toBeNull();

        expect(instance.edges.get(101)).toBeNull();
        expect(instance.edges.get(102)).toBeNull();
    });

    it('groupNeighborsWithRelationship should cluster neighbors of the given node connected by the given relationship', async () => {
        spyOn(visualizationService, 'getReferenceTableData').and.returnValue(
            of(mockGetReferenceTableDataResult)
        );

        instance.groupNeighborsWithRelationship(mockGroupRequest);

        await expect(instance.clusters.size).toEqual(1);
    });

    it('isNotAClusterEdge should detect whether an edge is a cluster edge or not', () => {
        spyOn(visualizationService, 'getReferenceTableData').and.returnValue(
            of(mockGetReferenceTableDataResult)
        );

        instance.groupNeighborsWithRelationship(mockGroupRequest);

        const clusterInfo = instance.clusters.entries().next();
        const clusterEdge = instance.networkGraph.getConnectedEdges(clusterInfo.value[0])[0];

        expect(clusterInfo.value[1]).toEqual(
            {
                referenceTableRows: mockReferenceTableRows,
                relationship: 'Mock Edge',
            } as ClusterData
        );
        expect(instance.isNotAClusterEdge(clusterEdge)).toBeFalse();
    });

    it('collapseNeighbors should remove all edges connected to the given node', () => {
        instance.collapseNeighbors(instance.nodes.get(1));

        expect(instance.nodes.length).toEqual(1);
        expect(instance.edges.length).toEqual(0);

        expect(instance.nodes.get(1)).toBeTruthy();
        expect(instance.nodes.get(2)).toBeNull();
        expect(instance.nodes.get(3)).toBeNull();
    });

    it('collapseNeighbors should remove all nodes connected to the given node, if they are not connected to anything else', () => {
        const newNode = mockNodeGenerator(4, 'Mock Node 4', {});
        const newEdge = mockEdgeGenerator(103, 2, 'to', 4);

        instance.nodes.add(newNode);
        instance.edges.add(newEdge);

        fixture.detectChanges();

        instance.collapseNeighbors(instance.nodes.get(1));

        expect(instance.nodes.length).toEqual(3);
        expect(instance.edges.length).toEqual(1);

        expect(instance.nodes.get(1)).toBeTruthy();
        expect(instance.nodes.get(2)).toBeTruthy();
        expect(instance.nodes.get(3)).toBeNull();
        expect(instance.nodes.get(4)).toBeTruthy();

        expect(instance.edges.get(101)).toBeNull();
        expect(instance.edges.get(102)).toBeNull();
        expect(instance.edges.get(103)).toBeTruthy();
    });

    it('expandOrCollapseNode should collapse the node if it is expanded', () => {
        const updatedNodeState = {...instance.nodes.get(1), expanded: true};
        instance.nodes.update(updatedNodeState);

        expect(instance.nodes.get(1).expanded).toBeTrue();

        instance.expandOrCollapseNode(1);

        expect(instance.nodes.get(1)).toBeTruthy();
        expect(instance.nodes.get(2)).toBeNull();
        expect(instance.nodes.get(3)).toBeNull();

        expect(instance.edges.get(101)).toBeNull();
        expect(instance.edges.get(102)).toBeNull();
    });

    it('expandOrCollapseNode should open any connected clusters of the given node', () => {
        spyOn(visualizationService, 'getReferenceTableData').and.returnValue(
            of(mockGetReferenceTableDataResult)
        );

        const node1 = instance.nodes.get(1);
        node1.expanded = true;

        instance.groupNeighborsWithRelationship(mockGroupRequest);
        instance.expandOrCollapseNode(1);

        expect(instance.clusters.size).toEqual(0);

        expect(instance.nodes.get(1)).toBeTruthy();
        expect(instance.nodes.get(2)).toBeTruthy();
        expect(instance.nodes.get(3)).toBeTruthy();

        expect(instance.edges.get(101)).toBeTruthy();
        expect(instance.edges.get(102)).toBeTruthy();
    });

    it('expandOrCollapseNode should request a node expansion from the parent if the node is collapsed', () => {
        const expandNodeSpy = spyOn(instance.expandNode, 'emit');

        // Technically, node 1 is "expanded" in the sense that it has connections, but for the purpose
        // of this test we only care if the "expanded" property is set to false on the node
        instance.expandOrCollapseNode(1);

        expect(expandNodeSpy).toHaveBeenCalled();
    });

    it('getEdgesBetweenNodes should get all the edges between the two given nodes', () => {
        const edges = instance.getEdgesBetweenNodes(1, 2);

        expect(edges).toEqual([101]);
    });

    it('createDuplicateNodeFromOriginal should create a DuplicateVisNode from a VisNode', () => {
        spyOn(instance, 'createDuplicateNodeFromOriginal').and.callFake((originalNode: VisNode) => {
            // Just replacing the id with a non-random value here
            const newDuplicateNodeId = 'duplicateNode:1234';
            return {
                ...originalNode,
                id: newDuplicateNodeId,
                duplicateOf: originalNode.id,
            } as DuplicateVisNode;
        });
        const mockDuplicateNode = instance.createDuplicateNodeFromOriginal(instance.nodes.get(1));

        expect(mockDuplicateNode).toEqual({
            ...instance.nodes.get(1),
            id: 'duplicateNode:1234',
            duplicateOf: 1,
        });
    });

    it('createOriginalNodeFromDuplicate should create a normal VisNode from a DuplicateVisNode', () => {
        const mockDuplicateNode = instance.createDuplicateNodeFromOriginal(instance.nodes.get(1));

        expect(instance.createOriginalNodeFromDuplicate(mockDuplicateNode)).toEqual(instance.nodes.get(1));
    });

    it('createDuplicateEdgeFromOriginal should create a normal DuplicateVisNode from a VisEdge', () => {
        spyOn(instance, 'createDuplicateEdgeFromOriginal').and.callFake(
            (originalEdge: VisEdge, clusterOrigin: number, duplicateNode: DuplicateVisNode) => {
                // Just replacing the id with a non-random value here
                const newDuplicateEdgeId = 'duplicateEdge:1234';
                return {
                    ...originalEdge,
                    id: newDuplicateEdgeId,
                    duplicateOf: originalEdge.id,
                    from: originalEdge.from === clusterOrigin ? clusterOrigin : duplicateNode.id,
                    to: originalEdge.to === clusterOrigin ? clusterOrigin : duplicateNode.id,
                    originalFrom: originalEdge.from,
                    originalTo: originalEdge.to,
                } as DuplicateVisEdge;
            }
        );
        const original = instance.edges.get(101);
        const origin = 1;
        const duplicateN = instance.createDuplicateNodeFromOriginal(instance.nodes.get(2));
        const mockDuplicateEdge = instance.createDuplicateEdgeFromOriginal(original, origin, duplicateN);

        expect(mockDuplicateEdge).toEqual({
            ...original,
            id: 'duplicateEdge:1234',
            duplicateOf: original.id,
            from: original.from === origin ? origin : duplicateN.id,
            to: original.to === origin ? origin : duplicateN.id,
            originalFrom: original.from,
            originalTo: original.to,
        });
    });

    it('createOriginalEdgeFromDuplicate should create a normal VisEdge from a DuplicateVisEdge', () => {
        const originalEdge = instance.edges.get(101);
        const clusterOrigin = 1;
        const duplicateNode = instance.createDuplicateNodeFromOriginal(instance.nodes.get(2));
        const mockDuplicateEdge = instance.createDuplicateEdgeFromOriginal(originalEdge, clusterOrigin, duplicateNode);

        expect(instance.createOriginalEdgeFromDuplicate(mockDuplicateEdge)).toEqual(originalEdge);
    });

    it('cleanUpDuplicates should remove the given duplicate nodes and their duplicate edges from the canvas', () => {
        spyOn(visualizationService, 'getReferenceTableData').and.returnValue(
            of(mockGetReferenceTableDataResult)
        );

        instance.groupNeighborsWithRelationship(mockGroupRequest);

        expect(instance.nodes.get(2)).toBeNull();
        expect(instance.nodes.get(3)).toBeNull();

        const clusterInfo = instance.clusters.entries().next();
        const clusteredNodeIds = instance.networkGraph.getNodesInCluster(clusterInfo.value[0]);

        instance.cleanUpDuplicates(clusteredNodeIds);

        expect(instance.nodes.length).toEqual(3);
        expect(instance.edges.length).toEqual(2);

        expect(instance.nodes.get(2)).toBeTruthy();
        expect(instance.nodes.get(3)).toBeTruthy();
    });

    it('safelyOpenCluster should open and clean up a cluster', () => {
        spyOn(visualizationService, 'getReferenceTableData').and.returnValue(
            of(mockGetReferenceTableDataResult)
        );

        const cleanUpDuplicatesSpy = spyOn(instance, 'cleanUpDuplicates').and.callThrough();

        instance.groupNeighborsWithRelationship(mockGroupRequest);
        const clusterInfo = instance.clusters.entries().next();

        instance.safelyOpenCluster(clusterInfo.value[0]);

        expect(cleanUpDuplicatesSpy).toHaveBeenCalled();
        expect(instance.clusters.size).toEqual(0);
    });

    it('removeNodes should remove nodes from the canvas', () => {
        instance.removeNodes([1]);

        expect(instance.nodes.length).toEqual(2);
        expect(instance.edges.length).toEqual(0);

        expect(instance.nodes.get(1)).toBeNull();
        expect(instance.nodes.get(2)).toBeTruthy();
        expect(instance.nodes.get(3)).toBeTruthy();
    });

    it('removeNodes should open clusters connected to removed nodes', () => {
        spyOn(visualizationService, 'getReferenceTableData').and.returnValue(
            of(mockGetReferenceTableDataResult)
        );

        instance.groupNeighborsWithRelationship(mockGroupRequest);
        instance.removeNodes([1]);

        expect(instance.clusters.size).toEqual(0);

        expect(instance.nodes.length).toEqual(2);
        expect(instance.edges.length).toEqual(0);

        expect(instance.nodes.get(1)).toBeNull();
        expect(instance.nodes.get(2)).toBeTruthy();
        expect(instance.nodes.get(3)).toBeTruthy();
    });

    it('selectNeighbors should result in the neighbors of the input node being selected', () => {
        const getConnectedNodesSpy = spyOn(instance.networkGraph, 'getConnectedNodes').and.callThrough();
        const selectNodesSpy = spyOn(instance.networkGraph, 'selectNodes').and.callThrough();

        // Start with the origin node selected. It will be deselected when its neighbors are selected.
        instance.networkGraph.selectNodes([1]);
        instance.updateSelectedNodes();
        instance.selectNeighbors(1);

        expect(getConnectedNodesSpy).toHaveBeenCalledWith(1);
        expect(selectNodesSpy).toHaveBeenCalledWith([2, 3]);
        expect(instance.selectedNodes.length).toEqual(2);
        expect(instance.selectedNodes).toEqual([2, 3]);
    });

    it('getAssociationsWithEdge should request association snippets for the given edge', () => {
        const getSnippetsFromEdgeEmitSpy = spyOn(instance.getSnippetsFromEdge, 'emit');

        instance.getAssociationsWithEdge(mockEdges.get(1));

        expect(getSnippetsFromEdgeEmitSpy).toHaveBeenCalledWith(mockEdges.get(1));
    });

    it('getAssociationsWithDuplicateEdge should request association snippets for the given duplicate edge', () => {
        const getAssociationSnippetsFromEdgeEmitSpy = spyOn(instance.getSnippetsFromDuplicateEdge, 'emit');
        const mockDuplicateEdge = {
            ...mockEdges.get(1),
            id: 'duplicateEdge:1234',
            duplicateOf: 1,
            originalFrom: 1,
            originalTo: 2,
        } as DuplicateVisEdge;

        instance.getAssociationsWithDuplicateEdge(mockDuplicateEdge);

        expect(getAssociationSnippetsFromEdgeEmitSpy).toHaveBeenCalledWith(mockDuplicateEdge);
    });

    it('should tell all tooltips to hide if hideTooltips is called', () => {
        const tooltipControlServiceHideTooltipSpy = spyOn(contextMenuControlService, 'hideTooltip');

        instance.hideAllTooltips();

        expect(tooltipControlServiceHideTooltipSpy).toHaveBeenCalled();
    });

    it('should hide all tooltips if a point on the canvas is clicked', () => {
        const hideAllTooltipsSpy = spyOn(instance, 'hideAllTooltips');
        instance.onClickCallback(null);

        expect(hideAllTooltipsSpy).toHaveBeenCalled();
    });

    it('should hide all tooltips if a node is dragged', () => {
        const hideAllTooltipsSpy = spyOn(instance, 'hideAllTooltips');
        instance.onDragStartCallback(null);

        expect(hideAllTooltipsSpy).toHaveBeenCalled();
    });

    it('should update selected nodes if a node is dragged', () => {
        const updatedSelectedNodesSpy = spyOn(instance, 'updateSelectedNodes');
        instance.onDragStartCallback(null);
        instance.onDragEndCallback(null);

        expect(updatedSelectedNodesSpy).toHaveBeenCalled();
    });

    it('should update selected nodes and sidebar entity when a node is selected', () => {
        const updateSelectedNodesSpy = spyOn(instance, 'updateSelectedNodes');
        const updateSidebarEntitySpy = spyOn(instance, 'updateSidebarEntity');

        instance.onSelectNodeCallback(null);

        expect(updateSelectedNodesSpy).toHaveBeenCalled();
        expect(updateSidebarEntitySpy).toHaveBeenCalled();
    });

    it('should update selected nodes when a node is deselected', () => {
        const updateSelectedNodesSpy = spyOn(instance, 'updateSelectedNodes');

        instance.onDeselectNodeCallback(null);

        expect(updateSelectedNodesSpy).toHaveBeenCalled();
    });

    it('should update selected edges when an edge is selected', () => {
        const updateSelectedEdgesSpy = spyOn(instance, 'updateSelectedEdges');
        const updateSidebarEntitySpy = spyOn(instance, 'updateSidebarEntity');

        instance.onSelectEdgeCallback(null);

        expect(updateSelectedEdgesSpy).toHaveBeenCalled();
        expect(updateSidebarEntitySpy).toHaveBeenCalled();
    });

    it('should update selected edges when an edge is deselected', () => {
        const updateSelectedEdgesSpy = spyOn(instance, 'updateSelectedEdges');

        instance.onDeselectEdgeCallback(null);

        expect(updateSelectedEdgesSpy).toHaveBeenCalled();
    });

    // TODO: Should create a real cluster to test here
    it('should open a cluster if it is double clicked', () => {
        const safelyOpenClusterSpy = spyOn(instance, 'safelyOpenCluster');
        spyOn(instance.networkGraph, 'getNodeAt').and.returnValue(1);
        // For now, pretend the retrieved node is a cluster to test without actually creating a cluster
        spyOn(instance.networkGraph, 'isCluster').and.returnValue(true);

        instance.onDoubleClickCallback(mockCallbackParams);

        expect(safelyOpenClusterSpy).toHaveBeenCalledWith(1);
    });

    it('should expand/collapse a node if it is double clicked', () => {
        const expandOrCollapseNodeSpy = spyOn(instance, 'expandOrCollapseNode');
        spyOn(instance.networkGraph, 'getNodeAt').and.returnValue(1);

        instance.onDoubleClickCallback(mockCallbackParams);

        expect(expandOrCollapseNodeSpy).toHaveBeenCalledWith(1);
    });

    it('should show tooltip, update selected cluster nodes, and update sidebar if an unselected cluster is right-clicked', () => {
        spyOn(visualizationService, 'getReferenceTableData').and.returnValue(
            of(mockGetReferenceTableDataResult)
        );

        instance.groupNeighborsWithRelationship(mockGroupRequest);
        const clusterInfo = instance.clusters.entries().next();
        const clusterId = clusterInfo.value[0];

        spyOn(instance.networkGraph, 'getNodeAt').and.returnValue(clusterId);
        spyOn(instance.networkGraph, 'getEdgeAt').and.returnValue(undefined);
        spyOn(instance.networkGraph, 'isCluster').and.returnValue(true);
        const networkGraphSelectNodesSpy = spyOn(instance.networkGraph, 'selectNodes').and.callThrough();
        const updateSelectedNodesAndEdgesSpy = spyOn(instance, 'updateSelectedNodesAndEdges').and.callThrough();
        const showTooltipSpy = spyOn(contextMenuControlService, 'showTooltip');
        const updateSidebarEntitySpy = spyOn(instance, 'updateSidebarEntity');

        instance.onContextCallback(mockCallbackParams);

        expect(networkGraphSelectNodesSpy).toHaveBeenCalledWith([clusterId], false);
        expect(updateSelectedNodesAndEdgesSpy).toHaveBeenCalled();
        expect(instance.selectedNodes.includes(clusterId)).toBeTrue();
        expect(instance.selectedClusterNodeData.length).toEqual(2);
        expect(showTooltipSpy).toHaveBeenCalled();
        expect(updateSidebarEntitySpy).toHaveBeenCalled();
    });

    it('should select the node, show tooltip, and update sidebar if an unselected node is right-clicked', () => {
        spyOn(instance.networkGraph, 'getNodeAt').and.returnValue(1);
        spyOn(instance.networkGraph, 'getEdgeAt').and.returnValue(undefined);
        const networkGraphSelectNodesSpy = spyOn(instance.networkGraph, 'selectNodes').and.callThrough();
        const updateSelectedNodesAndEdgesSpy = spyOn(instance, 'updateSelectedNodesAndEdges').and.callThrough();
        const showTooltipSpy = spyOn(contextMenuControlService, 'showTooltip');
        const updateSidebarEntitySpy = spyOn(instance, 'updateSidebarEntity');

        instance.onContextCallback(mockCallbackParams);

        expect(networkGraphSelectNodesSpy).toHaveBeenCalledWith([1], false);
        expect(updateSelectedNodesAndEdgesSpy).toHaveBeenCalled();
        expect(instance.selectedNodes.includes(1)).toBeTrue();
        expect(showTooltipSpy).toHaveBeenCalled();
        expect(updateSidebarEntitySpy).toHaveBeenCalled();
    });

    it('should not unselect selected nodes if a selected node is right-clicked', () => {
        spyOn(instance.networkGraph, 'getNodeAt').and.returnValue(1);
        spyOn(instance.networkGraph, 'getEdgeAt').and.returnValue(undefined);
        // Select some nodes to begin with
        instance.networkGraph.selectNodes([1, 2]);
        instance.updateSelectedNodes();
        instance.onContextCallback(mockCallbackParams);

        expect(instance.selectedNodes).toEqual([1, 2]);
    });

    it('should select the edge, show tooltip, and update sidebar if an unselected edge is right-clicked', () => {
        spyOn(instance.networkGraph, 'getNodeAt').and.returnValue(undefined);
        spyOn(instance.networkGraph, 'getEdgeAt').and.returnValue(101);
        const networkGraphSelectNodesSpy = spyOn(instance.networkGraph, 'selectEdges').and.callThrough();
        const updateSelectedNodesAndEdgesSpy = spyOn(instance, 'updateSelectedNodesAndEdges').and.callThrough();
        const showTooltipSpy = spyOn(contextMenuControlService, 'showTooltip');
        const updateSidebarEntitySpy = spyOn(instance, 'updateSidebarEntity');

        instance.onContextCallback(mockCallbackParams);

        expect(networkGraphSelectNodesSpy).toHaveBeenCalledWith([101]);
        expect(updateSelectedNodesAndEdgesSpy).toHaveBeenCalled();
        expect(instance.selectedEdges.includes(101)).toBeTrue();
        expect(showTooltipSpy).toHaveBeenCalled();
        expect(updateSidebarEntitySpy).toHaveBeenCalled();
    });

    it('should not unselect selected edges if a selected edge is right-clicked', () => {
        spyOn(instance.networkGraph, 'getNodeAt').and.returnValue(undefined);
        spyOn(instance.networkGraph, 'getEdgeAt').and.returnValue(101);
        // Select some edges to begin with
        instance.networkGraph.selectEdges([101, 102]);
        instance.updateSelectedEdges();
        instance.onContextCallback(mockCallbackParams);

        expect(instance.selectedEdges).toEqual([101, 102]);
    });

    it('should unselect all, show tooltip, and update sidebar if nothing is hovered when opening the context menu', () => {
        spyOn(instance.networkGraph, 'getNodeAt').and.returnValue(undefined);
        spyOn(instance.networkGraph, 'getEdgeAt').and.returnValue(undefined);
        const networkGraphUnselectAllSpy = spyOn(instance.networkGraph, 'unselectAll').and.callThrough();
        const updateSelectedNodesAndEdgesSpy = spyOn(instance, 'updateSelectedNodesAndEdges').and.callThrough();
        const showTooltipSpy = spyOn(contextMenuControlService, 'showTooltip');
        const updateSidebarEntitySpy = spyOn(instance, 'updateSidebarEntity');

        // Select a node and edge to begin with
        instance.networkGraph.selectEdges([101]);
        instance.updateSelectedEdges();

        instance.networkGraph.selectNodes([1]);
        instance.updateSelectedNodes();

        instance.onContextCallback(mockCallbackParams);

        expect(networkGraphUnselectAllSpy).toHaveBeenCalled();
        expect(updateSelectedNodesAndEdgesSpy).toHaveBeenCalled();
        expect(instance.selectedEdges.length).toEqual(0);
        expect(instance.selectedNodes.length).toEqual(0);
        expect(showTooltipSpy).toHaveBeenCalled();
        expect(updateSidebarEntitySpy).toHaveBeenCalled();
    });

    it('should update selected edge labels if exactly one node is selected and right-clicked', () => {
        spyOn(instance.networkGraph, 'getNodeAt').and.returnValue(1);
        spyOn(instance.networkGraph, 'getEdgeAt').and.returnValue(undefined);
        const updateSelectedNodeEdgeLabelDataSpy = spyOn(instance, 'updateSelectedNodeEdgeLabelData').and.callThrough();

        instance.onContextCallback(mockCallbackParams);

        expect(updateSelectedNodeEdgeLabelDataSpy).toHaveBeenCalledWith(1);
        expect(instance.selectedNodeEdgeLabelData.has('Mock Edge')).toBeTrue();
    });

    it('should clear selected edge labels if more than one node is selected and right-clicked', () => {
        spyOn(instance.networkGraph, 'getNodeAt').and.returnValue(1);
        spyOn(instance.networkGraph, 'getEdgeAt').and.returnValue(undefined);
        const clearSelectedNodeEdgeLabelDataSpy = spyOn(instance, 'clearSelectedNodeEdgeLabelData').and.callThrough();
        const updateSelectedNodeEdgeLabelDataSpy = spyOn(instance, 'updateSelectedNodeEdgeLabelData').and.callThrough();

        // Select some nodes to begin with
        instance.networkGraph.selectNodes([1, 2]);
        instance.updateSelectedNodes();

        expect(instance.selectedNodes.length).toEqual(2);
        expect(instance.networkGraph.getSelectedNodes().length).toEqual(2);

        instance.onContextCallback(mockCallbackParams);

        expect(updateSelectedNodeEdgeLabelDataSpy).not.toHaveBeenCalled();
        expect(clearSelectedNodeEdgeLabelDataSpy).toHaveBeenCalled();
        expect(instance.selectedNodeEdgeLabelData.size).toEqual(0);
    });

    it('should clear selected edge labels if any edges are selected and right-clicked', () => {
        spyOn(instance.networkGraph, 'getNodeAt').and.returnValue(undefined);
        spyOn(instance.networkGraph, 'getEdgeAt').and.returnValue(101);
        const clearSelectedNodeEdgeLabelDataSpy = spyOn(instance, 'clearSelectedNodeEdgeLabelData').and.callThrough();

        // Select some nodes to begin with and get the edge labels
        instance.networkGraph.selectNodes([1]);
        instance.updateSelectedNodes();
        instance.updateSelectedNodeEdgeLabelData(1);

        instance.onContextCallback(mockCallbackParams);

        expect(instance.selectedEdges.length).toEqual(2);
        expect(instance.selectedEdges.includes(101)).toBeTrue();
        expect(clearSelectedNodeEdgeLabelDataSpy).toHaveBeenCalled();
        expect(instance.selectedNodeEdgeLabelData.size).toEqual(0);
    });

    it('removeNodeFromCluster should pull out a single node from a cluster, but also not mutate the cluster', async () => {
        spyOn(visualizationService, 'getReferenceTableData').and.returnValue(
            of(mockGetReferenceTableDataResult)
        );

        instance.groupNeighborsWithRelationship(mockGroupRequest);

        const clusterInfo = instance.clusters.entries().next();
        const clusterId = clusterInfo.value[0];
        const clusteredNodeIdsBeforeRemoval = instance.networkGraph.getNodesInCluster(clusterId);

        instance.removeNodeFromCluster(clusteredNodeIdsBeforeRemoval[0]);

        const clusteredNodeIdsAfterRemoval = instance.networkGraph.getNodesInCluster(clusterId);

        expect(clusteredNodeIdsAfterRemoval.length).toEqual(2);
        expect(clusteredNodeIdsAfterRemoval).toEqual(clusteredNodeIdsBeforeRemoval);
        expect(instance.nodes.get(2)).toBeTruthy();
        expect(instance.nodes.get(3)).toBeNull();
    });
});<|MERGE_RESOLUTION|>--- conflicted
+++ resolved
@@ -26,11 +26,8 @@
     GetReferenceTableDataResult,
     ReferenceTableRow,
     GetClusterSnippetDataResult,
-<<<<<<< HEAD
     SettingsFormValues,
-=======
     ClusterData,
->>>>>>> 86cb4a1c
     SidenavSnippetData,
     SidenavClusterEntity,
 } from 'app/interfaces';
