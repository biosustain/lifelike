import { TestBed, ComponentFixture } from '@angular/core/testing';
import { By } from '@angular/platform-browser';

import { configureTestSuite } from 'ng-bullet';

import { MockComponents } from 'ng-mocks';

import { of } from 'rxjs';

import { DataSet } from 'vis-network';

import {
    Direction,
    DuplicateNodeEdgePair,
    DuplicateVisNode,
    DuplicateVisEdge,
    GetSnippetsResult,
    GetClusterGraphDataResult,
    GroupRequest,
    Neo4jGraphConfig,
    SidenavEdgeEntity,
    VisEdge,
    VisNode,
    GetReferenceTableDataResult,
    ReferenceTableRow,
    GetClusterSnippetDataResult,
<<<<<<< HEAD
    ClusterData,
=======
    SidenavSnippetData,
    SidenavClusterEntity,
>>>>>>> 244536ac
} from 'app/interfaces';
import { RootStoreModule } from 'app/root-store';
import { SharedModule } from 'app/shared/shared.module';
import { uuidv4 } from 'app/shared/utils';

import { VisualizationService } from '../../services/visualization.service';
import { ContextMenuControlService } from '../../services/context-menu-control.service';

import { ContextMenuComponent } from '../context-menu/context-menu.component';
import { SidenavClusterViewComponent } from '../sidenav-cluster-view/sidenav-cluster-view.component';
import { SidenavEdgeViewComponent } from '../sidenav-edge-view/sidenav-edge-view.component';
import { SidenavNodeViewComponent } from '../sidenav-node-view/sidenav-node-view.component';
import { VisualizationQuickbarComponent } from '../../components/visualization-quickbar/visualization-quickbar.component';
import { VisualizationCanvasComponent } from '../visualization-canvas/visualization-canvas.component';
import { BrowserAnimationsModule } from '@angular/platform-browser/animations';

describe('VisualizationCanvasComponent', () => {
    let fixture: ComponentFixture<VisualizationCanvasComponent>;
    let instance: VisualizationCanvasComponent;

    let contextMenuControlService: ContextMenuControlService;
    let visualizationService: VisualizationService;

    let mockNodes: DataSet<VisNode>;
    let mockEdges: DataSet<VisEdge>;
    let mockDuplicateNodeEdgePairs: DuplicateNodeEdgePair[];
    let mockReferenceTableRows: ReferenceTableRow[];
    let mockGetReferenceTableDataResult: GetReferenceTableDataResult;
    let mockGroupRequest: GroupRequest;
    let mockConfig: Neo4jGraphConfig;
    let mockLegend: Map<string, string[]>;
    let mockCallbackParams: any;

    function mockNodeGenerator(nodeId: number, nodeDisplayName: string, nodeData?: any): VisNode {
        return {
            id: nodeId,
            label: 'Mock Node',
            data: nodeData,
            subLabels: ['Mock Node'],
            displayName: nodeDisplayName,
            expanded: false,
            primaryLabel: 'Mock Node',
            color: null,
        } as VisNode;
    }

    function mockDuplicateNodeGenerator(nodeId: number, nodeDisplayName: string, nodeData?: any): DuplicateVisNode {
        return {
            ...mockNodeGenerator(nodeId, nodeDisplayName, nodeData),
            id: 'duplicateNode:' + uuidv4(),
            duplicateOf: nodeId,
        } as DuplicateVisNode;
    }

    function mockEdgeGenerator(edgeId: number, fromNode: number, arrowDirection: string, toNode: number): VisEdge {
        return {
            id: edgeId,
            label: 'Mock Edge',
            data: { description: 'Mock Edge'},
            to: toNode,
            from: fromNode,
            toLabel: 'Mock Node',
            fromLabel: 'Mock Node',
            arrows: arrowDirection,
        } as VisEdge;
    }

    function mockDuplicateEdgeGenerator(edgeId: number, fromNode: number, arrowDirection: string, toNode: number): DuplicateVisEdge {
        return {
            ...mockEdgeGenerator(edgeId, fromNode, arrowDirection, toNode),
            id: 'duplicateEdge:' + uuidv4(),
            duplicateOf: edgeId,
            originalFrom: fromNode,
            originalTo: toNode,
        } as DuplicateVisEdge;
    }

    configureTestSuite(() => {
        TestBed.configureTestingModule({
            imports: [
                SharedModule,
                RootStoreModule,
                BrowserAnimationsModule
            ],
            declarations: [
                VisualizationCanvasComponent,
                MockComponents(
                    ContextMenuComponent,
                    SidenavClusterViewComponent,
                    SidenavEdgeViewComponent,
                    SidenavNodeViewComponent,
                    VisualizationCanvasComponent,
                    VisualizationQuickbarComponent,
                ),
            ],
            providers: [
                ContextMenuControlService,
                VisualizationService,
            ],
        });
    });

    beforeEach(() => {
        // Mock Inputs
        mockNodes = new DataSet([
            mockNodeGenerator(1, 'Mock Node 1', {}),
            mockNodeGenerator(2, 'Mock Node 2', {}),
            mockNodeGenerator(3, 'Mock Node 3', {}),
        ]);

        // NOTE: IDs need to be unique between both nodes AND edges!
        // Reason for this is because some vis.js network graph methods
        // expect either a node ID OR an edge ID, so if an node and edge
        // have the SAME ID, then the method may not return the expected
        // value.

        mockEdges = new DataSet([
            mockEdgeGenerator(101, 1, 'to', 2),
            mockEdgeGenerator(102, 1, 'to', 3),
        ]);

        mockGroupRequest = {
            relationship: 'Mock Edge',
            node: 1,
            direction: Direction.FROM,
        } as GroupRequest;

        mockConfig = {
            interaction: {
                hover: true,
                navigationButtons: true,
                multiselect: true,
                selectConnectedEdges: false,
            },
            physics: {
                enabled: true,
                barnesHut: {
                    springConstant: 0.04,
                    damping: 0.9,
                    gravitationalConstant: -10000,
                }
            },
            edges: {
                font: {
                    size: 12
                },
                widthConstraint: {
                    maximum: 90
                },
            },
            nodes: {
                size: 25,
                shape: 'box',
            },
        };

        mockDuplicateNodeEdgePairs = [
            {
                node: mockDuplicateNodeGenerator(2, 'Mock Node 2', {}),
                edge: mockDuplicateEdgeGenerator(101, 1, 'to', 2),
            } as DuplicateNodeEdgePair,
            {
                node: mockDuplicateNodeGenerator(3, 'Mock Node 3', {}),
                edge: mockDuplicateEdgeGenerator(102, 1, 'to', 3),
            } as DuplicateNodeEdgePair,
        ];

        mockReferenceTableRows = [
            {
                nodeId: '2',
                nodeDisplayName: 'Mock Node 2',
                snippetCount: 1,
                edge: mockDuplicateEdgeGenerator(101, 1, 'to', 2),
            } as ReferenceTableRow,
            {
                nodeId: '3',
                nodeDisplayName: 'Mock Node 3',
                snippetCount: 1,
                edge: mockDuplicateEdgeGenerator(101, 1, 'to', 3),
            } as ReferenceTableRow,
        ];

        mockGetReferenceTableDataResult = {
            referenceTableRows: mockReferenceTableRows,
        } as GetReferenceTableDataResult;

        mockLegend = new Map<string, string[]>([
            ['Chemical', ['#CD5D67', '#410B13']]
        ]);

        mockCallbackParams = {
            event: {
                preventDefault() { /*Do nothing*/ },
            },
            pointer: {
                DOM: {
                    x: 0,
                    y: 0,
                }
            }
        };

        fixture = TestBed.createComponent(VisualizationCanvasComponent);
        instance = fixture.debugElement.componentInstance;
        contextMenuControlService = fixture.debugElement.injector.get(ContextMenuControlService);
        visualizationService = fixture.debugElement.injector.get(VisualizationService);

        instance.nodes = mockNodes;
        instance.edges = mockEdges;
        instance.config = mockConfig;
        instance.legend = mockLegend;

        fixture.detectChanges();
    });

    it('should create', () => {
        expect(fixture).toBeTruthy();
    });

    it('should update sidenav entity data when getSnippetsResult changes', () => {
        const mockGetSnippetsResult = {
            snippets: [],
            fromNodeId: 1,
            toNodeId: 2,
            association: 'HAS A',
        } as GetSnippetsResult;

        instance.getSnippetsResult = mockGetSnippetsResult;
        fixture.detectChanges();

        expect(instance.sidenavEntityType).toEqual(2); // 2 = EDGE
        expect(instance.sidenavEntity).toEqual({
            data: {
                to: instance.nodes.get(mockGetSnippetsResult.toNodeId) as VisNode,
                from: instance.nodes.get(mockGetSnippetsResult.fromNodeId) as VisNode,
                association: mockGetSnippetsResult.association,
                snippets: mockGetSnippetsResult.snippets,
            } as SidenavSnippetData
        } as SidenavEdgeEntity);
    });

    it('should update sidenav entity data when getClusterDataResult changes', () => {
        const mockGetClusterGraphDataResult = {
            results: {
                1: {
                    'Mock Node': 0,
                }
            }
        } as GetClusterGraphDataResult;
        const mockGetClusterSnippetDataResult = {
            results: [
                {
                    fromNodeId: 1,
                    toNodeId: 2,
                    snippets: [],
                    association: '',
                } as GetSnippetsResult,
            ]
        } as GetClusterSnippetDataResult;

        instance.getClusterDataResult = {
            graphData: mockGetClusterGraphDataResult,
            snippetData: mockGetClusterSnippetDataResult,
        };
        fixture.detectChanges();

        expect(instance.sidenavEntityType).toEqual(3); // 3 = CLUSTER
        expect(instance.sidenavEntity).toEqual({
            data: mockGetClusterSnippetDataResult.results.map(snippetResult => {
                return {
                    to: instance.nodes.get(snippetResult.toNodeId) as VisNode,
                    from: instance.nodes.get(snippetResult.fromNodeId) as VisNode,
                    association: snippetResult.association,
                    snippets: snippetResult.snippets,
                } as SidenavSnippetData;
            }),
        } as SidenavClusterEntity);
    });

    it('should turn animation off if quickbar component animationStatus emits false', () => {
        const toggleAnimationSpy = spyOn(instance, 'toggleAnimation').and.callThrough();
        const networkGraphSetOptionsSpy = spyOn(instance.networkGraph, 'setOptions');
        const visualizationQuickbarComponentMock = fixture.debugElement.query(
            By.directive(VisualizationQuickbarComponent)
        ).componentInstance as VisualizationQuickbarComponent;

        visualizationQuickbarComponentMock.animationStatus.emit(false);

        expect(toggleAnimationSpy).toHaveBeenCalledWith(false);
        expect(networkGraphSetOptionsSpy).toHaveBeenCalledWith({physics: false});
    });

    it('should turn animation on if quickbar component animationStatus emits true', () => {
        const toggleAnimationSpy = spyOn(instance, 'toggleAnimation').and.callThrough();
        const networkGraphSetOptionsSpy = spyOn(instance.networkGraph, 'setOptions');
        const visualizationQuickbarComponentMock = fixture.debugElement.query(
            By.directive(VisualizationQuickbarComponent)
        ).componentInstance as VisualizationQuickbarComponent;

        visualizationQuickbarComponentMock.animationStatus.emit(true);

        expect(toggleAnimationSpy).toHaveBeenCalledWith(true);
        expect(networkGraphSetOptionsSpy).toHaveBeenCalledWith({physics: true});
    });

    it('toggleSidenavOpened should flip the value of sidenavOpened', () => {
        // instance.sidenavOpened defaults to 'false'
        instance.toggleSidenavOpened();
        expect(instance.sidenavOpened).toBeTrue();
    });

    it('clearSelectedNodeEdgeLabelData should clear the selected edge labels set', () => {
        instance.selectedNodeEdgeLabelData.set('Mock Edge', [Direction.FROM]);
        instance.clearSelectedNodeEdgeLabelData();

        expect(instance.selectedNodeEdgeLabelData.size).toEqual(0);
    });

    it('getConnectedEdgeLabels should get the labels of every edge connected to the input node', () => {
        const edgeLabelsOfMockedNode = instance.getConnectedEdgeLabels(1);

        expect(edgeLabelsOfMockedNode.size).toEqual(1);
        expect(edgeLabelsOfMockedNode.has('Mock Edge')).toBeTrue();
        expect(edgeLabelsOfMockedNode.get('Mock Edge')).toEqual([Direction.FROM]);
    });

    it('updateSelectedNodeEdgeLabelData should update the selected edge labels with the edges of the given node', () => {
        instance.updateSelectedNodeEdgeLabelData(1);

        expect(instance.selectedNodeEdgeLabelData.size).toEqual(1);
        expect(instance.selectedNodeEdgeLabelData.has('Mock Edge')).toBeTrue();
        expect(instance.selectedNodeEdgeLabelData.get('Mock Edge')).toEqual([Direction.FROM]);
    });

    it('getNeighborsWithRelationship should get all the neighbors of the given node connected by the given relationship', () => {
        expect(instance.nodes.length).toEqual(3);
        expect(instance.edges.length).toEqual(2);


        expect(instance.networkGraph.getConnectedNodes(101)).toEqual([1, 2]);
        expect(instance.networkGraph.getConnectedNodes(102)).toEqual([1, 3]);

        const neighbors = instance.getNeighborsWithRelationship('Mock Edge', 1, Direction.FROM);

        expect(neighbors).toBeTruthy();
        expect(neighbors).toEqual([2, 3]);
    });

    it('createDuplicateNodesAndEdges should duplicate the given nodes, and their connected edges with the given label/direction', () => {
        const duplicateNodeEdgePairs = instance.createDuplicateNodesAndEdges([2, 3], 'Mock Edge', 1, Direction.FROM);

        expect(duplicateNodeEdgePairs.length).toEqual(2);
        expect(duplicateNodeEdgePairs[0].node.duplicateOf).toEqual(2);
        expect(duplicateNodeEdgePairs[0].edge.duplicateOf).toEqual(101);
        expect(duplicateNodeEdgePairs[1].node.duplicateOf).toEqual(3);
        expect(duplicateNodeEdgePairs[1].edge.duplicateOf).toEqual(102);
    });

    it('update updateGraphWithDuplicates should update the network with the given duplicate node/edge pairs', () => {
        instance.updateGraphWithDuplicates(mockDuplicateNodeEdgePairs);

        expect(instance.nodes.length).toEqual(3);
        expect(instance.edges.length).toEqual(2);

        expect(instance.nodes.get(2)).toBeNull();
        expect(instance.nodes.get(3)).toBeNull();

        expect(instance.edges.get(101)).toBeNull();
        expect(instance.edges.get(102)).toBeNull();
    });

    it('groupNeighborsWithRelationship should cluster neighbors of the given node connected by the given relationship', async () => {
        spyOn(visualizationService, 'getReferenceTableData').and.returnValue(
            of(mockGetReferenceTableDataResult)
        );

        instance.groupNeighborsWithRelationship(mockGroupRequest);

        await expect(instance.clusters.size).toEqual(1);
    });

    it('isNotAClusterEdge should detect whether an edge is a cluster edge or not', () => {
        spyOn(visualizationService, 'getReferenceTableData').and.returnValue(
            of(mockGetReferenceTableDataResult)
        );

        instance.groupNeighborsWithRelationship(mockGroupRequest);

        const clusterInfo = instance.clusters.entries().next();
        const clusterEdge = instance.networkGraph.getConnectedEdges(clusterInfo.value[0])[0];

        expect(clusterInfo.value[1]).toEqual(
            {
                referenceTableRows: mockReferenceTableRows,
                relationship: 'Mock Edge',
            } as ClusterData
        );
        expect(instance.isNotAClusterEdge(clusterEdge)).toBeFalse();
    });

    it('collapseNeighbors should remove all edges connected to the given node', () => {
        instance.collapseNeighbors(instance.nodes.get(1));

        expect(instance.nodes.length).toEqual(1);
        expect(instance.edges.length).toEqual(0);

        expect(instance.nodes.get(1)).toBeTruthy();
        expect(instance.nodes.get(2)).toBeNull();
        expect(instance.nodes.get(3)).toBeNull();
    });

    it('collapseNeighbors should remove all nodes connected to the given node, if they are not connected to anything else', () => {
        const newNode = mockNodeGenerator(4, 'Mock Node 4', {});
        const newEdge = mockEdgeGenerator(103, 2, 'to', 4);

        instance.nodes.add(newNode);
        instance.edges.add(newEdge);

        fixture.detectChanges();

        instance.collapseNeighbors(instance.nodes.get(1));

        expect(instance.nodes.length).toEqual(3);
        expect(instance.edges.length).toEqual(1);

        expect(instance.nodes.get(1)).toBeTruthy();
        expect(instance.nodes.get(2)).toBeTruthy();
        expect(instance.nodes.get(3)).toBeNull();
        expect(instance.nodes.get(4)).toBeTruthy();

        expect(instance.edges.get(101)).toBeNull();
        expect(instance.edges.get(102)).toBeNull();
        expect(instance.edges.get(103)).toBeTruthy();
    });

    it('expandOrCollapseNode should collapse the node if it is expanded', () => {
        const updatedNodeState = {...instance.nodes.get(1), expanded: true};
        instance.nodes.update(updatedNodeState);

        expect(instance.nodes.get(1).expanded).toBeTrue();

        instance.expandOrCollapseNode(1);

        expect(instance.nodes.get(1)).toBeTruthy();
        expect(instance.nodes.get(2)).toBeNull();
        expect(instance.nodes.get(3)).toBeNull();

        expect(instance.edges.get(101)).toBeNull();
        expect(instance.edges.get(102)).toBeNull();
    });

    it('expandOrCollapseNode should open any connected clusters of the given node', () => {
        spyOn(visualizationService, 'getReferenceTableData').and.returnValue(
            of(mockGetReferenceTableDataResult)
        );

        const node1 = instance.nodes.get(1);
        node1.expanded = true;

        instance.groupNeighborsWithRelationship(mockGroupRequest);
        instance.expandOrCollapseNode(1);

        expect(instance.clusters.size).toEqual(0);

        expect(instance.nodes.get(1)).toBeTruthy();
        expect(instance.nodes.get(2)).toBeTruthy();
        expect(instance.nodes.get(3)).toBeTruthy();

        expect(instance.edges.get(101)).toBeTruthy();
        expect(instance.edges.get(102)).toBeTruthy();
    });

    it('expandOrCollapseNode should request a node expansion from the parent if the node is collapsed', () => {
        const expandNodeSpy = spyOn(instance.expandNode, 'emit');

        // Technically, node 1 is "expanded" in the sense that it has connections, but for the purpose
        // of this test we only care if the "expanded" property is set to false on the node
        instance.expandOrCollapseNode(1);

        expect(expandNodeSpy).toHaveBeenCalled();
    });

    it('getEdgesBetweenNodes should get all the edges between the two given nodes', () => {
        const edges = instance.getEdgesBetweenNodes(1, 2);

        expect(edges).toEqual([101]);
    });

    it('createDuplicateNodeFromOriginal should create a DuplicateVisNode from a VisNode', () => {
        spyOn(instance, 'createDuplicateNodeFromOriginal').and.callFake((originalNode: VisNode) => {
            // Just replacing the id with a non-random value here
            const newDuplicateNodeId = 'duplicateNode:1234';
            return {
                ...originalNode,
                id: newDuplicateNodeId,
                duplicateOf: originalNode.id,
            } as DuplicateVisNode;
        });
        const mockDuplicateNode = instance.createDuplicateNodeFromOriginal(instance.nodes.get(1));

        expect(mockDuplicateNode).toEqual({
            ...instance.nodes.get(1),
            id: 'duplicateNode:1234',
            duplicateOf: 1,
        });
    });

    it('createOriginalNodeFromDuplicate should create a normal VisNode from a DuplicateVisNode', () => {
        const mockDuplicateNode = instance.createDuplicateNodeFromOriginal(instance.nodes.get(1));

        expect(instance.createOriginalNodeFromDuplicate(mockDuplicateNode)).toEqual(instance.nodes.get(1));
    });

    it('createDuplicateEdgeFromOriginal should create a normal DuplicateVisNode from a VisEdge', () => {
        spyOn(instance, 'createDuplicateEdgeFromOriginal').and.callFake(
            (originalEdge: VisEdge, clusterOrigin: number, duplicateNode: DuplicateVisNode) => {
                // Just replacing the id with a non-random value here
                const newDuplicateEdgeId = 'duplicateEdge:1234';
                return {
                    ...originalEdge,
                    id: newDuplicateEdgeId,
                    duplicateOf: originalEdge.id,
                    from: originalEdge.from === clusterOrigin ? clusterOrigin : duplicateNode.id,
                    to: originalEdge.to === clusterOrigin ? clusterOrigin : duplicateNode.id,
                    originalFrom: originalEdge.from,
                    originalTo: originalEdge.to,
                } as DuplicateVisEdge;
            }
        );
        const original = instance.edges.get(101);
        const origin = 1;
        const duplicateN = instance.createDuplicateNodeFromOriginal(instance.nodes.get(2));
        const mockDuplicateEdge = instance.createDuplicateEdgeFromOriginal(original, origin, duplicateN);

        expect(mockDuplicateEdge).toEqual({
            ...original,
            id: 'duplicateEdge:1234',
            duplicateOf: original.id,
            from: original.from === origin ? origin : duplicateN.id,
            to: original.to === origin ? origin : duplicateN.id,
            originalFrom: original.from,
            originalTo: original.to,
        });
    });

    it('createOriginalEdgeFromDuplicate should create a normal VisEdge from a DuplicateVisEdge', () => {
        const originalEdge = instance.edges.get(101);
        const clusterOrigin = 1;
        const duplicateNode = instance.createDuplicateNodeFromOriginal(instance.nodes.get(2));
        const mockDuplicateEdge = instance.createDuplicateEdgeFromOriginal(originalEdge, clusterOrigin, duplicateNode);

        expect(instance.createOriginalEdgeFromDuplicate(mockDuplicateEdge)).toEqual(originalEdge);
    });

    it('cleanUpDuplicates should remove the given duplicate nodes and their duplicate edges from the canvas', () => {
        spyOn(visualizationService, 'getReferenceTableData').and.returnValue(
            of(mockGetReferenceTableDataResult)
        );

        instance.groupNeighborsWithRelationship(mockGroupRequest);

        expect(instance.nodes.get(2)).toBeNull();
        expect(instance.nodes.get(3)).toBeNull();

        const clusterInfo = instance.clusters.entries().next();
        const clusteredNodeIds = instance.networkGraph.getNodesInCluster(clusterInfo.value[0]);

        instance.cleanUpDuplicates(clusteredNodeIds);

        expect(instance.nodes.length).toEqual(3);
        expect(instance.edges.length).toEqual(2);

        expect(instance.nodes.get(2)).toBeTruthy();
        expect(instance.nodes.get(3)).toBeTruthy();
    });

    it('safelyOpenCluster should open and clean up a cluster', () => {
        spyOn(visualizationService, 'getReferenceTableData').and.returnValue(
            of(mockGetReferenceTableDataResult)
        );

        const cleanUpDuplicatesSpy = spyOn(instance, 'cleanUpDuplicates').and.callThrough();

        instance.groupNeighborsWithRelationship(mockGroupRequest);
        const clusterInfo = instance.clusters.entries().next();

        instance.safelyOpenCluster(clusterInfo.value[0]);

        expect(cleanUpDuplicatesSpy).toHaveBeenCalled();
        expect(instance.clusters.size).toEqual(0);
    });

    it('removeNodes should remove nodes from the canvas', () => {
        instance.removeNodes([1]);

        expect(instance.nodes.length).toEqual(2);
        expect(instance.edges.length).toEqual(0);

        expect(instance.nodes.get(1)).toBeNull();
        expect(instance.nodes.get(2)).toBeTruthy();
        expect(instance.nodes.get(3)).toBeTruthy();
    });

    it('removeNodes should open clusters connected to removed nodes', () => {
        spyOn(visualizationService, 'getReferenceTableData').and.returnValue(
            of(mockGetReferenceTableDataResult)
        );

        instance.groupNeighborsWithRelationship(mockGroupRequest);
        instance.removeNodes([1]);

        expect(instance.clusters.size).toEqual(0);

        expect(instance.nodes.length).toEqual(2);
        expect(instance.edges.length).toEqual(0);

        expect(instance.nodes.get(1)).toBeNull();
        expect(instance.nodes.get(2)).toBeTruthy();
        expect(instance.nodes.get(3)).toBeTruthy();
    });

    it('selectNeighbors should result in the neighbors of the input node being selected', () => {
        const getConnectedNodesSpy = spyOn(instance.networkGraph, 'getConnectedNodes').and.callThrough();
        const selectNodesSpy = spyOn(instance.networkGraph, 'selectNodes').and.callThrough();

        // Start with the origin node selected. It will be deselected when its neighbors are selected.
        instance.networkGraph.selectNodes([1]);
        instance.updateSelectedNodes();
        instance.selectNeighbors(1);

        expect(getConnectedNodesSpy).toHaveBeenCalledWith(1);
        expect(selectNodesSpy).toHaveBeenCalledWith([2, 3]);
        expect(instance.selectedNodes.length).toEqual(2);
        expect(instance.selectedNodes).toEqual([2, 3]);
    });

    it('getAssociationsWithEdge should request association snippets for the given edge', () => {
        const getSnippetsFromEdgeEmitSpy = spyOn(instance.getSnippetsFromEdge, 'emit');

        instance.getAssociationsWithEdge(mockEdges.get(1));

        expect(getSnippetsFromEdgeEmitSpy).toHaveBeenCalledWith(mockEdges.get(1));
    });

    it('getAssociationsWithDuplicateEdge should request association snippets for the given duplicate edge', () => {
        const getAssociationSnippetsFromEdgeEmitSpy = spyOn(instance.getSnippetsFromDuplicateEdge, 'emit');
        const mockDuplicateEdge = {
            ...mockEdges.get(1),
            id: 'duplicateEdge:1234',
            duplicateOf: 1,
            originalFrom: 1,
            originalTo: 2,
        } as DuplicateVisEdge;

        instance.getAssociationsWithDuplicateEdge(mockDuplicateEdge);

        expect(getAssociationSnippetsFromEdgeEmitSpy).toHaveBeenCalledWith(mockDuplicateEdge);
    });

    it('should tell all tooltips to hide if hideTooltips is called', () => {
        const tooltipControlServiceHideTooltipSpy = spyOn(contextMenuControlService, 'hideTooltip');

        instance.hideAllTooltips();

        expect(tooltipControlServiceHideTooltipSpy).toHaveBeenCalled();
    });

    it('should hide all tooltips if a point on the canvas is clicked', () => {
        const hideAllTooltipsSpy = spyOn(instance, 'hideAllTooltips');
        instance.onClickCallback(null);

        expect(hideAllTooltipsSpy).toHaveBeenCalled();
    });

    it('should hide all tooltips if a node is dragged', () => {
        const hideAllTooltipsSpy = spyOn(instance, 'hideAllTooltips');
        instance.onDragStartCallback(null);

        expect(hideAllTooltipsSpy).toHaveBeenCalled();
    });

    it('should update selected nodes if a node is dragged', () => {
        const updatedSelectedNodesSpy = spyOn(instance, 'updateSelectedNodes');
        instance.onDragStartCallback(null);
        instance.onDragEndCallback(null);

        expect(updatedSelectedNodesSpy).toHaveBeenCalled();
    });

    it('should update selected nodes and sidebar entity when a node is selected', () => {
        const updateSelectedNodesSpy = spyOn(instance, 'updateSelectedNodes');
        const updateSidebarEntitySpy = spyOn(instance, 'updateSidebarEntity');

        instance.onSelectNodeCallback(null);

        expect(updateSelectedNodesSpy).toHaveBeenCalled();
        expect(updateSidebarEntitySpy).toHaveBeenCalled();
    });

    it('should update selected nodes when a node is deselected', () => {
        const updateSelectedNodesSpy = spyOn(instance, 'updateSelectedNodes');

        instance.onDeselectNodeCallback(null);

        expect(updateSelectedNodesSpy).toHaveBeenCalled();
    });

    it('should update selected edges when an edge is selected', () => {
        const updateSelectedEdgesSpy = spyOn(instance, 'updateSelectedEdges');
        const updateSidebarEntitySpy = spyOn(instance, 'updateSidebarEntity');

        instance.onSelectEdgeCallback(null);

        expect(updateSelectedEdgesSpy).toHaveBeenCalled();
        expect(updateSidebarEntitySpy).toHaveBeenCalled();
    });

    it('should update selected edges when an edge is deselected', () => {
        const updateSelectedEdgesSpy = spyOn(instance, 'updateSelectedEdges');

        instance.onDeselectEdgeCallback(null);

        expect(updateSelectedEdgesSpy).toHaveBeenCalled();
    });

    // TODO: Should create a real cluster to test here
    it('should open a cluster if it is double clicked', () => {
        const safelyOpenClusterSpy = spyOn(instance, 'safelyOpenCluster');
        spyOn(instance.networkGraph, 'getNodeAt').and.returnValue(1);
        // For now, pretend the retrieved node is a cluster to test without actually creating a cluster
        spyOn(instance.networkGraph, 'isCluster').and.returnValue(true);

        instance.onDoubleClickCallback(mockCallbackParams);

        expect(safelyOpenClusterSpy).toHaveBeenCalledWith(1);
    });

    it('should expand/collapse a node if it is double clicked', () => {
        const expandOrCollapseNodeSpy = spyOn(instance, 'expandOrCollapseNode');
        spyOn(instance.networkGraph, 'getNodeAt').and.returnValue(1);

        instance.onDoubleClickCallback(mockCallbackParams);

        expect(expandOrCollapseNodeSpy).toHaveBeenCalledWith(1);
    });

    it('should show tooltip, update selected cluster nodes, and update sidebar if an unselected cluster is right-clicked', () => {
        spyOn(visualizationService, 'getReferenceTableData').and.returnValue(
            of(mockGetReferenceTableDataResult)
        );

        instance.groupNeighborsWithRelationship(mockGroupRequest);
        const clusterInfo = instance.clusters.entries().next();
        const clusterId = clusterInfo.value[0];

        spyOn(instance.networkGraph, 'getNodeAt').and.returnValue(clusterId);
        spyOn(instance.networkGraph, 'getEdgeAt').and.returnValue(undefined);
        spyOn(instance.networkGraph, 'isCluster').and.returnValue(true);
        const networkGraphSelectNodesSpy = spyOn(instance.networkGraph, 'selectNodes').and.callThrough();
        const updateSelectedNodesAndEdgesSpy = spyOn(instance, 'updateSelectedNodesAndEdges').and.callThrough();
        const showTooltipSpy = spyOn(contextMenuControlService, 'showTooltip');
        const updateSidebarEntitySpy = spyOn(instance, 'updateSidebarEntity');

        instance.onContextCallback(mockCallbackParams);

        expect(networkGraphSelectNodesSpy).toHaveBeenCalledWith([clusterId], false);
        expect(updateSelectedNodesAndEdgesSpy).toHaveBeenCalled();
        expect(instance.selectedNodes.includes(clusterId)).toBeTrue();
        expect(instance.selectedClusterNodeData.length).toEqual(2);
        expect(showTooltipSpy).toHaveBeenCalled();
        expect(updateSidebarEntitySpy).toHaveBeenCalled();
    });

    it('should select the node, show tooltip, and update sidebar if an unselected node is right-clicked', () => {
        spyOn(instance.networkGraph, 'getNodeAt').and.returnValue(1);
        spyOn(instance.networkGraph, 'getEdgeAt').and.returnValue(undefined);
        const networkGraphSelectNodesSpy = spyOn(instance.networkGraph, 'selectNodes').and.callThrough();
        const updateSelectedNodesAndEdgesSpy = spyOn(instance, 'updateSelectedNodesAndEdges').and.callThrough();
        const showTooltipSpy = spyOn(contextMenuControlService, 'showTooltip');
        const updateSidebarEntitySpy = spyOn(instance, 'updateSidebarEntity');

        instance.onContextCallback(mockCallbackParams);

        expect(networkGraphSelectNodesSpy).toHaveBeenCalledWith([1], false);
        expect(updateSelectedNodesAndEdgesSpy).toHaveBeenCalled();
        expect(instance.selectedNodes.includes(1)).toBeTrue();
        expect(showTooltipSpy).toHaveBeenCalled();
        expect(updateSidebarEntitySpy).toHaveBeenCalled();
    });

    it('should not unselect selected nodes if a selected node is right-clicked', () => {
        spyOn(instance.networkGraph, 'getNodeAt').and.returnValue(1);
        spyOn(instance.networkGraph, 'getEdgeAt').and.returnValue(undefined);
        // Select some nodes to begin with
        instance.networkGraph.selectNodes([1, 2]);
        instance.updateSelectedNodes();
        instance.onContextCallback(mockCallbackParams);

        expect(instance.selectedNodes).toEqual([1, 2]);
    });

    it('should select the edge, show tooltip, and update sidebar if an unselected edge is right-clicked', () => {
        spyOn(instance.networkGraph, 'getNodeAt').and.returnValue(undefined);
        spyOn(instance.networkGraph, 'getEdgeAt').and.returnValue(101);
        const networkGraphSelectNodesSpy = spyOn(instance.networkGraph, 'selectEdges').and.callThrough();
        const updateSelectedNodesAndEdgesSpy = spyOn(instance, 'updateSelectedNodesAndEdges').and.callThrough();
        const showTooltipSpy = spyOn(contextMenuControlService, 'showTooltip');
        const updateSidebarEntitySpy = spyOn(instance, 'updateSidebarEntity');

        instance.onContextCallback(mockCallbackParams);

        expect(networkGraphSelectNodesSpy).toHaveBeenCalledWith([101]);
        expect(updateSelectedNodesAndEdgesSpy).toHaveBeenCalled();
        expect(instance.selectedEdges.includes(101)).toBeTrue();
        expect(showTooltipSpy).toHaveBeenCalled();
        expect(updateSidebarEntitySpy).toHaveBeenCalled();
    });

    it('should not unselect selected edges if a selected edge is right-clicked', () => {
        spyOn(instance.networkGraph, 'getNodeAt').and.returnValue(undefined);
        spyOn(instance.networkGraph, 'getEdgeAt').and.returnValue(101);
        // Select some edges to begin with
        instance.networkGraph.selectEdges([101, 102]);
        instance.updateSelectedEdges();
        instance.onContextCallback(mockCallbackParams);

        expect(instance.selectedEdges).toEqual([101, 102]);
    });

    it('should unselect all, show tooltip, and update sidebar if nothing is hovered when opening the context menu', () => {
        spyOn(instance.networkGraph, 'getNodeAt').and.returnValue(undefined);
        spyOn(instance.networkGraph, 'getEdgeAt').and.returnValue(undefined);
        const networkGraphUnselectAllSpy = spyOn(instance.networkGraph, 'unselectAll').and.callThrough();
        const updateSelectedNodesAndEdgesSpy = spyOn(instance, 'updateSelectedNodesAndEdges').and.callThrough();
        const showTooltipSpy = spyOn(contextMenuControlService, 'showTooltip');
        const updateSidebarEntitySpy = spyOn(instance, 'updateSidebarEntity');

        // Select a node and edge to begin with
        instance.networkGraph.selectEdges([101]);
        instance.updateSelectedEdges();

        instance.networkGraph.selectNodes([1]);
        instance.updateSelectedNodes();

        instance.onContextCallback(mockCallbackParams);

        expect(networkGraphUnselectAllSpy).toHaveBeenCalled();
        expect(updateSelectedNodesAndEdgesSpy).toHaveBeenCalled();
        expect(instance.selectedEdges.length).toEqual(0);
        expect(instance.selectedNodes.length).toEqual(0);
        expect(showTooltipSpy).toHaveBeenCalled();
        expect(updateSidebarEntitySpy).toHaveBeenCalled();
    });

    it('should update selected edge labels if exactly one node is selected and right-clicked', () => {
        spyOn(instance.networkGraph, 'getNodeAt').and.returnValue(1);
        spyOn(instance.networkGraph, 'getEdgeAt').and.returnValue(undefined);
        const updateSelectedNodeEdgeLabelDataSpy = spyOn(instance, 'updateSelectedNodeEdgeLabelData').and.callThrough();

        instance.onContextCallback(mockCallbackParams);

        expect(updateSelectedNodeEdgeLabelDataSpy).toHaveBeenCalledWith(1);
        expect(instance.selectedNodeEdgeLabelData.has('Mock Edge')).toBeTrue();
    });

    it('should clear selected edge labels if more than one node is selected and right-clicked', () => {
        spyOn(instance.networkGraph, 'getNodeAt').and.returnValue(1);
        spyOn(instance.networkGraph, 'getEdgeAt').and.returnValue(undefined);
        const clearSelectedNodeEdgeLabelDataSpy = spyOn(instance, 'clearSelectedNodeEdgeLabelData').and.callThrough();
        const updateSelectedNodeEdgeLabelDataSpy = spyOn(instance, 'updateSelectedNodeEdgeLabelData').and.callThrough();

        // Select some nodes to begin with
        instance.networkGraph.selectNodes([1, 2]);
        instance.updateSelectedNodes();

        expect(instance.selectedNodes.length).toEqual(2);
        expect(instance.networkGraph.getSelectedNodes().length).toEqual(2);

        instance.onContextCallback(mockCallbackParams);

        expect(updateSelectedNodeEdgeLabelDataSpy).not.toHaveBeenCalled();
        expect(clearSelectedNodeEdgeLabelDataSpy).toHaveBeenCalled();
        expect(instance.selectedNodeEdgeLabelData.size).toEqual(0);
    });

    it('should clear selected edge labels if any edges are selected and right-clicked', () => {
        spyOn(instance.networkGraph, 'getNodeAt').and.returnValue(undefined);
        spyOn(instance.networkGraph, 'getEdgeAt').and.returnValue(101);
        const clearSelectedNodeEdgeLabelDataSpy = spyOn(instance, 'clearSelectedNodeEdgeLabelData').and.callThrough();

        // Select some nodes to begin with and get the edge labels
        instance.networkGraph.selectNodes([1]);
        instance.updateSelectedNodes();
        instance.updateSelectedNodeEdgeLabelData(1);

        instance.onContextCallback(mockCallbackParams);

        expect(instance.selectedEdges.length).toEqual(2);
        expect(instance.selectedEdges.includes(101)).toBeTrue();
        expect(clearSelectedNodeEdgeLabelDataSpy).toHaveBeenCalled();
        expect(instance.selectedNodeEdgeLabelData.size).toEqual(0);
    });

    it('removeNodeFromCluster should pull out a single node from a cluster, but also not mutate the cluster', async () => {
        spyOn(visualizationService, 'getReferenceTableData').and.returnValue(
            of(mockGetReferenceTableDataResult)
        );

        instance.groupNeighborsWithRelationship(mockGroupRequest);

        const clusterInfo = instance.clusters.entries().next();
        const clusterId = clusterInfo.value[0];
        const clusteredNodeIdsBeforeRemoval = instance.networkGraph.getNodesInCluster(clusterId);

        instance.removeNodeFromCluster(clusteredNodeIdsBeforeRemoval[0]);

        const clusteredNodeIdsAfterRemoval = instance.networkGraph.getNodesInCluster(clusterId);

        expect(clusteredNodeIdsAfterRemoval.length).toEqual(2);
        expect(clusteredNodeIdsAfterRemoval).toEqual(clusteredNodeIdsBeforeRemoval);
        expect(instance.nodes.get(2)).toBeTruthy();
        expect(instance.nodes.get(3)).toBeNull();
    });
});<|MERGE_RESOLUTION|>--- conflicted
+++ resolved
@@ -24,12 +24,9 @@
     GetReferenceTableDataResult,
     ReferenceTableRow,
     GetClusterSnippetDataResult,
-<<<<<<< HEAD
     ClusterData,
-=======
     SidenavSnippetData,
     SidenavClusterEntity,
->>>>>>> 244536ac
 } from 'app/interfaces';
 import { RootStoreModule } from 'app/root-store';
 import { SharedModule } from 'app/shared/shared.module';
