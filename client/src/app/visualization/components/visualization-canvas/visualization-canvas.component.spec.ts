--- conflicted
+++ resolved
@@ -47,537 +47,531 @@
 import { SidenavTypeViewComponent } from '../sidenav-type-view/sidenav-type-view.component';
 
 describe('VisualizationCanvasComponent', () => {
-  let fixture: ComponentFixture<VisualizationCanvasComponent>;
-  let instance: VisualizationCanvasComponent;
-
-  let contextMenuControlService: ContextMenuControlService;
-  let visualizationService: VisualizationService;
-
-  let mockNodes: DataSet<VisNode>;
-  let mockEdges: DataSet<VisEdge>;
-  let mockDuplicateNodeEdgePairs: DuplicateNodeEdgePair[];
-  let mockReferenceTableRowsOutgoing: ReferenceTableRow[];
-  let mockGetReferenceTableDataResultOutgoing: GetReferenceTableDataResult;
-  let mockGroupRequestOutgoing: GroupRequest;
-  let mockReferenceTableRowsIncoming: ReferenceTableRow[];
-  let mockGetReferenceTableDataResultIncoming: GetReferenceTableDataResult;
-  let mockGroupRequestIncoming: GroupRequest;
-  let mockConfig: Neo4jGraphConfig;
-  let mockLegend: Map<string, string[]>;
-  let mockValidSettingsFormValues: SettingsFormValues;
-  let mockCallbackParams: any;
-
-  function mockNodeGenerator(nodeId: number, nodeDisplayName: string, nodeData?: any): VisNode {
-    return {
-      id: nodeId,
-      label: 'Mock Node',
-      data: nodeData,
-      subLabels: ['Mock Node'],
-      displayName: nodeDisplayName,
-      expanded: false,
-      primaryLabel: 'Mock Node',
-      color: null,
-      font: null,
-      entityUrl: null,
-    } as VisNode;
-  }
-
-  function mockDuplicateNodeGenerator(
-    nodeId: number,
-    nodeDisplayName: string,
-    nodeData?: any
-  ): DuplicateVisNode {
-    return {
-      ...mockNodeGenerator(nodeId, nodeDisplayName, nodeData),
-      id: 'duplicateNode:' + uuidv4(),
-      duplicateOf: nodeId,
-    } as DuplicateVisNode;
-  }
-
-  function mockEdgeGenerator(
-    edgeId: number,
-    fromNode: number,
-    arrowDirection: string,
-    toNode: number
-  ): VisEdge {
-    return {
-      id: edgeId,
-      label: 'Mock Edge',
-      data: { description: 'Mock Edge' },
-      to: toNode,
-      from: fromNode,
-      toLabel: 'Mock Node',
-      fromLabel: 'Mock Node',
-      arrows: arrowDirection,
-      color: null,
-    } as VisEdge;
-  }
-
-  function mockDuplicateEdgeGenerator(
-    edgeId: number,
-    fromNode: number,
-    arrowDirection: string,
-    toNode: number
-  ): DuplicateVisEdge {
-    return {
-      ...mockEdgeGenerator(edgeId, fromNode, arrowDirection, toNode),
-      id: 'duplicateEdge:' + uuidv4(),
-      duplicateOf: edgeId,
-      originalFrom: fromNode,
-      originalTo: toNode,
-    } as DuplicateVisEdge;
-  }
-
-  configureTestSuite(() => {
-    TestBed.configureTestingModule({
-      imports: [SharedModule, RootStoreModule, BrowserAnimationsModule],
-      declarations: [
-        VisualizationCanvasComponent,
-        MockComponents(
-          ContextMenuComponent,
-          SidenavClusterViewComponent,
-          SidenavEdgeViewComponent,
-          SidenavNodeViewComponent,
-          SidenavTypeViewComponent,
-          SnippetDisplayComponent,
-          VisualizationCanvasComponent,
-          VisualizationQuickbarComponent,
-          VisualizationSettingsComponent
-        ),
-      ],
-      providers: [ContextMenuControlService, VisualizationService],
-    });
-  });
-
-  beforeEach(() => {
-    // Mock Inputs
-    mockNodes = new DataSet([
-      mockNodeGenerator(1, 'Mock Node 1', {}),
-      mockNodeGenerator(2, 'Mock Node 2', {}),
-      mockNodeGenerator(3, 'Mock Node 3', {}),
-    ]);
-
-    // NOTE: IDs need to be unique between both nodes AND edges!
-    // Reason for this is because some vis.js network graph methods
-    // expect either a node ID OR an edge ID, so if an node and edge
-    // have the SAME ID, then the method may not return the expected
-    // value.
-
-    mockEdges = new DataSet([
-      mockEdgeGenerator(101, 1, 'to', 2),
-      mockEdgeGenerator(102, 1, 'to', 3),
-    ]);
-
-    mockGroupRequestOutgoing = {
-      relationship: 'Mock Edge',
-      node: 1,
-      direction: Direction.FROM,
-    } as GroupRequest;
-
-    mockGroupRequestIncoming = {
-      relationship: 'Mock Edge',
-      node: 1,
-      direction: Direction.TO,
-    } as GroupRequest;
-
-    mockConfig = {
-      interaction: {
-        hover: true,
-        navigationButtons: true,
-        multiselect: true,
-        selectConnectedEdges: false,
-      },
-      physics: {
-        enabled: true,
-        barnesHut: {
-          springConstant: 0.04,
-          damping: 0.9,
-          gravitationalConstant: -10000,
-        },
-      },
-      edges: {
-        font: {
-          size: 12,
-        },
-        widthConstraint: {
-          maximum: 90,
-        },
-      },
-      nodes: {
-        size: 25,
-        shape: 'box',
-      },
-    };
-
-    mockDuplicateNodeEdgePairs = [
-      {
-        node: mockDuplicateNodeGenerator(2, 'Mock Node 2', {}),
-        edge: mockDuplicateEdgeGenerator(101, 1, 'to', 2),
-      } as DuplicateNodeEdgePair,
-      {
-        node: mockDuplicateNodeGenerator(3, 'Mock Node 3', {}),
-        edge: mockDuplicateEdgeGenerator(102, 1, 'to', 3),
-      } as DuplicateNodeEdgePair,
-    ];
-
-    mockReferenceTableRowsOutgoing = [
-      {
-        nodeId: '2',
-        nodeDisplayName: 'Mock Node 2',
-        nodeLabel: 'Mock Node',
-        snippetCount: 1,
-        edge: mockDuplicateEdgeGenerator(101, 1, 'to', 2),
-      } as ReferenceTableRow,
-      {
-        nodeId: '3',
-        nodeDisplayName: 'Mock Node 3',
-        nodeLabel: 'Mock Node',
-        snippetCount: 1,
-        edge: mockDuplicateEdgeGenerator(101, 1, 'to', 3),
-      } as ReferenceTableRow,
-    ];
-
-    mockGetReferenceTableDataResultOutgoing = {
-      referenceTableRows: mockReferenceTableRowsOutgoing,
-      direction: Direction.FROM,
-    } as GetReferenceTableDataResult;
-
-    mockReferenceTableRowsIncoming = [
-      {
-        nodeId: '2',
-        nodeDisplayName: 'Mock Node 2',
-        nodeLabel: 'Mock Node',
-        snippetCount: 1,
-        edge: mockDuplicateEdgeGenerator(101, 1, 'to', 2),
-      } as ReferenceTableRow,
-    ];
-
-    mockGetReferenceTableDataResultIncoming = {
-      referenceTableRows: mockReferenceTableRowsIncoming,
-      direction: Direction.TO,
-    } as GetReferenceTableDataResult;
-
-    mockLegend = new Map<string, string[]>([['Mock Node', ['#CD5D67', '#410B13']]]);
-
-    mockValidSettingsFormValues = {
-      animation: {
-        value: true,
-        valid: true,
-      },
-      maxClusterShownRows: {
-        value: DEFAULT_CLUSTER_ROWS,
-        valid: true,
-      },
-      'Mock Node': {
-        value: true,
-        valid: true,
-      },
-    } as SettingsFormValues;
-
-    mockCallbackParams = {
-      event: {
-        preventDefault() {
-          /*Do nothing*/
-        },
-      },
-      pointer: {
-        DOM: {
-          x: 0,
-          y: 0,
-        },
-      },
-    };
-
-    fixture = TestBed.createComponent(VisualizationCanvasComponent);
-    instance = fixture.debugElement.componentInstance;
-    contextMenuControlService = fixture.debugElement.injector.get(ContextMenuControlService);
-    visualizationService = fixture.debugElement.injector.get(VisualizationService);
-
-    instance.nodes = mockNodes;
-    instance.edges = mockEdges;
-    instance.config = mockConfig;
-    instance.legend = mockLegend;
-    instance.settingsFormValues = mockValidSettingsFormValues;
-
-    fixture.detectChanges();
-  });
-
-  it('should create', () => {
-    expect(fixture).toBeTruthy();
-  });
-
-  it('updateSettings should update settings values if inputs are valid', () => {
-    const newSettings = {
-      animation: {
-        value: false,
-        valid: true,
-      },
-      maxClusterShownRows: {
-        value: 5,
-        valid: true,
-      },
-      'Mock Node': {
-        value: true,
-        valid: true,
-      },
-    } as SettingsFormValues;
-
-    instance.updateSettings(newSettings);
-    expect(instance.settingsFormValues).toEqual(newSettings);
-  });
-
-  it('updateSettings should not update update settings values if inputs are invalid', () => {
-    const newSettings = {
-      animation: {
-        value: false,
-        valid: false,
-      },
-      maxClusterShownRows: {
-        value: 2,
-        valid: false,
-      },
-      'Mock Node': {
-        value: true,
-        valid: false,
-      },
-    } as SettingsFormValues;
-
-    instance.updateSettings(newSettings);
-    expect(instance.settingsFormValues).toEqual(mockValidSettingsFormValues);
-  });
-
-  it('should call network setOptions to set animation status when settings are updated', () => {
-    const networkGraphSetOptionsSpy = spyOn(instance.networkGraph, 'setOptions');
-
-    instance.updateSettings(mockValidSettingsFormValues);
-
-    expect(networkGraphSetOptionsSpy).toHaveBeenCalledWith({ physics: true });
-  });
-
-  it('should update sidenav entity data when getEdgeSnippetsResult changes', () => {
-    const mockGetEdgeSnippetsResult = {
-      queryData: {
-        from: 1,
-        to: 2,
-        fromLabel: 'MockNode1',
-        toLabel: 'MockNode2',
-        label: 'Mock Association',
-      } as EdgeConnectionData,
-      snippetData: {
-        fromNodeId: 1,
-        toNodeId: 2,
-        association: 'Mock Association',
-        snippets: [],
-      } as GetSnippetsResult,
-      totalResults: 0,
-    } as GetEdgeSnippetsResult;
-
-    instance.getEdgeSnippetsResult = mockGetEdgeSnippetsResult;
-    fixture.detectChanges();
-
-    const toNode = instance.nodes.get(mockGetEdgeSnippetsResult.snippetData.toNodeId) as VisNode;
-    const fromNode = instance.nodes.get(
-      mockGetEdgeSnippetsResult.snippetData.fromNodeId
-    ) as VisNode;
-
-    expect(instance.sidenavEntity).toEqual({
-      queryData: mockGetEdgeSnippetsResult.queryData,
-      totalResults: mockGetEdgeSnippetsResult.totalResults,
-      snippetData: {
-        to: {
-          displayName: toNode.displayName,
-          primaryLabel: toNode.primaryLabel,
-          url: toNode.entityUrl,
-        } as NodeDisplayInfo,
-        from: {
-          displayName: fromNode.displayName,
-          primaryLabel: fromNode.primaryLabel,
-          url: fromNode.entityUrl,
-        } as NodeDisplayInfo,
-        association: mockGetEdgeSnippetsResult.snippetData.association,
-        snippets: mockGetEdgeSnippetsResult.snippetData.snippets,
-      } as SidenavSnippetData,
-    } as SidenavEdgeEntity);
-  });
-
-  it('should update sidenav entity data when getClusterSnippetsResult changes', () => {
-    const mockGetClusterSnippetDataResult = {
-      queryData: [
-        {
-          originalFrom: 1,
-          originalTo: 2,
-          from: 101,
-          to: 102,
-          fromLabel: 'MockNode1',
-          toLabel: 'MockNode2',
-          label: 'Mock Association',
-        },
-      ] as DuplicateEdgeConnectionData[],
-      totalResults: 0,
-      snippetData: [
-        {
-          fromNodeId: 1,
-          toNodeId: 2,
-          snippets: [],
-          association: '',
-        } as GetSnippetsResult,
-      ],
-    } as GetClusterSnippetsResult;
-
-    instance.getClusterSnippetsResult = mockGetClusterSnippetDataResult;
-    fixture.detectChanges();
-
-    const data = mockGetClusterSnippetDataResult.snippetData.map((snippetResult) => {
-      const toNode = instance.nodes.get(snippetResult.toNodeId) as VisNode;
-      const fromNode = instance.nodes.get(snippetResult.fromNodeId) as VisNode;
-
-      return {
-        to: {
-          displayName: toNode.displayName,
-          primaryLabel: toNode.primaryLabel,
-          url: toNode.entityUrl,
-        } as NodeDisplayInfo,
-        from: {
-          displayName: fromNode.displayName,
-          primaryLabel: fromNode.primaryLabel,
-          url: fromNode.entityUrl,
-        } as NodeDisplayInfo,
-        association: snippetResult.association,
-        snippets: snippetResult.snippets,
-      } as SidenavSnippetData;
-    });
-
-    expect(instance.sidenavEntity).toEqual({
-      queryData: mockGetClusterSnippetDataResult.queryData,
-      totalResults: mockGetClusterSnippetDataResult.totalResults,
-      snippetData: data,
-    } as SidenavClusterEntity);
-  });
-
-  it('openSidenav should change sidenavOpened to true', () => {
-    instance.sidenavOpened = false;
-
-    instance.openSidenav();
-
-    expect(instance.sidenavOpened).toBeTrue();
-  });
-
-  it('closeSidenav should change sidenavOpened to false', () => {
-    instance.sidenavOpened = true;
-
-    instance.closeSidenav();
-
-    expect(instance.sidenavOpened).toBeFalse();
-  });
-
-  it('should close the sidenav if the close sidenav button is clicked', () => {
-    instance.sidenavOpened = true;
-
-    fixture.detectChanges();
-
-    const toggleCloseSidenavSpy = spyOn(instance, 'closeSidenav').and.callThrough();
-    const closeSidenavBtn = document.getElementById('sidenav-panel-close-btn');
-
-    closeSidenavBtn.click();
-
-    expect(toggleCloseSidenavSpy).toHaveBeenCalled();
-    expect(instance.sidenavOpened).toEqual(false);
-  });
-
-  it('clearSelectedNodeEdgeLabelData should clear the selected edge labels set', () => {
-    instance.selectedNodeEdgeLabelData.set('Mock Edge', [Direction.FROM]);
-    instance.clearSelectedNodeEdgeLabelData();
-
-    expect(instance.selectedNodeEdgeLabelData.size).toEqual(0);
-  });
-
-  it('getConnectedEdgeLabels should get the labels of every edge connected to the input node', () => {
-    const edgeLabelsOfMockedNode = instance.getConnectedEdgeLabels(1);
-
-    expect(edgeLabelsOfMockedNode.size).toEqual(1);
-    expect(edgeLabelsOfMockedNode.has('Mock Edge')).toBeTrue();
-    expect(edgeLabelsOfMockedNode.get('Mock Edge')).toEqual([Direction.FROM]);
-  });
-
-  it('updateSelectedNodeEdgeLabelData should update the selected edge labels with the edges of the given node', () => {
-    instance.updateSelectedNodeEdgeLabelData(1);
-
-    expect(instance.selectedNodeEdgeLabelData.size).toEqual(1);
-    expect(instance.selectedNodeEdgeLabelData.has('Mock Edge')).toBeTrue();
-    expect(instance.selectedNodeEdgeLabelData.get('Mock Edge')).toEqual([Direction.FROM]);
-  });
-
-  it('getNeighborsWithRelationship should get all the neighbors of the given node connected by the given relationship', () => {
-    expect(instance.nodes.length).toEqual(3);
-    expect(instance.edges.length).toEqual(2);
-
-    expect(instance.networkGraph.getConnectedNodes(101)).toEqual([1, 2]);
-    expect(instance.networkGraph.getConnectedNodes(102)).toEqual([1, 3]);
-
-    const neighbors = instance.getNeighborsWithRelationship('Mock Edge', 1, Direction.FROM);
-
-    expect(neighbors).toBeTruthy();
-    expect(neighbors).toEqual([2, 3]);
-  });
-
-  it('createDuplicateNodesAndEdges should duplicate the given nodes, and their connected edges with the given label/direction', () => {
-    const duplicateNodeEdgePairs = instance.createDuplicateNodesAndEdges(
-      [2, 3],
-      'Mock Edge',
-      1,
-      Direction.FROM
-    );
-
-    expect(duplicateNodeEdgePairs.length).toEqual(2);
-    expect(duplicateNodeEdgePairs[0].node.duplicateOf).toEqual(2);
-    expect(duplicateNodeEdgePairs[0].edge.duplicateOf).toEqual(101);
-    expect(duplicateNodeEdgePairs[1].node.duplicateOf).toEqual(3);
-    expect(duplicateNodeEdgePairs[1].edge.duplicateOf).toEqual(102);
-  });
-
-  it('update updateGraphWithDuplicates should update the network with the given duplicate node/edge pairs', () => {
-    instance.updateGraphWithDuplicates(mockDuplicateNodeEdgePairs);
-
-    expect(instance.nodes.length).toEqual(3);
-    expect(instance.edges.length).toEqual(2);
-
-    expect(instance.nodes.get(2)).toBeNull();
-    expect(instance.nodes.get(3)).toBeNull();
-
-    expect(instance.edges.get(101)).toBeNull();
-    expect(instance.edges.get(102)).toBeNull();
-  });
-
-  it('groupNeighborsWithRelationship should cluster neighbors of the given node connected by the given relationship', async () => {
-    spyOn(visualizationService, 'getReferenceTableData').and.returnValue(
-      of(mockGetReferenceTableDataResultOutgoing)
-    );
-
-    instance.groupNeighborsWithRelationship(mockGroupRequestOutgoing);
-
-    await expect(instance.clusters.size).toEqual(1);
-  });
-
-  it('should create a second cluster if relationship is in the opposite direction', async () => {
-    mockEdges.add(mockEdgeGenerator(103, 2, 'to', 1));
-
-<<<<<<< HEAD
+    let fixture: ComponentFixture<VisualizationCanvasComponent>;
+    let instance: VisualizationCanvasComponent;
+
+    let contextMenuControlService: ContextMenuControlService;
+    let visualizationService: VisualizationService;
+
+    let mockNodes: DataSet<VisNode>;
+    let mockEdges: DataSet<VisEdge>;
+    let mockDuplicateNodeEdgePairs: DuplicateNodeEdgePair[];
+    let mockReferenceTableRowsOutgoing: ReferenceTableRow[];
+    let mockGetReferenceTableDataResultOutgoing: GetReferenceTableDataResult;
+    let mockGroupRequestOutgoing: GroupRequest;
+    let mockReferenceTableRowsIncoming: ReferenceTableRow[];
+    let mockGetReferenceTableDataResultIncoming: GetReferenceTableDataResult;
+    let mockGroupRequestIncoming: GroupRequest;
+    let mockConfig: Neo4jGraphConfig;
+    let mockLegend: Map<string, string[]>;
+    let mockValidSettingsFormValues: SettingsFormValues;
+    let mockCallbackParams: any;
+
+    function mockNodeGenerator(nodeId: number, nodeDisplayName: string, nodeData?: any): VisNode {
+        return {
+            id: nodeId,
+            label: 'Mock Node',
+            data: nodeData,
+            subLabels: ['Mock Node'],
+            displayName: nodeDisplayName,
+            expanded: false,
+            primaryLabel: 'Mock Node',
+            color: null,
+            font: null,
+            entityUrl: null,
+        } as VisNode;
+    }
+
+    function mockDuplicateNodeGenerator(nodeId: number, nodeDisplayName: string, nodeData?: any): DuplicateVisNode {
+        return {
+            ...mockNodeGenerator(nodeId, nodeDisplayName, nodeData),
+            id: 'duplicateNode:' + uuidv4(),
+            duplicateOf: nodeId,
+        } as DuplicateVisNode;
+    }
+
+    function mockEdgeGenerator(edgeId: number, fromNode: number, arrowDirection: string, toNode: number): VisEdge {
+        return {
+            id: edgeId,
+            label: 'Mock Edge',
+            data: { description: 'Mock Edge'},
+            to: toNode,
+            from: fromNode,
+            toLabel: 'Mock Node',
+            fromLabel: 'Mock Node',
+            arrows: arrowDirection,
+            color: null,
+        } as VisEdge;
+    }
+
+    function mockDuplicateEdgeGenerator(edgeId: number, fromNode: number, arrowDirection: string, toNode: number): DuplicateVisEdge {
+        return {
+            ...mockEdgeGenerator(edgeId, fromNode, arrowDirection, toNode),
+            id: 'duplicateEdge:' + uuidv4(),
+            duplicateOf: edgeId,
+            originalFrom: fromNode,
+            originalTo: toNode,
+        } as DuplicateVisEdge;
+    }
+
+    configureTestSuite(() => {
+        TestBed.configureTestingModule({
+            imports: [
+                SharedModule,
+                RootStoreModule,
+                BrowserAnimationsModule
+            ],
+            declarations: [
+                VisualizationCanvasComponent,
+                MockComponents(
+                    ContextMenuComponent,
+                    SidenavClusterViewComponent,
+                    SidenavEdgeViewComponent,
+                    SidenavNodeViewComponent,
+                    SidenavTypeViewComponent,
+                    SnippetDisplayComponent,
+                    VisualizationCanvasComponent,
+                    VisualizationQuickbarComponent,
+                    VisualizationSettingsComponent,
+                ),
+            ],
+            providers: [
+                ContextMenuControlService,
+                VisualizationService,
+            ],
+        });
+    });
+
+    beforeEach(() => {
+        // Mock Inputs
+        mockNodes = new DataSet([
+            mockNodeGenerator(1, 'Mock Node 1', {}),
+            mockNodeGenerator(2, 'Mock Node 2', {}),
+            mockNodeGenerator(3, 'Mock Node 3', {}),
+        ]);
+
+        // NOTE: IDs need to be unique between both nodes AND edges!
+        // Reason for this is because some vis.js network graph methods
+        // expect either a node ID OR an edge ID, so if an node and edge
+        // have the SAME ID, then the method may not return the expected
+        // value.
+
+        mockEdges = new DataSet([
+            mockEdgeGenerator(101, 1, 'to', 2),
+            mockEdgeGenerator(102, 1, 'to', 3),
+        ]);
+
+        mockGroupRequestOutgoing = {
+            relationship: 'Mock Edge',
+            node: 1,
+            direction: Direction.FROM,
+        } as GroupRequest;
+
+        mockGroupRequestIncoming = {
+            relationship: 'Mock Edge',
+            node: 1,
+            direction: Direction.TO,
+        } as GroupRequest;
+
+        mockConfig = {
+            interaction: {
+                hover: true,
+                navigationButtons: true,
+                multiselect: true,
+                selectConnectedEdges: false,
+            },
+            physics: {
+                enabled: true,
+                barnesHut: {
+                    springConstant: 0.04,
+                    damping: 0.9,
+                    gravitationalConstant: -10000,
+                }
+            },
+            edges: {
+                font: {
+                    size: 12
+                },
+                widthConstraint: {
+                    maximum: 90
+                },
+            },
+            nodes: {
+                size: 25,
+                shape: 'box',
+            },
+        };
+
+        mockDuplicateNodeEdgePairs = [
+            {
+                node: mockDuplicateNodeGenerator(2, 'Mock Node 2', {}),
+                edge: mockDuplicateEdgeGenerator(101, 1, 'to', 2),
+            } as DuplicateNodeEdgePair,
+            {
+                node: mockDuplicateNodeGenerator(3, 'Mock Node 3', {}),
+                edge: mockDuplicateEdgeGenerator(102, 1, 'to', 3),
+            } as DuplicateNodeEdgePair,
+        ];
+
+        mockReferenceTableRowsOutgoing = [
+            {
+                nodeId: '2',
+                nodeDisplayName: 'Mock Node 2',
+                nodeLabel: 'Mock Node',
+                snippetCount: 1,
+                edge: mockDuplicateEdgeGenerator(101, 1, 'to', 2),
+            } as ReferenceTableRow,
+            {
+                nodeId: '3',
+                nodeDisplayName: 'Mock Node 3',
+                nodeLabel: 'Mock Node',
+                snippetCount: 1,
+                edge: mockDuplicateEdgeGenerator(101, 1, 'to', 3),
+            } as ReferenceTableRow,
+        ];
+
+        mockGetReferenceTableDataResultOutgoing = {
+            referenceTableRows: mockReferenceTableRowsOutgoing,
+            direction: Direction.FROM,
+        } as GetReferenceTableDataResult;
+
+        mockReferenceTableRowsIncoming = [
+            {
+                nodeId: '2',
+                nodeDisplayName: 'Mock Node 2',
+                nodeLabel: 'Mock Node',
+                snippetCount: 1,
+                edge: mockDuplicateEdgeGenerator(101, 1, 'to', 2),
+            } as ReferenceTableRow,
+        ];
+
+        mockGetReferenceTableDataResultIncoming = {
+            referenceTableRows: mockReferenceTableRowsIncoming,
+            direction: Direction.TO,
+        } as GetReferenceTableDataResult;
+
+        mockLegend = new Map<string, string[]>([
+            ['Mock Node', ['#CD5D67', '#410B13']]
+        ]);
+
+        mockValidSettingsFormValues = {
+            animation: {
+                value: true,
+                valid: true,
+            },
+            maxClusterShownRows: {
+                value: DEFAULT_CLUSTER_ROWS,
+                valid: true,
+            },
+            'Mock Node': {
+                value: true,
+                valid: true,
+            },
+        } as SettingsFormValues;
+
+        mockCallbackParams = {
+            event: {
+                preventDefault() { /*Do nothing*/ },
+            },
+            pointer: {
+                DOM: {
+                    x: 0,
+                    y: 0,
+                }
+            }
+        };
+
+        fixture = TestBed.createComponent(VisualizationCanvasComponent);
+        instance = fixture.debugElement.componentInstance;
+        contextMenuControlService = fixture.debugElement.injector.get(ContextMenuControlService);
+        visualizationService = fixture.debugElement.injector.get(VisualizationService);
+
+        instance.nodes = mockNodes;
+        instance.edges = mockEdges;
+        instance.config = mockConfig;
+        instance.legend = mockLegend;
+        instance.settingsFormValues = mockValidSettingsFormValues;
+
+        fixture.detectChanges();
+    });
+
+    it('should create', () => {
+        expect(fixture).toBeTruthy();
+    });
+
+    it('updateSettings should update settings values if inputs are valid', () => {
+        const newSettings = {
+            animation: {
+                value: false,
+                valid: true,
+            },
+            maxClusterShownRows: {
+                value: 5,
+                valid: true,
+            },
+            'Mock Node': {
+                value: true,
+                valid: true,
+            },
+        } as SettingsFormValues;
+
+        instance.updateSettings(newSettings);
+        expect(instance.settingsFormValues).toEqual(newSettings);
+    });
+
+    it('updateSettings should not update update settings values if inputs are invalid', () => {
+        const newSettings = {
+            animation: {
+                value: false,
+                valid: false,
+            },
+            maxClusterShownRows: {
+                value: 2,
+                valid: false,
+            },
+            'Mock Node': {
+                value: true,
+                valid: false,
+            },
+        } as SettingsFormValues;
+
+        instance.updateSettings(newSettings);
+        expect(instance.settingsFormValues).toEqual(mockValidSettingsFormValues);
+    });
+
+    it('should call network setOptions to set animation status when settings are updated', () => {
+        const networkGraphSetOptionsSpy = spyOn(instance.networkGraph, 'setOptions');
+
+        instance.updateSettings(mockValidSettingsFormValues);
+
+        expect(networkGraphSetOptionsSpy).toHaveBeenCalledWith({physics: true});
+    });
+
+    it('should update sidenav entity data when getEdgeSnippetsResult changes', () => {
+        const mockGetEdgeSnippetsResult = {
+            queryData: {
+                from: 1,
+                to: 2,
+                fromLabel: 'MockNode1',
+                toLabel: 'MockNode2',
+                label: 'Mock Association',
+            } as EdgeConnectionData,
+            snippetData: {
+                fromNodeId: 1,
+                toNodeId: 2,
+                association: 'Mock Association',
+                snippets: [],
+            } as GetSnippetsResult,
+            totalResults: 0,
+        } as GetEdgeSnippetsResult;
+
+        instance.getEdgeSnippetsResult = mockGetEdgeSnippetsResult;
+        fixture.detectChanges();
+
+        const toNode = instance.nodes.get(mockGetEdgeSnippetsResult.snippetData.toNodeId) as VisNode;
+        const fromNode = instance.nodes.get(mockGetEdgeSnippetsResult.snippetData.fromNodeId) as VisNode;
+
+        expect(instance.sidenavEntity).toEqual({
+            queryData: mockGetEdgeSnippetsResult.queryData,
+            totalResults: mockGetEdgeSnippetsResult.totalResults,
+            snippetData: {
+                to: {
+                    displayName: toNode.displayName,
+                    primaryLabel: toNode.primaryLabel,
+                    url: toNode.entityUrl,
+                } as NodeDisplayInfo,
+                from: {
+                    displayName: fromNode.displayName,
+                    primaryLabel: fromNode.primaryLabel,
+                    url: fromNode.entityUrl,
+                } as NodeDisplayInfo,
+                association: mockGetEdgeSnippetsResult.snippetData.association,
+                snippets: mockGetEdgeSnippetsResult.snippetData.snippets,
+            } as SidenavSnippetData
+        } as SidenavEdgeEntity);
+    });
+
+    it('should update sidenav entity data when getClusterSnippetsResult changes', () => {
+        const mockGetClusterSnippetDataResult = {
+            queryData: [
+                {
+                    originalFrom: 1,
+                    originalTo: 2,
+                    from: 101,
+                    to: 102,
+                    fromLabel: 'MockNode1',
+                    toLabel: 'MockNode2',
+                    label: 'Mock Association',
+                }
+            ] as DuplicateEdgeConnectionData[],
+            totalResults: 0,
+            snippetData: [
+                {
+                    fromNodeId: 1,
+                    toNodeId: 2,
+                    snippets: [],
+                    association: '',
+                } as GetSnippetsResult,
+            ]
+        } as GetClusterSnippetsResult;
+
+        instance.getClusterSnippetsResult = mockGetClusterSnippetDataResult;
+        fixture.detectChanges();
+
+        const data = mockGetClusterSnippetDataResult.snippetData.map(snippetResult => {
+            const toNode = instance.nodes.get(snippetResult.toNodeId) as VisNode;
+            const fromNode = instance.nodes.get(snippetResult.fromNodeId) as VisNode;
+
+            return {
+                to: {
+                    displayName: toNode.displayName,
+                    primaryLabel: toNode.primaryLabel,
+                    url: toNode.entityUrl,
+                } as NodeDisplayInfo,
+                from: {
+                    displayName: fromNode.displayName,
+                    primaryLabel: fromNode.primaryLabel,
+                    url: fromNode.entityUrl,
+                } as NodeDisplayInfo,
+                association: snippetResult.association,
+                snippets: snippetResult.snippets,
+            } as SidenavSnippetData;
+        });
+
+        expect(instance.sidenavEntity).toEqual({
+            queryData: mockGetClusterSnippetDataResult.queryData,
+            totalResults: mockGetClusterSnippetDataResult.totalResults,
+            snippetData: data,
+        } as SidenavClusterEntity);
+    });
+
+    it('openSidenav should change sidenavOpened to true', () => {
+        instance.sidenavOpened = false;
+
+        instance.openSidenav();
+
+        expect(instance.sidenavOpened).toBeTrue();
+    });
+
+    it('closeSidenav should change sidenavOpened to false', () => {
+        instance.sidenavOpened = true;
+
+        instance.closeSidenav();
+
+        expect(instance.sidenavOpened).toBeFalse();
+    });
+
+    it('should close the sidenav if the close sidenav button is clicked', () => {
+        instance.sidenavOpened = true;
+
+        fixture.detectChanges();
+
+        const toggleCloseSidenavSpy = spyOn(instance, 'closeSidenav').and.callThrough();
+        const closeSidenavBtn = document.getElementById('sidenav-panel-close-btn');
+
+        closeSidenavBtn.click();
+
+        expect(toggleCloseSidenavSpy).toHaveBeenCalled();
+        expect(instance.sidenavOpened).toEqual(false);
+    });
+
+    it('clearSelectedNodeEdgeLabelData should clear the selected edge labels set', () => {
+        instance.selectedNodeEdgeLabelData.set('Mock Edge', [Direction.FROM]);
+        instance.clearSelectedNodeEdgeLabelData();
+
+        expect(instance.selectedNodeEdgeLabelData.size).toEqual(0);
+    });
+
+    it('getConnectedEdgeLabels should get the labels of every edge connected to the input node', () => {
+        const edgeLabelsOfMockedNode = instance.getConnectedEdgeLabels(1);
+
+        expect(edgeLabelsOfMockedNode.size).toEqual(1);
+        expect(edgeLabelsOfMockedNode.has('Mock Edge')).toBeTrue();
+        expect(edgeLabelsOfMockedNode.get('Mock Edge')).toEqual([Direction.FROM]);
+    });
+
+    it('updateSelectedNodeEdgeLabelData should update the selected edge labels with the edges of the given node', () => {
+        instance.updateSelectedNodeEdgeLabelData(1);
+
+        expect(instance.selectedNodeEdgeLabelData.size).toEqual(1);
+        expect(instance.selectedNodeEdgeLabelData.has('Mock Edge')).toBeTrue();
+        expect(instance.selectedNodeEdgeLabelData.get('Mock Edge')).toEqual([Direction.FROM]);
+    });
+
+    it('getNeighborsWithRelationship should get all the neighbors of the given node connected by the given relationship', () => {
+        expect(instance.nodes.length).toEqual(3);
+        expect(instance.edges.length).toEqual(2);
+
+
+        expect(instance.networkGraph.getConnectedNodes(101)).toEqual([1, 2]);
+        expect(instance.networkGraph.getConnectedNodes(102)).toEqual([1, 3]);
+
+        const neighbors = instance.getNeighborsWithRelationship('Mock Edge', 1, Direction.FROM);
+
+        expect(neighbors).toBeTruthy();
+        expect(neighbors).toEqual([2, 3]);
+    });
+
+    it('createDuplicateNodesAndEdges should duplicate the given nodes, and their connected edges with the given label/direction', () => {
+        const duplicateNodeEdgePairs = instance.createDuplicateNodesAndEdges([2, 3], 'Mock Edge', 1, Direction.FROM);
+
+        expect(duplicateNodeEdgePairs.length).toEqual(2);
+        expect(duplicateNodeEdgePairs[0].node.duplicateOf).toEqual(2);
+        expect(duplicateNodeEdgePairs[0].edge.duplicateOf).toEqual(101);
+        expect(duplicateNodeEdgePairs[1].node.duplicateOf).toEqual(3);
+        expect(duplicateNodeEdgePairs[1].edge.duplicateOf).toEqual(102);
+    });
+
+    it('update updateGraphWithDuplicates should update the network with the given duplicate node/edge pairs', () => {
+        instance.updateGraphWithDuplicates(mockDuplicateNodeEdgePairs);
+
+        expect(instance.nodes.length).toEqual(3);
+        expect(instance.edges.length).toEqual(2);
+
+        expect(instance.nodes.get(2)).toBeNull();
+        expect(instance.nodes.get(3)).toBeNull();
+
+        expect(instance.edges.get(101)).toBeNull();
+        expect(instance.edges.get(102)).toBeNull();
+    });
+
+    it('groupNeighborsWithRelationship should cluster neighbors of the given node connected by the given relationship', async () => {
+        spyOn(visualizationService, 'getReferenceTableData').and.returnValue(
+            of(mockGetReferenceTableDataResultOutgoing)
+        );
+
+        instance.groupNeighborsWithRelationship(mockGroupRequestOutgoing);
+
+        await expect(instance.clusters.size).toEqual(1);
+    });
+
+    it('should create a second cluster if relationship is in the opposite direction', async () => {
+        mockEdges.add(mockEdgeGenerator(103, 2, 'to', 1));
+
+        spyOn(visualizationService, 'getReferenceTableData').and.returnValues(
+            of(mockGetReferenceTableDataResultOutgoing),
+            of(mockGetReferenceTableDataResultIncoming)
+        );
+
+        instance.groupNeighborsWithRelationship(mockGroupRequestOutgoing);
+
+        await expect(instance.clusters.size).toEqual(1);
+
+        instance.groupNeighborsWithRelationship(mockGroupRequestIncoming);
+
+        await expect(instance.clusters.size).toEqual(2);
+    });
+
     it('isNotAClusteredEdge should detect whether an edge is a cluster edge or not', () => {
         spyOn(visualizationService, 'getReferenceTableData').and.returnValue(
             of(mockGetReferenceTableDataResultOutgoing)
         );
-=======
-    spyOn(visualizationService, 'getReferenceTableData').and.returnValues(
-      of(mockGetReferenceTableDataResultOutgoing),
-      of(mockGetReferenceTableDataResultIncoming)
-    );
->>>>>>> ea95cbc1
-
-    instance.groupNeighborsWithRelationship(mockGroupRequestOutgoing);
-
-    await expect(instance.clusters.size).toEqual(1);
-
-<<<<<<< HEAD
+
+        instance.groupNeighborsWithRelationship(mockGroupRequestOutgoing);
+
+        const clusterInfo = instance.clusters.entries().next();
+        const clusterEdge = instance.networkGraph.getConnectedEdges(clusterInfo.value[0])[0];
+
         expect(clusterInfo.value[1]).toEqual(
             {
                 referenceTableRows: mockReferenceTableRowsOutgoing,
@@ -587,175 +581,181 @@
         );
         expect(instance.isNotAClusteredEdge(clusterEdge)).toBeFalse();
     });
-=======
-    instance.groupNeighborsWithRelationship(mockGroupRequestIncoming);
->>>>>>> ea95cbc1
-
-    await expect(instance.clusters.size).toEqual(2);
-  });
-
-  it('isNotAClusterEdge should detect whether an edge is a cluster edge or not', () => {
-    spyOn(visualizationService, 'getReferenceTableData').and.returnValue(
-      of(mockGetReferenceTableDataResultOutgoing)
-    );
-
-    instance.groupNeighborsWithRelationship(mockGroupRequestOutgoing);
-
-    const clusterInfo = instance.clusters.entries().next();
-    const clusterEdge = instance.networkGraph.getConnectedEdges(clusterInfo.value[0])[0];
-
-    expect(clusterInfo.value[1]).toEqual({
-      referenceTableRows: mockReferenceTableRowsOutgoing,
-      relationship: 'Mock Edge',
-      direction: Direction.FROM,
-    } as ClusterData);
-    expect(instance.isNotAClusterEdge(clusterEdge)).toBeFalse();
-  });
-
-  it('collapseNeighbors should remove all edges connected to the given node', () => {
-    instance.collapseNeighbors(instance.nodes.get(1));
-
-    expect(instance.nodes.length).toEqual(1);
-    expect(instance.edges.length).toEqual(0);
-
-    expect(instance.nodes.get(1)).toBeTruthy();
-    expect(instance.nodes.get(2)).toBeNull();
-    expect(instance.nodes.get(3)).toBeNull();
-  });
-
-  it('collapseNeighbors should remove all nodes connected to the given node, if they are not connected to anything else', () => {
-    const newNode = mockNodeGenerator(4, 'Mock Node 4', {});
-    const newEdge = mockEdgeGenerator(103, 2, 'to', 4);
-
-    instance.nodes.add(newNode);
-    instance.edges.add(newEdge);
-
-<<<<<<< HEAD
+
+    it('collapseNeighbors should remove all edges connected to the given node', () => {
+        instance.collapseNeighbors(instance.nodes.get(1));
+
+        expect(instance.nodes.length).toEqual(1);
+        expect(instance.edges.length).toEqual(0);
+
+        expect(instance.nodes.get(1)).toBeTruthy();
+        expect(instance.nodes.get(2)).toBeNull();
+        expect(instance.nodes.get(3)).toBeNull();
+    });
+
+    it('collapseNeighbors should remove all nodes connected to the given node, if they are not connected to anything else', () => {
+        const newNode = mockNodeGenerator(4, 'Mock Node 4', {});
+        const newEdge = mockEdgeGenerator(103, 2, 'to', 4);
+
+        instance.nodes.add(newNode);
+        instance.edges.add(newEdge);
+
+        fixture.detectChanges();
+
+        instance.collapseNeighbors(instance.nodes.get(1));
+
+        expect(instance.nodes.length).toEqual(3);
+        expect(instance.edges.length).toEqual(1);
+
+        expect(instance.nodes.get(1)).toBeTruthy();
+        expect(instance.nodes.get(2)).toBeTruthy();
+        expect(instance.nodes.get(3)).toBeNull();
+        expect(instance.nodes.get(4)).toBeTruthy();
+
+        expect(instance.edges.get(101)).toBeNull();
+        expect(instance.edges.get(102)).toBeNull();
+        expect(instance.edges.get(103)).toBeTruthy();
+    });
+
     it('toggleNodeExpandState should collapse the node if it is expanded', () => {
         const updatedNodeState = {...instance.nodes.get(1), expanded: true};
         instance.nodes.update(updatedNodeState);
-=======
-    fixture.detectChanges();
->>>>>>> ea95cbc1
-
-    instance.collapseNeighbors(instance.nodes.get(1));
-
-<<<<<<< HEAD
+
+        expect(instance.nodes.get(1).expanded).toBeTrue();
+
         instance.toggleNodeExpandState(1);
-=======
-    expect(instance.nodes.length).toEqual(3);
-    expect(instance.edges.length).toEqual(1);
->>>>>>> ea95cbc1
-
-    expect(instance.nodes.get(1)).toBeTruthy();
-    expect(instance.nodes.get(2)).toBeTruthy();
-    expect(instance.nodes.get(3)).toBeNull();
-    expect(instance.nodes.get(4)).toBeTruthy();
-
-    expect(instance.edges.get(101)).toBeNull();
-    expect(instance.edges.get(102)).toBeNull();
-    expect(instance.edges.get(103)).toBeTruthy();
-  });
-
-<<<<<<< HEAD
+
+        expect(instance.nodes.get(1)).toBeTruthy();
+        expect(instance.nodes.get(2)).toBeNull();
+        expect(instance.nodes.get(3)).toBeNull();
+
+        expect(instance.edges.get(101)).toBeNull();
+        expect(instance.edges.get(102)).toBeNull();
+    });
+
     it('toggleNodeExpandState should destroy any connected clusters of the given node', () => {
         spyOn(visualizationService, 'getReferenceTableData').and.returnValue(
             of(mockGetReferenceTableDataResultOutgoing)
         );
-=======
-  it('expandOrCollapseNode should collapse the node if it is expanded', () => {
-    const updatedNodeState = { ...instance.nodes.get(1), expanded: true };
-    instance.nodes.update(updatedNodeState);
->>>>>>> ea95cbc1
-
-    expect(instance.nodes.get(1).expanded).toBeTrue();
-
-<<<<<<< HEAD
+
+        const nodeRef = instance.nodes.get(1) as VisNode;
+        const updatedNodeState = {...nodeRef, expanded: true};
+        instance.nodes.update(updatedNodeState);
+
         instance.groupNeighborsWithRelationship(mockGroupRequestOutgoing);
         instance.toggleNodeExpandState(1);
-=======
-    instance.expandOrCollapseNode(1);
->>>>>>> ea95cbc1
-
-    expect(instance.nodes.get(1)).toBeTruthy();
-    expect(instance.nodes.get(2)).toBeNull();
-    expect(instance.nodes.get(3)).toBeNull();
-
-    expect(instance.edges.get(101)).toBeNull();
-    expect(instance.edges.get(102)).toBeNull();
-  });
-
-  it('expandOrCollapseNode should destroy any connected clusters of the given node', () => {
-    spyOn(visualizationService, 'getReferenceTableData').and.returnValue(
-      of(mockGetReferenceTableDataResultOutgoing)
-    );
-
-<<<<<<< HEAD
+
+        expect(instance.clusters.size).toEqual(0);
+
+        expect(instance.nodes.get(1)).toBeTruthy();
+        expect(instance.nodes.get(2)).toBeNull();
+        expect(instance.nodes.get(3)).toBeNull();
+
+        expect(instance.edges.get(101)).toBeNull();
+        expect(instance.edges.get(102)).toBeNull();
+    });
+
     it('getEdgesBetweenNodes should get all the edges between the two given nodes', () => {
         const edges = instance.getEdgesBetweenNodes(1, 2);
-=======
-    const nodeRef = instance.nodes.get(1) as VisNode;
-    const updatedNodeState = { ...nodeRef, expanded: true };
-    instance.nodes.update(updatedNodeState);
-
-    instance.groupNeighborsWithRelationship(mockGroupRequestOutgoing);
-    instance.expandOrCollapseNode(1);
-
-    expect(instance.clusters.size).toEqual(0);
-
-    expect(instance.nodes.get(1)).toBeTruthy();
-    expect(instance.nodes.get(2)).toBeNull();
-    expect(instance.nodes.get(3)).toBeNull();
->>>>>>> ea95cbc1
-
-    expect(instance.edges.get(101)).toBeNull();
-    expect(instance.edges.get(102)).toBeNull();
-  });
-
-  it('expandOrCollapseNode should request a node expansion from the parent if the node is collapsed', () => {
-    const expandNodeSpy = spyOn(instance.expandNode, 'emit');
-
-    // Technically, node 1 is "expanded" in the sense that it has connections, but for the purpose
-    // of this test we only care if the "expanded" property is set to false on the node
-    instance.expandOrCollapseNode(1);
-
-    expect(expandNodeSpy).toHaveBeenCalled();
-  });
-
-  it('getEdgesBetweenNodes should get all the edges between the two given nodes', () => {
-    const edges = instance.getEdgesBetweenNodes(1, 2);
-
-    expect(edges).toEqual([101]);
-  });
-
-  it('createDuplicateNodeFromOriginal should create a DuplicateVisNode from a VisNode', () => {
-    spyOn(instance, 'createDuplicateNodeFromOriginal').and.callFake((originalNode: VisNode) => {
-      // Just replacing the id with a non-random value here
-      const newDuplicateNodeId = 'duplicateNode:1234';
-      return {
-        ...originalNode,
-        id: newDuplicateNodeId,
-        duplicateOf: originalNode.id,
-      } as DuplicateVisNode;
-    });
-    const mockDuplicateNode = instance.createDuplicateNodeFromOriginal(instance.nodes.get(1));
-
-    expect(mockDuplicateNode).toEqual({
-      ...instance.nodes.get(1),
-      id: 'duplicateNode:1234',
-      duplicateOf: 1,
-    });
-  });
-
-  it('createOriginalNodeFromDuplicate should create a normal VisNode from a DuplicateVisNode', () => {
-    const mockDuplicateNode = instance.createDuplicateNodeFromOriginal(instance.nodes.get(1));
-
-    expect(instance.createOriginalNodeFromDuplicate(mockDuplicateNode)).toEqual(
-      instance.nodes.get(1)
-    );
-  });
-
-<<<<<<< HEAD
+
+        expect(edges).toEqual([101]);
+    });
+
+    it('createDuplicateNodeFromOriginal should create a DuplicateVisNode from a VisNode', () => {
+        spyOn(instance, 'createDuplicateNodeFromOriginal').and.callFake((originalNode: VisNode) => {
+            // Just replacing the id with a non-random value here
+            const newDuplicateNodeId = 'duplicateNode:1234';
+            return {
+                ...originalNode,
+                id: newDuplicateNodeId,
+                duplicateOf: originalNode.id,
+            } as DuplicateVisNode;
+        });
+        const mockDuplicateNode = instance.createDuplicateNodeFromOriginal(instance.nodes.get(1));
+
+        expect(mockDuplicateNode).toEqual({
+            ...instance.nodes.get(1),
+            id: 'duplicateNode:1234',
+            duplicateOf: 1,
+        });
+    });
+
+    it('createOriginalNodeFromDuplicate should create a normal VisNode from a DuplicateVisNode', () => {
+        const mockDuplicateNode = instance.createDuplicateNodeFromOriginal(instance.nodes.get(1));
+
+        expect(instance.createOriginalNodeFromDuplicate(mockDuplicateNode)).toEqual(instance.nodes.get(1));
+    });
+
+    it('createDuplicateEdgeFromOriginal should create a normal DuplicateVisNode from a VisEdge', () => {
+        spyOn(instance, 'createDuplicateEdgeFromOriginal').and.callFake(
+            (originalEdge: VisEdge, clusterOrigin: number, duplicateNode: DuplicateVisNode) => {
+                // Just replacing the id with a non-random value here
+                const newDuplicateEdgeId = 'duplicateEdge:1234';
+                return {
+                    ...originalEdge,
+                    id: newDuplicateEdgeId,
+                    duplicateOf: originalEdge.id,
+                    from: originalEdge.from === clusterOrigin ? clusterOrigin : duplicateNode.id,
+                    to: originalEdge.to === clusterOrigin ? clusterOrigin : duplicateNode.id,
+                    originalFrom: originalEdge.from,
+                    originalTo: originalEdge.to,
+                } as DuplicateVisEdge;
+            }
+        );
+        const original = instance.edges.get(101);
+        const origin = 1;
+        const duplicateN = instance.createDuplicateNodeFromOriginal(instance.nodes.get(2));
+        const mockDuplicateEdge = instance.createDuplicateEdgeFromOriginal(original, origin, duplicateN);
+
+        expect(mockDuplicateEdge).toEqual({
+            ...original,
+            id: 'duplicateEdge:1234',
+            duplicateOf: original.id,
+            from: original.from === origin ? origin : duplicateN.id,
+            to: original.to === origin ? origin : duplicateN.id,
+            originalFrom: original.from,
+            originalTo: original.to,
+        });
+    });
+
+    it('createOriginalEdgeFromDuplicate should create a normal VisEdge from a DuplicateVisEdge', () => {
+        const originalEdge = instance.edges.get(101);
+        const clusterOrigin = 1;
+        const duplicateNode = instance.createDuplicateNodeFromOriginal(instance.nodes.get(2));
+        const mockDuplicateEdge = instance.createDuplicateEdgeFromOriginal(originalEdge, clusterOrigin, duplicateNode);
+
+        expect(instance.createOriginalEdgeFromDuplicate(mockDuplicateEdge)).toEqual(originalEdge);
+    });
+
+    it('cleanUpDuplicates should remove the given duplicate nodes and their duplicate edges from the canvas', () => {
+        spyOn(visualizationService, 'getReferenceTableData').and.returnValue(
+            of(mockGetReferenceTableDataResultOutgoing)
+        );
+
+        instance.groupNeighborsWithRelationship(mockGroupRequestOutgoing);
+
+        expect(instance.nodes.get(2)).toBeNull();
+        expect(instance.nodes.get(3)).toBeNull();
+
+        const clusterInfo = instance.clusters.entries().next();
+        const clusteredNodeIds = instance.networkGraph.getNodesInCluster(clusterInfo.value[0]);
+
+        instance.cleanUpDuplicates(clusteredNodeIds);
+
+        expect(instance.nodes.length).toEqual(3);
+        expect(instance.edges.length).toEqual(2);
+
+        expect(instance.nodes.get(2)).toBeTruthy();
+        expect(instance.nodes.get(3)).toBeTruthy();
+    });
+
+    it('safelyOpenCluster should open and clean up a cluster', () => {
+        spyOn(visualizationService, 'getReferenceTableData').and.returnValue(
+            of(mockGetReferenceTableDataResultOutgoing)
+        );
+
+        const cleanUpDuplicatesSpy = spyOn(instance, 'cleanUpDuplicates').and.callThrough();
+
         instance.groupNeighborsWithRelationship(mockGroupRequestOutgoing);
         const clusterInfo = instance.clusters.entries().next();
 
@@ -878,416 +878,175 @@
         instance.onDoubleClickCallback(mockCallbackParams);
 
         expect(toggleNodeExpandStateSpy).toHaveBeenCalledWith(1);
-=======
-  it('createDuplicateEdgeFromOriginal should create a normal DuplicateVisNode from a VisEdge', () => {
-    spyOn(instance, 'createDuplicateEdgeFromOriginal').and.callFake(
-      (originalEdge: VisEdge, clusterOrigin: number, duplicateNode: DuplicateVisNode) => {
-        // Just replacing the id with a non-random value here
-        const newDuplicateEdgeId = 'duplicateEdge:1234';
-        return {
-          ...originalEdge,
-          id: newDuplicateEdgeId,
-          duplicateOf: originalEdge.id,
-          from: originalEdge.from === clusterOrigin ? clusterOrigin : duplicateNode.id,
-          to: originalEdge.to === clusterOrigin ? clusterOrigin : duplicateNode.id,
-          originalFrom: originalEdge.from,
-          originalTo: originalEdge.to,
-        } as DuplicateVisEdge;
-      }
-    );
-    const original = instance.edges.get(101);
-    const origin = 1;
-    const duplicateN = instance.createDuplicateNodeFromOriginal(instance.nodes.get(2));
-    const mockDuplicateEdge = instance.createDuplicateEdgeFromOriginal(
-      original,
-      origin,
-      duplicateN
-    );
-
-    expect(mockDuplicateEdge).toEqual({
-      ...original,
-      id: 'duplicateEdge:1234',
-      duplicateOf: original.id,
-      from: original.from === origin ? origin : duplicateN.id,
-      to: original.to === origin ? origin : duplicateN.id,
-      originalFrom: original.from,
-      originalTo: original.to,
->>>>>>> ea95cbc1
-    });
-  });
-
-  it('createOriginalEdgeFromDuplicate should create a normal VisEdge from a DuplicateVisEdge', () => {
-    const originalEdge = instance.edges.get(101);
-    const clusterOrigin = 1;
-    const duplicateNode = instance.createDuplicateNodeFromOriginal(instance.nodes.get(2));
-    const mockDuplicateEdge = instance.createDuplicateEdgeFromOriginal(
-      originalEdge,
-      clusterOrigin,
-      duplicateNode
-    );
-
-    expect(instance.createOriginalEdgeFromDuplicate(mockDuplicateEdge)).toEqual(originalEdge);
-  });
-
-  it('cleanUpDuplicates should remove the given duplicate nodes and their duplicate edges from the canvas', () => {
-    spyOn(visualizationService, 'getReferenceTableData').and.returnValue(
-      of(mockGetReferenceTableDataResultOutgoing)
-    );
-
-    instance.groupNeighborsWithRelationship(mockGroupRequestOutgoing);
-
-    expect(instance.nodes.get(2)).toBeNull();
-    expect(instance.nodes.get(3)).toBeNull();
-
-    const clusterInfo = instance.clusters.entries().next();
-    const clusteredNodeIds = instance.networkGraph.getNodesInCluster(clusterInfo.value[0]);
-
-    instance.cleanUpDuplicates(clusteredNodeIds);
-
-    expect(instance.nodes.length).toEqual(3);
-    expect(instance.edges.length).toEqual(2);
-
-    expect(instance.nodes.get(2)).toBeTruthy();
-    expect(instance.nodes.get(3)).toBeTruthy();
-  });
-
-  it('safelyOpenCluster should open and clean up a cluster', () => {
-    spyOn(visualizationService, 'getReferenceTableData').and.returnValue(
-      of(mockGetReferenceTableDataResultOutgoing)
-    );
-
-    const cleanUpDuplicatesSpy = spyOn(instance, 'cleanUpDuplicates').and.callThrough();
-
-    instance.groupNeighborsWithRelationship(mockGroupRequestOutgoing);
-    const clusterInfo = instance.clusters.entries().next();
-
-    instance.safelyOpenCluster(clusterInfo.value[0]);
-
-    expect(cleanUpDuplicatesSpy).toHaveBeenCalled();
-    expect(instance.clusters.size).toEqual(0);
-  });
-
-  it('removeNodes should remove nodes from the canvas', () => {
-    instance.removeNodes([1]);
-
-    expect(instance.nodes.length).toEqual(2);
-    expect(instance.edges.length).toEqual(0);
-
-    expect(instance.nodes.get(1)).toBeNull();
-    expect(instance.nodes.get(2)).toBeTruthy();
-    expect(instance.nodes.get(3)).toBeTruthy();
-  });
-
-  it('removeNodes should open clusters connected to removed nodes', () => {
-    spyOn(visualizationService, 'getReferenceTableData').and.returnValue(
-      of(mockGetReferenceTableDataResultOutgoing)
-    );
-
-    instance.groupNeighborsWithRelationship(mockGroupRequestOutgoing);
-    instance.removeNodes([1]);
-
-    expect(instance.clusters.size).toEqual(0);
-
-    expect(instance.nodes.length).toEqual(2);
-    expect(instance.edges.length).toEqual(0);
-
-    expect(instance.nodes.get(1)).toBeNull();
-    expect(instance.nodes.get(2)).toBeTruthy();
-    expect(instance.nodes.get(3)).toBeTruthy();
-  });
-
-  it('selectNeighbors should result in the neighbors of the input node being selected', () => {
-    const getConnectedNodesSpy = spyOn(
-      instance.networkGraph,
-      'getConnectedNodes'
-    ).and.callThrough();
-    const selectNodesSpy = spyOn(instance.networkGraph, 'selectNodes').and.callThrough();
-
-    // Start with the origin node selected. It will be deselected when its neighbors are selected.
-    instance.networkGraph.selectNodes([1]);
-    instance.updateSelectedNodes();
-    instance.selectNeighbors(1);
-
-    expect(getConnectedNodesSpy).toHaveBeenCalledWith(1);
-    expect(selectNodesSpy).toHaveBeenCalledWith([2, 3]);
-    expect(instance.selectedNodes.length).toEqual(2);
-    expect(instance.selectedNodes).toEqual([2, 3]);
-  });
-
-  it('should tell all tooltips to hide if hideTooltips is called', () => {
-    const tooltipControlServiceHideTooltipSpy = spyOn(contextMenuControlService, 'hideTooltip');
-
-    instance.hideAllTooltips();
-
-    expect(tooltipControlServiceHideTooltipSpy).toHaveBeenCalled();
-  });
-
-  it('should hide all tooltips if a point on the canvas is clicked', () => {
-    const hideAllTooltipsSpy = spyOn(instance, 'hideAllTooltips');
-    instance.onClickCallback(null);
-
-    expect(hideAllTooltipsSpy).toHaveBeenCalled();
-  });
-
-  it('should hide all tooltips if a node is dragged', () => {
-    const hideAllTooltipsSpy = spyOn(instance, 'hideAllTooltips');
-    instance.onDragStartCallback(null);
-
-    expect(hideAllTooltipsSpy).toHaveBeenCalled();
-  });
-
-  it('should update selected nodes if a node is dragged', () => {
-    const updatedSelectedNodesSpy = spyOn(instance, 'updateSelectedNodes');
-    instance.onDragStartCallback(null);
-    instance.onDragEndCallback(null);
-
-    expect(updatedSelectedNodesSpy).toHaveBeenCalled();
-  });
-
-  it('should update selected nodes/edges and sidebar entity when a node is selected', () => {
-    const updateSelectedNodesSpy = spyOn(instance, 'updateSelectedNodes');
-    const updateSelectedEdgesSpy = spyOn(instance, 'updateSelectedEdges');
-
-    instance.onSelectNodeCallback(null);
-
-    expect(updateSelectedNodesSpy).toHaveBeenCalled();
-    expect(updateSelectedEdgesSpy).toHaveBeenCalled();
-  });
-
-  it('should update selected edges/nodes and sidebar entity when an edge is selected', () => {
-    const updateSelectedEdgesSpy = spyOn(instance, 'updateSelectedEdges');
-    const updateSelectedNodesSpy = spyOn(instance, 'updateSelectedNodes');
-
-    instance.onSelectEdgeCallback(null);
-
-    expect(updateSelectedEdgesSpy).toHaveBeenCalled();
-    expect(updateSelectedNodesSpy).toHaveBeenCalled();
-  });
-
-  // TODO: Should create a real cluster to test here
-  it('should open a cluster if it is double clicked', () => {
-    const safelyOpenClusterSpy = spyOn(instance, 'safelyOpenCluster');
-    spyOn(instance.networkGraph, 'getNodeAt').and.returnValue(1);
-    // For now, pretend the retrieved node is a cluster to test without actually creating a cluster
-    spyOn(instance.networkGraph, 'isCluster').and.returnValue(true);
-
-    instance.onDoubleClickCallback(mockCallbackParams);
-
-    expect(safelyOpenClusterSpy).toHaveBeenCalledWith(1);
-  });
-
-  it('should expand/collapse a node if it is double clicked', () => {
-    const expandOrCollapseNodeSpy = spyOn(instance, 'expandOrCollapseNode');
-    spyOn(instance.networkGraph, 'getNodeAt').and.returnValue(1);
-
-    instance.onDoubleClickCallback(mockCallbackParams);
-
-    expect(expandOrCollapseNodeSpy).toHaveBeenCalledWith(1);
-  });
-
-  it('should show tooltip and update selected cluster nodes if an unselected cluster is right-clicked', () => {
-    spyOn(visualizationService, 'getReferenceTableData').and.returnValue(
-      of(mockGetReferenceTableDataResultOutgoing)
-    );
-
-    instance.groupNeighborsWithRelationship(mockGroupRequestOutgoing);
-    const clusterInfo = instance.clusters.entries().next();
-    const clusterId = clusterInfo.value[0];
-
-    spyOn(instance.networkGraph, 'getNodeAt').and.returnValue(clusterId);
-    spyOn(instance.networkGraph, 'getEdgeAt').and.returnValue(undefined);
-    spyOn(instance.networkGraph, 'isCluster').and.returnValue(true);
-    const networkGraphSelectNodesSpy = spyOn(
-      instance.networkGraph,
-      'selectNodes'
-    ).and.callThrough();
-    const updateSelectedNodesAndEdgesSpy = spyOn(
-      instance,
-      'updateSelectedNodesAndEdges'
-    ).and.callThrough();
-    const showTooltipSpy = spyOn(contextMenuControlService, 'showTooltip');
-
-    instance.onContextCallback(mockCallbackParams);
-
-    expect(networkGraphSelectNodesSpy).toHaveBeenCalledWith([clusterId], false);
-    expect(updateSelectedNodesAndEdgesSpy).toHaveBeenCalled();
-    expect(instance.selectedNodes.includes(clusterId)).toBeTrue();
-    expect(instance.selectedClusterNodeData.length).toEqual(2);
-    expect(showTooltipSpy).toHaveBeenCalled();
-  });
-
-  it('should select the node and show tooltip if an unselected node is right-clicked', () => {
-    spyOn(instance.networkGraph, 'getNodeAt').and.returnValue(1);
-    spyOn(instance.networkGraph, 'getEdgeAt').and.returnValue(undefined);
-    const networkGraphSelectNodesSpy = spyOn(
-      instance.networkGraph,
-      'selectNodes'
-    ).and.callThrough();
-    const updateSelectedNodesAndEdgesSpy = spyOn(
-      instance,
-      'updateSelectedNodesAndEdges'
-    ).and.callThrough();
-    const showTooltipSpy = spyOn(contextMenuControlService, 'showTooltip');
-
-    instance.onContextCallback(mockCallbackParams);
-
-    expect(networkGraphSelectNodesSpy).toHaveBeenCalledWith([1], false);
-    expect(updateSelectedNodesAndEdgesSpy).toHaveBeenCalled();
-    expect(instance.selectedNodes.includes(1)).toBeTrue();
-    expect(showTooltipSpy).toHaveBeenCalled();
-  });
-
-  it('should not unselect selected nodes if a selected node is right-clicked', () => {
-    spyOn(instance.networkGraph, 'getNodeAt').and.returnValue(1);
-    spyOn(instance.networkGraph, 'getEdgeAt').and.returnValue(undefined);
-    // Select some nodes to begin with
-    instance.networkGraph.selectNodes([1, 2]);
-    instance.updateSelectedNodes();
-    instance.onContextCallback(mockCallbackParams);
-
-    expect(instance.selectedNodes).toEqual([1, 2]);
-  });
-
-  it('should select the edge and show tooltip if an unselected edge is right-clicked', () => {
-    spyOn(instance.networkGraph, 'getNodeAt').and.returnValue(undefined);
-    spyOn(instance.networkGraph, 'getEdgeAt').and.returnValue(101);
-    const networkGraphSelectNodesSpy = spyOn(
-      instance.networkGraph,
-      'selectEdges'
-    ).and.callThrough();
-    const updateSelectedNodesAndEdgesSpy = spyOn(
-      instance,
-      'updateSelectedNodesAndEdges'
-    ).and.callThrough();
-    const showTooltipSpy = spyOn(contextMenuControlService, 'showTooltip');
-
-    instance.onContextCallback(mockCallbackParams);
-
-    expect(networkGraphSelectNodesSpy).toHaveBeenCalledWith([101]);
-    expect(updateSelectedNodesAndEdgesSpy).toHaveBeenCalled();
-    expect(instance.selectedEdges.includes(101)).toBeTrue();
-    expect(showTooltipSpy).toHaveBeenCalled();
-  });
-
-  it('should not unselect selected edges if a selected edge is right-clicked', () => {
-    spyOn(instance.networkGraph, 'getNodeAt').and.returnValue(undefined);
-    spyOn(instance.networkGraph, 'getEdgeAt').and.returnValue(101);
-    // Select some edges to begin with
-    instance.networkGraph.selectEdges([101, 102]);
-    instance.updateSelectedEdges();
-    instance.onContextCallback(mockCallbackParams);
-
-    expect(instance.selectedEdges).toEqual([101, 102]);
-  });
-
-  it('should unselect all and show tooltip if nothing is hovered when opening the context menu', () => {
-    spyOn(instance.networkGraph, 'getNodeAt').and.returnValue(undefined);
-    spyOn(instance.networkGraph, 'getEdgeAt').and.returnValue(undefined);
-    const networkGraphUnselectAllSpy = spyOn(
-      instance.networkGraph,
-      'unselectAll'
-    ).and.callThrough();
-    const updateSelectedNodesAndEdgesSpy = spyOn(
-      instance,
-      'updateSelectedNodesAndEdges'
-    ).and.callThrough();
-    const showTooltipSpy = spyOn(contextMenuControlService, 'showTooltip');
-
-    // Select a node and edge to begin with
-    instance.networkGraph.selectEdges([101]);
-    instance.updateSelectedEdges();
-
-    instance.networkGraph.selectNodes([1]);
-    instance.updateSelectedNodes();
-
-    instance.onContextCallback(mockCallbackParams);
-
-    expect(networkGraphUnselectAllSpy).toHaveBeenCalled();
-    expect(updateSelectedNodesAndEdgesSpy).toHaveBeenCalled();
-    expect(instance.selectedEdges.length).toEqual(0);
-    expect(instance.selectedNodes.length).toEqual(0);
-    expect(showTooltipSpy).toHaveBeenCalled();
-  });
-
-  it('should update selected edge labels if exactly one node is selected and right-clicked', () => {
-    spyOn(instance.networkGraph, 'getNodeAt').and.returnValue(1);
-    spyOn(instance.networkGraph, 'getEdgeAt').and.returnValue(undefined);
-    const updateSelectedNodeEdgeLabelDataSpy = spyOn(
-      instance,
-      'updateSelectedNodeEdgeLabelData'
-    ).and.callThrough();
-
-    instance.onContextCallback(mockCallbackParams);
-
-    expect(updateSelectedNodeEdgeLabelDataSpy).toHaveBeenCalledWith(1);
-    expect(instance.selectedNodeEdgeLabelData.has('Mock Edge')).toBeTrue();
-  });
-
-  it('should clear selected edge labels if more than one node is selected and right-clicked', () => {
-    spyOn(instance.networkGraph, 'getNodeAt').and.returnValue(1);
-    spyOn(instance.networkGraph, 'getEdgeAt').and.returnValue(undefined);
-    const clearSelectedNodeEdgeLabelDataSpy = spyOn(
-      instance,
-      'clearSelectedNodeEdgeLabelData'
-    ).and.callThrough();
-    const updateSelectedNodeEdgeLabelDataSpy = spyOn(
-      instance,
-      'updateSelectedNodeEdgeLabelData'
-    ).and.callThrough();
-
-    // Select some nodes to begin with
-    instance.networkGraph.selectNodes([1, 2]);
-    instance.updateSelectedNodes();
-
-    expect(instance.selectedNodes.length).toEqual(2);
-    expect(instance.networkGraph.getSelectedNodes().length).toEqual(2);
-
-    instance.onContextCallback(mockCallbackParams);
-
-    expect(updateSelectedNodeEdgeLabelDataSpy).not.toHaveBeenCalled();
-    expect(clearSelectedNodeEdgeLabelDataSpy).toHaveBeenCalled();
-    expect(instance.selectedNodeEdgeLabelData.size).toEqual(0);
-  });
-
-  it('should clear selected edge labels if any edges are selected and right-clicked', () => {
-    spyOn(instance.networkGraph, 'getNodeAt').and.returnValue(undefined);
-    spyOn(instance.networkGraph, 'getEdgeAt').and.returnValue(101);
-    const clearSelectedNodeEdgeLabelDataSpy = spyOn(
-      instance,
-      'clearSelectedNodeEdgeLabelData'
-    ).and.callThrough();
-
-    // Select some nodes to begin with and get the edge labels
-    instance.networkGraph.selectNodes([1]);
-    instance.updateSelectedNodes();
-    instance.updateSelectedNodeEdgeLabelData(1);
-
-    instance.onContextCallback(mockCallbackParams);
-
-    expect(instance.selectedEdges.length).toEqual(2);
-    expect(instance.selectedEdges.includes(101)).toBeTrue();
-    expect(clearSelectedNodeEdgeLabelDataSpy).toHaveBeenCalled();
-    expect(instance.selectedNodeEdgeLabelData.size).toEqual(0);
-  });
-
-  it('removeNodeFromCluster should pull out a single node from a cluster, but also not mutate the cluster', async () => {
-    spyOn(visualizationService, 'getReferenceTableData').and.returnValue(
-      of(mockGetReferenceTableDataResultOutgoing)
-    );
-
-    instance.groupNeighborsWithRelationship(mockGroupRequestOutgoing);
-
-    const clusterInfo = instance.clusters.entries().next();
-    const clusterId = clusterInfo.value[0];
-    const clusteredNodeIdsBeforeRemoval = instance.networkGraph.getNodesInCluster(clusterId);
-
-    instance.removeNodeFromCluster(clusteredNodeIdsBeforeRemoval[0]);
-
-    const clusteredNodeIdsAfterRemoval = instance.networkGraph.getNodesInCluster(clusterId);
-
-    expect(clusteredNodeIdsAfterRemoval.length).toEqual(2);
-    expect(clusteredNodeIdsAfterRemoval).toEqual(clusteredNodeIdsBeforeRemoval);
-    expect(instance.nodes.get(2)).toBeTruthy();
-    expect(instance.nodes.get(3)).toBeNull();
-  });
+    });
+
+    it('should show tooltip and update selected cluster nodes if an unselected cluster is right-clicked', () => {
+        spyOn(visualizationService, 'getReferenceTableData').and.returnValue(
+            of(mockGetReferenceTableDataResultOutgoing)
+        );
+
+        instance.groupNeighborsWithRelationship(mockGroupRequestOutgoing);
+        const clusterInfo = instance.clusters.entries().next();
+        const clusterId = clusterInfo.value[0];
+
+        spyOn(instance.networkGraph, 'getNodeAt').and.returnValue(clusterId);
+        spyOn(instance.networkGraph, 'getEdgeAt').and.returnValue(undefined);
+        spyOn(instance.networkGraph, 'isCluster').and.returnValue(true);
+        const networkGraphSelectNodesSpy = spyOn(instance.networkGraph, 'selectNodes').and.callThrough();
+        const updateSelectedNodesAndEdgesSpy = spyOn(instance, 'updateSelectedNodesAndEdges').and.callThrough();
+        const showTooltipSpy = spyOn(contextMenuControlService, 'showTooltip');
+
+        instance.onContextCallback(mockCallbackParams);
+
+        expect(networkGraphSelectNodesSpy).toHaveBeenCalledWith([clusterId], false);
+        expect(updateSelectedNodesAndEdgesSpy).toHaveBeenCalled();
+        expect(instance.selectedNodes.includes(clusterId)).toBeTrue();
+        expect(instance.selectedClusterNodeData.length).toEqual(2);
+        expect(showTooltipSpy).toHaveBeenCalled();
+    });
+
+    it('should select the node and show tooltip if an unselected node is right-clicked', () => {
+        spyOn(instance.networkGraph, 'getNodeAt').and.returnValue(1);
+        spyOn(instance.networkGraph, 'getEdgeAt').and.returnValue(undefined);
+        const networkGraphSelectNodesSpy = spyOn(instance.networkGraph, 'selectNodes').and.callThrough();
+        const updateSelectedNodesAndEdgesSpy = spyOn(instance, 'updateSelectedNodesAndEdges').and.callThrough();
+        const showTooltipSpy = spyOn(contextMenuControlService, 'showTooltip');
+
+        instance.onContextCallback(mockCallbackParams);
+
+        expect(networkGraphSelectNodesSpy).toHaveBeenCalledWith([1], false);
+        expect(updateSelectedNodesAndEdgesSpy).toHaveBeenCalled();
+        expect(instance.selectedNodes.includes(1)).toBeTrue();
+        expect(showTooltipSpy).toHaveBeenCalled();
+    });
+
+    it('should not unselect selected nodes if a selected node is right-clicked', () => {
+        spyOn(instance.networkGraph, 'getNodeAt').and.returnValue(1);
+        spyOn(instance.networkGraph, 'getEdgeAt').and.returnValue(undefined);
+        // Select some nodes to begin with
+        instance.networkGraph.selectNodes([1, 2]);
+        instance.updateSelectedNodes();
+        instance.onContextCallback(mockCallbackParams);
+
+        expect(instance.selectedNodes).toEqual([1, 2]);
+    });
+
+    it('should select the edge and show tooltip if an unselected edge is right-clicked', () => {
+        spyOn(instance.networkGraph, 'getNodeAt').and.returnValue(undefined);
+        spyOn(instance.networkGraph, 'getEdgeAt').and.returnValue(101);
+        const networkGraphSelectNodesSpy = spyOn(instance.networkGraph, 'selectEdges').and.callThrough();
+        const updateSelectedNodesAndEdgesSpy = spyOn(instance, 'updateSelectedNodesAndEdges').and.callThrough();
+        const showTooltipSpy = spyOn(contextMenuControlService, 'showTooltip');
+
+        instance.onContextCallback(mockCallbackParams);
+
+        expect(networkGraphSelectNodesSpy).toHaveBeenCalledWith([101]);
+        expect(updateSelectedNodesAndEdgesSpy).toHaveBeenCalled();
+        expect(instance.selectedEdges.includes(101)).toBeTrue();
+        expect(showTooltipSpy).toHaveBeenCalled();
+    });
+
+    it('should not unselect selected edges if a selected edge is right-clicked', () => {
+        spyOn(instance.networkGraph, 'getNodeAt').and.returnValue(undefined);
+        spyOn(instance.networkGraph, 'getEdgeAt').and.returnValue(101);
+        // Select some edges to begin with
+        instance.networkGraph.selectEdges([101, 102]);
+        instance.updateSelectedEdges();
+        instance.onContextCallback(mockCallbackParams);
+
+        expect(instance.selectedEdges).toEqual([101, 102]);
+    });
+
+    it('should unselect all and show tooltip if nothing is hovered when opening the context menu', () => {
+        spyOn(instance.networkGraph, 'getNodeAt').and.returnValue(undefined);
+        spyOn(instance.networkGraph, 'getEdgeAt').and.returnValue(undefined);
+        const networkGraphUnselectAllSpy = spyOn(instance.networkGraph, 'unselectAll').and.callThrough();
+        const updateSelectedNodesAndEdgesSpy = spyOn(instance, 'updateSelectedNodesAndEdges').and.callThrough();
+        const showTooltipSpy = spyOn(contextMenuControlService, 'showTooltip');
+
+        // Select a node and edge to begin with
+        instance.networkGraph.selectEdges([101]);
+        instance.updateSelectedEdges();
+
+        instance.networkGraph.selectNodes([1]);
+        instance.updateSelectedNodes();
+
+        instance.onContextCallback(mockCallbackParams);
+
+        expect(networkGraphUnselectAllSpy).toHaveBeenCalled();
+        expect(updateSelectedNodesAndEdgesSpy).toHaveBeenCalled();
+        expect(instance.selectedEdges.length).toEqual(0);
+        expect(instance.selectedNodes.length).toEqual(0);
+        expect(showTooltipSpy).toHaveBeenCalled();
+    });
+
+    it('should update selected edge labels if exactly one node is selected and right-clicked', () => {
+        spyOn(instance.networkGraph, 'getNodeAt').and.returnValue(1);
+        spyOn(instance.networkGraph, 'getEdgeAt').and.returnValue(undefined);
+        const updateSelectedNodeEdgeLabelDataSpy = spyOn(instance, 'updateSelectedNodeEdgeLabelData').and.callThrough();
+
+        instance.onContextCallback(mockCallbackParams);
+
+        expect(updateSelectedNodeEdgeLabelDataSpy).toHaveBeenCalledWith(1);
+        expect(instance.selectedNodeEdgeLabelData.has('Mock Edge')).toBeTrue();
+    });
+
+    it('should clear selected edge labels if more than one node is selected and right-clicked', () => {
+        spyOn(instance.networkGraph, 'getNodeAt').and.returnValue(1);
+        spyOn(instance.networkGraph, 'getEdgeAt').and.returnValue(undefined);
+        const clearSelectedNodeEdgeLabelDataSpy = spyOn(instance, 'clearSelectedNodeEdgeLabelData').and.callThrough();
+        const updateSelectedNodeEdgeLabelDataSpy = spyOn(instance, 'updateSelectedNodeEdgeLabelData').and.callThrough();
+
+        // Select some nodes to begin with
+        instance.networkGraph.selectNodes([1, 2]);
+        instance.updateSelectedNodes();
+
+        expect(instance.selectedNodes.length).toEqual(2);
+        expect(instance.networkGraph.getSelectedNodes().length).toEqual(2);
+
+        instance.onContextCallback(mockCallbackParams);
+
+        expect(updateSelectedNodeEdgeLabelDataSpy).not.toHaveBeenCalled();
+        expect(clearSelectedNodeEdgeLabelDataSpy).toHaveBeenCalled();
+        expect(instance.selectedNodeEdgeLabelData.size).toEqual(0);
+    });
+
+    it('should clear selected edge labels if any edges are selected and right-clicked', () => {
+        spyOn(instance.networkGraph, 'getNodeAt').and.returnValue(undefined);
+        spyOn(instance.networkGraph, 'getEdgeAt').and.returnValue(101);
+        const clearSelectedNodeEdgeLabelDataSpy = spyOn(instance, 'clearSelectedNodeEdgeLabelData').and.callThrough();
+
+        // Select some nodes to begin with and get the edge labels
+        instance.networkGraph.selectNodes([1]);
+        instance.updateSelectedNodes();
+        instance.updateSelectedNodeEdgeLabelData(1);
+
+        instance.onContextCallback(mockCallbackParams);
+
+        expect(instance.selectedEdges.length).toEqual(2);
+        expect(instance.selectedEdges.includes(101)).toBeTrue();
+        expect(clearSelectedNodeEdgeLabelDataSpy).toHaveBeenCalled();
+        expect(instance.selectedNodeEdgeLabelData.size).toEqual(0);
+    });
+
+    it('removeNodeFromCluster should pull out a single node from a cluster, but also not mutate the cluster', async () => {
+        spyOn(visualizationService, 'getReferenceTableData').and.returnValue(
+            of(mockGetReferenceTableDataResultOutgoing)
+        );
+
+        instance.groupNeighborsWithRelationship(mockGroupRequestOutgoing);
+
+        const clusterInfo = instance.clusters.entries().next();
+        const clusterId = clusterInfo.value[0];
+        const clusteredNodeIdsBeforeRemoval = instance.networkGraph.getNodesInCluster(clusterId);
+
+        instance.removeNodeFromCluster(clusteredNodeIdsBeforeRemoval[0]);
+
+        const clusteredNodeIdsAfterRemoval = instance.networkGraph.getNodesInCluster(clusterId);
+
+        expect(clusteredNodeIdsAfterRemoval.length).toEqual(2);
+        expect(clusteredNodeIdsAfterRemoval).toEqual(clusteredNodeIdsBeforeRemoval);
+        expect(instance.nodes.get(2)).toBeTruthy();
+        expect(instance.nodes.get(3)).toBeNull();
+    });
 });