--- conflicted
+++ resolved
@@ -26,12 +26,9 @@
     GetReferenceTableDataResult,
     ReferenceTableRow,
     GetClusterSnippetDataResult,
-<<<<<<< HEAD
     SettingsFormValues,
-=======
     SidenavSnippetData,
     SidenavClusterEntity,
->>>>>>> ebb615b1
 } from 'app/interfaces';
 import { RootStoreModule } from 'app/root-store';
 import { SharedModule } from 'app/shared/shared.module';
