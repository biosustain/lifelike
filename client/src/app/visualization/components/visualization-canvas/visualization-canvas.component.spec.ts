--- conflicted
+++ resolved
@@ -26,11 +26,8 @@
     GetReferenceTableDataResult,
     ReferenceTableRow,
     GetClusterSnippetDataResult,
-<<<<<<< HEAD
     SettingsFormValues,
-=======
     ClusterData,
->>>>>>> d16f4776
     SidenavSnippetData,
     SidenavClusterEntity,
 } from 'app/interfaces';
