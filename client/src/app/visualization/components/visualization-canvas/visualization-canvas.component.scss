#network-viz {
    height: 80vh;
    background-color: #F5F5F5;
    border: 1px solid #C0C0C0;
}

#mat-sidenav-container {
    max-width: 640px;
    min-width: 250px;
    padding: 10px;
}

#sidenav-toggle-button {
    margin: 10px 10px 0 0;
    position: absolute;
    bottom: 0;
    left: -1;
    right: 0;
    top: 0;
}

.sidenav {
    border-left: 10px solid #0c8caa;
}

<<<<<<< HEAD
.sidenav-container {
    height: 90%;
    width: 100%;
}

=======
>>>>>>> ee0e8db4
.sidenav-content {
    overflow: hidden;
}<|MERGE_RESOLUTION|>--- conflicted
+++ resolved
@@ -23,14 +23,6 @@
     border-left: 10px solid #0c8caa;
 }
 
-<<<<<<< HEAD
-.sidenav-container {
-    height: 90%;
-    width: 100%;
-}
-
-=======
->>>>>>> ee0e8db4
 .sidenav-content {
     overflow: hidden;
 }