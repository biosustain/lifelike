--- conflicted
+++ resolved
@@ -81,28 +81,6 @@
     }
 
     setupFadeoutEndCallback() {
-<<<<<<< HEAD
-        // Helper function to determine which event listener to use (dependent on browser)
-        function whichTransitionEvent() {
-            const el = document.createElement('fakeelement');
-            const transitions = {
-              animation: 'animationend',
-              OAnimation: 'oAnimationEnd',
-              MozAnimation: 'animationend',
-              WebkitAnimation: 'webkitAnimationEnd',
-            };
-
-            for (const t in transitions) {
-                if ( el.style[t] !== undefined ) {
-                    return transitions[t];
-                }
-            }
-        }
-        const animationEnd = whichTransitionEvent();
-        this.tooltip.addEventListener(animationEnd, () => {
-            this.hideTooltip();
-        }, false);
-=======
         const element = document.getElementById('***ARANGO_USERNAME***-table');
         const animationEnd = whichTransitionEvent();
 
@@ -111,7 +89,6 @@
                 this.hideTooltip();
             }, false);
         }
->>>>>>> 23841259
     }
 
     getAssociationsWithEdge(edge: VisEdge) {
