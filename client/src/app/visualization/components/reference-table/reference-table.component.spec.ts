--- conflicted
+++ resolved
@@ -1,30 +1,22 @@
 import { ComponentFixture, TestBed } from '@angular/core/testing';
 
 import { configureTestSuite } from 'ng-bullet';
-<<<<<<< HEAD
 
 import { of } from 'rxjs';
 
+import { ToolbarMenuModule } from 'toolbar-menu';
+
 import { DuplicateNodeEdgePair, GetReferenceTableDataResult, VisEdge } from 'app/interfaces';
-import { SharedModule } from 'app/shared/shared.module';
+import { RootStoreModule } from 'app/***ARANGO_USERNAME***-store';
+import { ReferenceTableControlService } from 'app/visualization/services/reference-table-control.service';
+
+import { VisualizationService } from '../../services/visualization.service';
 
 import { ReferenceTableComponent } from './reference-table.component';
-
-import { ReferenceTableControlService } from '../../services/reference-table-control.service';
-import { VisualizationService } from '../../services/visualization.service';
-=======
-
-import { ReferenceTableComponent } from './reference-table.component';
-
-import { ToolbarMenuModule } from 'toolbar-menu';
-import { ReferenceTableControlService } from 'app/visualization/services/reference-table-control.service';
-import { RootStoreModule } from 'app/***ARANGO_USERNAME***-store';
->>>>>>> a1217736
 
 describe('ReferenceTableComponent', () => {
     let component: ReferenceTableComponent;
     let fixture: ComponentFixture<ReferenceTableComponent>;
-<<<<<<< HEAD
     let referenceTableControlService: ReferenceTableControlService;
     let visualizationService: VisualizationService;
 
@@ -34,7 +26,10 @@
 
     configureTestSuite(() => {
         TestBed.configureTestingModule({
-            imports: [SharedModule],
+            imports: [
+                RootStoreModule,
+                ToolbarMenuModule,
+            ],
             declarations: [ ReferenceTableComponent ],
             providers: [
                 ReferenceTableControlService,
@@ -81,31 +76,12 @@
             placement: 'right-start',
         };
 
-=======
-
-    configureTestSuite(() => {
-        TestBed.configureTestingModule({
-            declarations: [ReferenceTableComponent],
-            imports: [
-                RootStoreModule,
-                ToolbarMenuModule,
-            ],
-            providers: [ReferenceTableControlService],
-        })
-        .compileComponents();
-    });
-
-    beforeEach(() => {
-        fixture = TestBed.createComponent(ReferenceTableComponent);
-        component = fixture.componentInstance;
->>>>>>> a1217736
         fixture.detectChanges();
     });
 
     it('should create', () => {
         expect(component).toBeTruthy();
     });
-<<<<<<< HEAD
 
     it('should request reference table data when referenceTableData setter is called', () => {
         const getReferenceTableDataSpy = spyOn(referenceTableControlService, 'getReferenceTableData');
@@ -172,6 +148,4 @@
         // referenceTableControlService.hideTooltipSource emits {x: 0, y: 0}
         expect(updatePopperSpy).toHaveBeenCalledWith(0, 0);
     });
-=======
->>>>>>> a1217736
 });