import { Component, OnInit } from '@angular/core';
import { ActivatedRoute } from '@angular/router';

import { of, EMPTY as empty } from 'rxjs';
import { filter, take, tap, switchMap, map } from 'rxjs/operators';

import { DataSet } from 'vis-network';

import {
    ClusteredNode,
    DuplicateVisEdge,
    GetClusterGraphDataResult,
    GetSnippetsResult,
    GraphNode,
    GraphRelationship,
    Neo4jResults,
    Neo4jGraphConfig,
    VisNode,
    VisEdge,
} from 'app/interfaces';
import { NODE_EXPANSION_LIMIT } from 'app/shared/constants';

import { VisualizationService } from '../services/visualization.service';

@Component({
    selector: 'app-visualization',
    templateUrl: './visualization.component.html',
    styleUrls: ['./visualization.component.scss'],
})
export class VisualizationComponent implements OnInit {
<<<<<<< HEAD

    // Shows/Hide the component
    hideDisplay = false;

=======
>>>>>>> 4d1d1f79
    networkGraphData: Neo4jResults;
    networkGraphConfig: Neo4jGraphConfig;
    getSnippetsResult: GetSnippetsResult;
    getClusterGraphDataResult: GetClusterGraphDataResult;
    nodes: DataSet<VisNode | GraphNode>;
    edges: DataSet<VisEdge | GraphNode>;
    duplicatedEdges = new Set<number>();

    legend: Map<string, string[]>;

    constructor(
        private route: ActivatedRoute,
        private visService: VisualizationService,
    ) {
        this.legend = new Map<string, string[]>();
        this.legend.set('Gene', ['#78CDD7', '#247B7B']);
        this.legend.set('Disease', ['#8FA6CB', '#7D84B2']);
        this.legend.set('Chemical', ['#CD5D67', '#410B13']);
    }

    ngOnInit() {
        this.route.queryParams.pipe(
            filter(params => params.data),
            switchMap((params) => {
                if (!params.data) {
                    return empty;
                }
                return this.visService.getBatch(params.data).pipe(
                    map((result: Neo4jResults) => result)
                );
            }),
            take(1),
        ).subscribe((result) => {
            if (result) {
                this.networkGraphData = this.setupInitialProperties(result);
                this.nodes = new DataSet(this.networkGraphData.nodes);
                this.edges = new DataSet(this.networkGraphData.edges);
            }
        });

        this.getSnippetsResult = null;

        this.networkGraphConfig = {
            interaction: {
                hover: true,
                navigationButtons: true,
                multiselect: true,
                selectConnectedEdges: false,
            },
            physics: {
                enabled: true,
                barnesHut: {
                    springConstant: 0.04,
                    damping: 0.9,
                    gravitationalConstant: -10000,
                }
            },
            edges: {
                font: {
                    size: 12
                },
                widthConstraint: {
                    maximum: 90
                },
            },
            nodes: {
                size: 25,
                shape: 'box',
                // TODO: Investigate the 'scaling' property for dynamic resizing of 'box' shape nodes
            },
        };
    }

    /**
     * Used for adding properties custom properties on initial setup.
     * Is different from convertToVisJSFormat which is a reusable utility
     * function to rearrange custom properties.
     * @param result - neo4j results from AP call
     */
    setupInitialProperties(result: Neo4jResults): Neo4jResults {
        // Sets the node expand state to initially be false
        // Used for collapse/expand
        const setExpandProperty = result.nodes.map((n) => {
            return {...n, expanded: false};
        });
        return this.convertToVisJSFormat({nodes: setExpandProperty, edges: result.edges});
    }

    /**
     * This function is used to modify the API response to a format
     * vis.js will understand. vis.js uses a limited set
     * of properties for rendering the network graph.
     * @param result - a list of nodes and edges for conversion
     */
    convertToVisJSFormat(results: Neo4jResults): Neo4jResults {
        let { nodes, edges } = results;
        nodes = nodes.map((n: GraphNode) => this.convertNodeToVisJSFormat(n));
        edges = edges.map((e: GraphRelationship) => this.convertEdgeToVisJSFormat(e));
        return {nodes, edges};
    }

    convertNodeToVisJSFormat(n: GraphNode) {
        return {
            ...n,
            expanded: false,
            primaryLabel: n.label,
            color: {
                background: this.legend.get(n.label)[0],
                border: this.legend.get(n.label)[1],
                hover: {
                    background: this.legend.get(n.label)[0],
                    border: this.legend.get(n.label)[1],
                },
                highlight: {
                    background: this.legend.get(n.label)[0],
                    border: this.legend.get(n.label)[1],
                }
            },
            label: n.displayName.length > 64 ? n.displayName.slice(0, 64) + '...'  : n.displayName,
        };
    }

    convertEdgeToVisJSFormat(e: GraphRelationship) {
        return {...e, label: e.data.description, arrows: 'to'};
    }

    expandNode(nodeId: number) {
        this.visService.expandNode(nodeId, NODE_EXPANSION_LIMIT).subscribe((r: Neo4jResults) => {
            const nodeRef = this.nodes.get(nodeId) as VisNode;
            const visJSDataFormat = this.convertToVisJSFormat(r);
            const { edges } = visJSDataFormat;
            let { nodes } = visJSDataFormat;
            // Sets the node expand state to true
            nodes = nodes.map((n) => {
                if (n.id === nodeId) {
                    return {...n, expanded: !nodeRef.expanded};
                }
                return n;
            });
            this.nodes.update(nodes);
            edges.forEach(candidateEdge => {
                if (!this.duplicatedEdges.has(candidateEdge.id)) {
                    this.edges.update(candidateEdge);
                }
            });
        });
    }

    getSnippetsFromEdge(edge: VisEdge) {
        this.visService.getSnippetsFromEdge(edge).subscribe((result) => {
            this.getSnippetsResult = result;
        });
    }

    getSnippetsFromDuplicateEdge(edge: DuplicateVisEdge) {
        this.visService.getSnippetsFromDuplicateEdge(edge).subscribe((result) => {
            this.getSnippetsResult = result;
        });
    }

    // TODO: There is a bug here: If the user opens a cluster after clicking it
    // but before the cluster graph data response is received, then the sidenav
    // will error because the returned duplicate node ids will not exist on the
    // graph anymore. This can be fixed by creating some kind of interrupt event
    // on this subscription. Could use rxjs 'race' + an output from the child here.
    getClusterGraphData(clusteredNodes: ClusteredNode[]) {
        this.visService.getClusterGraphData(clusteredNodes).subscribe((result) => {
            this.getClusterGraphDataResult = result;
        });
    }

    updateCanvasWithSingleNode(data: GraphNode) {
        this.nodes.clear();
        this.edges.clear();
        const node = this.convertNodeToVisJSFormat(data);
        this.nodes.add(node);
    }

<<<<<<< HEAD
    hideCanvas(state: boolean) {
        this.hideDisplay = state;
=======
    addDuplicatedEdge(edge: number) {
        this.duplicatedEdges.add(edge);
    }

    removeDuplicatedEdge(edge: number) {
        this.duplicatedEdges.delete(edge);
>>>>>>> 4d1d1f79
    }
}<|MERGE_RESOLUTION|>--- conflicted
+++ resolved
@@ -28,13 +28,10 @@
     styleUrls: ['./visualization.component.scss'],
 })
 export class VisualizationComponent implements OnInit {
-<<<<<<< HEAD
 
     // Shows/Hide the component
     hideDisplay = false;
 
-=======
->>>>>>> 4d1d1f79
     networkGraphData: Neo4jResults;
     networkGraphConfig: Neo4jGraphConfig;
     getSnippetsResult: GetSnippetsResult;
@@ -213,16 +210,15 @@
         this.nodes.add(node);
     }
 
-<<<<<<< HEAD
     hideCanvas(state: boolean) {
         this.hideDisplay = state;
-=======
+    }
+
     addDuplicatedEdge(edge: number) {
         this.duplicatedEdges.add(edge);
     }
 
     removeDuplicatedEdge(edge: number) {
         this.duplicatedEdges.delete(edge);
->>>>>>> 4d1d1f79
     }
 }