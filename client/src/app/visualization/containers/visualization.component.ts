import { Component, OnInit } from '@angular/core';

import { DataSet } from 'vis-network';

import {
    AssociationData,
<<<<<<< HEAD
    ClusteredNode,
    GetClusterGraphDataResult,
    GetSnippetsResult,
=======
    GraphNode,
    GraphRelationship,
>>>>>>> 5bc6baa2
    Neo4jResults,
    Neo4jGraphConfig,
    VisNode,
    VisEdge,
} from 'app/interfaces';
import { NODE_EXPANSION_LIMIT } from 'app/shared/constants';

import { VisualizationService } from '../services/visualization.service';

@Component({
    selector: 'app-visualization',
    templateUrl: './visualization.component.html',
    styleUrls: ['./visualization.component.scss'],
})
export class VisualizationComponent implements OnInit {
    networkGraphData: Neo4jResults;
    networkGraphConfig: Neo4jGraphConfig;
<<<<<<< HEAD
    nodes: DataSet<VisNode>;
    edges: DataSet<VisEdge>;
    getSnippetsResult: GetSnippetsResult;
    getClusterGraphDataResult: GetClusterGraphDataResult;
=======
    nodes: DataSet<VisNode | GraphNode>;
    edges: DataSet<VisEdge | GraphNode>;
>>>>>>> 5bc6baa2

    legend: Map<string, string[]>;

    constructor(private visService: VisualizationService) {
        this.legend = new Map<string, string[]>();
        this.legend.set('Gene', ['#78CDD7', '#247B7B']);
        this.legend.set('Disease', ['#8FA6CB', '#7D84B2']);
        this.legend.set('Chemical', ['#CD5D67', '#410B13']);
    }

    ngOnInit() {
        this.visService.getSomeDiseases().subscribe((results: Neo4jResults) => {
            this.networkGraphData = this.setupInitialProperties(results);
            this.nodes = new DataSet(this.networkGraphData.nodes);
            this.edges = new DataSet(this.networkGraphData.edges);
        });

        this.getSnippetsResult = null;

        this.networkGraphConfig = {
            interaction: {
                hover: true,
                navigationButtons: true,
                multiselect: true,
                selectConnectedEdges: false,
            },
            physics: {
                enabled: true,
                barnesHut: {
                    springConstant: 0.04,
                    damping: 0.9,
                    gravitationalConstant: -10000,
                }
            },
            edges: {
                font: {
                    size: 12
                },
                widthConstraint: {
                    maximum: 90
                },
            },
            nodes: {
                size: 25,
                shape: 'box',
                // TODO: Investigate the 'scaling' property for dynamic resizing of 'box' shape nodes
            },
        };
    }

    /**
     * Used for adding properties custom properties on initial setup.
     * Is different from convertToVisJSFormat which is a reusable utility
     * function to rearrange custom properties.
     * @param result - neo4j results from AP call
     */
    setupInitialProperties(result: Neo4jResults): Neo4jResults {
        // Sets the node expand state to initially be false
        // Used for collapse/expand
        const setExpandProperty = result.nodes.map((n) => {
            return {...n, expanded: false};
        });
        return this.convertToVisJSFormat({nodes: setExpandProperty, edges: result.edges});
    }

    /**
     * This function is used to modify the API response to a format
     * vis.js will understand. vis.js uses a limited set
     * of properties for rendering the network graph.
     * @param result - a list of nodes and edges for conversion
     */
    convertToVisJSFormat(results: Neo4jResults): Neo4jResults {
        let { nodes, edges } = results;
        nodes = nodes.map((n: GraphNode) => this.convertNodeToVisJSFomart(n));
        edges = edges.map((e: GraphRelationship) => this.convertEdgeToVisJSFormat(e));
        return {nodes, edges};
    }

    convertNodeToVisJSFomart(n: GraphNode) {
        return {
            ...n,
            primaryLabel: n.label,
            color: {
                background: this.legend.get(n.label)[0],
                border: this.legend.get(n.label)[1],
                hover: {
                    background: this.legend.get(n.label)[0],
                    border: this.legend.get(n.label)[1],
                },
                highlight: {
                    background: this.legend.get(n.label)[0],
                    border: this.legend.get(n.label)[1],
                }
            },
            label: n.displayName.length > 64 ? n.displayName.slice(0, 64) + '...'  : n.displayName,
        };
    }

    convertEdgeToVisJSFormat(e: GraphRelationship) {
        return {...e, label: e.data.description, arrows: 'to'};
    }

    expandNode(nodeId: number) {
        this.visService.expandNode(nodeId, NODE_EXPANSION_LIMIT).subscribe((r: Neo4jResults) => {
            const nodeRef: VisNode = this.nodes.get(nodeId);
            const visJSDataFormat = this.convertToVisJSFormat(r);
            const { edges } = visJSDataFormat;
            let { nodes } = visJSDataFormat;
            // Sets the node expand state to true
            nodes = nodes.map((n) => {
                if (n.id === nodeId) {
                    return {...n, expanded: !nodeRef.expanded};
                }
                return n;
            });
            this.nodes.update(nodes);
            this.edges.update(edges);
        });
    }

    getSnippets(association: AssociationData) {
        this.visService.getSnippets(association).subscribe((result) => {
            this.getSnippetsResult = result;
        });
    }

    getClusterGraphData(clusteredNodes: ClusteredNode[]) {
        this.visService.getClusterGraphData(clusteredNodes).subscribe((result) => {
            this.getClusterGraphDataResult = result;
        });
    }

    updateCanvasWithSingleNode(data: GraphNode) {
        this.nodes.clear();
        this.edges.clear();
        const node = this.convertNodeToVisJSFomart(data);
        this.nodes.add(node);
    }
}<|MERGE_RESOLUTION|>--- conflicted
+++ resolved
@@ -4,14 +4,11 @@
 
 import {
     AssociationData,
-<<<<<<< HEAD
     ClusteredNode,
     GetClusterGraphDataResult,
     GetSnippetsResult,
-=======
     GraphNode,
     GraphRelationship,
->>>>>>> 5bc6baa2
     Neo4jResults,
     Neo4jGraphConfig,
     VisNode,
@@ -29,15 +26,10 @@
 export class VisualizationComponent implements OnInit {
     networkGraphData: Neo4jResults;
     networkGraphConfig: Neo4jGraphConfig;
-<<<<<<< HEAD
-    nodes: DataSet<VisNode>;
-    edges: DataSet<VisEdge>;
     getSnippetsResult: GetSnippetsResult;
     getClusterGraphDataResult: GetClusterGraphDataResult;
-=======
     nodes: DataSet<VisNode | GraphNode>;
     edges: DataSet<VisEdge | GraphNode>;
->>>>>>> 5bc6baa2
 
     legend: Map<string, string[]>;
 
