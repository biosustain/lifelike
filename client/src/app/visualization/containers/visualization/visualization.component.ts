import { Component, OnInit } from '@angular/core';
import { MatDialog, MatDialogRef } from '@angular/material';
import { ActivatedRoute } from '@angular/router';

import { EMPTY as empty } from 'rxjs';
import { filter, take, switchMap, map, first } from 'rxjs/operators';

import { DataSet } from 'vis-network';

import {
    ClusteredNode,
    DuplicateVisEdge,
    GetClusterDataResult,
    GetSnippetsResult,
    GraphNode,
    GraphRelationship,
    Neo4jResults,
    Neo4jGraphConfig,
    VisNode,
    VisEdge,
    ExpandNodeResult,
    ExpandNodeRequest,
} from 'app/interfaces';
import {
    NODE_EXPANSION_LIMIT,
    NODE_EXPANSION_CLUSTERING_RECOMMENDATION,
} from 'app/shared/constants';
import { AutoClusterDialogComponent } from 'app/visualization/components/auto-cluster-dialog/auto-cluster-dialog.component';
import {
    NoResultsFromExpandDialogComponent
} from 'app/visualization/components/no-results-from-expand-dialog/no-results-from-expand-dialog.component';

import { VisualizationService } from '../../services/visualization.service';

@Component({
    selector: 'app-visualization',
    templateUrl: './visualization.component.html',
    styleUrls: ['./visualization.component.scss'],
})
export class VisualizationComponent implements OnInit {

    // Shows/Hide the component
    hideDisplay = false;

    networkGraphData: Neo4jResults;
    networkGraphConfig: Neo4jGraphConfig;
    expandNodeResult: ExpandNodeResult;
    getSnippetsResult: GetSnippetsResult;
    getClusterDataResult: GetClusterDataResult;
    nodes: DataSet<VisNode | GraphNode>;
    edges: DataSet<VisEdge | GraphRelationship>;
<<<<<<< HEAD
    duplicatedEdges = new Set<number>();
=======
>>>>>>> 8cca0c10

    // TODO: Will we need to have a legend for each database? i.e. the literature
    // data, biocyc, etc...
    legend: Map<string, string[]>;

    dontShowDialogAgain = false;
    clusterExpandedNodes = false;

    autoClusterDialogRef: MatDialogRef<AutoClusterDialogComponent>;

    // TODO: Will we need to add more of these?
    LITERATURE_LABELS = ['disease', 'chemical', 'gene'];

    constructor(
        public dialog: MatDialog,
        private route: ActivatedRoute,
        private visService: VisualizationService,
    ) {
        this.legend = new Map<string, string[]>();
    }

    ngOnInit() {
        this.visService.getLegendForVisualizer().subscribe(legend => {
            Object.keys(legend).forEach(label => {
                if (this.LITERATURE_LABELS.includes(label)) {
                    // Keys of the result dict are all lowercase, need to change the first character
                    // to uppercase to match Neo4j labels
                    const formattedLabel = label.slice(0, 1).toUpperCase() + label.slice(1);
                    this.legend.set(formattedLabel, [legend[label].color, '#3797DB']);
                }
            });
        });

        this.route.queryParams.pipe(
            filter(params => params.data),
            switchMap((params) => {
                if (!params.data) {
                    return empty;
                }
                return this.visService.getBatch(params.data).pipe(
                    map((result: Neo4jResults) => result)
                );
            }),
            take(1),
        ).subscribe((result) => {
            if (result) {
                this.networkGraphData = this.setupInitialProperties(result);
                this.nodes = new DataSet(this.networkGraphData.nodes);
                this.edges = new DataSet(this.networkGraphData.edges);
            }
        });

        this.getSnippetsResult = null;

        this.networkGraphConfig = {
            interaction: {
                hover: true,
                navigationButtons: true,
                multiselect: true,
                selectConnectedEdges: false,
            },
            physics: {
                enabled: true,
                barnesHut: {
                    avoidOverlap: 0.2,
                    centralGravity: 0.1,
                    damping: 0.9,
                    gravitationalConstant: -10000,
                    springLength: 250,
                }
            },
            edges: {
                font: {
                    size: 12
                },
                widthConstraint: {
                    maximum: 90
                },
            },
            nodes: {
                size: 25,
                shape: 'box',
                // TODO: Investigate the 'scaling' property for dynamic resizing of 'box' shape nodes
            },
        };
    }

    openAutoClusterDialog(expandResult: ExpandNodeResult): void {
        this.autoClusterDialogRef = this.dialog.open(AutoClusterDialogComponent, {
            disableClose: true,
            width: '600px', height: '330px',
            data: {...expandResult},
        });
        const dialogInstance = this.autoClusterDialogRef.componentInstance;

        // Once the user clicks an action on the dialog, either pre-cluster the results or expand normally
        this.autoClusterDialogRef.componentInstance.clickedActionButton.pipe(
            first(),
        ).subscribe((clickedOkButton) => {
            this.nodes.update(dialogInstance.data.nodes);
            this.edges.update(dialogInstance.data.edges);

            this.dontShowDialogAgain = dialogInstance.dontAskAgain;
            this.clusterExpandedNodes = clickedOkButton;

            // If the 'Yes' button was clicked, we update the dialog size and show a loading indicator while clustering is happening
            if (clickedOkButton) {
                this.autoClusterDialogRef.updateSize('200px', '100px');
                this.expandNodeResult = dialogInstance.data;
            } else {
                // Otherwise we just close the dialog
                this.autoClusterDialogRef.close();
            }
        });
    }

    openAutoClusterLoadingDialog() {
        this.autoClusterDialogRef = this.dialog.open(AutoClusterDialogComponent, {
            disableClose: true,
            width: '200px', height: '100px',
        });
        const dialogInstance = this.autoClusterDialogRef.componentInstance;

        dialogInstance.loadingClusters = true;
    }

    openNoResultsFromExpandDialog() {
        this.dialog.open(NoResultsFromExpandDialogComponent, {
            width: '250px',
            height: '120px',
        });
    }

    finishedPreClustering(event: boolean) {
        this.autoClusterDialogRef.close();
    }

    /**
     * Used for adding properties custom properties on initial setup.
     * Is different from convertToVisJSFormat which is a reusable utility
     * function to rearrange custom properties.
     * @param result - neo4j results from AP call
     */
    setupInitialProperties(result: Neo4jResults): Neo4jResults {
        // Sets the node expand state to initially be false
        // Used for collapse/expand
        const setExpandProperty = result.nodes.map((n) => {
            return {...n, expanded: false};
        });
        return this.convertToVisJSFormat({nodes: setExpandProperty, edges: result.edges});
    }

    /**
     * This function is used to modify the API response to a format
     * vis.js will understand. vis.js uses a limited set
     * of properties for rendering the network graph.
     * @param result - a list of nodes and edges for conversion
     */
    convertToVisJSFormat(results: Neo4jResults): Neo4jResults {
        let { nodes, edges } = results;
        nodes = nodes.map((n: GraphNode) => this.convertNodeToVisJSFormat(n));
        edges = edges.map((e: GraphRelationship) => this.convertEdgeToVisJSFormat(e));
        return {nodes, edges};
    }

    convertNodeToVisJSFormat(n: GraphNode) {
        return {
            ...n,
            expanded: false,
            primaryLabel: n.label,
            font: {
                color: this.legend.get(n.label)[0],
            },
            color: {
                background: '#FFFFFF',
                border: this.legend.get(n.label)[1],
                hover: {
                    background: '#FFFFFF',
                    border: this.legend.get(n.label)[1],
                },
                highlight: {
                    background: '#FFFFFF',
                    border: this.legend.get(n.label)[1],
                }
            },
            label: n.displayName.length > 64 ? n.displayName.slice(0, 64) + '...'  : n.displayName,
        };
    }

    convertEdgeToVisJSFormat(e: GraphRelationship) {
        return {
            ...e,
            color: {
                color: '#3797DB',
            },
            label: e.data.description,
            arrows: 'to'
        };
    }

    expandNode(expandNodeRequest: ExpandNodeRequest) {
        const {nodeId, filterLabels } = expandNodeRequest;

        if (filterLabels.length === 0) {
            this.openNoResultsFromExpandDialog();
            return;
        }

        this.visService.expandNode(nodeId, filterLabels, NODE_EXPANSION_LIMIT).subscribe((r: Neo4jResults) => {
            const nodeRef = this.nodes.get(nodeId) as VisNode;
            const visJSDataFormat = this.convertToVisJSFormat(r);
            let { nodes } = visJSDataFormat;
            const { edges } = visJSDataFormat;

            // If the expanded node has no connecting relationships, notify the user
            if (edges.length === 0) {
                this.openNoResultsFromExpandDialog();
                return;
            }

            // Sets the node expand state to true
            nodes = nodes.map((n) => {
                if (n.id === nodeId) {
                    return {...n, expanded: !nodeRef.expanded};
                }
                return n;
            });

            // If the user didn't manually disable the dialog, or if the expanded node has more relationships than the
            // recommendation, re-open the dialog
            if (!this.dontShowDialogAgain || edges.length > NODE_EXPANSION_CLUSTERING_RECOMMENDATION) {
                this.openAutoClusterDialog({ nodes, edges, expandedNode: nodeId } as ExpandNodeResult);
            } else {
                this.nodes.update(nodes);
                this.edges.update(edges);

                // Otherwise, do what the user originally chose
                if (this.clusterExpandedNodes) {
                    // Manully re-open the loading dialog if the user chose to auto-cluster
                    this.openAutoClusterLoadingDialog();
                    this.expandNodeResult = { nodes, edges, expandedNode: nodeId } as ExpandNodeResult;
                }
            }
        });
    }

    getSnippetsFromEdge(edge: VisEdge) {
        this.visService.getSnippetsFromEdge(edge).subscribe((result) => {
            this.getSnippetsResult = result;
        });
    }

    getSnippetsFromDuplicateEdge(edge: DuplicateVisEdge) {
        this.visService.getSnippetsFromDuplicateEdge(edge).subscribe((result) => {
            this.getSnippetsResult = result;
        });
    }

    // TODO: There is a bug here: If the user opens a cluster after clicking it
    // but before the cluster graph data response is received, then the sidenav
    // will error because the returned duplicate node ids will not exist on the
    // graph anymore. This can be fixed by creating some kind of interrupt event
    // on this subscription. Could use rxjs 'race' + an output from the child here.
    getClusterData(clusteredNodes: ClusteredNode[]) {
        this.visService.getClusterData(clusteredNodes).subscribe((result) => {
            this.getClusterDataResult = result;
        });
    }

    updateCanvasWithSingleNode(data: GraphNode) {
        this.nodes.clear();
        this.edges.clear();
        const node = this.convertNodeToVisJSFormat(data);
        this.nodes.add(node);
    }

    hideCanvas(state: boolean) {
        this.hideDisplay = state;
    }
}<|MERGE_RESOLUTION|>--- conflicted
+++ resolved
@@ -49,10 +49,6 @@
     getClusterDataResult: GetClusterDataResult;
     nodes: DataSet<VisNode | GraphNode>;
     edges: DataSet<VisEdge | GraphRelationship>;
-<<<<<<< HEAD
-    duplicatedEdges = new Set<number>();
-=======
->>>>>>> 8cca0c10
 
     // TODO: Will we need to have a legend for each database? i.e. the literature
     // data, biocyc, etc...
