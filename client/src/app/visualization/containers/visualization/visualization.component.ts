--- conflicted
+++ resolved
@@ -3,7 +3,7 @@
 import { ActivatedRoute } from '@angular/router';
 
 import { isArray, isNil } from 'lodash-es';
-import { EMPTY as empty, merge, of, Subject, Subscription, forkJoin } from 'rxjs';
+import { EMPTY as empty, merge, of, Subject, Subscription, forkJoin, BehaviorSubject } from 'rxjs';
 import { filter, switchMap, take, tap } from 'rxjs/operators';
 import { DataSet } from 'vis-data';
 
@@ -28,9 +28,13 @@
 } from 'app/search/utils/search';
 import { GraphSearchParameters } from 'app/search/graph-search';
 import { TrackingService } from 'app/shared/services/tracking.service';
+
+import { VisualizationService } from '../../services/visualization.service';
+import { ProgressDialog } from 'app/shared/services/progress-dialog.service';
+import { MessageArguments, MessageDialog } from 'app/shared/services/message-dialog.service';
 import { TRACKING_ACTIONS, TRACKING_CATEGORIES } from 'app/shared/schemas/tracking';
-
-import { VisualizationService } from '../../services/visualization.service';
+import { MessageType } from 'app/interfaces/message-dialog.interface';
+import { Progress } from 'app/interfaces/common-dialog.interface';
 
 @Component({
   selector: 'app-visualization',
@@ -61,6 +65,8 @@
   // data, biocyc, etc...
   legend: Map<string, string[]>;
 
+  loadingClustersDialogRef;
+
   // TODO: Will we need to add more of these?
   LITERATURE_LABELS = ['literaturedisease', 'literaturechemical', 'literaturegene'];
 
@@ -69,12 +75,9 @@
     private visService: VisualizationService,
     private legendService: LegendService,
     private workspaceManager: WorkspaceManager,
-<<<<<<< HEAD
-=======
     private readonly progressDialog: ProgressDialog,
     private readonly messageDialog: MessageDialog,
     private readonly tracking: TrackingService
->>>>>>> e225e4c8
   ) {
     this.legend = new Map<string, string[]>();
 
@@ -218,9 +221,6 @@
    * @param query string to search for
    */
   search(query: string) {
-<<<<<<< HEAD
-    this.workspaceManager.navigateByUrl({ url: `/search?q=${query}` });
-=======
     this.tracking.register({
       category: TRACKING_CATEGORIES.visualiser,
       action: TRACKING_ACTIONS.search,
@@ -252,7 +252,6 @@
 
   finishedClustering(event: boolean) {
     this.loadingClustersDialogRef.close();
->>>>>>> e225e4c8
   }
 
   /**
@@ -267,116 +266,7 @@
     const setExpandProperty = result.nodes.map((n) => {
       return { ...n, expanded: false };
     });
-<<<<<<< HEAD
     return this.visService.convertGraphToVisJSFormat({ nodes: setExpandProperty, edges: result.edges }, this.legend);
-=======
-    return this.convertToVisJSFormat({nodes: setExpandProperty, edges: result.edges});
-  }
-
-  /**
-   * This function is used to modify the API response to a format
-   * vis.js will understand. vis.js uses a limited set
-   * of properties for rendering the network graph.
-   * @param result - a list of nodes and edges for conversion
-   */
-  convertToVisJSFormat({nodes, edges}: Neo4jResults) {
-    return {
-      nodes: nodes.map((n: GraphNode) => this.convertNodeToVisJSFormat(n)).filter(val => val !== null),
-      edges: edges.map((e: GraphRelationship) => this.convertEdgeToVisJSFormat(e))
-    };
-  }
-
-  convertNodeToVisJSFormat(n: GraphNode): VisNode {
-    if (isNil(n.displayName) || isNil(n.label)) {
-      console.error(`Node does not have expected label and displayName properties ${n}`);
-      return null;
-    }
-    const color = this.legend.get(n.label) ? this.legend.get(n.label)[0] : '#000000';
-    const border = this.legend.get(n.label) ? this.legend.get(n.label)[1] : '#000000';
-    return {
-      ...n,
-      expanded: false,
-      primaryLabel: n.label,
-      font: {
-        color,
-      },
-      color: {
-        background: '#FFFFFF',
-        border,
-        hover: {
-          background: '#FFFFFF',
-          border,
-        },
-        highlight: {
-          background: '#FFFFFF',
-          border,
-        },
-      },
-      label: n.displayName.length > 64 ? n.displayName.slice(0, 64) + '...' : n.displayName,
-    };
-  }
-
-  convertEdgeToVisJSFormat(e: GraphRelationship): VisEdge {
-    return {
-      ...e,
-      color: {
-        color: '#0c8caa',
-      },
-      label: e.data.description,
-      arrows: 'to',
-    };
-  }
-
-  expandNode(expandNodeRequest: ExpandNodeRequest) {
-    const {nodeId, filterLabels} = expandNodeRequest;
-
-    this.tracking.register({
-      category: TRACKING_CATEGORIES.visualiser,
-      action: TRACKING_ACTIONS.expandNode,
-      label: 'nodeId',
-      value: nodeId,
-      url: this.tracking.toString()
-    });
-
-    if (filterLabels.length === 0) {
-      this.openNoResultsFromExpandDialog();
-      return;
-    }
-
-    this.openLoadingClustersDialog();
-
-    this.visService.expandNode(nodeId, filterLabels).subscribe(
-      (r: Neo4jResults) => {
-        const nodeRef = this.nodes.get(nodeId) as VisNode;
-        const visJSDataFormat = this.convertToVisJSFormat(r);
-        let {nodes} = visJSDataFormat;
-        const {edges} = visJSDataFormat;
-
-        // If the expanded node has no connecting relationships, notify the user
-        if (edges.length === 0) {
-          this.openNoResultsFromExpandDialog();
-          this.loadingClustersDialogRef.close();
-          return;
-        }
-
-        // Sets the node expand state to true
-        nodes = nodes.map((n) => {
-          if (n.id === nodeId) {
-            return {...n, expanded: !nodeRef.expanded};
-          }
-          return n;
-        });
-
-        this.nodes.update(nodes);
-        this.edges.update(edges);
-
-        this.expandNodeResult = {nodes, edges, expandedNode: nodeId} as ExpandNodeResult;
-      },
-      (error) => {
-        this.loadingClustersDialogRef.close();
-      },
-    );
->>>>>>> e225e4c8
   }
 
   getSnippetsForEdge(request: NewEdgeSnippetsPageRequest) {
