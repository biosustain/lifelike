--- conflicted
+++ resolved
@@ -4,10 +4,7 @@
 import { map } from 'rxjs/operators';
 import { ApiService } from '../../shared/services/api.service';
 import { TextAnnotationGenerationRequest } from 'app/file-browser/schema';
-<<<<<<< HEAD
-=======
 import { EnrichmentResult } from '../models/enrichment-document';
->>>>>>> 5dc9d86f
 
 @Injectable()
 export class EnrichmentTableService {
@@ -45,15 +42,6 @@
     );
   }
 
-<<<<<<< HEAD
-  annotateEnrichment(request: TextAnnotationGenerationRequest): Observable<any> {
-    return this.http.post(
-      `/api/filesystem/annotations/text/generate`,
-      {...request},
-      this.apiService.getHttpOptions(true)
-    ).pipe(
-      map((resp: any) => resp.result)
-=======
   annotateEnrichment(hashIds: string[], request: TextAnnotationGenerationRequest): Observable<any> {
     return this.http.post(
       `/api/filesystem/annotations/generate`,
@@ -80,7 +68,6 @@
       this.apiService.getHttpOptions(true),
     ).pipe(
       map((resp: any) => resp.results),
->>>>>>> 5dc9d86f
     );
   }
 }
