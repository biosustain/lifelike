--- conflicted
+++ resolved
@@ -4,29 +4,14 @@
 
 import { NgbModal } from '@ng-bootstrap/ng-bootstrap';
 
-<<<<<<< HEAD
-import { BehaviorSubject, forkJoin, from, of, Subscription } from 'rxjs';
-import { catchError, finalize, flatMap, map, mergeMap, switchMap } from 'rxjs/operators';
-
-import {
-  TableCell,
-  TableHeader,
-  TableLink,
-} from 'app/shared/components/table/generic-table.component';
-=======
 import { BehaviorSubject, combineLatest, Observable, Subject } from 'rxjs';
 import { finalize, map, mergeMap, shareReplay, take, tap } from 'rxjs/operators';
->>>>>>> 072f6b70
 import { ModuleProperties } from 'app/shared/modules';
 import { ErrorHandler } from 'app/shared/services/error-handler.service';
 import { EnrichmentTableService } from '../services/enrichment-table.service';
 import { FilesystemObject } from '../../file-browser/models/filesystem-object';
 import { FilesystemService } from '../../file-browser/services/filesystem.service';
 import { ProgressDialog } from '../../shared/services/progress-dialog.service';
-<<<<<<< HEAD
-
-import { TextAnnotationGenerationRequest } from 'app/file-browser/schema';
-=======
 import { EnrichmentDocument } from '../models/enrichment-document';
 import { EnrichmentTable } from '../models/enrichment-table';
 import { EnrichmentTableEditDialogComponent } from './enrichment-table-edit-dialog.component';
@@ -35,7 +20,6 @@
 import { openDownloadForBlob } from '../../shared/utils/files';
 import { Progress } from '../../interfaces/common-dialog.interface';
 import { ObjectVersion } from '../../file-browser/models/object-version';
->>>>>>> 072f6b70
 
 @Component({
   selector: 'app-enrichment-table-viewer',
@@ -200,176 +184,12 @@
   }
 
   emitModuleProperties() {
-<<<<<<< HEAD
-    this.modulePropertiesChange.emit({
-      title: this.object ? this.object.filename : 'Enrichment Table',
-      fontAwesomeIcon: 'table',
-    });
-  }
-
-  /**
-   * Change the table headers based on column order and domain input.
-   */
-  initializeHeaders() {
-    this.tableHeader = [
-      [
-        {name: 'Imported', span: '1'},
-        {name: 'Matched', span: '1'},
-        {name: 'NCBI Gene Full Name', span: '1'},
-      ],
-    ];
-    if (this.domains.includes('Regulon')) {
-      this.tableHeader[1] = this.secondHeaderMap.get('Default');
-    }
-    this.domains.forEach((domain) => {
-      this.tableHeader[0] = this.tableHeader[0].concat(this.headerMap.get(domain));
-      if (this.domains.includes('Regulon')) {
-        this.tableHeader[1] = this.tableHeader[1].concat(this.secondHeaderMap.get(domain));
-      }
-    });
-  }
-
-  /**
-   *  Match list of inputted gene names to NCBI nodes with name stored in Neo4j.
-   */
-  matchNCBINodes() {
-    this.loadingData = true;
-    this.worksheetViewerService
-      .matchNCBINodes(this.importGenes, this.taxID)
-      .pipe(
-        catchError((error) => {
-          this.snackBar.open(`Unable to load entries.`, 'Close', {
-            duration: 5000,
-          });
-          this.loadingData = false;
-          return error;
-        }),
-        this.errorHandler.create({label: 'Match NCBI nodes'}),
-      )
-      .subscribe((result: NCBIWrapper[]) => {
-        this.getDomains(result, this.importGenes);
-      });
-  }
-
-  /**
-   * Remove any duplicates from the import gene list and populate duplicate list
-   * @param arr string of gene names
-   */
-  removeDuplicates(arr: string[]) {
-    const duplicateArray: string[] = [];
-    const uniqueArray: string[] = [];
-    for (let i = 0; i < arr.length; i++) {
-      if (arr.indexOf(arr[i]) !== i) {
-        duplicateArray.push(arr[i]);
-      } else {
-        uniqueArray.push(arr[i]);
-      }
-    }
-    this.importGenes = uniqueArray;
-    this.duplicateGenes = duplicateArray.join(', ');
-  }
-
-  /**
-   * Using node ids of matched NCBI nodes, get data from enrichment domains and add
-   * data to table entries.
-   * @param result result from matching to NCBI nodes
-   * @param currentGenes list of gene names used to process unmatched genes.
-   */
-  getDomains(result: NCBIWrapper[], currentGenes: string[]) {
-    const synonyms = result.map((wrapper) => wrapper.s.name);
-    const ncbiNodes = result.map((wrapper) => wrapper.x);
-    const ncbiIds = result.map((wrapper) => wrapper.neo4jID);
-    const ncbiLinks = result.map((wrapper) => wrapper.link);
-    this.worksheetViewerService
-      .getNCBIEnrichmentDomains(ncbiIds, this.taxID)
-      .pipe(
-        catchError((error) => {
-          this.snackBar.open(`Unable to load entries.`, 'Close', {
-            duration: 5000,
-          });
-          this.loadingData = false;
-          return error;
-        }),
-        this.errorHandler.create({label: 'Get domains for enrichment table'}),
-      )
-      .subscribe((domainResult: EnrichmentWrapper[]) => {
-        let newEntries = domainResult.map((wrapper) =>
-          this.processEnrichmentNodeArray(wrapper, ncbiNodes, ncbiIds),
-        );
-        // Add ncbi and imported gene name columns to relevant columns (left of domains)
-        for (let i = 0; i < ncbiNodes.length; i++) {
-          newEntries[i].unshift({
-            text: ncbiNodes[i].full_name,
-            singleLink: {
-              link: ncbiLinks[i],
-              linkText: 'NCBI Link',
-            },
-          });
-          newEntries[i].unshift({text: ncbiNodes[i].name});
-          newEntries[i].unshift({text: synonyms[i]});
-        }
-        newEntries = newEntries.concat(this.processUnmatchedNodes(synonyms, currentGenes));
-
-        const annotatedEntries: TableCell[][] = [];
-
-        // dirty way for now...
-        // TODO: need better way to handle the forkJoin inside the forEach
-        // it's still not waiting for all of the entries to load
-        const annotateEnrichments = new Promise((resolve, reject) => {
-          newEntries.forEach(row => {
-            const cellData = {};
-            const annotationRequests = [];
-            row.forEach((cell, idx) => {
-              cellData[idx] = cell;
-              annotationRequests.push(
-                this.worksheetViewerService.annotateEnrichment(
-                  {
-                    texts: [cell.text],
-                    organism: {
-                      organism_name: this.organism,
-                      synonym: this.organism,
-                      tax_id: this.taxID
-                    }
-                  } as TextAnnotationGenerationRequest)
-              );
-            });
-
-            const colEntries: TableCell[] = [];
-            forkJoin(annotationRequests).pipe(
-              switchMap(results => results)
-            ).subscribe((annotatedEnrichments: string[]) => {
-              annotatedEnrichments.forEach((snippet, idx) => {
-                const entry: TableCell = {text: snippet};
-                if (cellData[idx].singleLink) {
-                  entry.singleLink = cellData[idx].singleLink;
-                }
-
-                if (cellData[idx].multiLink) {
-                  entry.multiLink = cellData[idx].multiLink;
-                }
-
-                if (cellData[idx].highlight) {
-                  entry.highlight = cellData[idx].highlight;
-                }
-                colEntries.push(entry);
-              });
-            });
-            annotatedEntries.push(colEntries);
-          });
-          resolve(annotatedEntries);
-        });
-        annotateEnrichments.then((entries: TableCell[][]) => {
-          this.tableEntries = this.tableEntries.concat(entries);
-          this.loadingData = false;
-        });
-=======
     this.object$.pipe(
       take(1),
     ).subscribe(object => {
       this.modulePropertiesChange.emit({
         title: object ? object.filename : 'Enrichment Table',
         fontAwesomeIcon: 'table',
->>>>>>> 072f6b70
       });
     });
   }
