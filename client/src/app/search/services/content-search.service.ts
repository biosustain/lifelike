import { HttpClient } from '@angular/common/http';
import { Injectable } from '@angular/core';

import { Observable } from 'rxjs';
import { map } from 'rxjs/operators';

import { FilesystemObject } from 'app/file-browser/models/filesystem-object';
import { FilesystemObjectData, ProjectData } from 'app/file-browser/schema';
import { ModelList } from 'app/shared/models';
import { RankedItem, ResultList } from 'app/shared/schemas/common';
import { ApiService } from 'app/shared/services/api.service';

import { AnnotationRequest, AnnotationResponse, ContentSearchRequest } from '../schema';


@Injectable()
export class ContentSearchService {
  constructor(protected readonly http: HttpClient,
              protected readonly apiService: ApiService) {
  }

<<<<<<< HEAD
  annotate(params: AnnotationRequest): Observable<AnnotationResponse> {
=======
  // TODO: Use endpoint `'annotations/generate'` instead
  // then add an if block for mime_type?
  annotate(params: AnnotationRequestOptions): Observable<AnnotationResponse> {
>>>>>>> 21d45c88
    return this.http.post<AnnotationResponse>(
      `/api/filesystem/annotations/text/generate`,
      params,
      this.apiService.getHttpOptions(true),
    );
  }

  search(request: ContentSearchRequest): Observable<ModelList<RankedItem<FilesystemObject>>> {
    return this.http.post<ResultList<RankedItem<FilesystemObjectData>>>(
      `/api/search/content`,
      request,
      this.apiService.getHttpOptions(true),
    ).pipe(
      map(data => {
        const resultList: ModelList<RankedItem<FilesystemObject>> = new ModelList();
        resultList.collectionSize = data.results.length;
        resultList.results.replace(data.results.map(
          itemData => ({
            rank: itemData.rank,
            item: new FilesystemObject().update(itemData.item),
          })));
        resultList.query = data.query;
        return resultList;
      }),
    );
  }

  getProjects(): Observable<ProjectData[]> {
    return this.http.get<{results: ProjectData[]}>(
      `/api/projects/projects`, {
        ...this.apiService.getHttpOptions(true),
      },
    ).pipe(map(resp => resp.results));
  }
}<|MERGE_RESOLUTION|>--- conflicted
+++ resolved
@@ -10,7 +10,7 @@
 import { RankedItem, ResultList } from 'app/shared/schemas/common';
 import { ApiService } from 'app/shared/services/api.service';
 
-import { AnnotationRequest, AnnotationResponse, ContentSearchRequest } from '../schema';
+import { AnnotationRequestOptions, AnnotationResponse, ContentSearchRequest } from '../schema';
 
 
 @Injectable()
@@ -19,13 +19,9 @@
               protected readonly apiService: ApiService) {
   }
 
-<<<<<<< HEAD
-  annotate(params: AnnotationRequest): Observable<AnnotationResponse> {
-=======
   // TODO: Use endpoint `'annotations/generate'` instead
   // then add an if block for mime_type?
   annotate(params: AnnotationRequestOptions): Observable<AnnotationResponse> {
->>>>>>> 21d45c88
     return this.http.post<AnnotationResponse>(
       `/api/filesystem/annotations/text/generate`,
       params,
