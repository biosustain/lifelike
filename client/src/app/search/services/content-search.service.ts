import { HttpClient } from '@angular/common/http';
import { Injectable } from '@angular/core';

import { Observable } from 'rxjs';
<<<<<<< HEAD

import { AnnotationRequestOptions, AnnotationResponse } from '../content-search';
import { RankedItem, ResultList } from '../../shared/schemas/common';
import { ApiService } from '../../shared/services/api.service';
import { ContentSearchRequest } from '../schema';
import { ModelList } from '../../shared/models';
=======
>>>>>>> 8ea405a2
import { map } from 'rxjs/operators';

import { FilesystemObject } from 'app/file-browser/models/filesystem-object';
import { FilesystemObjectData, ProjectData } from 'app/file-browser/schema';
import { ModelList } from 'app/shared/models';
import { RankedItem, ResultList } from 'app/shared/schemas/common';
import { ApiService } from 'app/shared/services/api.service';

import { AnnotationRequestOptions, AnnotationResponse, ContentSearchRequest } from '../schema';


@Injectable()
export class ContentSearchService {
  constructor(protected readonly http: HttpClient,
              protected readonly apiService: ApiService) {
  }

  // TODO: Use endpoint `'annotations/generate'` instead
  // then add an if block for mime_type?
  annotate(params: AnnotationRequestOptions): Observable<AnnotationResponse> {
    return this.http.post<AnnotationResponse>(
      `/api/filesystem/annotations/text/generate`,
      params,
      this.apiService.getHttpOptions(true),
    );
  }

  search(request: ContentSearchRequest): Observable<ModelList<RankedItem<FilesystemObject>>> {
    return this.http.post<ResultList<RankedItem<FilesystemObjectData>>>(
      `/api/search/content`,
      request,
      this.apiService.getHttpOptions(true),
    ).pipe(
      map(data => {
        const resultList: ModelList<RankedItem<FilesystemObject>> = new ModelList();
        resultList.collectionSize = data.total;
        resultList.results.replace(data.results.map(
          itemData => ({
            rank: itemData.rank,
            item: new FilesystemObject().update(itemData.item),
          })));
        resultList.query = data.query;
        return resultList;
      }),
    );
  }

  getProjects(): Observable<ProjectData[]> {
    return this.http.get<{results: ProjectData[]}>(
      `/api/projects/projects`, {
        ...this.apiService.getHttpOptions(true),
      },
    ).pipe(map(resp => resp.results));
  }
}<|MERGE_RESOLUTION|>--- conflicted
+++ resolved
@@ -2,15 +2,6 @@
 import { Injectable } from '@angular/core';
 
 import { Observable } from 'rxjs';
-<<<<<<< HEAD
-
-import { AnnotationRequestOptions, AnnotationResponse } from '../content-search';
-import { RankedItem, ResultList } from '../../shared/schemas/common';
-import { ApiService } from '../../shared/services/api.service';
-import { ContentSearchRequest } from '../schema';
-import { ModelList } from '../../shared/models';
-=======
->>>>>>> 8ea405a2
 import { map } from 'rxjs/operators';
 
 import { FilesystemObject } from 'app/file-browser/models/filesystem-object';
