import { HttpClient } from '@angular/common/http';
import { Injectable } from '@angular/core';

import { Observable } from 'rxjs';
import { map } from 'rxjs/operators';

<<<<<<< HEAD
import { AuthenticationService } from 'app/auth/services/authentication.service';
import { DirectoryObject } from 'app/interfaces/projects.interface';
import { RankedItem, ResultList } from 'app/shared/schemas/common';
import { AbstractService } from 'app/shared/services/abstract-service';

import { AnnotationRequestOptions, AnnotationResponse, Project } from '../content-search';

@Injectable()
export class ContentSearchService extends AbstractService {
  protected readonly SEARCH_BASE_URL = '/api/search';
  protected readonly PROJECTS_BASE_URL = '/api/projects';

  constructor(auth: AuthenticationService, http: HttpClient) {
    super(auth, http);
=======
import { AnnotationRequestOptions, AnnotationResponse } from '../content-search';
import { RankedItem, ResultList, ResultQuery } from '../../shared/schemas/common';
import { ApiService } from '../../shared/services/api.service';
import { ContentSearchRequest } from '../schema';
import { ModelList } from '../../shared/models';
import { map } from 'rxjs/operators';
import { FilesystemObject } from '../../file-browser/models/filesystem-object';
import { FilesystemObjectData } from '../../file-browser/schema';

@Injectable()
export class ContentSearchService {
  constructor(protected readonly http: HttpClient,
              protected readonly apiService: ApiService) {
>>>>>>> 17648c08
  }

  annotate(params: AnnotationRequestOptions): Observable<AnnotationResponse> {
    return this.http.post<AnnotationResponse>(
      `/api/search/annotate`,
      params,
      this.apiService.getHttpOptions(true),
    );
  }

<<<<<<< HEAD
  search(params): Observable<ResultList<RankedItem<DirectoryObject>>> {
    return this.http.get<ResultList<RankedItem<DirectoryObject>>>(
      `${this.SEARCH_BASE_URL}/content`, {
        ...this.getHttpOptions(true),
        params,
      },
=======
  search(request: ContentSearchRequest): Observable<ModelList<RankedItem<FilesystemObject>>> {
    return this.http.post<ResultList<RankedItem<FilesystemObjectData>>>(
      `/api/search/content`,
      request,
      this.apiService.getHttpOptions(true),
    ).pipe(
      map(data => {
        const resultList: ModelList<RankedItem<FilesystemObject>> = new ModelList();
        resultList.collectionSize = data.results.length;
        resultList.results.replace(data.results.map(
          itemData => ({
            rank: itemData.rank,
            item: new FilesystemObject().update(itemData.item),
          })));
        resultList.query = data.query;
        return resultList;
      }),
>>>>>>> 17648c08
    );
  }

  getProjects(): Observable<Project[]> {
    return this.http.get<{results: Project[]}>(
      `${this.PROJECTS_BASE_URL}/`, {
        ...this.getHttpOptions(true),
      },
    ).pipe(map(resp => resp.results));
  }
}<|MERGE_RESOLUTION|>--- conflicted
+++ resolved
@@ -4,39 +4,22 @@
 import { Observable } from 'rxjs';
 import { map } from 'rxjs/operators';
 
-<<<<<<< HEAD
-import { AuthenticationService } from 'app/auth/services/authentication.service';
-import { DirectoryObject } from 'app/interfaces/projects.interface';
+import { FilesystemObject } from 'app/file-browser/models/filesystem-object';
+import { FilesystemObjectData, ProjectData } from 'app/file-browser/schema';
+import { ModelList } from 'app/shared/models';
 import { RankedItem, ResultList } from 'app/shared/schemas/common';
-import { AbstractService } from 'app/shared/services/abstract-service';
+import { ApiService } from 'app/shared/services/api.service';
 
-import { AnnotationRequestOptions, AnnotationResponse, Project } from '../content-search';
+import { AnnotationRequest, AnnotationResponse, ContentSearchRequest } from '../schema';
 
-@Injectable()
-export class ContentSearchService extends AbstractService {
-  protected readonly SEARCH_BASE_URL = '/api/search';
-  protected readonly PROJECTS_BASE_URL = '/api/projects';
-
-  constructor(auth: AuthenticationService, http: HttpClient) {
-    super(auth, http);
-=======
-import { AnnotationRequestOptions, AnnotationResponse } from '../content-search';
-import { RankedItem, ResultList, ResultQuery } from '../../shared/schemas/common';
-import { ApiService } from '../../shared/services/api.service';
-import { ContentSearchRequest } from '../schema';
-import { ModelList } from '../../shared/models';
-import { map } from 'rxjs/operators';
-import { FilesystemObject } from '../../file-browser/models/filesystem-object';
-import { FilesystemObjectData } from '../../file-browser/schema';
 
 @Injectable()
 export class ContentSearchService {
   constructor(protected readonly http: HttpClient,
               protected readonly apiService: ApiService) {
->>>>>>> 17648c08
   }
 
-  annotate(params: AnnotationRequestOptions): Observable<AnnotationResponse> {
+  annotate(params: AnnotationRequest): Observable<AnnotationResponse> {
     return this.http.post<AnnotationResponse>(
       `/api/search/annotate`,
       params,
@@ -44,14 +27,6 @@
     );
   }
 
-<<<<<<< HEAD
-  search(params): Observable<ResultList<RankedItem<DirectoryObject>>> {
-    return this.http.get<ResultList<RankedItem<DirectoryObject>>>(
-      `${this.SEARCH_BASE_URL}/content`, {
-        ...this.getHttpOptions(true),
-        params,
-      },
-=======
   search(request: ContentSearchRequest): Observable<ModelList<RankedItem<FilesystemObject>>> {
     return this.http.post<ResultList<RankedItem<FilesystemObjectData>>>(
       `/api/search/content`,
@@ -69,14 +44,13 @@
         resultList.query = data.query;
         return resultList;
       }),
->>>>>>> 17648c08
     );
   }
 
-  getProjects(): Observable<Project[]> {
-    return this.http.get<{results: Project[]}>(
-      `${this.PROJECTS_BASE_URL}/`, {
-        ...this.getHttpOptions(true),
+  getProjects(): Observable<ProjectData[]> {
+    return this.http.get<{results: ProjectData[]}>(
+      `/api/projects/projects`, {
+        ...this.apiService.getHttpOptions(true),
       },
     ).pipe(map(resp => resp.results));
   }
