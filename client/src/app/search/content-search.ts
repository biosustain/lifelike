import { SearchType } from './shared';
import { StandardRequestOptions } from '../shared/schemas/common';

export interface ContentSearchOptions extends StandardRequestOptions {
<<<<<<< HEAD
  types?: SearchType[];
  projects?: string[];
  phrase?: string;
  wildcards?: string;
=======
  mimeTypes: SearchType[];
>>>>>>> 17648c08
}

export interface AnnotationRequestOptions {
  texts: string[];
}

export interface AnnotationResponse {
  texts: string[];
}

export interface Project {
  creationDate: string;
  description: string;
  id: number;
  modifiedDate: string;
  projectName: string;
  users: string[];
}<|MERGE_RESOLUTION|>--- conflicted
+++ resolved
@@ -2,29 +2,8 @@
 import { StandardRequestOptions } from '../shared/schemas/common';
 
 export interface ContentSearchOptions extends StandardRequestOptions {
-<<<<<<< HEAD
   types?: SearchType[];
   projects?: string[];
   phrase?: string;
   wildcards?: string;
-=======
-  mimeTypes: SearchType[];
->>>>>>> 17648c08
-}
-
-export interface AnnotationRequestOptions {
-  texts: string[];
-}
-
-export interface AnnotationResponse {
-  texts: string[];
-}
-
-export interface Project {
-  creationDate: string;
-  description: string;
-  id: number;
-  modifiedDate: string;
-  projectName: string;
-  users: string[];
 }