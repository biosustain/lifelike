--- conflicted
+++ resolved
@@ -2,14 +2,6 @@
 import { StandardRequestOptions } from 'app/shared/schemas/common';
 
 export interface ContentSearchOptions extends StandardRequestOptions {
-<<<<<<< HEAD
-  types?: SearchType[]; // NOTE: This is a different type definition than the ContentSearchRequest interface!
+  types?: SearchType[];
   folders?: string[];
-  phrase?: string;
-  wildcards?: string;
-  synonyms?: boolean;
-=======
-  types?: SearchType[];
-  projects?: string[];
->>>>>>> 45c26d31
 }