--- conflicted
+++ resolved
@@ -41,12 +41,8 @@
   ],
   entryComponents: [
     AdvancedSearchDialogComponent,
-<<<<<<< HEAD
     RejectedOptionsDialogComponent,
-=======
-    RejectedSynonymsDialogComponent,
     SynonymSearchComponent
->>>>>>> 45c26d31
   ],
   declarations: components,
   providers: [
