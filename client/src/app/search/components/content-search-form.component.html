<form (ngSubmit)="submit()" [formGroup]="form">
  <div class="form-group">
    <div class="input-group">
      <input class="form-control py-2 border" formControlName="q"
             placeholder="Search">
      <button type="submit" class="btn btn-primary ml-1"><i class="fa fa-search"></i></button>
    </div>

    <app-form-input-feedback [control]="form.get('q')"></app-form-input-feedback>
  </div>
<<<<<<< HEAD

  <div class="mt-2">
    <div class="d-flex w-100">
      <div class="form-group d-flex align-items-start mb-0">
        <label class="my-0 mr-2 mt-2" for="mime-types">
          File Types:
        </label>
        <div class="d-flex flex-column">
          <app-select (touch)="form.get('mimeTypes').markAsTouched()" (valuesChange)="form.get('mimeTypes').setValue($event)" [choiceLabel]="choiceLabel"
                      [choices]="typeChoices" [values]="form.value.mimeTypes"
                      formId="mime-types"
                      style="width: 200px">
          </app-select>

          <app-form-input-feedback [control]="form.get('types')"></app-form-input-feedback>
        </div>
      </div>

      <div class="ml-auto">
        <button class="btn btn-primary" type="submit">Search</button>
      </div>
    </div>
  </div>
=======
>>>>>>> 8ea405a2
</form><|MERGE_RESOLUTION|>--- conflicted
+++ resolved
@@ -1,4 +1,4 @@
-<form (ngSubmit)="submit()" [formGroup]="form">
+<form [formGroup]="form" (ngSubmit)="submit()">
   <div class="form-group">
     <div class="input-group">
       <input class="form-control py-2 border" formControlName="q"
@@ -8,30 +8,4 @@
 
     <app-form-input-feedback [control]="form.get('q')"></app-form-input-feedback>
   </div>
-<<<<<<< HEAD
-
-  <div class="mt-2">
-    <div class="d-flex w-100">
-      <div class="form-group d-flex align-items-start mb-0">
-        <label class="my-0 mr-2 mt-2" for="mime-types">
-          File Types:
-        </label>
-        <div class="d-flex flex-column">
-          <app-select (touch)="form.get('mimeTypes').markAsTouched()" (valuesChange)="form.get('mimeTypes').setValue($event)" [choiceLabel]="choiceLabel"
-                      [choices]="typeChoices" [values]="form.value.mimeTypes"
-                      formId="mime-types"
-                      style="width: 200px">
-          </app-select>
-
-          <app-form-input-feedback [control]="form.get('types')"></app-form-input-feedback>
-        </div>
-      </div>
-
-      <div class="ml-auto">
-        <button class="btn btn-primary" type="submit">Search</button>
-      </div>
-    </div>
-  </div>
-=======
->>>>>>> 8ea405a2
 </form>