<ng-container *ngIf="(loadTask.status$ | async) as status">
  <div appContainerBreakpoints class="module">
    <div class="module-header">
      <div class="module-title-bar">
        <div class="d-flex justify-content-between w-100">
          <h1 class="module-title">
            Search
            <ng-container *ngIf="valid">
              Results for "{{ params.q }}"
            </ng-container>
          </h1>
          <div class="fake-link" (click)="openAdvancedSearchOptions()">Advanced Search Options</div>
        </div>
      </div>

      <div class="module-toolbar mt-2">
<<<<<<< HEAD
        <app-content-search-form (formResult)="search($event)" [params]="params" class="w-100">
        </app-content-search-form>
=======
        <ng-container *ngIf="(searchTypes$ | async) as searchTypes">
          <app-content-search-form class="w-100" [params]="params" (formResult)="search($event)"
            [typeChoices]="searchTypes">
          </app-content-search-form>
        </ng-container>
>>>>>>> f0c90013
      </div>
    </div>

    <div class="module-body-split module-body-preview-split overflow-auto">
      <div #body class="module-body-split-main overflow-auto">
        <ng-container *ngIf="!valid; else searchEntered">
          <div class="module-body">
            <div class="text-center my-4 px-4">
              Search for records above.
            </div>
          </div>
        </ng-container>

        <ng-template #searchEntered>
          <ng-container *ngIf="status.placeholdersShown">
            <div class="module-body">
              <div class="mb-3">
                <span class="placeholder-box">Showing 10 of 20 results</span>
              </div>

              <div class="search-results">
                <div class="search-results-item">
                  <h5 class="search-results-item-title">
                    <span class="placeholder-box">Loading loading</span>
                  </h5>
                  <div class="search-results-item-body">
                    <div>
                      <span class="placeholder-box">Loading loading loading</span>
                    </div>
                    <div class="mt-2">
                      <span class="placeholder-box">Loading loading loading loading</span>
                    </div>
                  </div>
                </div>

                <div class="search-results-item">
                  <h5 class="search-results-item-title">
                    <span class="placeholder-box">Loading load loading</span>
                  </h5>
                  <div class="search-results-item-body">
                    <div>
                      <span class="placeholder-box">Loading loading</span>
                    </div>
                    <div class="mt-2">
                      <span class="placeholder-box">Loading loading loading load loading</span>
                    </div>
                  </div>
                </div>
              </div>
            </div>
          </ng-container>

          <ng-container *ngIf="status.resultsShown || (fileResults.total > 0)">
            <ng-container *ngIf="results.length || (fileResults.total > 0); else noResults">
              <div class="module-body text-muted">
                <div class="mb-3">
                  <app-results-summary
                    [collectionSize]="!(fileResults.total > 0) ? collectionSize
                      : collectionSize + fileResults.total"
                    [pageSize]="params.limit"
                    [page]="params.page"></app-results-summary>
                </div>

                <div class="search-results search-results-selectable">
                  <div (appTabSelectable)="results.select(result)" *ngFor="let result of results.view"
                       [class.active]="results.isSelected(result)"
                       class="search-results-item">
                    <div class="text-truncate mb-1">
                      <app-object-path [newTab]="true" [object]="result.item.parent"></app-object-path>
                    </div>
                    <div class="search-results-item-header text-truncate">
                      <h5 [style.padding]="'1px 0'" class="text-truncate">
                        <app-file-type-label [object]="result.item" [showLabel]="false"
<<<<<<< HEAD
                                             class="mr-1"></app-file-type-label>
                        <a [appLink]="getObjectCommands(result.item)" [newTab]="true" [sideBySide]="true">
                          <app-term-highlight [highlightTerms]="resultQuery ? resultQuery.phrases : []"
                                              [text]="result.item.name"></app-term-highlight>
=======
                          class="mr-1"></app-file-type-label>
                        <a [appLink]="result.item.getCommands(false)" [newTab]="true" [sideBySide]="true">
                          <app-term-highlight
                            [text]="result.item.name"
                            [highlightTerms]="resultQuery ? resultQuery.phrases : []"
                            [highlightOptions]="highlightOptions"
                          ></app-term-highlight>
>>>>>>> f0c90013
                        </a>
                      </h5>
                    </div>
                    <div class="mt-2 text-truncate"><i>Created by
                      <app-user [user]="result.item.user"></app-user>
                      on {{ result.item.creationDate | date: 'fullDate'}}</i></div>
                    <div class="mt-2 paragraph-truncate-3">
<<<<<<< HEAD
                      <app-term-highlight [highlightTerms]="resultQuery ? resultQuery.phrases : []"
                                          [text]="result.item.description"></app-term-highlight>
=======
                      <app-term-highlight
                        [text]="result.item.description"
                        [highlightTerms]="resultQuery ? resultQuery.phrases : []"
                        [highlightOptions]="highlightOptions"
                      ></app-term-highlight>
>>>>>>> f0c90013
                    </div>
                    <ng-container *ngIf="result.item.highlight">
                      <div class="dropdown-divider"></div>
                      <div class="mt-2 paragraph-truncate-3">
                        <app-highlight-text [highlight]="result.item.highlight[0]"></app-highlight-text>
                      </div>
                      <div class="d-flex align-items-center justify-content-end">
                        <a
                          *ngIf="result.item.doi"
                          [href]="result.item.doi"
                          target="_blank">DOI Link</a>
                      </div>
                    </ng-container>
                  </div>
                </div>
                <div class="mt-4">
                  <ngb-pagination
                    (pageChange)="goToPage($event)"
                    [collectionSize]="collectionSize"
                    [pageSize]="params.limit"
                    [page]="params.page"></ngb-pagination>
                </div>
              </div>
            </ng-container>
            <ng-template #noResults>
              <div class="module-body">
                <div class="text-center my-4 px-4">
                  No records match your current filters.
                </div>
              </div>
            </ng-template>
          </ng-container>
        </ng-template>
      </div>
      <div class="module-body-split-sidebar">
        <ng-container *ngIf="results.selection.length">
          <app-object-info (highlightClick)="highlightClicked(results.selection[0].item, $event)"
                           (highlightDisplayLimitChange)="highlightDisplayLimitChanged(results.selection[0].item, $event)"
                           (objectOpen)="openObject($event)"
                           [forEditing]="false"
                           [highlightTerms]="resultQuery.phrases"
                           [object]="results.selection[0].item"></app-object-info>
        </ng-container>
      </div>
    </div>
  </div>
</ng-container><|MERGE_RESOLUTION|>--- conflicted
+++ resolved
@@ -1,177 +1,158 @@
-<ng-container *ngIf="(loadTask.status$ | async) as status">
-  <div appContainerBreakpoints class="module">
-    <div class="module-header">
-      <div class="module-title-bar">
-        <div class="d-flex justify-content-between w-100">
-          <h1 class="module-title">
-            Search
-            <ng-container *ngIf="valid">
-              Results for "{{ params.q }}"
-            </ng-container>
-          </h1>
-          <div class="fake-link" (click)="openAdvancedSearchOptions()">Advanced Search Options</div>
-        </div>
-      </div>
-
-      <div class="module-toolbar mt-2">
-<<<<<<< HEAD
-        <app-content-search-form (formResult)="search($event)" [params]="params" class="w-100">
-        </app-content-search-form>
-=======
-        <ng-container *ngIf="(searchTypes$ | async) as searchTypes">
-          <app-content-search-form class="w-100" [params]="params" (formResult)="search($event)"
-            [typeChoices]="searchTypes">
-          </app-content-search-form>
-        </ng-container>
->>>>>>> f0c90013
-      </div>
-    </div>
-
-    <div class="module-body-split module-body-preview-split overflow-auto">
-      <div #body class="module-body-split-main overflow-auto">
-        <ng-container *ngIf="!valid; else searchEntered">
-          <div class="module-body">
-            <div class="text-center my-4 px-4">
-              Search for records above.
-            </div>
-          </div>
-        </ng-container>
-
-        <ng-template #searchEntered>
-          <ng-container *ngIf="status.placeholdersShown">
-            <div class="module-body">
-              <div class="mb-3">
-                <span class="placeholder-box">Showing 10 of 20 results</span>
-              </div>
-
-              <div class="search-results">
-                <div class="search-results-item">
-                  <h5 class="search-results-item-title">
-                    <span class="placeholder-box">Loading loading</span>
-                  </h5>
-                  <div class="search-results-item-body">
-                    <div>
-                      <span class="placeholder-box">Loading loading loading</span>
-                    </div>
-                    <div class="mt-2">
-                      <span class="placeholder-box">Loading loading loading loading</span>
-                    </div>
-                  </div>
-                </div>
-
-                <div class="search-results-item">
-                  <h5 class="search-results-item-title">
-                    <span class="placeholder-box">Loading load loading</span>
-                  </h5>
-                  <div class="search-results-item-body">
-                    <div>
-                      <span class="placeholder-box">Loading loading</span>
-                    </div>
-                    <div class="mt-2">
-                      <span class="placeholder-box">Loading loading loading load loading</span>
-                    </div>
-                  </div>
-                </div>
-              </div>
-            </div>
-          </ng-container>
-
-          <ng-container *ngIf="status.resultsShown || (fileResults.total > 0)">
-            <ng-container *ngIf="results.length || (fileResults.total > 0); else noResults">
-              <div class="module-body text-muted">
-                <div class="mb-3">
-                  <app-results-summary
-                    [collectionSize]="!(fileResults.total > 0) ? collectionSize
-                      : collectionSize + fileResults.total"
-                    [pageSize]="params.limit"
-                    [page]="params.page"></app-results-summary>
-                </div>
-
-                <div class="search-results search-results-selectable">
-                  <div (appTabSelectable)="results.select(result)" *ngFor="let result of results.view"
-                       [class.active]="results.isSelected(result)"
-                       class="search-results-item">
-                    <div class="text-truncate mb-1">
-                      <app-object-path [newTab]="true" [object]="result.item.parent"></app-object-path>
-                    </div>
-                    <div class="search-results-item-header text-truncate">
-                      <h5 [style.padding]="'1px 0'" class="text-truncate">
-                        <app-file-type-label [object]="result.item" [showLabel]="false"
-<<<<<<< HEAD
-                                             class="mr-1"></app-file-type-label>
-                        <a [appLink]="getObjectCommands(result.item)" [newTab]="true" [sideBySide]="true">
-                          <app-term-highlight [highlightTerms]="resultQuery ? resultQuery.phrases : []"
-                                              [text]="result.item.name"></app-term-highlight>
-=======
-                          class="mr-1"></app-file-type-label>
-                        <a [appLink]="result.item.getCommands(false)" [newTab]="true" [sideBySide]="true">
-                          <app-term-highlight
-                            [text]="result.item.name"
-                            [highlightTerms]="resultQuery ? resultQuery.phrases : []"
-                            [highlightOptions]="highlightOptions"
-                          ></app-term-highlight>
->>>>>>> f0c90013
-                        </a>
-                      </h5>
-                    </div>
-                    <div class="mt-2 text-truncate"><i>Created by
-                      <app-user [user]="result.item.user"></app-user>
-                      on {{ result.item.creationDate | date: 'fullDate'}}</i></div>
-                    <div class="mt-2 paragraph-truncate-3">
-<<<<<<< HEAD
-                      <app-term-highlight [highlightTerms]="resultQuery ? resultQuery.phrases : []"
-                                          [text]="result.item.description"></app-term-highlight>
-=======
-                      <app-term-highlight
-                        [text]="result.item.description"
-                        [highlightTerms]="resultQuery ? resultQuery.phrases : []"
-                        [highlightOptions]="highlightOptions"
-                      ></app-term-highlight>
->>>>>>> f0c90013
-                    </div>
-                    <ng-container *ngIf="result.item.highlight">
-                      <div class="dropdown-divider"></div>
-                      <div class="mt-2 paragraph-truncate-3">
-                        <app-highlight-text [highlight]="result.item.highlight[0]"></app-highlight-text>
-                      </div>
-                      <div class="d-flex align-items-center justify-content-end">
-                        <a
-                          *ngIf="result.item.doi"
-                          [href]="result.item.doi"
-                          target="_blank">DOI Link</a>
-                      </div>
-                    </ng-container>
-                  </div>
-                </div>
-                <div class="mt-4">
-                  <ngb-pagination
-                    (pageChange)="goToPage($event)"
-                    [collectionSize]="collectionSize"
-                    [pageSize]="params.limit"
-                    [page]="params.page"></ngb-pagination>
-                </div>
-              </div>
-            </ng-container>
-            <ng-template #noResults>
-              <div class="module-body">
-                <div class="text-center my-4 px-4">
-                  No records match your current filters.
-                </div>
-              </div>
-            </ng-template>
-          </ng-container>
-        </ng-template>
-      </div>
-      <div class="module-body-split-sidebar">
-        <ng-container *ngIf="results.selection.length">
-          <app-object-info (highlightClick)="highlightClicked(results.selection[0].item, $event)"
-                           (highlightDisplayLimitChange)="highlightDisplayLimitChanged(results.selection[0].item, $event)"
-                           (objectOpen)="openObject($event)"
-                           [forEditing]="false"
-                           [highlightTerms]="resultQuery.phrases"
-                           [object]="results.selection[0].item"></app-object-info>
-        </ng-container>
-      </div>
-    </div>
-  </div>
-</ng-container>+<ng-container *ngIf="(loadTask.status$ | async) as status">
+  <div class="module" appContainerBreakpoints>
+    <div class="module-header">
+      <div class="module-title-bar">
+        <div class="d-flex justify-content-between w-100">
+          <h1 class="module-title">
+            Search
+            <ng-container *ngIf="valid">
+              Results for "{{ params.q }}"
+            </ng-container>
+          </h1>
+          <div class="fake-link" (click)="openAdvancedSearchOptions()">Advanced Search Options</div>
+        </div>
+      </div>
+
+      <div class="module-toolbar mt-2">
+        <ng-container *ngIf="(searchTypes$ | async) as searchTypes">
+          <app-content-search-form class="w-100" [params]="params" (formResult)="search($event)"
+            [typeChoices]="searchTypes">
+          </app-content-search-form>
+        </ng-container>
+      </div>
+    </div>
+
+    <div class="module-body-split module-body-preview-split overflow-auto">
+      <div class="module-body-split-main overflow-auto" #body>
+        <ng-container *ngIf="!valid; else searchEntered">
+          <div class="module-body">
+            <div class="text-center my-4 px-4">
+              Search for records above.
+            </div>
+          </div>
+        </ng-container>
+
+        <ng-template #searchEntered>
+          <ng-container *ngIf="status.placeholdersShown">
+            <div class="module-body">
+              <div class="mb-3">
+                <span class="placeholder-box">Showing 10 of 20 results</span>
+              </div>
+
+              <div class="search-results">
+                <div class="search-results-item">
+                  <h5 class="search-results-item-title">
+                    <span class="placeholder-box">Loading loading</span>
+                  </h5>
+                  <div class="search-results-item-body">
+                    <div>
+                      <span class="placeholder-box">Loading loading loading</span>
+                    </div>
+                    <div class="mt-2">
+                      <span class="placeholder-box">Loading loading loading loading</span>
+                    </div>
+                  </div>
+                </div>
+
+                <div class="search-results-item">
+                  <h5 class="search-results-item-title">
+                    <span class="placeholder-box">Loading load loading</span>
+                  </h5>
+                  <div class="search-results-item-body">
+                    <div>
+                      <span class="placeholder-box">Loading loading</span>
+                    </div>
+                    <div class="mt-2">
+                      <span class="placeholder-box">Loading loading loading load loading</span>
+                    </div>
+                  </div>
+                </div>
+              </div>
+            </div>
+          </ng-container>
+
+          <ng-container *ngIf="status.resultsShown || (fileResults.total > 0)">
+            <ng-container *ngIf="results.length || (fileResults.total > 0); else noResults">
+              <div class="module-body text-muted">
+                <div class="mb-3">
+                  <app-results-summary
+                      [page]="params.page"
+                      [pageSize]="params.limit"
+                      [collectionSize]="!(fileResults.total > 0) ? collectionSize
+                      : collectionSize + fileResults.total"></app-results-summary>
+                </div>
+
+                <div class="search-results search-results-selectable">
+                  <div *ngFor="let result of results.view" class="search-results-item"
+                       (appTabSelectable)="results.select(result)"
+                       [class.active]="results.isSelected(result)">
+                    <div class="text-truncate mb-1">
+                      <app-object-path [object]="result.item.parent" [newTab]="true"></app-object-path>
+                    </div>
+                    <div class="search-results-item-header text-truncate">
+                      <h5 class="text-truncate" [style.padding]="'1px 0'">
+                        <app-file-type-label [object]="result.item" [showLabel]="false"
+                          class="mr-1"></app-file-type-label>
+                        <a [appLink]="result.item.getCommands(false)" [newTab]="true" [sideBySide]="true">
+                          <app-term-highlight
+                            [text]="result.item.name"
+                            [highlightTerms]="resultQuery ? resultQuery.phrases : []"
+                            [highlightOptions]="highlightOptions"
+                          ></app-term-highlight>
+                        </a>
+                      </h5>
+                    </div>
+                    <div class="mt-2 text-truncate"><i>Created by <app-user [user]="result.item.user"></app-user> on {{ result.item.creationDate | date: 'fullDate'}}</i></div>
+                    <div class="mt-2 paragraph-truncate-3">
+                      <app-term-highlight
+                        [text]="result.item.description"
+                        [highlightTerms]="resultQuery ? resultQuery.phrases : []"
+                        [highlightOptions]="highlightOptions"
+                      ></app-term-highlight>
+                    </div>
+                    <ng-container *ngIf="result.item.highlight">
+                      <div class="dropdown-divider"></div>
+                      <div class="mt-2 paragraph-truncate-3">
+                        <app-highlight-text [highlight]="result.item.highlight[0]"></app-highlight-text>
+                      </div>
+                      <div class="d-flex align-items-center justify-content-end">
+                        <a
+                        *ngIf="result.item.doi"
+                        [href]="result.item.doi"
+                        target="_blank">DOI Link</a>
+                      </div>
+                    </ng-container>
+                  </div>
+                </div>
+                <div class="mt-4">
+                  <ngb-pagination
+                      [page]="params.page"
+                      [pageSize]="params.limit"
+                      [collectionSize]="collectionSize"
+                      (pageChange)="goToPage($event)"></ngb-pagination>
+                </div>
+              </div>
+            </ng-container>
+            <ng-template #noResults>
+              <div class="module-body">
+                <div class="text-center my-4 px-4">
+                  No records match your current filters.
+                </div>
+              </div>
+            </ng-template>
+          </ng-container>
+        </ng-template>
+      </div>
+      <div class="module-body-split-sidebar">
+        <ng-container *ngIf="results.selection.length">
+          <app-object-info [forEditing]="false"
+                           (highlightClick)="highlightClicked(results.selection[0].item, $event)"
+                           (highlightDisplayLimitChange)="highlightDisplayLimitChanged(results.selection[0].item, $event)"
+                           [object]="results.selection[0].item"
+                           (objectOpen)="openObject($event)"
+                           [highlightTerms]="resultQuery.phrases"></app-object-info>
+        </ng-container>
+      </div>
+    </div>
+  </div>
+</ng-container>