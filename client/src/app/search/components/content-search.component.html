<ng-container *ngIf="(loadTask.status$ | async) as status">
  <div class="module" appContainerBreakpoints>
    <div class="module-header">
      <div class="module-title-bar">
        <h1 class="module-title">
          Search
          <ng-container *ngIf="valid">
            Results for "{{ params.q }}"
          </ng-container>
        </h1>
      </div>

      <div class="module-toolbar mt-2">
        <app-content-search-form class="w-100" [params]="params" (formResult)="search($event)">
        </app-content-search-form>
      </div>
    </div>

    <div class="module-body-split module-body-preview-split overflow-auto">
      <div class="module-body-split-main overflow-auto" #body>
        <ng-container *ngIf="!valid; else searchEntered">
          <div class="module-body">
            <div class="text-center my-4 px-4">
              Search for records above.
            </div>
          </div>
        </ng-container>

        <ng-template #searchEntered>
          <ng-container *ngIf="status.placeholdersShown">
            <div class="module-body">
              <div class="mb-3">
                <span class="placeholder-box">Showing 10 of 20 results</span>
              </div>

              <div class="search-results">
                <div class="search-results-item">
                  <h5 class="search-results-item-title">
                    <span class="placeholder-box">Loading loading</span>
                  </h5>
                  <div class="search-results-item-body">
                    <div>
                      <span class="placeholder-box">Loading loading loading</span>
                    </div>
                    <div class="mt-2">
                      <span class="placeholder-box">Loading loading loading loading</span>
                    </div>
                  </div>
                </div>

                <div class="search-results-item">
                  <h5 class="search-results-item-title">
                    <span class="placeholder-box">Loading load loading</span>
                  </h5>
                  <div class="search-results-item-body">
                    <div>
                      <span class="placeholder-box">Loading loading</span>
                    </div>
                    <div class="mt-2">
                      <span class="placeholder-box">Loading loading loading load loading</span>
                    </div>
                  </div>
                </div>
              </div>
            </div>
          </ng-container>

          <ng-container *ngIf="status.resultsShown || (fileResults.total > 0)">
            <ng-container *ngIf="results.length || (fileResults.total > 0); else noResults">
              <div class="module-body text-muted">
                <div class="mb-3">
                  <app-results-summary
                      [page]="params.page"
                      [pageSize]="params.limit"
                      [collectionSize]="!(fileResults.total > 0) ? collectionSize
                      : collectionSize + fileResults.total"></app-results-summary>
                </div>

                <div class="search-results search-results-selectable">
                  <div *ngFor="let result of results.view" class="search-results-item"
                       (appTabSelectable)="results.select(result)"
                       [class.active]="results.isSelected(result)">
                    <div class="mb-1">
                      <app-file-type-label [object]="result.item"></app-file-type-label>
                    </div>
                    <div class="search-results-item-header text-truncate">
                      <h5 class="text-truncate">
                        <a [appLink]="['/projects', result.item.project.projectName]" [newTab]="true">{{ result.item.project.projectName }}</a>
                        /
                        <a [appLink]="getObjectCommands(result.item)" [newTab]="true">{{ result.item.name }}</a>
                      </h5>
                    </div>
                    <div class="mt-2 text-truncate"><i>Created by user {{ result.item.creator.username }} on {{ result.item.creationDate | date: 'fullDate'}}</i></div>
                    <div class="mt-2 paragraph-truncate-3">
                      {{ result.item.description }}
                    </div>
                    <ng-container *ngIf="result.item.type == 'file' && result.item.highlight">
                      <div class="dropdown-divider"></div>
                      <div class="mt-2 paragraph-truncate-3" [innerHTML]="result.item.highlight[0] + '...' | scrubHtml"></div>
                      <div class="d-flex align-items-center justify-content-end">
                        <a
                        *ngIf="result.item.doi"
                        [href]="result.item.doi"
                        target="_blank">DOI Link</a>
                      </div>
                    </ng-container>
                  </div>
                </div>
                <div class="mt-4">
                  <ngb-pagination
                      [page]="params.page"
                      [pageSize]="params.limit"
                      [collectionSize]="collectionSize"
                      (pageChange)="goToPage($event)"></ngb-pagination>
                </div>
              </div>
            </ng-container>
            <ng-template #noResults>
              <div class="module-body">
                <div class="text-center my-4 px-4">
                  No records match your current filters.
                </div>
              </div>
            </ng-template>
          </ng-container>
        </ng-template>
      </div>
      <div class="module-body-split-sidebar">
        <ng-container *ngIf="results.selection.length">
<<<<<<< HEAD
          <app-file-info (highlightClick)="highlightClicked(results.selection[0].item, $event)"
                         [object]="results.selection[0].item"></app-file-info>
=======
          <app-file-info [object]="results.selection[0].item" [highlightTerms]="resultQuery.phrases"></app-file-info>
>>>>>>> bc94b683
        </ng-container>
      </div>
    </div>
  </div>
</ng-container><|MERGE_RESOLUTION|>--- conflicted
+++ resolved
@@ -127,12 +127,8 @@
       </div>
       <div class="module-body-split-sidebar">
         <ng-container *ngIf="results.selection.length">
-<<<<<<< HEAD
           <app-file-info (highlightClick)="highlightClicked(results.selection[0].item, $event)"
-                         [object]="results.selection[0].item"></app-file-info>
-=======
-          <app-file-info [object]="results.selection[0].item" [highlightTerms]="resultQuery.phrases"></app-file-info>
->>>>>>> bc94b683
+                         [object]="results.selection[0].item" [highlightTerms]="resultQuery.phrases"></app-file-info>
         </ng-container>
       </div>
     </div>
