import { Component, EventEmitter, Input, NgZone, OnDestroy, OnInit, Output } from '@angular/core';
import { ActivatedRoute } from '@angular/router';

import { NgbModal } from '@ng-bootstrap/ng-bootstrap';

import { flatten } from 'lodash';

import { Observable, of } from 'rxjs';
import { map } from 'rxjs/operators';

import { isNullOrUndefined } from 'util';

import { HighlightDisplayLimitChange } from 'app/file-browser/components/object-info.component';
import { FilesystemObject } from 'app/file-browser/models/filesystem-object';
import {
  ObjectTypeProvider,
  ObjectTypeService,
} from 'app/file-browser/services/object-type.service';
import { getObjectCommands, getObjectMatchExistingTab } from 'app/file-browser/utils/objects';
import { PDFResult, PDFSnippets } from 'app/interfaces';
import { DirectoryObject } from 'app/interfaces/projects.interface';
import { FileViewComponent } from 'app/pdf-viewer/components/file-view.component';
import { PaginatedResultListComponent } from 'app/shared/components/base/paginated-result-list.component';
import { ModuleProperties } from 'app/shared/modules';
import { RankedItem, ResultList } from 'app/shared/schemas/common';
import { MessageDialog } from 'app/shared/services/message-dialog.service';
import { ErrorHandler } from 'app/shared/services/error-handler.service';
import { CollectionModel } from 'app/shared/utils/collection-model';
import { FindOptions } from 'app/shared/utils/find';
import {
  deserializePaginatedParams,
  getChoicesFromQuery,
  serializePaginatedParams,
} from 'app/shared/utils/params';
import { WorkspaceManager } from 'app/shared/workspace-manager';

import { AdvancedSearchDialogComponent } from './advanced-search-dialog.component';
import { ContentSearchOptions } from '../content-search';
import { ContentSearchService } from '../services/content-search.service';
import { SearchType } from '../shared';


@Component({
  selector: 'app-content-search',
  templateUrl: './content-search.component.html',
  styleUrls: ['./content-search.component.scss'],
})
export class ContentSearchComponent extends PaginatedResultListComponent<ContentSearchOptions,
  RankedItem<FilesystemObject>> implements OnInit, OnDestroy {
  @Input() snippetAnnotations = false; // false due to LL-2052 - Remove annotation highlighting
  @Output() modulePropertiesChange = new EventEmitter<ModuleProperties>();

  private readonly defaultLimit = 20;
  public results = new CollectionModel<RankedItem<FilesystemObject>>([], {
    multipleSelection: false,
  });
  fileResults: PDFResult = {hits: [{} as PDFSnippets], maxScore: 0, total: 0};
  highlightOptions: FindOptions = {keepSearchSpecialChars: true, wholeWord: true};
  searchTypes: SearchType[];
  searchTypesMap: Map<string, SearchType>;

  get emptyParams(): boolean {
    if (isNullOrUndefined(this.params)) {
      return true;
    }
    const qExists = this.params.hasOwnProperty('q') && this.params.q.length !== 0;
    const typesExists = this.params.hasOwnProperty('types') && this.params.types.length !== 0;
    const projectsExists = this.params.hasOwnProperty('projects') && this.params.projects.length !== 0;
    const phraseExists = this.params.hasOwnProperty('phrase') && this.params.phrase.length !== 0;
    const wildcardExists = this.params.hasOwnProperty('wildcards') && this.params.wildcards.length !== 0;

    return !(qExists || typesExists || projectsExists || phraseExists || wildcardExists);
  }

  constructor(private modalService: NgbModal,
              protected readonly route: ActivatedRoute,
              protected readonly workspaceManager: WorkspaceManager,
              protected readonly contentSearchService: ContentSearchService,
              protected readonly zone: NgZone,
              protected readonly errorHandler: ErrorHandler,
              protected readonly messageDialog: MessageDialog,
              protected readonly objectTypeService: ObjectTypeService) {
    super(route, workspaceManager);
    objectTypeService.all().subscribe((providers: ObjectTypeProvider[]) => {
      this.searchTypes = flatten(providers.map(provider => provider.getSearchTypes()));
      this.searchTypesMap = new Map(Array.from(this.searchTypes.values()).map(value => [value.shorthand, value]));
    });
  }

  valueChanged(value: ContentSearchOptions) {
    this.modulePropertiesChange.emit({
      title: value.q.length ? `Search: ${value.q}` : 'Search',
      fontAwesomeIcon: 'search',
    });
  }


  getResults(params: ContentSearchOptions): Observable<ResultList<RankedItem<FilesystemObject>>> {
    return this.contentSearchService.search(this.serializeParams(params)).pipe(
      this.errorHandler.create({label: 'Content search'}),
      map(result => ({
        query: result.query,
        total: result.collectionSize,
        results: [...result.results.items],
      })),
    );
  }

  getDefaultParams() {
    return {
      limit: this.defaultLimit,
      page: 1,
      sort: '+name',
      q: '',
    };
  }

  deserializeAdvancedParams(params) {
    const advancedParams: any = {};

    if (params.hasOwnProperty('types')) {
      advancedParams.types = getChoicesFromQuery(params, 'types', this.searchTypesMap);
    }
    if (params.hasOwnProperty('projects')) {
      advancedParams.projects = params.projects === '' ? [] : params.projects.split(';');
    }
    if (params.hasOwnProperty('phrase')) {
      advancedParams.phrase = params.phrase;
    }
    if (params.hasOwnProperty('wildcards')) {
      advancedParams.wildcards = params.wildcards;
    }
    return advancedParams;
  }

  deserializeParams(params) {
    return of({
      ...deserializePaginatedParams(params, this.defaultLimit),
      ...this.deserializeAdvancedParams(params),
      q: params.hasOwnProperty('q') ? params.q : '',
    });
  }

  serializeAdvancedParams(params: ContentSearchOptions) {
    const advancedParams: any = {};

    if (params.hasOwnProperty('types')) {
      advancedParams.types = params.types.map(value => value.shorthand).join(';');
    }
    if (params.hasOwnProperty('projects')) {
      advancedParams.projects = params.projects.join(';');
    }
    if (params.hasOwnProperty('phrase')) {
      advancedParams.phrase = params.phrase;
    }
    if (params.hasOwnProperty('wildcards')) {
      advancedParams.wildcards = params.wildcards;
    }
    return advancedParams;
  }

  serializeParams(params: ContentSearchOptions, restartPagination = false) {
    return {
      ...serializePaginatedParams(params, restartPagination),
      ...this.serializeAdvancedParams(params),
      q: params.hasOwnProperty('q') ? params.q : '',
    };
  }

<<<<<<< HEAD
  search(params) {
    this.workspaceManager.navigate(this.route.snapshot.url.map(item => item.path), {
      queryParams: {
        ...this.serializeParams({
          ...this.getDefaultParams(),
          // If normal search, only use the 'q' param; Ignore any advanced params we arrived at the page with
          q: isNullOrUndefined(params.q) ? '' : params.q,
        }, true),
        t: new Date().getTime(),
      },
    });
  }

  /**
   * Special version of search which handles the existence of advanced query params.
   * @param params object representing the search query options
   */
  advancedSearch(params) {
    this.workspaceManager.navigate(this.route.snapshot.url.map(item => item.path), {
      queryParams: {
        ...this.serializeParams({
          ...this.getDefaultParams(),
          // If advanced search, use all params
          ...params,
        }, true),
        t: new Date().getTime(),
      },
    });
  }

  getObjectCommands(object: DirectoryObject) {
    return getObjectCommands(object);
  }

  highlightClicked(object: DirectoryObject, highlight: string) {
=======
  highlightClicked(object: FilesystemObject, highlight: string) {
>>>>>>> f0c90013
    const parser = new DOMParser();
    const text = parser.parseFromString(highlight, 'application/xml').documentElement.textContent;
    const commands = object.getCommands(false);
    this.workspaceManager.navigate(commands, {
      matchExistingTab: getObjectMatchExistingTab(object),
      shouldReplaceTab: component => {
        if (object.type === 'file') {
          const fileViewComponent = component as FileViewComponent;
          fileViewComponent.scrollInPdf({
            pageNumber: null,
            rect: null,
            jumpText: text,
          });
        }
        return false;
      },
      fragment: `jump=${encodeURIComponent(text)}`,
      newTab: true,
      sideBySide: true,
    });
  }

  highlightDisplayLimitChanged(object: DirectoryObject, change: HighlightDisplayLimitChange) {
    if (this.snippetAnnotations) {
      const queue: {
        index: number,
        text: string,
      }[] = [];

      if (!object.highlightAnnotated) {
        object.highlightAnnotated = [];
      }

      for (let i = change.previous; i < change.limit; i++) {
        if (!object.highlightAnnotated[i]) {
          queue.push({
            index: i,
            text: object.highlight[i],
          });
        }
      }

      if (queue.length) {
        this.contentSearchService.annotate({
          texts: queue.map(item => item.text),
        }).subscribe(result => {
          this.zone.run(() => {
            for (let i = 0, j = change.previous; j < change.limit; i++, j++) {
              const index = queue[i].index;
              object.highlight[index] = result.texts[i];
              object.highlightAnnotated[index] = true;
            }
          });
        });
      }
    }
  }

  openObject(target: FilesystemObject) {
    this.workspaceManager.navigate(target.getCommands(false), {
      newTab: true,
    });
  }

  /**
   * Attempts to extract advanced search options from the query string paramter 'q'. If any advanced options are found, they are removed
   * 'q' and added to the params object.
   * @param params object representing the content search options
   */
  extractAdvancedParams(params: ContentSearchOptions) {
    const advancedParams: any = {};
    let q = '';

    if (params.hasOwnProperty('q')) {
      q = (params.q as string);

      // Remove 'types' from q and add to the types option of the advancedParams
      const typeMatches = q.match(/\btype:\S*/g);
      let extractedTypes = [];
      if (!isNullOrUndefined(typeMatches)) {
        extractedTypes = typeMatches.map(typeVal => typeVal.split(':')[1]);
      }


      let givenTypes = [];
      if (params.hasOwnProperty('types')) {
        givenTypes = params.types.map(value => value.shorthand);
      }

      q = q.replace(/\btype:\S*/g, '').trim();
      advancedParams.types = getChoicesFromQuery(
        {types: extractedTypes.concat(givenTypes).join(';')},
        'types',
        this.searchTypesMap
      );

      // Remove 'projects' from q and add to the projects option of the advancedParams
      const givenProjects = params.hasOwnProperty('projects') ? params.projects : [];
      const projectMatches = q.match(/\bproject:\S*/g);

      let extractedProjects = [];
      if (!isNullOrUndefined(projectMatches)) {
        extractedProjects = projectMatches.map(projectVal => projectVal.split(':')[1]);
      }

      q = q.replace(/\bproject:\S*/g, '').trim();
      advancedParams.projects = extractedProjects.concat(givenProjects);

      // Remove the first phrase from q and add to the phrase option of the advancedParams
      if (params.hasOwnProperty('phrase')) {
        advancedParams.phrase = params.phrase;
      } else {
        const phraseMatches = q.match(/\"((?:\"\"|[^\"])*)\"/);
        if (!isNullOrUndefined(phraseMatches)) {
          // Object at index 1 should be the string enclosed by '"'
          advancedParams.phrase = phraseMatches[1];
          q = q.replace(/\"((?:\"\"|[^\"])*)\"/, '').trim();
        }
      }

      // Remove 'wildcards' from q and add to the wildcards option of the advancedParams
      const givenWildcards = params.hasOwnProperty('wildcards') ? [params.wildcards] : [];
      const extractedWildcards = q.match(/\S*(\?|\*)\S*/g);

      q = q.replace(/\S*(\?|\*)\S*/g, '').trim();
      advancedParams.wildcards = givenWildcards.concat(extractedWildcards).join(' ').trim();
    }

    advancedParams.q = q;

    return advancedParams;
  }

  /**
   * Opens the advanced search dialog. Users can add special options to their query using this feature.
   */
  openAdvancedSearch() {
    const modalRef = this.modalService.open(AdvancedSearchDialogComponent, {
      size: 'md',
    });
    modalRef.componentInstance.params = this.extractAdvancedParams(this.params);
    modalRef.componentInstance.typeChoices = this.searchTypes.concat().sort((a, b) => a.name.localeCompare(b.name));
    modalRef.result
      // Advanced search was triggered
      .then((params) => {
        this.advancedSearch(params);
      })
      // Advanced search dialog was dismissed or rejected
      .catch(() => {});
  }
}<|MERGE_RESOLUTION|>--- conflicted
+++ resolved
@@ -16,7 +16,7 @@
   ObjectTypeProvider,
   ObjectTypeService,
 } from 'app/file-browser/services/object-type.service';
-import { getObjectCommands, getObjectMatchExistingTab } from 'app/file-browser/utils/objects';
+import { getObjectMatchExistingTab } from 'app/file-browser/utils/objects';
 import { PDFResult, PDFSnippets } from 'app/interfaces';
 import { DirectoryObject } from 'app/interfaces/projects.interface';
 import { FileViewComponent } from 'app/pdf-viewer/components/file-view.component';
@@ -167,7 +167,6 @@
     };
   }
 
-<<<<<<< HEAD
   search(params) {
     this.workspaceManager.navigate(this.route.snapshot.url.map(item => item.path), {
       queryParams: {
@@ -198,14 +197,7 @@
     });
   }
 
-  getObjectCommands(object: DirectoryObject) {
-    return getObjectCommands(object);
-  }
-
-  highlightClicked(object: DirectoryObject, highlight: string) {
-=======
   highlightClicked(object: FilesystemObject, highlight: string) {
->>>>>>> f0c90013
     const parser = new DOMParser();
     const text = parser.parseFromString(highlight, 'application/xml').documentElement.textContent;
     const commands = object.getCommands(false);
