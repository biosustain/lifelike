--- conflicted
+++ resolved
@@ -1,205 +1,207 @@
-import { Component, EventEmitter, Input, NgZone, OnDestroy, OnInit, Output } from '@angular/core';
-import { ActivatedRoute } from '@angular/router';
-import { getObjectCommands, getObjectMatchExistingTab } from 'app/file-browser/utils/objects';
-import { PDFResult, PDFSnippets } from 'app/interfaces';
-import { MessageType } from 'app/interfaces/message-dialog.interface';
-import { DirectoryObject } from 'app/interfaces/projects.interface';
-import { PaginatedResultListComponent } from 'app/shared/components/base/paginated-result-list.component';
-import { ModuleProperties } from 'app/shared/modules';
-import { CollectionModel } from 'app/shared/utils/collection-model';
-import { deserializePaginatedParams, getChoicesFromQuery, serializePaginatedParams, } from 'app/shared/utils/params';
-import { WorkspaceManager } from 'app/shared/workspace-manager';
-
-import { ContentSearchOptions } from '../content-search';
-import { ContentSearchService } from '../services/content-search.service';
-import { HighlightDisplayLimitChange } from '../../file-browser/components/object-info.component';
-import { FileViewComponent } from '../../pdf-viewer/components/file-view.component';
-import { RankedItem, ResultList } from '../../shared/schemas/common';
-import { map, tap } from 'rxjs/operators';
-import { FilesystemObject } from '../../file-browser/models/filesystem-object';
-import { Observable, of } from 'rxjs';
-import { ContentSearchRequest } from '../schema';
-import { FindOptions } from '../../shared/utils/find';
-import { MessageDialog } from '../../shared/services/message-dialog.service';
-import { ErrorHandler } from '../../shared/services/error-handler.service';
-import { SearchType } from '../shared';
-import {
-  ObjectTypeProvider,
-  ObjectTypeService,
-} from '../../file-browser/services/object-type.service';
-import { flatten } from 'lodash';
-
-@Component({
-  selector: 'app-content-search',
-  templateUrl: './content-search.component.html',
-  styleUrls: ['./content-search.component.scss'],
-})
-export class ContentSearchComponent extends PaginatedResultListComponent<ContentSearchOptions,
-  RankedItem<FilesystemObject>> implements OnInit, OnDestroy {
-  @Input() snippetAnnotations = false; // false due to LL-2052 - Remove annotation highlighting
-  @Output() modulePropertiesChange = new EventEmitter<ModuleProperties>();
-  public results = new CollectionModel<RankedItem<FilesystemObject>>([], {
-    multipleSelection: false,
-  });
-  fileResults: PDFResult = {hits: [{} as PDFSnippets], maxScore: 0, total: 0};
-<<<<<<< HEAD
-  private readonly defaultLimit = 20;
-=======
-  highlightOptions: FindOptions = {keepSearchSpecialChars: true};
-  searchTypes$: Observable<SearchType[]>;
->>>>>>> a60b2362
-
-  constructor(protected readonly route: ActivatedRoute,
-              protected readonly workspaceManager: WorkspaceManager,
-              protected readonly contentSearchService: ContentSearchService,
-              protected readonly zone: NgZone,
-              protected readonly errorHandler: ErrorHandler,
-              protected readonly messageDialog: MessageDialog,
-              protected readonly objectTypeService: ObjectTypeService) {
-    super(route, workspaceManager);
-    objectTypeService.all().subscribe((providers: ObjectTypeProvider[]) => {
-      this.searchTypes$ = of(flatten(providers.map(provider => provider.getSearchTypes())));
-    });
-  }
-
-  get valid(): boolean {
-    return !!this.params.q.length;
-  }
-
-  valueChanged(value: ContentSearchOptions) {
-    this.modulePropertiesChange.emit({
-      title: value.q.length ? `Search: ${value.q}` : 'Search',
-      fontAwesomeIcon: 'search',
-    });
-  }
-
-  getResults(params: ContentSearchOptions): Observable<ResultList<RankedItem<FilesystemObject>>> {
-    const request: ContentSearchRequest = {
-      sort: params.sort,
-      page: params.page,
-      limit: params.limit,
-      q: params.q,
-    };
-
-    // If we don't provide a list of mime types, then the server will return all
-    // by default
-    if (params.mimeTypes.length) {
-      request.mimeTypes = params.mimeTypes.map(item => item.id);
-    }
-
-    return this.contentSearchService.search(request).pipe(
-      this.errorHandler.create({label: 'Content search'}),
-      map(result => ({
-        query: result.query,
-        total: result.collectionSize,
-        results: [...result.results.items],
-      })),
-    );
-  }
-
-  getDefaultParams() {
-    return {
-      limit: this.defaultLimit,
-      page: 1,
-      sort: '+name',
-      mimeTypes: [],
-      q: '',
-    };
-  }
-
-  deserializeParams(params) {
-    return this.searchTypes$.pipe(
-      map(searchTypes => {
-        const searchTypesMap = new Map(Array.from(searchTypes.values()).map(value => [value.id, value]));
-        return {
-          ...deserializePaginatedParams(params, this.defaultLimit),
-          q: params.hasOwnProperty('q') ? params.q : '',
-          mimeTypes: params.hasOwnProperty('mimeTypes') ? getChoicesFromQuery(params, 'mimeTypes', searchTypesMap) : [],
-        };
-      }),
-    );
-  }
-
-  serializeParams(params, restartPagination = false) {
-    return {
-      ...serializePaginatedParams(params, restartPagination),
-      q: params.q,
-      mimeTypes: params.mimeTypes.map(value => value.id).join(';'),
-    };
-  }
-
-  highlightClicked(object: FilesystemObject, highlight: string) {
-    const parser = new DOMParser();
-    const text = parser.parseFromString(highlight, 'application/xml').documentElement.textContent;
-    const commands = object.getCommands(false);
-    this.workspaceManager.navigate(commands, {
-      matchExistingTab: getObjectMatchExistingTab(object),
-      shouldReplaceTab: component => {
-        if (object.type === 'file') {
-          const fileViewComponent = component as FileViewComponent;
-          fileViewComponent.scrollInPdf({
-            pageNumber: null,
-            rect: null,
-            jumpText: text,
-          });
-        }
-        return false;
-      },
-      fragment: `jump=${encodeURIComponent(text)}`,
-      newTab: true,
-      sideBySide: true,
-    });
-  }
-
-  highlightDisplayLimitChanged(object: DirectoryObject, change: HighlightDisplayLimitChange) {
-    if (this.snippetAnnotations) {
-      const queue: {
-        index: number,
-        text: string,
-      }[] = [];
-
-      if (!object.highlightAnnotated) {
-        object.highlightAnnotated = [];
-      }
-
-      for (let i = change.previous; i < change.limit; i++) {
-        if (!object.highlightAnnotated[i]) {
-          queue.push({
-            index: i,
-            text: object.highlight[i],
-          });
-        }
-      }
-
-      if (queue.length) {
-        this.contentSearchService.annotate({
-          texts: queue.map(item => item.text),
-        }).subscribe(result => {
-          this.zone.run(() => {
-            for (let i = 0, j = change.previous; j < change.limit; i++, j++) {
-              const index = queue[i].index;
-              object.highlight[index] = result.texts[i];
-              object.highlightAnnotated[index] = true;
-            }
-          });
-        });
-      }
-    }
-  }
-
-  openObject(target: FilesystemObject) {
-    this.workspaceManager.navigate(target.getCommands(false), {
-      newTab: true,
-    });
-  }
-
-  openAdvancedSearchOptions() {
-    this.messageDialog.display({
-      title: 'Advanced Search Options',
-      message: '- Exact phrase: "this exact phrase"\n' +
-        '- Zero or more wildcard character: ba*na\n' +
-        '- One or more wildcard character: ba?ana',
-      type: MessageType.Info,
-    });
-  }
-}+import { Component, EventEmitter, Input, NgZone, OnDestroy, OnInit, Output } from '@angular/core';
+import { ActivatedRoute } from '@angular/router';
+import { getObjectCommands, getObjectMatchExistingTab } from 'app/file-browser/utils/objects';
+import { PDFResult, PDFSnippets } from 'app/interfaces';
+import { MessageType } from 'app/interfaces/message-dialog.interface';
+import { DirectoryObject } from 'app/interfaces/projects.interface';
+import { PaginatedResultListComponent } from 'app/shared/components/base/paginated-result-list.component';
+import { ModuleProperties } from 'app/shared/modules';
+import { CollectionModel } from 'app/shared/utils/collection-model';
+import {
+  deserializePaginatedParams,
+  getChoicesFromQuery,
+  serializePaginatedParams,
+} from 'app/shared/utils/params';
+import { WorkspaceManager } from 'app/shared/workspace-manager';
+
+import { ContentSearchOptions } from '../content-search';
+import { ContentSearchService } from '../services/content-search.service';
+import { HighlightDisplayLimitChange } from '../../file-browser/components/object-info.component';
+import { FileViewComponent } from '../../pdf-viewer/components/file-view.component';
+import { RankedItem, ResultList } from '../../shared/schemas/common';
+import { map, tap } from 'rxjs/operators';
+import { FilesystemObject } from '../../file-browser/models/filesystem-object';
+import { Observable, of } from 'rxjs';
+import { ContentSearchRequest } from '../schema';
+import { FindOptions } from '../../shared/utils/find';
+import { MessageDialog } from '../../shared/services/message-dialog.service';
+import { ErrorHandler } from '../../shared/services/error-handler.service';
+import { SearchType } from '../shared';
+import {
+  ObjectTypeProvider,
+  ObjectTypeService,
+} from '../../file-browser/services/object-type.service';
+import { flatten } from 'lodash';
+
+@Component({
+  selector: 'app-content-search',
+  templateUrl: './content-search.component.html',
+  styleUrls: ['./content-search.component.scss'],
+})
+export class ContentSearchComponent extends PaginatedResultListComponent<ContentSearchOptions,
+  RankedItem<FilesystemObject>> implements OnInit, OnDestroy {
+  @Input() snippetAnnotations = false; // false due to LL-2052 - Remove annotation highlighting
+  @Output() modulePropertiesChange = new EventEmitter<ModuleProperties>();
+
+  private readonly defaultLimit = 20;
+  public results = new CollectionModel<RankedItem<FilesystemObject>>([], {
+    multipleSelection: false,
+  });
+  fileResults: PDFResult = {hits: [{} as PDFSnippets], maxScore: 0, total: 0};
+  highlightOptions: FindOptions = {keepSearchSpecialChars: true};
+  searchTypes$: Observable<SearchType[]>;
+
+  constructor(protected readonly route: ActivatedRoute,
+              protected readonly workspaceManager: WorkspaceManager,
+              protected readonly contentSearchService: ContentSearchService,
+              protected readonly zone: NgZone,
+              protected readonly errorHandler: ErrorHandler,
+              protected readonly messageDialog: MessageDialog,
+              protected readonly objectTypeService: ObjectTypeService) {
+    super(route, workspaceManager);
+    objectTypeService.all().subscribe((providers: ObjectTypeProvider[]) => {
+      this.searchTypes$ = of(flatten(providers.map(provider => provider.getSearchTypes())));
+    });
+  }
+
+  get valid(): boolean {
+    return !!this.params.q.length;
+  }
+
+  valueChanged(value: ContentSearchOptions) {
+    this.modulePropertiesChange.emit({
+      title: value.q.length ? `Search: ${value.q}` : 'Search',
+      fontAwesomeIcon: 'search',
+    });
+  }
+
+  getResults(params: ContentSearchOptions): Observable<ResultList<RankedItem<FilesystemObject>>> {
+    const request: ContentSearchRequest = {
+      sort: params.sort,
+      page: params.page,
+      limit: params.limit,
+      q: params.q,
+    };
+
+    // If we don't provide a list of mime types, then the server will return all
+    // by default
+    if (params.mimeTypes.length) {
+      request.mimeTypes = params.mimeTypes.map(item => item.id);
+    }
+
+    return this.contentSearchService.search(request).pipe(
+      this.errorHandler.create({label: 'Content search'}),
+      map(result => ({
+        query: result.query,
+        total: result.collectionSize,
+        results: [...result.results.items],
+      })),
+    );
+  }
+
+  getDefaultParams() {
+    return {
+      limit: this.defaultLimit,
+      page: 1,
+      sort: '+name',
+      mimeTypes: [],
+      q: '',
+    };
+  }
+
+  deserializeParams(params) {
+    return this.searchTypes$.pipe(
+      map(searchTypes => {
+        const searchTypesMap = new Map(Array.from(searchTypes.values()).map(value => [value.id, value]));
+        return {
+          ...deserializePaginatedParams(params, this.defaultLimit),
+          q: params.hasOwnProperty('q') ? params.q : '',
+          mimeTypes: params.hasOwnProperty('mimeTypes') ? getChoicesFromQuery(params, 'mimeTypes', searchTypesMap) : [],
+        };
+      }),
+    );
+  }
+
+  serializeParams(params, restartPagination = false) {
+    return {
+      ...serializePaginatedParams(params, restartPagination),
+      q: params.q,
+      mimeTypes: params.mimeTypes.map(value => value.id).join(';'),
+    };
+  }
+
+  highlightClicked(object: FilesystemObject, highlight: string) {
+    const parser = new DOMParser();
+    const text = parser.parseFromString(highlight, 'application/xml').documentElement.textContent;
+    const commands = object.getCommands(false);
+    this.workspaceManager.navigate(commands, {
+      matchExistingTab: getObjectMatchExistingTab(object),
+      shouldReplaceTab: component => {
+        if (object.type === 'file') {
+          const fileViewComponent = component as FileViewComponent;
+          fileViewComponent.scrollInPdf({
+            pageNumber: null,
+            rect: null,
+            jumpText: text,
+          });
+        }
+        return false;
+      },
+      fragment: `jump=${encodeURIComponent(text)}`,
+      newTab: true,
+      sideBySide: true,
+    });
+  }
+
+  highlightDisplayLimitChanged(object: DirectoryObject, change: HighlightDisplayLimitChange) {
+    if (this.snippetAnnotations) {
+      const queue: {
+        index: number,
+        text: string,
+      }[] = [];
+
+      if (!object.highlightAnnotated) {
+        object.highlightAnnotated = [];
+      }
+
+      for (let i = change.previous; i < change.limit; i++) {
+        if (!object.highlightAnnotated[i]) {
+          queue.push({
+            index: i,
+            text: object.highlight[i],
+          });
+        }
+      }
+
+      if (queue.length) {
+        this.contentSearchService.annotate({
+          texts: queue.map(item => item.text),
+        }).subscribe(result => {
+          this.zone.run(() => {
+            for (let i = 0, j = change.previous; j < change.limit; i++, j++) {
+              const index = queue[i].index;
+              object.highlight[index] = result.texts[i];
+              object.highlightAnnotated[index] = true;
+            }
+          });
+        });
+      }
+    }
+  }
+
+  openObject(target: FilesystemObject) {
+    this.workspaceManager.navigate(target.getCommands(false), {
+      newTab: true,
+    });
+  }
+
+  openAdvancedSearchOptions() {
+    this.messageDialog.display({
+      title: 'Advanced Search Options',
+      message: '- Exact phrase: "this exact phrase"\n' +
+        '- Zero or more wildcard character: ba*na\n' +
+        '- One or more wildcard character: ba?ana',
+      type: MessageType.Info,
+    });
+  }
+}