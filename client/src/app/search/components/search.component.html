--- conflicted
+++ resolved
@@ -19,9 +19,7 @@
       </div>
     </div>
 
-<<<<<<< HEAD
-    <div class="module-body-container" #body>
-      <div class="module-body module-body-padded">
+    <div class="module-body flex-fill overflow-auto" #body>
         <ng-container *ngIf="params; else noQueryResults">
           <app-background-task-progress
             [status]="status" (refresh)="refresh()" childClass="mb-2"></app-background-task-progress>
@@ -114,81 +112,6 @@
             </li>
           </ul>
           <div [ngbNavOutlet]="nav" class="mt-4"></div>
-=======
-    <div class="module-body flex-fill overflow-auto" #body>
-      <ng-container *ngIf="params; else noQueryResults">
-        <app-background-task-progress
-          [status]="status" (refresh)="refresh()" childClass="mb-2"></app-background-task-progress>
-
-        <ng-container *ngIf="status.placeholdersShown">
-          <div class="mb-3">
-            <span class="placeholder-box">Showing 10 of 20 results</span>
-          </div>
-
-          <div class="search-results">
-            <div class="search-results-item">
-              <h5 class="search-results-item-title">
-                <span class="placeholder-box">Loading loading</span>
-              </h5>
-              <div class="search-results-item-body">
-                <div>
-                  <span class="placeholder-box">Loading loading loading</span>
-                </div>
-                <div class="mt-2">
-                  <span class="placeholder-box">Loading loading loading loading</span>
-                </div>
-              </div>
-            </div>
-
-            <div class="search-results-item">
-              <h5 class="search-results-item-title">
-                <span class="placeholder-box">Loading load loading</span>
-              </h5>
-              <div class="search-results-item-body">
-                <div>
-                  <span class="placeholder-box">Loading loading</span>
-                </div>
-                <div class="mt-2">
-                  <span class="placeholder-box">Loading loading loading load loading</span>
-                </div>
-              </div>
-            </div>
-          </div>
-        </ng-container>
-
-        <ng-container *ngIf="status.resultsShown && results.length">
-          <div class="text-muted mb-3">
-            <app-results-summary
-              [page]="params.page"
-              [pageSize]="params.limit"
-              [collectionSize]="collectionSize"></app-results-summary>
-          </div>
-
-          <div class="search-results">
-            <div class="search-results-item"
-                 *ngFor="let n of results; let i = index"
-                 [ngSwitch]="n.node.label">
-              <app-search-record-relationships [node]="n" *ngSwitchCase="'Snippet'" [params]="params">
-              </app-search-record-relationships>
-              <app-search-record-node [node]="n" [legend]="legend" [params]="params" *ngSwitchDefault>
-              </app-search-record-node>
-            </div>
-          </div>
-
-          <div class="mt-4">
-            <ngb-pagination
-              [page]="params.page"
-              [pageSize]="params.limit"
-              [collectionSize]="collectionSize"
-              (pageChange)="goToPage($event)"></ngb-pagination>
-          </div>
->>>>>>> e82b4cdd
-        </ng-container>
-
-        <div *ngIf="status.emptyResultsShown && results.length == 0"
-             class="text-center my-4 px-4">
-          No records match your current filters.
-        </div>
       </ng-container>
       <ng-template #noQueryResults>
         <div class="text-center my-4 px-4">
