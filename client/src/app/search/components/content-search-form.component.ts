import { Component, EventEmitter, Input, OnDestroy, Output } from '@angular/core';
import { FormControl, FormGroup } from '@angular/forms';

import { Subscription } from 'rxjs';
import { debounceTime } from 'rxjs/operators';

import { MessageDialog } from 'app/shared/services/message-dialog.service';
import { FormComponent } from 'app/shared/components/base/form.component';

import { ContentSearchOptions } from '../content-search';

@Component({
  selector: 'app-content-search-form',
  templateUrl: './content-search-form.component.html',
})
export class ContentSearchFormComponent extends FormComponent<ContentSearchOptions> implements OnDestroy {
  @Input() set queryString(queryString: string) {
    super.params = {
      q: queryString,
    };
  }
  @Output() formResult = new EventEmitter<ContentSearchOptions>();
  @Output() formChange = new EventEmitter<ContentSearchOptions>();

  form = new FormGroup({
    q: new FormControl(''),
  });

  formChangesSub: Subscription;

  constructor(messageDialog: MessageDialog) {
    super(messageDialog);

    // We want to be listening for changes immediately, so subscribe in the constructor. If we were to subscribe later (e.g. in `ngOnInit`)
    // we may not capture the very first change, which happens when the input `params` changes the first time.
    this.formChangesSub = this.form.valueChanges.pipe(
      debounceTime(250)
    ).subscribe(() => {
      this.formChange.emit({...this.form.value});
    });
  }

  ngOnDestroy() {
    this.formChangesSub.unsubscribe();
  }
<<<<<<< HEAD

  getQueryStringFromParams(params: ContentSearchOptions) {
    const q = [];
    if (params.hasOwnProperty('q') && params.q !== '') {
      q.push(params.q);
    }
    if (params.hasOwnProperty('wildcards') && params.wildcards !== '') {
      q.push(params.wildcards);
    }
    if (params.hasOwnProperty('phrase') && params.phrase !== '') {
      q.push(`"${params.phrase}"`);
    }
    if (params.hasOwnProperty('types') && params.types !== []) {
      params.types.forEach(type => q.push(`type:${type.shorthand}`));
    }
    // Disabling this for now, since it looks very awkward. This means users can only access the folder search in the UI from the advanced
    // options dialog
    // if (params.hasOwnProperty('folders') && params.folders !== []) {
    //   params.folders.forEach(folder => q.push(`folder:${folder}`));
    // }
    // TODO: Add this back if we put synonyms back in the advanced search dialog
    // if (params.hasOwnProperty('synonyms') && !isNullOrUndefined(params.synonyms)) {
    //   q.push(`synonyms:${params.synonyms}`);
    // }

    return q.join(' ');
  }
=======
>>>>>>> fb447add
}<|MERGE_RESOLUTION|>--- conflicted
+++ resolved
@@ -43,34 +43,4 @@
   ngOnDestroy() {
     this.formChangesSub.unsubscribe();
   }
-<<<<<<< HEAD
-
-  getQueryStringFromParams(params: ContentSearchOptions) {
-    const q = [];
-    if (params.hasOwnProperty('q') && params.q !== '') {
-      q.push(params.q);
-    }
-    if (params.hasOwnProperty('wildcards') && params.wildcards !== '') {
-      q.push(params.wildcards);
-    }
-    if (params.hasOwnProperty('phrase') && params.phrase !== '') {
-      q.push(`"${params.phrase}"`);
-    }
-    if (params.hasOwnProperty('types') && params.types !== []) {
-      params.types.forEach(type => q.push(`type:${type.shorthand}`));
-    }
-    // Disabling this for now, since it looks very awkward. This means users can only access the folder search in the UI from the advanced
-    // options dialog
-    // if (params.hasOwnProperty('folders') && params.folders !== []) {
-    //   params.folders.forEach(folder => q.push(`folder:${folder}`));
-    // }
-    // TODO: Add this back if we put synonyms back in the advanced search dialog
-    // if (params.hasOwnProperty('synonyms') && !isNullOrUndefined(params.synonyms)) {
-    //   q.push(`synonyms:${params.synonyms}`);
-    // }
-
-    return q.join(' ');
-  }
-=======
->>>>>>> fb447add
 }