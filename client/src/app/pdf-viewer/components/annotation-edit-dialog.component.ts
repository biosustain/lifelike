import { ChangeDetectionStrategy, Component, Input, OnInit } from '@angular/core';
import { FormArray, FormControl, FormGroup, Validators } from '@angular/forms';

import { select, Store } from '@ngrx/store';
import { NgbActiveModal } from '@ng-bootstrap/ng-bootstrap';
<<<<<<< HEAD
import { isEqual, isEmpty, pick, partialRight, fromPairs } from 'lodash-es';
import { Observable, Subject, of, defer } from 'rxjs';
import { takeUntil, map, shareReplay, distinctUntilChanged, switchMap, tap, startWith } from 'rxjs/operators';
=======
import { isNil, isEqual, isEmpty, pick, partialRight, fromPairs } from 'lodash-es';
import { Subject, iif, of, defer } from 'rxjs';
import { takeUntil, map, shareReplay, distinctUntilChanged, switchMap, tap, filter, startWith } from 'rxjs/operators';
>>>>>>> e225e4c8

import { AuthSelectors } from 'app/auth/store';
import { State } from 'app/***ARANGO_USERNAME***-store';
import { ENTITY_TYPE_MAP, ENTITY_TYPES } from 'app/shared/annotation-types';
import { CommonFormDialogComponent } from 'app/shared/components/dialog/common-form-dialog.component';
import { MessageDialog } from 'app/shared/services/message-dialog.service';
import { SEARCH_LINKS } from 'app/shared/links';
import { AnnotationType } from 'app/shared/constants';
import { Hyperlink } from 'app/drawing-tool/services/interfaces';

import { Annotation, Meta } from '../annotation-type';

@Component({
  selector: 'app-annotation-panel',
  templateUrl: './annotation-edit-dialog.component.html',
  // needed to make links inside *ngFor to work and be clickable
  changeDetection: ChangeDetectionStrategy.OnPush
})
export class AnnotationEditDialogComponent extends CommonFormDialogComponent<Annotation> implements OnInit {
  @Input() set allText(allText: string) {
    this.form.patchValue({text: allText});
  }
  @Input() pageNumber: number;
  @Input() keywords: string[];
  @Input() coords: number[][];

  constructor(
    private readonly store: Store<State>,
    modal: NgbActiveModal,
    messageDialog: MessageDialog
  ) {
    super(modal, messageDialog);
    this.updateIdField$.subscribe();
    this.updateIncludeGlobally$.subscribe();

    this.userRoles$ = store.pipe(select(AuthSelectors.selectRoles));
  }

  isTextEnabled = false;
  sourceLinks: Hyperlink[] = [];
  destroyed$ = new Subject();

  readonly userRoles$: Observable<string[]>;
  readonly entityTypeChoices = ENTITY_TYPES;
  readonly errors = {
    url: 'The provided URL is not valid.',
  };

  readonly form: FormGroup = new FormGroup({
    text: new FormControl(null, Validators.required),
    entityType: new FormControl('', Validators.required),
    id: new FormControl({value: null, disabled: true}, Validators.required),
    source: new FormControl({value: '', disabled: true}),
    sourceLinks: new FormArray([]),
    includeGlobally: new FormControl(false),
  });
  readonly caseSensitiveTypes = new Set([AnnotationType.Gene, AnnotationType.Protein]);
  readonly notAcceptedGloballyTypes = new Set([AnnotationType.Mutation, AnnotationType.Pathway]);

  entityType$ = this.getFormFieldObservable('entityType').pipe(
    tap(entityType =>
      // always default to "No Source" on entity type change
      this.form.get('source').patchValue('')
    ),
    shareReplay({refCount: true, bufferSize: 1})
  );

  updateIncludeGlobally$ = this.entityType$.pipe(
    map(entityType => this.notAcceptedGloballyTypes.has(entityType)),
    distinctUntilChanged(),
    tap(disableIncludeGlobally => {
      const includeGloballyField = this.form.get('includeGlobally');
      if (disableIncludeGlobally) {
        includeGloballyField.disable();
        includeGloballyField.patchValue(false);
      } else {
        includeGloballyField.enable();
      }
    })
  );

  searchLinks$ = this.getFormFieldObservable('text').pipe(
    map(text => text?.trim()),
    map(text => SEARCH_LINKS.map(link =>
      ({
        domain: link.domain.replace('_', ' '),
        link: this.substituteLink(link.url, text)
      })
    ))
  );

  databaseTypeChoices$ = this.entityType$.pipe(
    map(entityType => {
      const dropdown = this.form.get('source');
      const {sources} = ENTITY_TYPE_MAP[entityType] ?? {};
      if (isEmpty(sources)) {
        dropdown.disable();
        return [];
      }
      dropdown.enable();
      return sources;
    }),
    takeUntil(this.destroyed$)
  );

  updateIdField$ = this.getFormFieldObservable('source').pipe(
    switchMap(source => {
      const idField = this.form.get('id');
      if (source) {
        idField.patchValue('');
        idField.enable();
        return of(idField);
      } else {
        idField.disable();
        return this.getFormFieldObservables(['text', 'entityType']).pipe(
          map(({text, entityType}) => {
            if (text && entityType) {
              const textId = this.caseSensitiveTypes.has(entityType) ? text : text?.toLowerCase();
              idField.patchValue(`${entityType}_${textId}`);
            } else {
              idField.patchValue('');
            }
            return idField;
          })
        );
      }
    }),
    tap((idField) => idField.updateValueAndValidity())
  );

  getFormFieldObservable(fieldName: string) {
    const field = this.form.get(fieldName);
    return defer(() =>
      field.valueChanges.pipe(
        startWith(field.value),
        distinctUntilChanged()
      )
    );
  }

  getFormFieldObservables(fieldNames: string[]) {
    return this.form.valueChanges.pipe(
      startWith(this.form.value),
      map(partialRight(pick, fieldNames)),
      distinctUntilChanged(isEqual)
    );
  }

  ngOnInit() {
  }

  getValue(): Annotation {
    // getRawValue will return values of disabled controls too
    const {entityType, source, id, text, includeGlobally} = this.form.getRawValue();
    const idLinkUrl = ENTITY_TYPE_MAP[entityType]?.links.find(link => link.name === source)?.url;
    if (idLinkUrl) {
      // Add this as a first item, as this is an expected convention
      this.sourceLinks.unshift({
        domain: source,
        url: `${idLinkUrl}${id}`
      });
    }
    const meta = {
      id,
      isCustom: true,
      allText: text.trim(),
      includeGlobally,
      isCaseInsensitive: !this.caseSensitiveTypes.has(entityType),
      type: entityType,
      links: fromPairs(
        SEARCH_LINKS.map(link =>
          [link.domain.toLowerCase(), this.substituteLink(link.url, text)]
        )
      )
    } as Meta;
    if (source) {
      meta.idType = source;
    }
    if (this.sourceLinks) {
      meta.idHyperlinks = this.sourceLinks.map(
        link => JSON.stringify({label: link.domain, url: link.url})
      );
    }

    return {
      pageNumber: this.pageNumber,
      keywords: this.keywords.map(keyword => keyword.trim()),
      rects: this.coords.map((coord) => [coord[0], coord[3], coord[2], coord[1]]),
      meta
    };
  }

  substituteLink(s: string, query: string) {
    return s.replace(/%s/, encodeURIComponent(query));
  }

  enableTextField() {
    this.isTextEnabled = true;
    this.form.get('text').enable();
  }
}<|MERGE_RESOLUTION|>--- conflicted
+++ resolved
@@ -3,15 +3,10 @@
 
 import { select, Store } from '@ngrx/store';
 import { NgbActiveModal } from '@ng-bootstrap/ng-bootstrap';
-<<<<<<< HEAD
+
 import { isEqual, isEmpty, pick, partialRight, fromPairs } from 'lodash-es';
 import { Observable, Subject, of, defer } from 'rxjs';
 import { takeUntil, map, shareReplay, distinctUntilChanged, switchMap, tap, startWith } from 'rxjs/operators';
-=======
-import { isNil, isEqual, isEmpty, pick, partialRight, fromPairs } from 'lodash-es';
-import { Subject, iif, of, defer } from 'rxjs';
-import { takeUntil, map, shareReplay, distinctUntilChanged, switchMap, tap, filter, startWith } from 'rxjs/operators';
->>>>>>> e225e4c8
 
 import { AuthSelectors } from 'app/auth/store';
 import { State } from 'app/***ARANGO_USERNAME***-store';
