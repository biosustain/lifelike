--- conflicted
+++ resolved
@@ -33,10 +33,6 @@
   PDFJS.verbosity = PDFJS.VerbosityLevel.ERRORS;
 }
 
-<<<<<<< HEAD
-
-=======
->>>>>>> 738ba994
 @Component({
   selector: 'app-pdf-viewer-lib',
   template: `
@@ -445,14 +441,10 @@
       }
     });
 
-<<<<<<< HEAD
-    this.pdfMultiPageLinkService = new pdfjsViewer.PDFLinkService({eventBus});
-=======
     this.pdfMultiPageLinkService = new pdfjsViewer.PDFLinkService({
       eventBus,
       externalLinkTarget: PDFJS.LinkTarget.BLANK
     });
->>>>>>> 738ba994
     this.pdfMultiPageFindController = new pdfjsViewer.PDFFindController({
       linkService: this.pdfMultiPageLinkService,
       eventBus
