--- conflicted
+++ resolved
@@ -33,10 +33,6 @@
   PDFJS.verbosity = PDFJS.VerbosityLevel.ERRORS;
 }
 
-<<<<<<< HEAD
-
-=======
->>>>>>> bf886cca
 @Component({
   selector: 'app-pdf-viewer-lib',
   template: `
@@ -445,14 +441,10 @@
       }
     });
 
-<<<<<<< HEAD
-    this.pdfMultiPageLinkService = new pdfjsViewer.PDFLinkService({eventBus});
-=======
     this.pdfMultiPageLinkService = new pdfjsViewer.PDFLinkService({
       eventBus,
       externalLinkTarget: PDFJS.LinkTarget.BLANK
     });
->>>>>>> bf886cca
     this.pdfMultiPageFindController = new pdfjsViewer.PDFFindController({
       linkService: this.pdfMultiPageLinkService,
       eventBus
