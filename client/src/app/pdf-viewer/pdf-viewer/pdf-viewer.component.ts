--- conflicted
+++ resolved
@@ -11,12 +11,8 @@
   OnDestroy,
   ViewChild
 } from '@angular/core';
-<<<<<<< HEAD
-=======
+
 import { PDFDocumentProxy, PDFViewerParams, PDFPageProxy, PDFPageViewport, PDFSource, PDFProgressData } from 'pdfjs-dist';
->>>>>>> 8d14ffd0
-
-import { PDFDocumentProxy, PDFViewerParams, PDFPageProxy, PDFPageViewport, PDFSource, PDFProgressData, PDFPromise } from 'pdfjs-dist';
 import { createEventBus } from '../utils/event-bus-utils';
 import * as viewerx from 'pdfjs-dist/web/pdf_viewer';
 import { FindState, RenderTextMode } from '../utils/constants';
