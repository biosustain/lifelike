import { NgModule } from '@angular/core';
import { PdfViewerLibComponent } from './pdf-viewer-lib.component';
import { AnnotationEditDialogComponent } from './components/annotation-edit-dialog.component';
import { AnnotationExcludeDialogComponent } from './components/annotation-exclude-dialog.component';

import { PdfViewerModule } from './pdf-viewer/pdf-viewer.module';

import { CommonModule } from '@angular/common';
import { FormsModule } from '@angular/forms';
import { FlexLayoutModule } from '@angular/flex-layout';
import { BrowserAnimationsModule } from '@angular/platform-browser/animations';
import { MatFormFieldModule } from '@angular/material/form-field';
import { MatCheckboxModule } from '@angular/material/checkbox';
import { MatSidenavModule } from '@angular/material/sidenav';
import { MatChipsModule, MatDialogModule, MatInputModule, MatSelectModule } from '@angular/material';
import { MatButtonModule } from '@angular/material/button';
import { MatRadioModule } from '@angular/material/radio';
import { SharedModule } from '../shared/shared.module';
<<<<<<< HEAD
import { FileViewComponent } from './components/file-view.component';
import { TYPE_PROVIDER } from '../file-browser/services/object-type.service';
import { PdfTypeProvider } from './providers/pdf-type-provider';
import { FileBrowserModule } from '../file-browser/file-browser.module';

@NgModule({
  declarations: [
    PdfViewerLibComponent,
    AnnotationEditDialogComponent,
    AnnotationExcludeDialogComponent,
    FileViewComponent,
=======
import { RouterModule } from '@angular/router';

@NgModule({
  declarations: [
    PdfViewerLibComponent, AnnotationEditDialogComponent, AnnotationExcludeDialogComponent
>>>>>>> 594bdcd9
  ],
  imports: [
    PdfViewerModule,
    CommonModule,
    FormsModule,
    BrowserAnimationsModule,
    MatFormFieldModule,
    MatCheckboxModule,
    MatSidenavModule,
    MatDialogModule,
    MatChipsModule,
    MatSelectModule,
    MatInputModule,
    FlexLayoutModule,
    MatButtonModule,
    MatRadioModule,
    SharedModule,
<<<<<<< HEAD
    FileBrowserModule,
  ],
  entryComponents: [
    FileViewComponent,
    AnnotationEditDialogComponent,
    AnnotationExcludeDialogComponent,
  ],
  providers: [{
    provide: TYPE_PROVIDER,
    useClass: PdfTypeProvider,
    multi: true,
  }],
  exports: [
    FileViewComponent,
=======
    RouterModule.forRoot([])
>>>>>>> 594bdcd9
  ],
})
export class PdfViewerLibModule {
}<|MERGE_RESOLUTION|>--- conflicted
+++ resolved
@@ -16,11 +16,11 @@
 import { MatButtonModule } from '@angular/material/button';
 import { MatRadioModule } from '@angular/material/radio';
 import { SharedModule } from '../shared/shared.module';
-<<<<<<< HEAD
 import { FileViewComponent } from './components/file-view.component';
 import { TYPE_PROVIDER } from '../file-browser/services/object-type.service';
 import { PdfTypeProvider } from './providers/pdf-type-provider';
 import { FileBrowserModule } from '../file-browser/file-browser.module';
+import { RouterModule } from '@angular/router';
 
 @NgModule({
   declarations: [
@@ -28,13 +28,6 @@
     AnnotationEditDialogComponent,
     AnnotationExcludeDialogComponent,
     FileViewComponent,
-=======
-import { RouterModule } from '@angular/router';
-
-@NgModule({
-  declarations: [
-    PdfViewerLibComponent, AnnotationEditDialogComponent, AnnotationExcludeDialogComponent
->>>>>>> 594bdcd9
   ],
   imports: [
     PdfViewerModule,
@@ -52,8 +45,8 @@
     MatButtonModule,
     MatRadioModule,
     SharedModule,
-<<<<<<< HEAD
     FileBrowserModule,
+    RouterModule.forRoot([]),
   ],
   entryComponents: [
     FileViewComponent,
@@ -66,10 +59,8 @@
     multi: true,
   }],
   exports: [
+    PdfViewerLibComponent,
     FileViewComponent,
-=======
-    RouterModule.forRoot([])
->>>>>>> 594bdcd9
   ],
 })
 export class PdfViewerLibModule {
