import { async, ComponentFixture, TestBed } from '@angular/core/testing';
import { FormsModule } from '@angular/forms';
import { BrowserAnimationsModule } from '@angular/platform-browser/animations';
<<<<<<< HEAD
import { MatSnackBarModule } from '@angular/material';

=======
import { MatSnackBarModule } from '@angular/material/snack-bar';
>>>>>>> fbb0e1c4
import { SharedModule } from 'app/shared/shared.module';
import { RootStoreModule } from 'app/***ARANGO_USERNAME***-store';

import { PdfViewerLibComponent } from './pdf-viewer-lib.component';
import { PdfViewerLibModule } from './pdf-viewer-lib.module';

describe('PdfViewerLibComponent', () => {
  beforeEach(async(() => {
    TestBed.configureTestingModule({
      imports: [
        FormsModule,
        BrowserAnimationsModule,
        PdfViewerLibModule,
        SharedModule,
        MatSnackBarModule,
        RootStoreModule,
      ]
    }).compileComponents();
  }));
  it('should create the app', async(() => {
    const fixture = TestBed.createComponent(PdfViewerLibComponent);
    const app = fixture.debugElement.componentInstance;
    expect(app).toBeTruthy();
  }));
  // it(`should have as title 'app'`, async(() => {
  //   const fixture = TestBed.createComponent(AppComponent);
  //   const app = fixture.debugElement.componentInstance;
  //   expect(app.title).toEqual('app');
  // }));
  // it('should render title in a h1 tag', async(() => {
  //   const fixture = TestBed.createComponent(AppComponent);
  //   fixture.detectChanges();
  //   const compiled = fixture.debugElement.nativeElement;
  //   expect(compiled.querySelector('h1').textContent).toContain('Welcome to app!');
  // }));
});<|MERGE_RESOLUTION|>--- conflicted
+++ resolved
@@ -1,12 +1,8 @@
 import { async, ComponentFixture, TestBed } from '@angular/core/testing';
 import { FormsModule } from '@angular/forms';
 import { BrowserAnimationsModule } from '@angular/platform-browser/animations';
-<<<<<<< HEAD
-import { MatSnackBarModule } from '@angular/material';
+import { MatSnackBarModule } from '@angular/material/snack-bar';
 
-=======
-import { MatSnackBarModule } from '@angular/material/snack-bar';
->>>>>>> fbb0e1c4
 import { SharedModule } from 'app/shared/shared.module';
 import { RootStoreModule } from 'app/***ARANGO_USERNAME***-store';
 
