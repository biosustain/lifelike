--- conflicted
+++ resolved
@@ -285,13 +285,8 @@
       top = this.normalizeTopCoordinate(top, annotation);
       const opacity = this.normalizeOpacityLevel(annotation);
       const bgcolor = this.normalizeBackgroundColor(annotation);
-<<<<<<< HEAD
-      overlayDiv.setAttribute('style', `opacity:${opacity}; background-color: ${bgcolor};position:absolute;` +
-          'left:' + left + 'px;top:' + (top) + 'px;width:' + width + 'px;height:' + height + 'px;');
-=======
       overlayDiv.setAttribute('style', `opacity:${escape(opacity)}; background-color: ${escape(bgcolor)};position:absolute;` +
         'left:' + left + 'px;top:' + (top) + 'px;width:' + width + 'px;height:' + height + 'px;');
->>>>>>> a6160a45
       overlayContainer.appendChild(overlayDiv);
       (annotation as any).ref = overlayDiv;
       elementRefs.push(overlayDiv);
@@ -400,13 +395,8 @@
         text: an.textInDocument,
         type: an.meta.type,
         rects: an.rects,
-<<<<<<< HEAD
-        pageNumber: an.pageNumber,
-      }).replace(/"/g, '\\&quot;').replace(/'/g, '\\&apos;');
-=======
         pageNumber: an.pageNumber
       };
->>>>>>> a6160a45
       base.push(`
         <div class="mt-1">
           <button type="button" class="btn btn-primary btn-block" onclick="window.pdfViewerRef['${this.pdfViewerId}'].openExclusionPanel(${escape(JSON.stringify(annExclusion))})">
@@ -419,13 +409,8 @@
     if (an.meta.isExcluded) {
       const annExclusion = {
         text: an.textInDocument,
-<<<<<<< HEAD
-        type: an.meta.type,
-      }).replace(/"/g, '\\&quot;').replace(/'/g, '\\&apos;');
-=======
         type: an.meta.type
       };
->>>>>>> a6160a45
       base.push(`
         <div class="mt-2">
           <div style="display: flex; flex-direction: column">
@@ -717,11 +702,7 @@
 
     const dialogRef = this.modalService.open(AnnotationExcludeDialogComponent);
     dialogRef.result.then(exclusionData => {
-<<<<<<< HEAD
-      this.annotationExclusionAdded.emit({...exclusionData, ...JSON.parse(annExclusion)});
-=======
       this.annotationExclusionAdded.emit({ ...exclusionData, ...annExclusion });
->>>>>>> a6160a45
     }, () => {
     });
   }
