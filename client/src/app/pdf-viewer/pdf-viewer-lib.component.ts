import { AfterViewInit, Component, EventEmitter, HostListener, Input, NgZone, OnDestroy, OnInit, Output, ViewChild } from '@angular/core';
import { Observable, Subject, Subscription  } from 'rxjs';
import { debounceTime } from 'rxjs/operators';
import { Annotation, Location, Meta } from './annotation-type';
import { PDFDocumentProxy, PDFProgressData, PDFSource } from './pdf-viewer/pdf-viewer.module';
import { PdfViewerComponent } from './pdf-viewer/pdf-viewer.component';
import { MatDialog } from '@angular/material/dialog';
import { PDFPageViewport } from 'pdfjs-dist';
import { AnnotationPanelComponent } from './annotation-panel/annotation-panel.component';
import { annotationTypes } from 'app/shared/annotation-styles';

declare var jQuery: any;

@Component({
  // tslint:disable-next-line:component-selector
  selector: 'lib-pdf-viewer-lib',
  templateUrl: './pdf-viewer-lib.component.html',
  styleUrls: ['./pdf-viewer-lib.component.scss']
})
export class PdfViewerLibComponent implements OnInit, OnDestroy, AfterViewInit {

  @Input() searchChanged: Subject<string>;
  private searchChangedSub: Subscription;
  @Input() pdfSrc: string | PDFSource | ArrayBuffer;
  @Input() annotations: Annotation[];
  @Input() dropAreaIdentifier: string;
  @Input() handleDropArea: boolean;
  @Input() goToPosition: Subject<Location>;
  @Input() debugMode: boolean;
  @Input() entityTypeVisibilityMap: Map<string, boolean> = new Map();
  @Input() filterChanges: Observable<void>;
  private filterChangeSubscription: Subscription;

  @Input()
  set addedAnnotation(annotation: Annotation) {
    if (annotation) {
      this.addAnnotation(annotation, annotation.pageNumber, true);
      this.annotations.push(annotation);
      this.updateAnnotationVisibility(annotation);
    }
  }

  @Output() loadCompleted = new EventEmitter();
  @Output() dropEvents = new EventEmitter();
  // tslint:disable
  @Output('custom-annotation-created') annotationCreated = new EventEmitter();

  /**
   * Stores a mapping of annotations to the HTML elements that are used to show it.
   */
  private readonly annotationHighlightElementMap: Map<Annotation, HTMLElement[]>  = new Map();

  pendingHighlights = {};

  error: any;
  page = 1;
  rotation = 0;
  zoom = 1.0;
  originalSize = false;
  pdf: any;
  renderText = true;
  progressData: PDFProgressData;
  isLoaded = false;
  isLoadCompleted = false;
  stickToPage = false;
  showAll = true;
  autoresize = true;
  fitToPage = false;
  outline: any[];
  isOutlineShown = false;
  pdfQuery = '';
  allPages = 0;
  currentRenderedPage = 0;

  pageRef = {};
  index: any;

  allText: string;
  selectedText: string[];
  selectedTextCoords: any[];
  currentPage: number;
  isSelectionLink = false;
  selectedElements: HTMLElement[] = [];

  opacity = 0.3;

  dragAndDropOriginCoord;
  dragAndDropOriginHoverCount;
  dragAndDropDestinationCoord;
  dragAndDropDestinationHoverCount;

  @ViewChild(PdfViewerComponent, {static: false})
  private pdfComponent: PdfViewerComponent;

  constructor(private dialog: MatDialog, private zone: NgZone) {

<<<<<<< HEAD
=======
    (window as any).copySelectedText = () => {
      (window as any).pdfViewerRef.zone.run(() => {
        (window as any).pdfViewerRef.copySelectedText();
      });
    }
>>>>>>> 6bded73c
    (window as any).openAnnotationPanel = () => {
      (window as any).pdfViewerRef.zone.run(() => {
        (window as any).pdfViewerRef.componentFn();
      });
    };
    (window as any).openLinkPanel = () => {
      (window as any).pdfViewerRef.zone.run(() => {
        (window as any).pdfViewerRef.openLinkPanel();
      });
    }
    (window as any).pdfViewerRef = {
      zone: this.zone,
      componentFn: () => this.openAnnotationPanel(),
<<<<<<< HEAD
      openLinkPanel: () => this.openAddLinkPanel(),
=======
      copySelectedText: () => this.copySelectedText(),
>>>>>>> 6bded73c
      component: this
    };
  }

  ngOnInit() {
    this.goToPosition.subscribe((sub) => {
      if (!this.isLoadCompleted && sub) {
        // Pdf viewer is not ready to go to a position
        return;
      }
      if (sub) {
        this.scrollToPage(sub.pageNumber, sub.rect);
      }
    });

    if (this.debugMode) {
      jQuery(document).on('click', '.system-annotation', event => {
        const target = event.target;
        const location = JSON.parse(jQuery(target).attr('location')) as Location;
        const meta = JSON.parse(jQuery(target).attr('meta')) as Meta;
      });
    }

    if (this.filterChanges) {
      this.filterChangeSubscription = this.filterChanges.subscribe(() => this.renderFilterSettings());
    }

    this.searchChangedSub = this.searchChanged.pipe(
      debounceTime(250)).subscribe((query) => {
      this.searchQueryChanged(query);
    });
  }

  ngAfterViewInit(): void {
    const dropAreaIdentifier = this.dropAreaIdentifier;
    const that = this;
    jQuery(dropAreaIdentifier).droppable({
      accept: '.frictionless-annotation,.system-annotation',
      drop(event, ui) {
        if (that.isSelectionLink) {
          const meta: Meta = JSON.parse(ui.draggable[0].getAttribute('meta'));
          meta.type = 'Links';
          ui.draggable[0].setAttribute('meta', JSON.stringify(meta));
        }

        that.dropEvents.emit({
          event,
          ui
        });

        if (this.handleDropArea) {
          const droppable = jQuery(this);
          const draggable = ui.draggable;
          const clone = draggable.clone();
          // Move draggable into droppable
          jQuery(dropAreaIdentifier).append(clone);
          const $newPosX = ui.offset.left - jQuery(this).offset().left;
          const $newPosY = ui.offset.top - jQuery(this).offset().top;
          clone.css({position: 'relative', top: Number($newPosY), left: Number($newPosX)});
          clone.removeClass('highlight');
        }
        that.deleteFrictionless();
        that.resetSelection();
      }
    });

  }

  ngOnDestroy(): void {

    if (this.filterChangeSubscription) {
      this.filterChangeSubscription.unsubscribe();
    }

    if(this.searchChangedSub) {
      this.searchChangedSub.unsubscribe();
    }

  }

  renderFilterSettings() {
    for (const annotation of this.annotations) {
      this.updateAnnotationVisibility(annotation);
    }
  }

  updateAnnotationVisibility(annotation: Annotation) {
    let visible = this.entityTypeVisibilityMap.get(annotation.meta.type);
    if (visible == null) {
      visible = true;
    }
    const elements = this.annotationHighlightElementMap.get(annotation);
    if (elements) {
      for (const element of elements) {
        element.style.display = visible ? 'block' : 'none';
      }
    }
  }

  addAnnotation(annotation: Annotation, pageNum: number, isCustomAnnotation: boolean) {
    const pdfPageView = this.pageRef[pageNum];
    const viewPort: PDFPageViewport = pdfPageView.viewport;

    // each annotation should have allText field set.
    const allText = (annotation.keywords || []).join(' ');
    if (!annotation.meta.allText || annotation.meta.allText === '') {
      annotation.meta.allText = allText;
    }

    const elementRefs = [];
    this.annotationHighlightElementMap.set(annotation, elementRefs);

    for (const rect of annotation.rects) {
      const bounds = viewPort.convertToViewportRectangle(rect);
      const left = Math.min(bounds[0], bounds[2]);
      let top = Math.min(bounds[1], bounds[3]);
      const width = Math.abs(bounds[0] - bounds[2]);
      const height = Math.abs(bounds[1] - bounds[3]);
      const overlayContainer = pdfPageView.div;
      const overlayDiv = document.createElement('div');
      const location: Location = {
        pageNumber: annotation.pageNumber,
        rect
      };
      overlayDiv.setAttribute('class', 'system-annotation');
      overlayDiv.setAttribute('location', JSON.stringify(location));
      overlayDiv.setAttribute('meta', JSON.stringify(annotation.meta));
      top = this.normalizeTopCoordinate(top, annotation);
      const opacity = this.normalizeOpacityLevel(annotation);
      const bgcolor = this.normalizeBackgroundColor(annotation);
      overlayDiv.setAttribute('style', `opacity:${opacity}; background-color: ${bgcolor};position:absolute;` +
        'left:' + left + 'px;top:' + (top) + 'px;width:' + width + 'px;height:' + height + 'px;');
      overlayContainer.appendChild(overlayDiv);
      (annotation as any).ref = overlayDiv;
      elementRefs.push(overlayDiv);
      jQuery(overlayDiv).css('cursor', 'move');
      jQuery(overlayDiv).draggable({
        revert: true,
        revertDuration: 0,
        stack: '.draggable',
        appendTo: this.dropAreaIdentifier,
        zIndex: 99999,
        helper: 'clone',
        start(e, ui) {
          jQuery(ui.helper).css('opacity', 1);
          jQuery(ui.helper).css('width', '');
          jQuery(ui.helper).css('height', '');
          jQuery(ui.helper).text(annotation.meta.allText);
        }
      });
      jQuery(overlayDiv).draggable('enable');
      (jQuery(overlayDiv) as any).qtip(
        {
          content: this.prepareTooltipContent(annotation),
          position: {
            my: 'top center',
            at: 'bottom center',
            target: this
          },
          style: {
            classes: 'qtip-bootstrap',
            tip: {
              width: 16,
              height: 8
            }
          },
          show: {
            delay: 10
          },
          hide: {
            fixed: true,
            delay: 150
          }
        }
      );
    }
    if (this.pendingHighlights[pageNum]) {
      const rect = this.pendingHighlights[pageNum];
      delete this.pendingHighlights[pageNum];
      this.addHighlightItem(pageNum, rect);
    }

    this.updateAnnotationVisibility(annotation);
  }

  normalizeTopCoordinate(top: number, an: Annotation): number {
    if (an && an.meta && an.meta.isCustom) {
      return top + 2;
    }
    if (an && an.meta && !an.meta.isCustom) {
      return top - 2;
    }
    return top;
  }

  normalizeOpacityLevel(an: Annotation) {
    const t = an.meta.type.toLowerCase();
    if (t.indexOf('chemic') > -1 || t.indexOf('disea') > -1) {
      return this.opacity + 0.1;
    }
    return this.opacity;
  }

  normalizeBackgroundColor(an: Annotation): string {
    const t = an.meta.type.toLowerCase();
    if (t.indexOf('chemic') > -1) {
      return '#9cda94';
    }
    if (t.indexOf('disea') > -1) {
      return '#f2ce97';
    }
    return an.meta.color;
  }

  prepareTooltipContent(an: Annotation): string {
    const base = [`Type: ${an.meta.type}`];
    if (an.meta.id) {
      if (an.meta.idHyperlink) {
        base.push(`Id: <a href=${encodeURI(an.meta.idHyperlink)} target="_blank">${an.meta.id}</a>`);
      } else {
        base.push(`Id: ${an.meta.id}`);
      }
    }
    if (an.meta.idType) {
      base.push(`Id Type: ${an.meta.idType}`);
    }
    if (an.meta.isCustom) {
      base.push(`user generated annotation`);
    }
    if (an.meta.links && an.meta.links.google) {
      base.push(`<a target="_blank" href="${an.meta.links.google}">Google</a>`);
    }
    if (an.meta.links && an.meta.links.ncbi) {
      base.push(`<a target="_blank" href="${an.meta.links.ncbi}">NCBI</a>`);
    }
    if (an.meta.links && an.meta.links.uniprot) {
      base.push(`<a target="_blank" href="${an.meta.links.uniprot}">Uniprot</a>`);
    }
    if (an.meta.links && an.meta.links.wikipedia) {
      base.push(`<a target="_blank" href="${an.meta.links.wikipedia}">Wikipedia</a>`);
    }
    return base.join('<br/>');
  }


  processAnnotations(pageNum: number, pdfPageView: any) {
    this.pageRef[pageNum] = pdfPageView;
    const filteredAnnotations = this.annotations.filter((an) => an.pageNumber === pageNum);
    for (const an of filteredAnnotations) {
      this.addAnnotation(an, pageNum, an.meta.isCustom);
    }
  }

  @HostListener('window:mousedown', ['$event'])
  mouseDown(event: MouseEvent) {
    let target = event.target as any;
    let parent = target.closest('.textLayer');
    if (parent) {
      // coming from pdf-viewer
      // prepare it for drag and drop
      this.dragAndDropOriginCoord = {
        pageX: event.pageX,
        pageY: event.pageY,
        clientX: event.clientX,
        clientY: event.clientY
      };
     this.dragAndDropOriginHoverCount = jQuery('.textLayer > span:hover').length || 0;
    }
  }

  @HostListener('window:mouseup', ['$event'])
  mouseUp = event => {
    const isItToolTip = event.target.closest('.qtip-content');
    this.dragAndDropDestinationHoverCount = jQuery('.textLayer > span:hover').length || 0;
    const spanCheck = this.dragAndDropDestinationHoverCount !== 1 || this.dragAndDropOriginHoverCount !==1;
    if(spanCheck && !isItToolTip) {
      this.dragAndDropOriginHoverCount = 0;
      this.dragAndDropDestinationHoverCount = 0;
      this.deleteFrictionless();
      this.clearSelection();
    }
    const selection = window.getSelection() as any;
    const baseNode = selection.baseNode;
    const parent = baseNode && baseNode.parentNode as any;
    if (!parent || !parent.closest('.textLayer')) {
      // coming not from pdf-viewer
      return false;
    }
    const selectedRects = selection.getRangeAt(0).getClientRects();
    if (selectedRects.length === 0) {
      this.clearSelection();
      return false;
    }
    if (selectedRects.length === 1) {
      const firstRect = selectedRects[0];
      const width = firstRect.width;
      if (width < 1) {
        this.clearSelection();
        return false;
      }
    }
    this.deleteFrictionless();
    this.allText = selection.toString();
    const documentFragment = selection.getRangeAt(0).cloneContents();
    let children = documentFragment.childNodes;
    this.dragAndDropDestinationCoord = {
      clientX: event.clientX,
      clientY: event.clientY,
      pageX: event.pageX,
      pageY: event.pageY
    };
    this.selectedText = Array.from(children).map((node: any) => node.textContent);
    //this.selectedText = Array.from(documentFragment.childNodes).map((node: any) => node.textContent);
    this.currentPage = parseInt(parent.closest('.page').getAttribute('data-page-number'), 10);
    const pdfPageView = this.pageRef[this.currentPage];
    const viewport = pdfPageView.viewport;
    const pageElement = pdfPageView.div;
    const pageRect = pdfPageView.canvas.getClientRects()[0];
    const originConverted = viewport.convertToPdfPoint(this.dragAndDropOriginCoord.clientX - pageRect.left, this.dragAndDropOriginCoord.clientY - pageRect.top);
    const destinationConverted = viewport.convertToPdfPoint(this.dragAndDropDestinationCoord.clientX - pageRect.left , this.dragAndDropDestinationCoord.clientY - pageRect.top); 
    const mouseMoveRectangular = viewport.convertToViewportRectangle([].concat(originConverted).concat(destinationConverted));
    const mouseRectTop = Math.min(mouseMoveRectangular[1], mouseMoveRectangular[3]);
    const mouseRectHeight = Math.abs(mouseMoveRectangular[1] - mouseMoveRectangular[3]);


    this.selectedTextCoords = [];
    const that = this;
    let avgHeight = 0;
    let rectHeights = [];
    jQuery.each(selectedRects, (idx,r) => {

      const rect = viewport.convertToPdfPoint(r.left - pageRect.left, r.top - pageRect.top)
        .concat(viewport.convertToPdfPoint(r.right - pageRect.left, r.bottom - pageRect.top));
      that.selectedTextCoords.push(rect);
      const bounds = viewport.convertToViewportRectangle(rect);
      let left = Math.min(bounds[0], bounds[2]);
      let top = Math.min(bounds[1], bounds[3]);
      let width = Math.abs(bounds[0] - bounds[2]);
      let height = Math.abs(bounds[1] - bounds[3]);
      rectHeights.push(height);
      avgHeight = rectHeights.reduce((a, b) => a + b) / rectHeights.length;
      if ((avgHeight * 2) < height) {
        // rejected by line average
        rectHeights.pop();
        return; //continue
      }

      const mouseRecTopBorder = mouseRectTop - Number(avgHeight * 1.2);
      const mouseRectBottomBorder = mouseRectTop + mouseRectHeight + Number(avgHeight * 1.2);

      const el = document.createElement('div');
      const meta: Meta = {
        allText: that.allText,
        type: 'user-annotation',
        color: 'not-defined'
      };
      const location: Location = {
        pageNumber: that.currentPage,
        rect
      };
      el.setAttribute('location', JSON.stringify(location));
      el.setAttribute('meta', JSON.stringify(meta));
      el.setAttribute('class', 'frictionless-annotation');
      el.setAttribute('style', 'position: absolute; background-color: rgba(255, 255, 51, 0.3);' +
        'left:' + left + 'px; top:' + (top + 2) + 'px;' +
        'width:' + width + 'px; height:' + height + 'px;');
      el.setAttribute('id', 'newElement' + idx);

      if(mouseRecTopBorder <= top && mouseRectBottomBorder >= top) {
        pageElement.appendChild(el);
        this.selectedElements.push(el);
      }

      jQuery(el).css('cursor', 'move');
      jQuery(el).draggable({
        revert: true,
        revertDuration: 0,
        stack: '.draggable',
        appendTo: that.dropAreaIdentifier,
        zIndex: 99999,
        helper: 'clone',
        start(e, ui) {
          jQuery(ui.helper).css('opacity', 1);
          jQuery(ui.helper).css('width', '');
          jQuery(ui.helper).css('height', '');
          if (that.isSelectionLink) {
            jQuery(ui.helper).html(`<span class="fa fa-file" style="color: ${annotationTypes.find(type => type.label === 'link').color}"></span>`);
          } else {
            jQuery(ui.helper).text(meta.allText);
          }
        }
      });
      jQuery(el).draggable('enable');

      (jQuery(el) as any).qtip(
        {

          content: `<img src="assets/images/annotate.png" onclick="openAnnotationPanel()">
                <img src="assets/images/copy.png" onclick="copySelectedText()">
            <img src="assets/images/link.png" onclick="openLinkPanel()">`,
          position: {
            my: 'bottom center',
            target: 'mouse',
            adjust: {
              mouse: false
            }
          },
          style: {
            classes: 'qtip-bootstrap',
            tip: {
              width: 16,
              height: 8
            }
          },
          show: {
            delay: 10
          },
          hide: {
            fixed: true,
            delay: 200
          }
        }
      );
    });

    this.clearSelection();
  }

  deleteFrictionless() {
    jQuery('.frictionless-annotation').qtip('destroy');
    jQuery('.frictionless-annotation').remove();
  }

  resetSelection() {
    this.selectedText = [];
    this.selectedTextCoords = [];
    this.allText = '';
    this.isSelectionLink = false;
    this.selectedElements = [];
  }

  openAnnotationPanel() {
    jQuery('.frictionless-annotation').qtip('hide');
    const dialogRef = this.dialog.open(AnnotationPanelComponent, {
      autoFocus: false,
      data: {
        allText: this.allText,
        text: this.selectedText,
        coords: this.selectedTextCoords,
        pageNumber: this.currentPage
      }
    });

    dialogRef.afterClosed().subscribe(annotation => {
      if (annotation) {
        this.annotationCreated.emit(annotation);
        this.deleteFrictionless();
        this.resetSelection();
      }
    });
  }

  openAddLinkPanel() {
    this.isSelectionLink = true;
    this.selectedElements.forEach(el => jQuery(el).css('border-bottom', '1px solid'));
  }

  clearSelection() {
    const sel = window.getSelection();
    sel.removeAllRanges();
  }

  /**
   * Set custom path to pdf worker
   */
  setCustomWorkerPath() {
    (window as any).pdfWorkerSrc = '/lib/pdfjs-dist/build/pdf.worker.js';
  }

  incrementPage(amount: number) {
    this.page += amount;
  }

  incrementZoom(amount: number) {
    this.zoom += amount;
  }

  rotate(angle: number) {
    this.rotation += angle;
  }

  /**
   * Render PDF preview on selecting file
   */
  onFileSelected() {
    const $pdf: any = document.querySelector('#file');

    if (typeof FileReader !== 'undefined') {
      const reader = new FileReader();

      reader.onload = (e: any) => {
        this.pdfSrc = e.target.result;
      };

      reader.readAsArrayBuffer($pdf.files[0]);
    }
  }

  /**
   * Get pdf information after it's loaded
   */
  afterLoadComplete(pdf: PDFDocumentProxy) {
    this.pdf = pdf;

    this.loadOutline();

    // setTimeout(() => {
    //  this.loadCompleted.emit(true);
    // }, 2000);

    // this.isLoadCompleted = true;
  }

  /**
   * Get outline
   */
  loadOutline() {
    this.pdf.getOutline().then((outline: any[]) => {
      this.outline = outline;
    });
  }

  /**
   * Handle error callback
   */
  onError(error: any) {
    this.error = error; // set error
    console.log(error);
  }


  /**
   * Pdf loading progress callback
   */
  onProgress(progressData: PDFProgressData) {
    this.progressData = progressData;

    this.isLoaded = progressData.loaded >= progressData.total;
    this.error = null; // clear error
  }

  getInt(value: number): number {
    return Math.round(value);
  }

  /**
   * Navigate to destination
   */
  navigateTo(destination: any) {
    this.pdfComponent.pdfLinkService.navigateTo(destination);
  }

  /**
   * Scroll view
   */
  scrollToPage(pageNum: number, highlightRect?: number[]) {
    this.pdfComponent.pdfViewer.scrollPageIntoView({
      pageNumber: pageNum
    });
    if (highlightRect && highlightRect.length > 0) {
      setTimeout(() => {
        this.addHighlightItem(pageNum, highlightRect);
      }, 500);
    }
  }

  addHighlightItem(pageNum: number, highlightRect: number[]) {
    const pdfPageView = this.pageRef[pageNum];
    if (!pdfPageView) {
      this.pendingHighlights[pageNum] = highlightRect;
      return;
    }
    const viewPort: PDFPageViewport = pdfPageView.viewport;
    const bounds = viewPort.convertToViewportRectangle(highlightRect);
    const left = Math.min(bounds[0], bounds[2]);
    const top = Math.min(bounds[1], bounds[3]);
    const width = Math.abs(bounds[0] - bounds[2]);
    const height = Math.abs(bounds[1] - bounds[3]);
    const overlayContainer = pdfPageView.div;
    const overlayDiv = document.createElement('div');
    overlayDiv.setAttribute('style', `opacity:0.3; background-color: black;position:absolute;` +
      'left:' + left + 'px;top:' + (top - 2) + 'px;width:' + width + 'px;height:' + height + 'px;');
    overlayContainer.appendChild(overlayDiv);
    overlayDiv.scrollIntoView();
    jQuery(overlayDiv).effect('highlight', {}, 1000);
    setTimeout(() => {
      jQuery(overlayDiv).remove();
    }, 1500);
  }

  /**
   * Page rendered callback, which is called when a page is rendered (called multiple times)
   */
  pageRendered(e: CustomEvent) {
    this.allPages = this.pdf.numPages;
    this.currentRenderedPage = (e as any).pageNumber;
    const nump = Number(this.pdf.numPages);
    const currentNump = Number((e as any).pageNumber);
    if (nump === currentNump) {
      this.isLoadCompleted = true;
      setTimeout(() => {
        this.loadCompleted.emit(true);
        const tagName = (this.pdfComponent as any).element.nativeElement.tagName.toLowerCase();
        jQuery(tagName).css('height','100vh');
        jQuery(tagName).css('display','block');
      }, 1000);
    }
    const pageNum = (e as any).pageNumber;
    const pdfPageView = (e as any).source;
    this.processAnnotations(pageNum, pdfPageView);
  }

  searchQueryChanged(newQuery: string) {
    if (newQuery !== this.pdfQuery) {
      this.pdfQuery = newQuery;
      this.pdfComponent.pdfFindController.executeCommand('find', {
        query: this.pdfQuery,
        highlightAll: true,
        entireWord: true,
        phraseSearch: true
      });
    } else {
      this.pdfComponent.pdfFindController.executeCommand('findagain', {
        query: this.pdfQuery,
        highlightAll: true,
        entireWord: true,
        phraseSearch: true
      });
    }
  }
<<<<<<< HEAD
=======

  annotationListItemClick($event, ref, pageNumber: number) {
    if (ref) {
      ref.scrollIntoView();
      return;
    }
    this.scrollToPage(Number(pageNumber));
  }

  copySelectedText() {
    let listener = (e: ClipboardEvent) => {
      let clipboard = e.clipboardData || window["clipboardData"];
      clipboard.setData("text", this.allText);
      e.preventDefault();
    };

    document.addEventListener("copy", listener, false)
    document.execCommand("copy");
    document.removeEventListener("copy", listener, false);

    this.deleteFrictionless();

  }

>>>>>>> 6bded73c
}<|MERGE_RESOLUTION|>--- conflicted
+++ resolved
@@ -94,14 +94,6 @@
 
   constructor(private dialog: MatDialog, private zone: NgZone) {
 
-<<<<<<< HEAD
-=======
-    (window as any).copySelectedText = () => {
-      (window as any).pdfViewerRef.zone.run(() => {
-        (window as any).pdfViewerRef.copySelectedText();
-      });
-    }
->>>>>>> 6bded73c
     (window as any).openAnnotationPanel = () => {
       (window as any).pdfViewerRef.zone.run(() => {
         (window as any).pdfViewerRef.componentFn();
@@ -115,11 +107,8 @@
     (window as any).pdfViewerRef = {
       zone: this.zone,
       componentFn: () => this.openAnnotationPanel(),
-<<<<<<< HEAD
       openLinkPanel: () => this.openAddLinkPanel(),
-=======
       copySelectedText: () => this.copySelectedText(),
->>>>>>> 6bded73c
       component: this
     };
   }
@@ -760,16 +749,6 @@
       });
     }
   }
-<<<<<<< HEAD
-=======
-
-  annotationListItemClick($event, ref, pageNumber: number) {
-    if (ref) {
-      ref.scrollIntoView();
-      return;
-    }
-    this.scrollToPage(Number(pageNumber));
-  }
 
   copySelectedText() {
     let listener = (e: ClipboardEvent) => {
@@ -786,5 +765,4 @@
 
   }
 
->>>>>>> 6bded73c
 }