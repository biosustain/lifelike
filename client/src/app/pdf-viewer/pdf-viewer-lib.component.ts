import {
  Component,
  ElementRef,
  EventEmitter,
  HostListener,
  Input,
  NgZone,
  OnDestroy,
  OnInit,
  Output,
  ViewChild,
  ViewEncapsulation,
} from '@angular/core';
import { MatSnackBar } from '@angular/material/snack-bar';

import { NgbModal } from '@ng-bootstrap/ng-bootstrap';
<<<<<<< HEAD
import { escape, uniqueId } from 'lodash';
=======

import { escape } from 'lodash-es';
import { uniqueId } from 'lodash-es';

import { PDFPageViewport } from 'pdfjs-dist';

>>>>>>> fbb0e1c4
import { Observable, Subject, Subscription } from 'rxjs';
import { isNullOrUndefined } from 'util';

import { ENTITY_TYPE_MAP } from 'app/shared/annotation-types';
import { SEARCH_LINKS } from 'app/shared/links';
import { getBoundingClientRectRelativeToContainer } from 'app/shared/utils/dom';
import { openModal } from 'app/shared/utils/modals';
import { ErrorHandler } from 'app/shared/services/error-handler.service';

import { PDFPageViewport } from 'pdfjs-dist';
import { AddedAnnotationExclusion, Annotation, Location, Meta, Rect, RemovedAnnotationExclusion, } from './annotation-type';
import { AnnotationEditDialogComponent } from './components/annotation-edit-dialog.component';
import { AnnotationExcludeDialogComponent } from './components/annotation-exclude-dialog.component';
import { PDFDocumentProxy, PDFProgressData, PDFSource } from './pdf-viewer/pdf-viewer.module';
import { PdfViewerComponent } from './pdf-viewer/pdf-viewer.component';
import { FindState, RenderTextMode } from './utils/constants';
import {toValidLink} from '../shared/utils/browser';

declare var jQuery: any;

// Based on https://github.com/mozilla/pdf.js/search?q=scrollPageIntoView and
// https://github.com/mozilla/pdf.js/blob/f07d50f8eeced1cd9cc967e938485893d584fc32/web/base_viewer.js#L900:L909
interface ScrollDestination {
  pageNumber: number;
  destArray: [
      string | null, // redundant page number - leave empty when calling scrollPageIntoView with 'pageNumber' param
    { name: string }, // destination definition type
      number | null, // x position on the page [null for default/unchanged]
      number | null, // y position on the page [null for default/unchanged]
      number | null // z position on the page (zoom) [null for default/unchanged]
  ];
  allowNegativeOffset: boolean;
  ignoreDestinationZoom: boolean;
}

@Component({
  // tslint:disable-next-line:component-selector
  selector: 'lib-pdf-viewer-lib',
  templateUrl: './pdf-viewer-lib.component.html',
  styleUrls: ['./pdf-viewer-lib.component.scss'],
  encapsulation: ViewEncapsulation.None,
})
export class PdfViewerLibComponent implements OnInit, OnDestroy {

  @ViewChild('container', {static: true}) containerRef: ElementRef;
  @ViewChild('frictionlessAnnotationToolbar', {static: true}) frictionlessAnnotationToolbarRef: ElementRef;

  @Input() searchChanged: Subject<{ keyword: string, findPrevious: boolean }>;
  private searchChangedSub: Subscription;
  @Input() pdfSrc: string | PDFSource | ArrayBuffer;
  @Input() annotations: Annotation[];
  @Input() goToPosition: Subject<Location>;
  @Input() highlightAnnotations: Observable<string>;
  @Input() debugMode: boolean;
  @Input() entityTypeVisibilityMap: Map<string, boolean> = new Map();
  @Input() filterChanges: Observable<void>;
  legacySelectionMode = true;
  renderTextMode: RenderTextMode = RenderTextMode.ENHANCED;
  currentHighlightAnnotationId: string | undefined;
  foundHighlightAnnotations: Annotation[] = [];
  currentHighlightAnnotationsIndex = 0;
  private filterChangeSubscription: Subscription;
  searching = false;

  @Input()
  set addedAnnotations(annotations: Annotation[]) {
    if (annotations) {
      annotations.forEach(annotation => {
        this.addAnnotation(annotation, annotation.pageNumber);
        this.annotations.push(annotation);
        this.updateAnnotationVisibility(annotation);
      });
    }
  }

  @Input()
  set removedAnnotationIds(uuids: string[]) {
    if (uuids) {
      const removedAnnotations = this.annotations.filter((ann: Annotation) => uuids.includes(ann.uuid));
      removedAnnotations.forEach((ann: Annotation) => {
        const ref = this.annotationHighlightElementMap.get(ann);
        jQuery(ref).remove();
      });
      this.annotations = this.annotations.filter((ann: Annotation) => !uuids.includes(ann.uuid));
    }
  }

  @Input()
  set addedAnnotationExclusion(exclusionData: AddedAnnotationExclusion) {
    if (exclusionData) {
      this.markAnnotationExclusions(exclusionData);
    }
  }

  @Input()
  set removedAnnotationExclusion(exclusionData: RemovedAnnotationExclusion) {
    if (exclusionData) {
      this.unmarkAnnotationExclusions(exclusionData);
    }
  }

  // tslint:disable-next-line: variable-name
  private _showExcludedAnnotations: boolean;
  @Input()
  set showExcludedAnnotations(showExcludedAnnotations: boolean) {
    this._showExcludedAnnotations = showExcludedAnnotations;
    this.renderFilterSettings();
  }

  get showExcludedAnnotations() {
    return this._showExcludedAnnotations;
  }

  @Output() loadCompleted = new EventEmitter();
  @Output() annotationDragStart = new EventEmitter<AnnotationDragEvent>();
  // tslint:disable
  @Output('custom-annotation-created') annotationCreated = new EventEmitter();
  @Output('custom-annotation-removed') annotationRemoved = new EventEmitter();
  @Output('annotation-exclusion-added') annotationExclusionAdded = new EventEmitter();
  @Output('annotation-exclusion-removed') annotationExclusionRemoved = new EventEmitter();
  @Output() searchChange = new EventEmitter<string>();
  @Output() annotationHighlightChange = new EventEmitter<AnnotationHighlightResult>();
  @Output() goToPositionVisit = new EventEmitter<Location>();

  /**
   * Stores a mapping of annotations to the HTML elements that are used to show it.
   */
  private readonly annotationHighlightElementMap: Map<Annotation, HTMLElement[]> = new Map();

  pendingHighlights = {};

  error: any;
  page = 1;
  rotation = 0;
  zoom = 1.0;
  originalSize = false;
  pdf: any;
  renderText = true;
  progressData: PDFProgressData;
  isLoaded = false;
  isLoadCompleted = false;
  stickToPage = false;
  showAll = true;
  autoresize = true;
  fitToPage = false;
  outline: any[];
  isOutlineShown = false;
  pdfQuery = '';
  allPages = 0;
  currentRenderedPage = 0;
  showNextFindFeedback = false;
  goToPositionVisitAfterFind: Location | undefined = null;

  pageRef = {};
  index: any;

  allText: string;
  selectedText: string[];
  selectedTextCoords: Rect[];
  currentPage: number;
  selectedElements: HTMLElement[] = [];

  opacity = 0.3;

  dragAndDropOriginCoord;
  dragAndDropOriginHoverCount;
  dragAndDropDestinationCoord;
  dragAndDropDestinationHoverCount;

  pdfViewerId = uniqueId();

  matchesCount = {
    current: 0,
    total: 0,
  };

  searchCommand: string;

  private firstFrictionlessAnnotationRange: Range | undefined;
  private requestAnimationFrameId: number | undefined;

  @ViewChild(PdfViewerComponent, {static: false})
  private pdfComponent: PdfViewerComponent;

  constructor(protected readonly elementRef: ElementRef,
              protected readonly modalService: NgbModal,
              protected readonly zone: NgZone,
              protected readonly snackBar: MatSnackBar,
              protected readonly errorHandler: ErrorHandler) {
  }

  ngOnInit() {
    this.legacySelectionMode = window.localStorage['***ARANGO_DB_NAME***_new_pdf_selection'] !== 'true';

    (window as any).pdfViewerRef = (window as any).pdfViewerRef || {};
    (window as any).pdfViewerRef[this.pdfViewerId] = {
      openAnnotationPanel: () => this.zone.run(() => this.openAnnotationPanel()),
      copySelectedText: () => this.zone.run(() => this.copySelectedText()),
      removeCustomAnnotation: (uuid) => this.zone.run(() => this.removeCustomAnnotation(uuid)),
      openExclusionPanel: (annExclusion) => this.zone.run(() => this.openExclusionPanel(annExclusion)),
      removeAnnotationExclusion: (annExclusion) => this.zone.run(() => this.removeAnnotationExclusion(annExclusion)),
      highlightAllAnnotations: (id, toggle = true) => this.zone.run(() => this.highlightAllAnnotations(id, toggle)),
    };

    this.goToPosition.subscribe((sub) => {
      if (!this.isLoadCompleted && sub) {
        // Pdf viewer is not ready to go to a position
        return;
      }
      if (sub != null) {
        if (sub.pageNumber != null) {
          this.addHighlightItem(sub.pageNumber, sub.rect);
          this.goToPositionVisit.emit(sub);
        } else if (sub.jumpText != null) {
          const simplified = sub.jumpText.replace(/[\s\r\n]/g, ' ').trim();
          const words = simplified.split(/ /g);
          const prefixQuery = words.splice(0, 4).join(' ');
          this.showNextFindFeedback = true;
          this.searchQueryChanged({
            keyword: prefixQuery,
            findPrevious: true,
          });
          this.goToPositionVisitAfterFind = sub;
        } else {
          this.goToPositionVisit.emit(sub);
        }
      }
    });

    this.highlightAnnotations.subscribe((sub) => {
      if (!this.isLoadCompleted && sub) {
        // Pdf viewer is not ready to go to a position
        return;
      }
      this.highlightAllAnnotations(sub);
    });

    if (this.debugMode) {
      jQuery(document).on('click', '.system-annotation', event => {
        const target = event.target;
        const location = JSON.parse(jQuery(target).attr('location')) as Location;
        const meta = JSON.parse(jQuery(target).attr('meta')) as Meta;
      });
    }

    if (this.filterChanges) {
      this.filterChangeSubscription = this.filterChanges.subscribe(() => this.renderFilterSettings());
    }

    this.searchChangedSub = this.searchChanged.subscribe((sb) => {
      this.searchQueryChanged(sb);
    });

    // Register task for moving the annotation toolbar around if needed
    this.requestAnimationFrameId = requestAnimationFrame(this.requestAnimationFrame.bind(this));
  }

  ngOnDestroy(): void {
    cancelAnimationFrame(this.requestAnimationFrameId);

    if (this.filterChangeSubscription) {
      this.filterChangeSubscription.unsubscribe();
    }

    if (this.searchChangedSub) {
      this.searchChangedSub.unsubscribe();
    }

    delete (window as any).pdfViewerRef[this.pdfViewerId];

  }

  private requestAnimationFrame() {
    this.requestAnimationFrameId = requestAnimationFrame(this.requestAnimationFrame.bind(this));

    this.placeFrictionlessAnnotationToolbar();
  }

  renderFilterSettings() {
    for (const annotation of this.annotations) {
      this.updateAnnotationVisibility(annotation);
    }
  }

  updateAnnotationVisibility(annotation: Annotation) {
    let visible = this.entityTypeVisibilityMap.get(annotation.meta.type);
    if (visible == null) {
      visible = true;
    }
    const elements = this.annotationHighlightElementMap.get(annotation);
    if (elements) {
      for (const element of elements) {
        if (visible && (!annotation.meta.isExcluded || (annotation.meta.isExcluded && this.showExcludedAnnotations))) {
          element.style.display = 'block';
        } else {
          element.style.display = 'none';
        }
      }
    }
  }

  addAnnotation(annotation: Annotation, pageNum: number) {
    // each annotation should have allText field set.
    const allText = (annotation.keywords || []).join(' ');
    if (!annotation.meta.allText || annotation.meta.allText === '') {
      annotation.meta.allText = allText;
    }

    // Do NOT attempt to draw an annotation if the corresponding page has yet to be rendered! (It will get drawn on-demand)
    if (!isNullOrUndefined(this.pageRef[pageNum])) {
      const pdfPageView = this.pageRef[pageNum];
      const viewPort: PDFPageViewport = pdfPageView.viewport;
      const elementRefs = [];
      this.annotationHighlightElementMap.set(annotation, elementRefs);

      for (const rect of annotation.rects) {
        const bounds = viewPort.convertToViewportRectangle(rect);
        const left = Math.min(bounds[0], bounds[2]);
        let top = Math.min(bounds[1], bounds[3]);
        const width = Math.abs(bounds[0] - bounds[2]);
        const height = Math.abs(bounds[1] - bounds[3]);
        const overlayContainer = pdfPageView.div;
        const overlayDiv = document.createElement('div');
        const location: Location = {
          pageNumber: annotation.pageNumber,
          rect,
        };
        overlayDiv.setAttribute('draggable', 'true');
        overlayDiv.addEventListener('dragstart', event => {
          this.annotationDragStart.emit({
            event,
            meta: annotation.meta,
            location,
          });
          event.stopPropagation();
        });
        overlayDiv.dataset.annotationId = annotation.meta.id;
        overlayDiv.setAttribute('class', 'system-annotation'
          + (this.currentHighlightAnnotationId === annotation.meta.id
            ? ' annotation-highlight' : ''));
        overlayDiv.setAttribute('location', JSON.stringify(location));
        overlayDiv.setAttribute('meta', JSON.stringify(annotation.meta));
        top = this.normalizeTopCoordinate(top, annotation);
        const opacity = this.normalizeOpacityLevel(annotation);
        const bgcolor = this.normalizeBackgroundColor(annotation);
        overlayDiv.setAttribute('style', `opacity:${escape(String(opacity))}; background-color: ${escape(bgcolor)};position:absolute;` +
          'left:' + left + 'px;top:' + (top) + 'px;width:' + width + 'px;height:' + height + 'px');
        overlayContainer.appendChild(overlayDiv);
        (annotation as any).ref = overlayDiv;
        elementRefs.push(overlayDiv);
        jQuery(overlayDiv).css('cursor', 'move');
        (jQuery(overlayDiv) as any).qtip(
          {
            content: this.prepareTooltipContent(annotation),
            position: {
              my: 'top center',
              at: 'bottom center',
              viewport: false,
              target: [left + width / 2, top + height],
              container: jQuery(overlayContainer),
            },
            style: {
              classes: 'qtip-bootstrap',
              tip: {
                width: 16,
                height: 8,
              },
            },
            show: {
              delay: 10,
              event: 'click',
              solo: true,
            },
            hide: {
              fixed: true,
              delay: 150,
              event: 'unfocus',
            },
          },
        );
      }
    }

    if (this.pendingHighlights[pageNum]) {
      const rect = this.pendingHighlights[pageNum];
      delete this.pendingHighlights[pageNum];
      this.addHighlightItem(pageNum, rect);
    }

    this.updateAnnotationVisibility(annotation);
  }

  normalizeTopCoordinate(top: number, an: Annotation): number {
    if (an && an.meta && an.meta.isCustom) {
      return top + 2;
    }
    if (an && an.meta && !an.meta.isCustom) {
      return top - 2;
    }
    return top;
  }

  normalizeOpacityLevel(an: Annotation) {
    const t = an.meta.type.toLowerCase();
    return this.opacity;
  }

  normalizeBackgroundColor(an: Annotation): string {
    return ENTITY_TYPE_MAP[an.meta.type].color;
  }

  prepareTooltipContent(an: Annotation): string {
    let base = [`Type: ${an.meta.type}`];
    base.push(an.meta.id && an.meta.id.indexOf('NULL') === -1 ? `Id: ${escape(an.meta.id)}` : 'Id: None');
    base.push(an.meta.idType && an.meta.idType !== '' ? `Data Source: ${escape(an.meta.idType)}` : 'Data Source: None');

    if (an.meta.isCustom) {
      base.push(`User generated annotation`);
    }
    
    let htmlLinks = '<div>';

    // source links if any
    if (an.meta.idHyperlinks && an.meta.idHyperlinks.length > 0) {
      htmlLinks += `
        <a>Source Links <i class="fas fa-external-link-alt ml-1 text-muted"></i></a>
        <div>
      `;

      for (const link of an.meta.idHyperlinks) {
          const {label, url} = JSON.parse(link);
          htmlLinks += `<a target="_blank" href="${escape(toValidLink(url))}">${escape(label)}</a><br>`;
      }

      htmlLinks += `</div></div>`;
    }

    // search links
    const searchLinkCollapseTargetId = uniqueId('pdf-tooltip-collapse-target');
    htmlLinks += `
      <div>
        <a
          class="pdf-tooltip-collapse-control collapsed"
          role="button"
          data-toggle="collapse"
          data-target="#${searchLinkCollapseTargetId}"
          aria-expanded="false"
          aria-controls="${searchLinkCollapseTargetId}"
        >Search links <i class="fas fa-external-link-alt ml-1 text-muted"></i></a>
        <div class="collapse" id="${searchLinkCollapseTargetId}">
    `;
    // links should be sorted in the order that they appear in SEARCH_LINKS
    for (const {domain, url} of SEARCH_LINKS) {
      const link = an.meta.links[domain.toLowerCase()] || url.replace(/%s/, encodeURIComponent(an.meta.allText));
      htmlLinks += `<a target="_blank" href="${escape(link)}">${escape(domain.replace('_', ' '))}</a><br>`;
    }
    htmlLinks += `</div></div>`;

    base.push(htmlLinks);
    base = [base.join('<br>')];

    if (an.meta.isCustom) {
      base.push(`
        <div class="mt-1">
          <button
            type="button"
            class="btn btn-primary btn-block"
            onclick="
                window.pdfViewerRef['${this.pdfViewerId}']
                  .removeCustomAnnotation(${escape(
        JSON.stringify(an.uuid),
      )})
             ">
            <i class="fas fa-fw fa-trash"></i>
            <span>Delete Annotation</span>
          </button>
        </div>
      `);
    }
    if (!an.meta.isCustom && !an.meta.isExcluded) {
      const annExclusion = {
        id: an.meta.id,
        idHyperlinks: an.meta.idHyperlinks,
        text: an.textInDocument,
        type: an.meta.type,
        rects: an.rects,
        pageNumber: an.pageNumber,
      };
      base.push(`
        <div class="mt-1">
          <button type="button" class="btn btn-primary btn-block" onclick="window.pdfViewerRef['${this.pdfViewerId}'].openExclusionPanel(${escape(
        JSON.stringify(annExclusion))})">
            <i class="fas fa-fw fa-minus-circle"></i>
            <span>Mark for Exclusion</span>
          </button>
        </div>
      `);
    }
    base.push(`
        <div class="mt-1">
          <button type="button" class="btn btn-secondary btn-block" onclick="window.pdfViewerRef['${this.pdfViewerId}'].highlightAllAnnotations(${escape(
      JSON.stringify(an.meta.id))}, false);jQuery('.system-annotation').qtip('hide')">
            <i class="fas fa-fw fa-search"></i>
            <span>Find Occurrences</span>
          </button>
        </div>
      `);
    if (an.meta.isExcluded) {
      const annExclusion = {
        text: an.textInDocument,
        type: an.meta.type,
      };
      base.push(`
        <div class="mt-2">
          <div style="display: flex; flex-direction: column">
            <span style="line-height: 16px">Manually excluded</span>
            <span style="line-height: 16px"><i>reason: </i>${escape(an.meta.exclusionReason)}</span>
            ${an.meta.exclusionComment ? `<span style="line-height: 16px"><i>comment: </i>${escape(an.meta.exclusionComment)}</span>` : ''}
          </div>
          <div class="mt-1">
            <button type="button" class="btn btn-primary btn-block" onclick="window.pdfViewerRef['${this.pdfViewerId}'].removeAnnotationExclusion(${escape(
        JSON.stringify(annExclusion))})">
              <i class="fas fa-fw fa-undo"></i>
              <span>Unmark Exclusion</span>
            </button>
          </div>
        </div>`);
    }
    return base.join('');
  }

  processAnnotations(pageNum: number, pdfPageView: any) {
    this.pageRef[pageNum] = pdfPageView;
    const filteredAnnotations = this.annotations.filter((an) => an.pageNumber === pageNum);
    for (const an of filteredAnnotations) {
      this.addAnnotation(an, pageNum);
    }
  }

  private _focusedTextLayer;
  private set focusedTextLayer(textLayer) {
    if (textLayer) {
      textLayer.style.zIndex = 100;
      this._focusedTextLayer = textLayer;
      this.frictionlessAnnotationToolbarRef.nativeElement.style.pointerEvents = 'none';
    } else {
      if (this._focusedTextLayer) {
        this._focusedTextLayer.style.zIndex = null;
      }
      this._focusedTextLayer = undefined;
      this.frictionlessAnnotationToolbarRef.nativeElement.style.pointerEvents = '';
    }
  };

  private get focusedTextLayer() {
    return this._focusedTextLayer;
  };

  @HostListener('window:mousedown', ['$event'])
  mouseDown(event: MouseEvent) {
    let target = event.target as any;
    let parent = target.closest('.textLayer');
    if (parent) {
      this.focusedTextLayer = parent;
      // coming from pdf-viewer
      // prepare it for drag and drop
      this.dragAndDropOriginCoord = {
        pageX: event.pageX,
        pageY: event.pageY,
        clientX: event.clientX,
        clientY: event.clientY,
      };
      this.dragAndDropOriginHoverCount = jQuery('.textLayer > span:hover').length || 0;
    }
  }

  @HostListener('mouseup', ['$event'])
  mouseUp(event) {
    this.focusedTextLayer = null;

    if (this.legacySelectionMode) {
      const targetTagName = event.target.tagName;
      if (targetTagName === 'INPUT') {
        return false;
      }

      const isItToolTip = event.target.closest('.qtip-content');
      this.dragAndDropDestinationHoverCount = jQuery('.textLayer > span:hover').length || 0;
      const spanCheck = this.dragAndDropDestinationHoverCount !== 1 || this.dragAndDropOriginHoverCount !== 1;
      if (spanCheck && !isItToolTip) {
        this.dragAndDropOriginHoverCount = 0;
        this.dragAndDropDestinationHoverCount = 0;
        this.deleteFrictionless();
        this.clearSelection();
      }
      const selection = window.getSelection() as any;
      const baseNode = selection.baseNode;
      const parent = baseNode && baseNode.parentNode as any;
      if (!parent || !parent.closest('.textLayer')) {
        // coming not from pdf-viewer
        return false;
      }
      const range = selection.getRangeAt(0);
      const selectionBounds = range.getBoundingClientRect();
      const selectedRects = selection.getRangeAt(0).getClientRects();
      if (selectedRects.length === 0) {
        this.clearSelection();
        return false;
      }
      if (selectedRects.length === 1) {
        const firstRect = selectedRects[0];
        const width = firstRect.width;
        if (width < 1) {
          this.clearSelection();
          this.deleteFrictionless();
          return false;
        }
      }
      this.deleteFrictionless();
      this.allText = selection.toString();
      const documentFragment = selection.getRangeAt(0).cloneContents();
      let children = documentFragment.childNodes;
      this.dragAndDropDestinationCoord = {
        clientX: event.clientX,
        clientY: event.clientY,
        pageX: event.pageX,
        pageY: event.pageY,
      };
      this.selectedText = Array.from(children).map((node: any) => node.textContent);
      //this.selectedText = Array.from(documentFragment.childNodes).map((node: any) => node.textContent);
      this.currentPage = parseInt(parent.closest('.page').getAttribute('data-page-number'), 10);
      const pdfPageView = this.pageRef[this.currentPage];
      const viewport = pdfPageView.viewport;
      const pageElement = pdfPageView.div;
      const pageRect = pdfPageView.canvas.getClientRects()[0];
      const originConverted = viewport.convertToPdfPoint(this.dragAndDropOriginCoord.clientX - pageRect.left,
        this.dragAndDropOriginCoord.clientY - pageRect.top);
      const destinationConverted = viewport.convertToPdfPoint(this.dragAndDropDestinationCoord.clientX - pageRect.left,
        this.dragAndDropDestinationCoord.clientY - pageRect.top);
      const mouseMoveRectangular = viewport.convertToViewportRectangle([].concat(originConverted).concat(destinationConverted));
      const mouseRectTop = Math.min(mouseMoveRectangular[1], mouseMoveRectangular[3]);
      const mouseRectHeight = Math.abs(mouseMoveRectangular[1] - mouseMoveRectangular[3]);

      const fixedSelectedRects = [];
      const newLineThreshold = .30;

      const clonedSelection = selection.getRangeAt(0).cloneContents();

      let rects = [];
      const elements: any[] = Array.from(clonedSelection.children);
      elements.forEach((org_span: any) => {
        const span = org_span.cloneNode(true);
        const {transform} = span.style;
        const transform_match = transform.match(/[\d\.]+/);

        // decompose https://github.com/mozilla/pdf.js/blob/b1d3b6eb12b471af060c40a2d1fe479b1878ceb7/src/display/text_layer.js#L679:L739
        span.style.padding = null;
        if (transform_match) {
          span.style.transform = `scaleX(${transform_match[0]})`;
        }
        span.style.display = 'block';
        span.style.position = 'absolute';
        span.style.lineHeight = 1;
        span.style.transformOrigin = '0% 0%';

        pageElement.appendChild(span);

        rects = [...rects, ...span.getClientRects()];

        span.remove();
      });

      rects[0] = selectedRects[0]; // first one used to be wrong

      function createCorrectRects(rects: Array<DOMRect>) {
        let startLowerX = null, startLowerY = null;

        let currentRect = new DOMRect(0, 0, 0, 0);

        for (let i = 0; i < rects.length; i++) {
          const rect = rects[i];
          const prevRect = i > 0 ? rects[i - 1] : rect;
          // point of origin in browser is top left
          const lowerX = rect.left;
          const lowerY = rect.bottom;

          currentRect.height = rect.height > currentRect.height ? rect.height : currentRect.height;

          if (startLowerX === null && startLowerY === null) {
            startLowerX = lowerX;
            startLowerY = lowerY;
          } else {
            // if the lowerY of current rect is not equal to the
            // lowerY of the very first word selection in the highlight
            // it means potentially the current word selection rectangle
            // is on a new line or just have larger font size
            if (lowerY !== startLowerY) {
              // calculate threshold and determine if new line
              const diff = Math.abs(lowerY - startLowerY);
              const prevHeight = prevRect.height;

              if (diff > prevHeight * newLineThreshold) {
                const rectsOnNewLine = [];
                for (let j = i; j < rects.length; j++) {
                  rectsOnNewLine.push(rects[j]);
                }

                const unprocessedDOMRects = {length: rectsOnNewLine.length} as Array<DOMRect>;
                rectsOnNewLine.forEach((r, i) => unprocessedDOMRects[i] = r);
                createCorrectRects(unprocessedDOMRects);
                // break because the recursion already calculated the
                // correct currentRect.width before returning
                break;
              }
            }
          }

          currentRect.x = startLowerX;
          currentRect.y = startLowerY - currentRect.height;

          if (currentRect.width === 0) {
            currentRect.width = rect.width;
          } else if (rect.width !== prevRect.width) {
            currentRect.width = rect.x - currentRect.x + rect.width;
          }
        }

        fixedSelectedRects.push(currentRect);
      }

      // We need to re-create the selection rectangles
      // because the PDF could be in a weird format
      // that causes the native browser API to create multiple
      // DOM rectangles when it shouldn't have.
      //
      // Each section rectangle represent one selection,
      // this means multiple words on the same line should
      // create one selection rectangle
      // See LL-1437 (https://github.com/SBRG/kg-prototypes/pull/474)
      createCorrectRects(rects);

      this.selectedTextCoords = [];
      const that = this;
      let avgHeight = 0;
      let rectHeights = [];
      const meta: Meta = {
        allText: that.allText,
        type: 'link',
      };
      const location: Location = {
        pageNumber: that.currentPage,
        rect: that.getMultilinedRect(),
      };

      const selection_wrapper = document.createElement('div');
      selection_wrapper.setAttribute('draggable', 'true');
      selection_wrapper.addEventListener('dragstart', event => {
        jQuery('.frictionless-annotation').qtip('hide');
        this.annotationDragStart.emit({
          event,
          meta,
          location,
        });
      });
        selection_wrapper.setAttribute('location', JSON.stringify(location));
        selection_wrapper.setAttribute('meta', JSON.stringify(meta));
      jQuery.each(fixedSelectedRects, (idx, r) => {

        const rect = viewport.convertToPdfPoint(r.left - pageRect.left, r.top - pageRect.top)
          .concat(viewport.convertToPdfPoint(r.right - pageRect.left, r.bottom - pageRect.top));
        that.selectedTextCoords.push(rect);
        const bounds = viewport.convertToViewportRectangle(rect);
        let left = Math.min(bounds[0], bounds[2]);
        let top = Math.min(bounds[1], bounds[3]);
        let width = Math.abs(bounds[0] - bounds[2]);
        let height = Math.abs(bounds[1] - bounds[3]);
        rectHeights.push(height);
        avgHeight = rectHeights.reduce((a, b) => a + b) / rectHeights.length;
        if ((avgHeight * 2) < height) {
          // rejected by line average
          rectHeights.pop();
          return; //continue
        }

        const mouseRecTopBorder = mouseRectTop - Number(avgHeight * 1.2);
        const mouseRectBottomBorder = mouseRectTop + mouseRectHeight + Number(avgHeight * 1.2);

        const el = document.createElement('div');
        el.setAttribute('class', 'frictionless-annotation');
        el.setAttribute('style', `
        position: absolute;
        background-color: rgba(255, 255, 51, 0.3);
        left: ${left}px;
        top: ${top}px;
        width: ${width}px;
        height: ${height}px;
      `);
        el.setAttribute('id', 'newElement' + idx);

        if (mouseRecTopBorder <= top && mouseRectBottomBorder >= top) {
          selection_wrapper.appendChild(el);
          this.selectedElements.push(el);
        }

        jQuery(el).css('cursor', 'move');
        (jQuery(el) as any).qtip(
          {

            content: `
              <button
                style="background: none; border: none;"
                onclick="window.pdfViewerRef['${this.pdfViewerId}'].openAnnotationPanel()"
              >Create Annotation</button> | 
              <button
                style="background: none; border: none;"
                onclick="window.pdfViewerRef['${this.pdfViewerId}'].copySelectedText()"
              >Copy Text</button>`,
            position: {
              my: 'bottom center',
              target: 'mouse',
              adjust: {
                mouse: false,
              },
            },
            style: {
              classes: 'qtip-bootstrap',
              tip: {
                width: 16,
                height: 8,
              },
            },
            show: {
              delay: 10,
            },
            hide: {
              fixed: true,
              delay: 200,
            },
          },
        );
      });
      pageElement.appendChild(selection_wrapper);

      this.clearSelection();
    }
  }

  @HostListener('document:selectionchange', ['$event'])
  selectionChange(event: Event) {
    if (!this.legacySelectionMode) {
      const popoverEl: HTMLElement = this.frictionlessAnnotationToolbarRef.nativeElement;
      const selection = window.getSelection();
      const ranges = this.getValidSelectionRanges(selection);
      if (ranges.length) {
        popoverEl.classList.remove('d-none');
        this.firstFrictionlessAnnotationRange = ranges[0];
      } else {
        this.firstFrictionlessAnnotationRange = null;
        popoverEl.classList.add('d-none');
      }
    }
  }

  @HostListener('dragstart', ['$event'])
  dragStart(event: DragEvent) {
    if (!this.legacySelectionMode) {
      const selection = window.getSelection();
      const ranges = this.getValidSelectionRanges(selection);
      const currentPage = this.detectPageFromRanges(ranges);

      if (ranges.length && currentPage != null) {
        this.annotationDragStart.emit({
          event,
          meta: {
            allText: selection.toString(),
            type: 'link',
          },
          location: {
            pageNumber: currentPage,
            rect: this.toPDFRelativeRects(currentPage, ranges.map(range => range.getBoundingClientRect()))[0],
          },
        });

        event.stopPropagation();
      }
    }
  }

  //endregion

  deleteFrictionless() {
    jQuery('.frictionless-annotation').qtip('destroy');
    jQuery('.frictionless-annotation').remove();
  }

  resetSelection() {
    this.selectedText = [];
    this.selectedTextCoords = [];
    this.allText = '';
    this.selectedElements = [];
  }

  openAnnotationPanel() {
    if (this.legacySelectionMode) {
      jQuery('.frictionless-annotation').qtip('hide');

      const dialogRef = openModal(this.modalService, AnnotationEditDialogComponent);
      dialogRef.componentInstance.allText = this.allText;
      dialogRef.componentInstance.keywords = this.selectedText;
      dialogRef.componentInstance.coords = this.selectedTextCoords;
      dialogRef.componentInstance.pageNumber = this.currentPage;
      dialogRef.result.then(annotation => {
        this.annotationCreated.emit(annotation);
        this.deleteFrictionless();
        this.resetSelection();
      }, () => {
      });
    } else {
      const text = window.getSelection().toString().trim();
      const selection = window.getSelection();
      const ranges = this.getValidSelectionRanges(selection);
      const currentPage = this.detectPageFromRanges(ranges);

      if (ranges.length && currentPage != null) {
        const dialogRef = openModal(this.modalService, AnnotationEditDialogComponent);
        dialogRef.componentInstance.allText = text;
        dialogRef.componentInstance.keywords = [text];
        dialogRef.componentInstance.coords = this.toPDFRelativeRects(currentPage, ranges.map(range => range.getBoundingClientRect()));
        dialogRef.componentInstance.pageNumber = currentPage;
        dialogRef.result.then(annotation => {
          this.annotationCreated.emit(annotation);
          window.getSelection().empty();
        }, () => {
        });
      } else {
        this.errorHandler.showError(new Error('openAnnotationPanel(): failed to get selection or page on PDF viewer'));
      }
    }
  }

  /**
   * Get a list of valid selections within the text.
   *
   * @param selection the selection to parse
   */
  private getValidSelectionRanges(selection: Selection): Range[] {
    const ranges: Range[] = [];
    const container = this.elementRef.nativeElement;
    for (let i = 0; i < selection.rangeCount; i++) {
      const range = selection.getRangeAt(i);
      if (range.startOffset != range.endOffset && (container.contains(range.startContainer) || container.contains(range.endContainer))) {
        ranges.push(range);
      }
    }
    return ranges;
  }

  /**
   * Position the annotation toolbar.
   */
  private placeFrictionlessAnnotationToolbar() {
    const popoverEl: HTMLElement = this.frictionlessAnnotationToolbarRef.nativeElement;
    if (this.firstFrictionlessAnnotationRange != null && this.firstFrictionlessAnnotationRange.getClientRects().length) {
      const position = getBoundingClientRectRelativeToContainer(
        this.firstFrictionlessAnnotationRange.getClientRects().item(0),
        this.containerRef.nativeElement,
      );
      const height = popoverEl.offsetHeight;

      popoverEl.style.position = 'absolute';
      popoverEl.style.top = (position.top - height - 5) + 'px';
      popoverEl.style.left = position.left + 'px';
    }
  }

  isSelectionAnnotatable(): boolean {
    const text = window.getSelection().toString();
    return text.trim() != '';
  }

  copySelectionText() {
    navigator.clipboard.writeText(window.getSelection().toString()).then(() => {
      this.snackBar.open('Copied text to clipboard.', null, {
        duration: 2000,
      });
    }, () => {
      this.snackBar.open('Failed to copy text.', null, {
        duration: 2000,
      });
    });
  }

  openExclusionPanel(annExclusion) {
    jQuery('.system-annotation').qtip('hide');

    const dialogRef = this.modalService.open(AnnotationExcludeDialogComponent);
    dialogRef.componentInstance.text = annExclusion.text;
    dialogRef.componentInstance.type = annExclusion.type;
    dialogRef.result.then(exclusionData => {
      this.annotationExclusionAdded.emit({...exclusionData, ...annExclusion});
    }, () => {
    });
  }

  removeAnnotationExclusion(annExclusion) {
    jQuery('.system-annotation').qtip('hide');
    this.annotationExclusionRemoved.emit(annExclusion);
  }

  clearSelection() {
    const sel = window.getSelection();
    sel.removeAllRanges();
  }

  /**
   * Set custom path to pdf worker
   */
  setCustomWorkerPath() {
    (window as any).pdfWorkerSrc = '/lib/pdfjs-dist/build/pdf.worker.js';
  }

  incrementPage(amount: number) {
    this.page += amount;
  }

  incrementZoom(amount: number) {
    this.zoom += amount;
  }

  setZoom(amount: number) {
    this.zoom = amount;
  }

  rotate(angle: number) {
    this.rotation += angle;
  }

  /**
   * Render PDF preview on selecting file
   */
  onFileSelected() {
    const $pdf: any = document.querySelector('#file');

    if (typeof FileReader !== 'undefined') {
      const reader = new FileReader();

      reader.onload = (e: any) => {
        this.pdfSrc = e.target.result;
      };

      reader.readAsArrayBuffer($pdf.files[0]);
    }
  }

  /**
   * Get pdf information after it's loaded
   */
  afterLoadComplete(pdf: PDFDocumentProxy) {
    this.pdf = pdf;

    this.loadOutline();

    this.isLoadCompleted = true;

    this.loadCompleted.emit(true);
  }

  /**
   * Get outline
   */
  loadOutline() {
    this.pdf.getOutline().then((outline: any[]) => {
      this.outline = outline;
    });
  }

  /**
   * Handle error callback
   */
  onError(error: any) {
    this.error = error; // set error
    console.log(error);
  }

  /**
   * Pdf loading progress callback
   */
  onProgress(progressData: PDFProgressData) {
    this.progressData = progressData;

    this.isLoaded = progressData.loaded >= progressData.total;
    this.isLoadCompleted = !!this.isLoaded;
    this.error = null; // clear error
  }

  getInt(value: number): number {
    return Math.round(value);
  }

  /**
   * Scroll view
   */
  scrollToPage(pageNum: number, highlightRect?: number[]) {
    const dest = {pageNumber: pageNum} as ScrollDestination;
    if (highlightRect.length >= 2) {
      dest.destArray = [
        null,
        {name: 'XYZ'},
        highlightRect[0],
        highlightRect[1],
        null
      ];
    }
    this.pdfComponent.pdfViewer.scrollPageIntoView(dest);
  }

  highlightAllAnnotations(id: string | undefined, toggle = true) {
    if (toggle && id != null) {
      if (this.currentHighlightAnnotationId === id) {
        id = null;
      }
    }

    this.currentHighlightAnnotationId = id;
    const foundHighlightAnnotations = [];

    let firstPageNumber = null;
    let firstAnnotation: Annotation = null;

    for (const annotation of this.annotations) {
      if (annotation.meta.id === id) {
        foundHighlightAnnotations.push(annotation);
        if (!firstAnnotation) {
          firstAnnotation = annotation;
          firstPageNumber = annotation.pageNumber;
        }
      }
    }

    for (const pageIndex of Object.keys(this.pageRef)) {
      const page = this.pageRef[pageIndex];
      const overlays = (page as any).div.querySelectorAll('.system-annotation');
      for (const overlay of overlays) {
        if (overlay.dataset.annotationId === id) {
          overlay.classList.add('annotation-highlight');
        } else {
          overlay.classList.remove('annotation-highlight');
        }
      }
    }

    this.foundHighlightAnnotations = foundHighlightAnnotations;
    this.currentHighlightAnnotationsIndex = 0;
    this.annotationHighlightChange.emit(id != null ? {
      id,
      firstAnnotation,
      firstPageNumber,
      found: foundHighlightAnnotations.length,
    } : null);

    if (id != null) {
      this.nullifyMatchesCount();
      this.searchQueryChanged({
        keyword: '',
        findPrevious: true,
      });

      if (foundHighlightAnnotations.length) {
        this.snackBar.open(
          `Highlighted ${foundHighlightAnnotations.length} instance${foundHighlightAnnotations.length === 1 ? '' : 's'}  `
          + (firstAnnotation != null ? `of '${firstAnnotation.meta.allText}' ` : '')
          + `in the document, starting on page ${firstPageNumber}.`,
          'Close', {duration: 5000});

        this.addHighlightItem(firstPageNumber, firstAnnotation.rects[0]);
      } else {
        this.snackBar.open(`The annotation could not be found in the document.`,
          'Close', {duration: 5000});
      }
    }
  }

  goToAnnotationHighlight(index) {
    const annotationLength = this.foundHighlightAnnotations.length;
    const normalizedIndex = (annotationLength + index) % annotationLength;
    this.currentHighlightAnnotationsIndex = normalizedIndex;
    const {pageNumber, rects: [rect]} = this.foundHighlightAnnotations[normalizedIndex];
    this.addHighlightItem(pageNumber, rect);
  }

  previousAnnotationHighlight() {
    if (this.currentHighlightAnnotationsIndex != null && this.foundHighlightAnnotations.length) {
      this.goToAnnotationHighlight(this.currentHighlightAnnotationsIndex - 1);
    }
  }

  nextAnnotationHighlight() {
    if (this.currentHighlightAnnotationsIndex != null && this.foundHighlightAnnotations.length) {
      this.goToAnnotationHighlight(this.currentHighlightAnnotationsIndex + 1);
    }
  }

  clearResults() {
    this.highlightAllAnnotations(null);
    this.searchQueryChanged({
      keyword: '',
      findPrevious: true,
    });
  }

  addHighlightItem(pageNum: number, highlightRect: number[]) {
    const pdfPageView = this.pageRef[pageNum];
    if (!pdfPageView) {
      this.pendingHighlights[pageNum] = highlightRect;
      this.scrollToPage(pageNum, highlightRect);
      return;
    }
    const viewPort: PDFPageViewport = pdfPageView.viewport;
    const bounds = viewPort.convertToViewportRectangle(highlightRect);
    const left = Math.min(bounds[0], bounds[2]);
    const top = Math.min(bounds[1], bounds[3]);
    const width = Math.abs(bounds[0] - bounds[2]);
    const height = Math.abs(bounds[1] - bounds[3]);
    const overlayContainer = pdfPageView.div;
    const overlayDiv = document.createElement('div');
    overlayDiv.setAttribute('style', `border: 2px solid red; position:absolute;` +
      'left:' + (left - 4) + 'px;top:' + (top - 4) + 'px;width:' + (width + 8) + 'px;height:' + (height + 8) + 'px;');
    overlayContainer.appendChild(overlayDiv);
    overlayDiv.scrollIntoView({block: 'center'});
    jQuery(overlayDiv).effect('highlight', {}, 1000);
    setTimeout(() => {
      jQuery(overlayDiv).remove();
    }, 3000);
  }

  /**
   * Page rendered callback, which is called when a page is rendered (called multiple times)
   */
  pageRendered(e: CustomEvent) {
    this.allPages = this.pdf.numPages;
    this.currentRenderedPage = (e as any).pageNumber;
    const pageNum = (e as any).pageNumber;
    const pdfPageView = (e as any).source;
    this.processAnnotations(pageNum, pdfPageView);
  }

  searchQueryChanged(newQuery: { keyword: string, findPrevious: boolean }) {
    const keyword = newQuery.keyword.trim();
    if (keyword.length) {
      this.highlightAllAnnotations(null);
    }
    this.searchChange.emit(keyword);
    if (newQuery.keyword !== this.pdfQuery) {
      this.pdfQuery = newQuery.keyword;
      this.searchCommand = 'find';
      this.pdfComponent.pdfFindController.executeCommand('find', {
        query: this.pdfQuery,
        highlightAll: true,
        phraseSearch: true,
        findPrevious: newQuery.findPrevious,
      });
    } else {
      this.searchCommand = 'findagain';
      this.pdfComponent.pdfFindController.executeCommand('findagain', {
        query: this.pdfQuery,
        highlightAll: true,
        phraseSearch: true,
        findPrevious: newQuery.findPrevious,
      });
    }
  }

  @HostListener('keydown.control.c')
  @HostListener('keydown.meta.c')
  copySelectedText() {
    let listener = (e: ClipboardEvent) => {
      let clipboard = e.clipboardData || window['clipboardData'];
      clipboard.setData('text', this.allText);
      e.preventDefault();
    };

    document.addEventListener('copy', listener, false);
    document.execCommand('copy');
    document.removeEventListener('copy', listener, false);

    this.deleteFrictionless();

    this.snackBar.open('It has been copied to clipboard', 'Close', {duration: 5000});

  }

  removeCustomAnnotation(uuid) {
    jQuery('.system-annotation').qtip('hide');
    this.annotationRemoved.emit(uuid);
  }

  termsMatch(termInExclusion, termInAnnotation, isCaseInsensitive) {
    if (isCaseInsensitive) {
      return termInExclusion.toLowerCase() === termInAnnotation.toLowerCase();
    }
    return termInExclusion === termInAnnotation;
  }

  markAnnotationExclusions(exclusionData: AddedAnnotationExclusion) {
    this.annotations.forEach((ann: Annotation) => {
      if (ann.meta.type === exclusionData.type &&
        this.termsMatch(exclusionData.text, ann.textInDocument, exclusionData.isCaseInsensitive)) {
        const ref = this.annotationHighlightElementMap.get(ann);
        jQuery(ref).remove();
        ann.meta.isExcluded = true;
        ann.meta.exclusionReason = exclusionData.reason;
        ann.meta.exclusionComment = exclusionData.comment;
        ann.meta.isCaseInsensitive = exclusionData.isCaseInsensitive;
        this.addAnnotation(ann, ann.pageNumber);
      }
    });
    this.renderFilterSettings();
  }

  unmarkAnnotationExclusions(exclusionData: RemovedAnnotationExclusion) {
    this.annotations.forEach((ann: Annotation) => {
      if (ann.meta.type === exclusionData.type && this.termsMatch(exclusionData.text, ann.textInDocument, ann.meta.isCaseInsensitive)) {
        const ref = this.annotationHighlightElementMap.get(ann);
        jQuery(ref).remove();
        ann.meta.isExcluded = false;
        this.addAnnotation(ann, ann.pageNumber);
      }
    });
    this.renderFilterSettings();
  }

  @Output('matches-count-updated') matchesCountUpdated = new EventEmitter<any>();

  findControlStateUpdated(event) {
    if (this.goToPositionVisitAfterFind != null) {
      this.goToPositionVisit.emit(this.goToPositionVisitAfterFind);
      this.goToPositionVisitAfterFind = null;
    }
    if (this.showNextFindFeedback) {
      if (event.state === FindState.FOUND) {
        this.showNextFindFeedback = false;
        this.snackBar.open('Found the text in the document.', 'Close', {duration: 5000});
      } else if (event.state === FindState.NOT_FOUND) {
        this.showNextFindFeedback = false;
        this.snackBar.open('Could not find the text in the document.', 'Close', {duration: 5000});
      }
    }
    if (this.searchCommand !== 'findagain' || typeof event.previous === 'undefined') {
      return;
    }
    this.matchesCount = event.matchesCount;
  }

  nullifyMatchesCount() {
    this.matchesCount.total = 0;
    this.matchesCount.current = 0;
  }

  getMultilinedRect() {
    // Find min value for bottom left point and max value for top right point
    // to save the coordinates of the rect that represents multiple lines
    return this.selectedTextCoords.reduce((result, rect) => {
      result[0] = Math.min(result[0], rect[0]);
      result[1] = Math.max(result[1], rect[1]);
      result[2] = Math.max(result[2], rect[2]);
      result[3] = Math.min(result[3], rect[3]);
      return result;
    }, [Number.MAX_VALUE, Number.MIN_VALUE, Number.MIN_VALUE, Number.MAX_VALUE]);
  }

  private detectPageFromRanges(ranges: Range[]): number | undefined {
    for (const range of ranges) {
      const element: Element = ranges[0].commonAncestorContainer.parentElement;
      const pageElement = element.closest('.page');
      if (pageElement) {
        return parseInt(pageElement.getAttribute('data-page-number'), 10);
      }
    }
    return null;
  }

  private toPDFRelativeRects(pageNumber: number, rects: (ClientRect | DOMRect)[]): Rect[] {
    const pdfPageView = this.pageRef[pageNumber];
    const viewport = pdfPageView.viewport;
    const pageRect = pdfPageView.canvas.getClientRects()[0];
    const ret: Rect[] = [];
    for (const r of rects) {
      ret.push(viewport.convertToPdfPoint(r.left - pageRect.left, r.top - pageRect.top)
        .concat(viewport.convertToPdfPoint(r.right - pageRect.left, r.bottom - pageRect.top)));
    }
    return ret;
  }
}

export interface AnnotationHighlightResult {
  id: string;
  firstAnnotation: Annotation;
  firstPageNumber: number;
  found: number;
}

export interface AnnotationDragEvent {
  event: DragEvent;
  meta: Meta;
  location: Location;
}<|MERGE_RESOLUTION|>--- conflicted
+++ resolved
@@ -14,16 +14,7 @@
 import { MatSnackBar } from '@angular/material/snack-bar';
 
 import { NgbModal } from '@ng-bootstrap/ng-bootstrap';
-<<<<<<< HEAD
-import { escape, uniqueId } from 'lodash';
-=======
-
-import { escape } from 'lodash-es';
-import { uniqueId } from 'lodash-es';
-
-import { PDFPageViewport } from 'pdfjs-dist';
-
->>>>>>> fbb0e1c4
+import { escape, uniqueId } from 'lodash-es';
 import { Observable, Subject, Subscription } from 'rxjs';
 import { isNullOrUndefined } from 'util';
 
