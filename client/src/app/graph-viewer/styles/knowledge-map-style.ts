import {
  DETAIL_NODE_LABELS,
  UniversalEdgeStyle,
  UniversalGraphEdge,
  UniversalGraphNode,
  UniversalNodeStyle,
} from 'app/drawing-tool/services/interfaces';
import {
  EdgeRenderStyle,
  NodeRenderStyle,
  PlacedEdge,
  PlacedNode,
  PlacementOptions,
} from 'app/graph-viewer/styles/styles';
import { nullCoalesce, nullIfEmpty } from 'app/shared/utils/types';
import { RectangleNode, RectangleNodeOptions } from 'app/graph-viewer/utils/canvas/graph-nodes/rectangle-node';
import { TextAlignment, TextElement } from 'app/graph-viewer/utils/canvas/text-element';
import { FontIconNode } from 'app/graph-viewer/utils/canvas/graph-nodes/font-icon-node';
import { AnnotationStyle, annotationTypesMap } from 'app/shared/annotation-styles';
import { LineEdge } from 'app/graph-viewer/utils/canvas/graph-edges/line-edge';
import { Arrowhead } from '../utils/canvas/line-heads/arrow';
import { DiamondHead } from '../utils/canvas/line-heads/diamond';
import { LineHead } from '../utils/canvas/line-heads/line-heads';
import { CircleHead } from '../utils/canvas/line-heads/circle';
import { CrossAxisLineHead } from '../utils/canvas/line-heads/cross-axis';
import { EmptyLineHead } from '../utils/canvas/line-heads/empty';
import { CompoundLineHead } from '../utils/canvas/line-heads/compound';
import { RectangleHead } from '../utils/canvas/line-heads/rectangle';
import { LINE_HEAD_TYPES, LineHeadType } from '../../drawing-tool/services/line-head-types';
import { Line } from '../utils/canvas/lines/lines';
import { SolidLine } from '../utils/canvas/lines/solid';
import { DashedLine } from '../utils/canvas/lines/dashed';
<<<<<<< HEAD
import { ResourceManager } from '../utils/resource/resource-manager';
import { ImageNode } from '../utils/canvas/graph-nodes/image-node';
=======
import { SANKEY_UNICODE } from 'app/file-browser/models/filesystem-object';
>>>>>>> 335607c9

/**
 * Implements the style used on the Knowledge Graph.
 */
export class KnowledgeMapStyle implements NodeRenderStyle, EdgeRenderStyle {
  private readonly font = 'Roboto, "Helvetica Neue", sans-serif';
  private readonly defaultSourceLineEndDescriptor: string = null;
  private readonly defaultTargetLineEndDescriptor = 'arrow';
  private readonly lineEndBaseSize = 16;
  private readonly maxWidthIfUnsized = 400;
  private readonly maxIconNodeWidthIfUnsized = 200;
  private readonly maxHeightIfUnsized = 400;
  private readonly detailTypeBackgrounds = new Map([
    ['note', '#FFF6D5'],
    ['link', '#DCF1F1'],
  ]);

  constructor(protected readonly imageManager: ResourceManager<string, CanvasImageSource>) {
  }

  placeNode(d: UniversalGraphNode, ctx: CanvasRenderingContext2D, placementOptions: PlacementOptions): PlacedNode {
    const styleData: UniversalNodeStyle = nullCoalesce(d.style, {});
    const labelFontSizeScale = nullCoalesce(styleData.fontSizeScale, 1);
    const labelFont = (16 * labelFontSizeScale) + 'px ' + this.font;
    const forceHighDetailLevel = placementOptions.selected || placementOptions.highlighted;

    let textColor = '#000';
    let bgColor = '#fff';
    let strokeColor = '#2B7CE9';
    let iconCode = null;

    // Pull style from the annotation types map
    const annotationStyle: AnnotationStyle = annotationTypesMap.get(d.label);

    if (annotationStyle) {
      if (annotationStyle.iconCode) {
        iconCode = annotationStyle.iconCode;
      }
    }

    if (styleData.fillColor != null) {
      textColor = styleData.fillColor;
    } else if (annotationStyle) {
      if (annotationStyle.color) {
        textColor = annotationStyle.color;
      }
      if (annotationStyle.style) {
        if (annotationStyle.style.background) {
          bgColor = annotationStyle.style.background;
        }
        if (annotationStyle.style.color) {
          textColor = annotationStyle.style.color;
        }
        if (annotationStyle.style.border) {
          strokeColor = annotationStyle.style.border;
        }
      }
    }

    if (styleData.strokeColor != null) {
      strokeColor = styleData.strokeColor;
    }

    if (DETAIL_NODE_LABELS.has(d.label) && styleData.showDetail) {
      // ---------------------------------
      // Note WITH detail
      // ---------------------------------

      const textbox = new TextElement(ctx, {
        width: d.data.width,
        height: d.data.height,
        maxWidth: !d.data.width ? this.maxWidthIfUnsized : null,
        maxHeight: !d.data.height ? this.maxHeightIfUnsized : null,
        text: d.data.detail != null ? d.data.detail : '',
        font: labelFont,
        fillStyle: nullCoalesce(styleData.fillColor, '#000'),
        horizontalAlign: TextAlignment.Start,
        verticalAlign: TextAlignment.Start,
        topInset: 5,
        leftInset: 5,
        bottomInset: 5,
        rightInset: 5,
      });

      return new RectangleNode(ctx, {
        x: d.data.x,
        y: d.data.y,
        width: nullCoalesce(d.data.width, textbox.actualWidthWithInsets),
        height: nullCoalesce(d.data.height, textbox.actualHeightWithInsets),
        textbox,
        stroke: this.createLine(
          nullCoalesce(styleData.lineType, 'solid'),
          nullCoalesce(styleData.lineWidthScale, 1) *
          (placementOptions.selected || placementOptions.highlighted ? 1.3 : 1),
          nullCoalesce(styleData.strokeColor, this.detailTypeBackgrounds.get(d.label)),
        ),
        shapeFillColor: this.detailTypeBackgrounds.get(d.label),
        forceHighDetailLevel,
      });

    } else if (iconCode) {
      // ---------------------------------
      // Generic icon node + Note
      // ---------------------------------

      // Override icon for link types
      if (d.label === 'link') {
        const links: string[] = [
          ...(d.data && d.data.sources ? d.data.sources.map(item => item.url || '') : []),
          ...(d.data && d.data.hyperlinks ? d.data.hyperlinks.map(item => item.url || '') : []),
        ];

        for (const link of links) {
          try {
            const url = new URL(link, window.location.href);
            if (url.pathname.match(/^\/projects\/([^\/]+)\/bioc\//)) {
              iconCode = '\uf15b';
              break;
            } else if (url.pathname.match(/^\/projects\/([^\/]+)\/enrichment-table\//)) {
              iconCode = '\uf0ce';
              break;
            } else if (url.pathname.match(/^\/projects\/([^\/]+)\/maps\//)) {
              iconCode = '\uf542';
              break;
            } else if (url.pathname.match(/^\/projects\/([^\/]+)\/sankey\//)) {
              iconCode = '\ue000';
              break;
            } else if (url.pathname.match(/^\/projects\/([^\/]+)\/files\//)) {
              iconCode = '\uf15b';
              break;
            } else if (url.pathname.match(/^\/projects\/([^\/]+)\/?$/)) {
              iconCode = '\uf5fd';
              break;
            } else if (url.protocol.match(/^mailto:$/i)) {
              iconCode = '\uf0e0';
            }
          } catch (e) {
          }
        }
      }

      const iconLabelColor = nullCoalesce(d.icon ? d.icon.color : null, textColor);
      const iconSize = nullCoalesce(d.icon ? d.icon.size : null, 50);
      const fontAwesomeFont = iconCode === SANKEY_UNICODE ? '"Font Awesome Kit"' : '"Font Awesome 5 Pro';
      const iconFontFace = nullCoalesce(d.icon ? d.icon.face : null, fontAwesomeFont);
      const iconFont = `${iconSize}px ${iconFontFace}`;

      // Textbox to draw the icon
      const iconTextbox = new TextElement(ctx, {
        text: nullCoalesce(iconCode, '?'),
        font: iconFont,
        fillStyle: iconLabelColor,
      });

      // Textbox for the label below the icon
      const labelTextbox = new TextElement(ctx, {
        maxWidth: this.maxIconNodeWidthIfUnsized,
        text: d.display_name,
        font: labelFont,
        fillStyle: iconLabelColor,
        horizontalAlign: TextAlignment.Center,
      });

      return new FontIconNode(ctx, {
        x: d.data.x,
        y: d.data.y,
        iconTextbox,
        labelTextbox,
        forceHighDetailLevel,
      });

    } else if (d.image_id) {
      // ---------------------------------
      // Image nodes
      // ---------------------------------

      return new ImageNode(ctx, {
        x: d.data.x,
        y: d.data.y,
        width: nullCoalesce(d.data.width, 100),
        height: nullCoalesce(d.data.height, 100),
        imageManager: this.imageManager,
        imageId: d.image_id,
      });

    } else {
      // ---------------------------------
      // All other nodes
      // ---------------------------------

      // The text content of the node
      const textbox = new TextElement(ctx, {
        width: d.data.width,
        maxWidth: d.data.width ? null : this.maxWidthIfUnsized,
        height: d.data.height,
        maxHeight: d.data.height ? null : this.maxHeightIfUnsized,
        text: d.display_name,
        font: labelFont,
        fillStyle: textColor,
      });

      return new RectangleNode(ctx, {
        x: d.data.x,
        y: d.data.y,
        width: nullCoalesce(d.data.width, textbox.actualWidth),
        height: nullCoalesce(d.data.height, textbox.actualHeight),
        textbox,
        stroke: this.createLine(
          nullCoalesce(styleData.lineType, 'solid'),
          nullCoalesce(styleData.lineWidthScale, 1),
          strokeColor,
        ),
        shapeFillColor: bgColor,
        forceHighDetailLevel,
      });
    }
  }

  placeEdge(d: UniversalGraphEdge,
            from: UniversalGraphNode,
            to: UniversalGraphNode,
            placedFrom: PlacedNode,
            placedTo: PlacedNode,
            ctx: CanvasRenderingContext2D,
            placementOptions: PlacementOptions): PlacedEdge {
    const connectedToNotes = DETAIL_NODE_LABELS.has(from.label) || DETAIL_NODE_LABELS.has(to.label);
    const styleData: UniversalEdgeStyle = nullCoalesce(d.style, {});
    const fontSizeScale = nullCoalesce(styleData.fontSizeScale, 1);
    const strokeColor = nullCoalesce(styleData.strokeColor, '#2B7CE9');
    const lineType = nullCoalesce(styleData.lineType, connectedToNotes ? 'dashed' : 'solid');
    // noinspection UnnecessaryLocalVariableJS
    const lineWidthScale = nullCoalesce(styleData.lineWidthScale, 1);
    const lineWidth = lineWidthScale;
    const sourceHeadType = styleData.sourceHeadType;
    const targetHeadType = styleData.targetHeadType;

    // Find where the line intersects with the source and target nodes
    // TODO: Consider using the 'closest point to bbox' instead of intersection point
    const [toX, toY] = placedTo.lineIntersectionPoint(from.data.x, from.data.y);
    const [fromX, fromY] = placedFrom.lineIntersectionPoint(to.data.x, to.data.y);

    // Arrow/whatever at the beginning of the line
    const sourceLineEnd = this.createHead(
      nullIfEmpty(sourceHeadType),
      lineWidth,
      strokeColor,
      this.defaultSourceLineEndDescriptor,
    );

    // Arrow/whatever at the end of the line
    const targetLineEnd = this.createHead(
      nullIfEmpty(targetHeadType),
      lineWidth,
      strokeColor,
      connectedToNotes ? null : this.defaultTargetLineEndDescriptor,
    );

    // Label textbox, if any
    const textbox = d.label ? new TextElement(ctx, {
      text: d.label,
      font: (placementOptions.highlighted ? 'bold ' : '') + (16 * fontSizeScale) + 'px ' + this.font,
      fillStyle: '#444',
      strokeStyle: '#fff',
      strokeWidth: 3,
    }) : null;

    return new LineEdge(ctx, {
      source: {
        x: fromX,
        y: fromY,
      },
      target: {
        x: toX,
        y: toY,
      },
      textbox,
      sourceLineEnd,
      targetLineEnd,
      stroke: this.createLine(
        lineType,
        lineWidth,
        strokeColor,
      ),
      forceHighDetailLevel: placementOptions.selected || placementOptions.highlighted,
    });
  }

  /**
   * Generate a line object (if any) based on the parameters.
   * @param type the type of line
   * @param width the width of the line
   * @param style the color style
   */
  private createLine(type: string | undefined,
                     width: number,
                     style: string): Line | undefined {
    if (type == null) {
      return null;
    }

    if (type === 'none') {
      return null;
    } else if (type === 'dashed') {
      return new DashedLine(width, style, [10, 10]);
    } else if (type === 'long-dashed') {
      return new DashedLine(width, style, [25, 10]);
    } else if (type === 'dotted') {
      return new DashedLine(width, style, [1, 2]);
    } else if (type === 'two-dashed') {
      return new DashedLine(width, style, [4, 8, 20, 8]);
    } else {
      return new SolidLine(width, style);
    }
  }

  /**
   * Generate a line head object (if any) based on the parameters.
   * @param type the type of head
   * @param lineWidth the width of the line
   * @param strokeColor the stroke color
   * @param defaultType the default fallback type
   */
  private createHead(type: string | undefined,
                     lineWidth: number,
                     strokeColor: string,
                     defaultType: string | undefined = null): LineHead | undefined {
    const effectiveType = nullCoalesce(nullIfEmpty(type), nullIfEmpty(defaultType));

    if (effectiveType == null) {
      return null;
    }

    let descriptor;
    const lineHeadType: LineHeadType = LINE_HEAD_TYPES.get(effectiveType);
    if (lineHeadType) {
      descriptor = lineHeadType.descriptor;
    } else {
      return null;
    }

    if (descriptor === 'none') {
      return null;
    }

    return new CompoundLineHead(
      descriptor.split(',').map(token => {
        switch (token) {
          case 'spacer':
            return [
              new EmptyLineHead(this.lineEndBaseSize * 0.3),
            ];
          case 'cross-axis':
            return [
              new EmptyLineHead(this.lineEndBaseSize * 0.3),
              new CrossAxisLineHead(this.lineEndBaseSize, {
                fillStyle: strokeColor,
                strokeStyle: strokeColor,
              }),
            ];
          case 'circle':
            return [
              new CircleHead(
                this.lineEndBaseSize + lineWidth, {
                  fillStyle: strokeColor,
                  strokeStyle: null,
                }),
            ];
          case 'diamond':
            return [
              new DiamondHead(
                this.lineEndBaseSize + lineWidth,
                this.lineEndBaseSize + lineWidth, {
                  fillStyle: strokeColor,
                  strokeStyle: null,
                }),
            ];
          case 'square':
            return [
              new RectangleHead(
                this.lineEndBaseSize + lineWidth,
                this.lineEndBaseSize + lineWidth, {
                  fillStyle: strokeColor,
                  strokeStyle: null,
                }),
            ];
          default:
            return [new Arrowhead(
              this.lineEndBaseSize + lineWidth, {
                fillStyle: strokeColor,
                strokeStyle: null,
                length: this.lineEndBaseSize,
                lineWidth,
              })];
        }
      }).reduce((compound, lineEnds) => {
        for (const lineEnd of lineEnds) {
          compound.push(lineEnd);
        }
        return compound;
      }, []),
    );
  }
}<|MERGE_RESOLUTION|>--- conflicted
+++ resolved
@@ -30,12 +30,9 @@
 import { Line } from '../utils/canvas/lines/lines';
 import { SolidLine } from '../utils/canvas/lines/solid';
 import { DashedLine } from '../utils/canvas/lines/dashed';
-<<<<<<< HEAD
 import { ResourceManager } from '../utils/resource/resource-manager';
 import { ImageNode } from '../utils/canvas/graph-nodes/image-node';
-=======
 import { SANKEY_UNICODE } from 'app/file-browser/models/filesystem-object';
->>>>>>> 335607c9
 
 /**
  * Implements the style used on the Knowledge Graph.
