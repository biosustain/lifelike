--- conflicted
+++ resolved
@@ -111,13 +111,8 @@
           (placementOptions.selected || placementOptions.highlighted ? 1.3 : 1),
           nullCoalesce(styleData.strokeColor, this.detailTypeBackgrounds.get(d.label)),
         ),
-<<<<<<< HEAD
-        shapeFillColor: this.detailTypeBackgrounds.get(d.label),
+        shapeFillColor: styleData.bgColor ?? this.detailTypeBackgrounds.get(d.label),
         forceVisibleText,
-=======
-        shapeFillColor: styleData.bgColor ?? this.detailTypeBackgrounds.get(d.label),
-        forceHighDetailLevel,
->>>>>>> a0435530
       });
 
     } else if (iconCode) {
