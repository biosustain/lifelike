import {
  DETAIL_NODE_LABELS,
  Hyperlink,
  NodeGroup,
  Source,
  UniversalEdgeStyle,
  UniversalGraphEdge,
  UniversalGraphNode,
  UniversalNodeStyle,
} from 'app/drawing-tool/services/interfaces';
import {
  EdgeRenderStyle,
  GroupRenderStyle,
  NodeRenderStyle,
  PlacedEdge,
  PlacedGroup,
  PlacedNode,
  PlacementOptions,
} from 'app/graph-viewer/styles/styles';
import { nullCoalesce, nullIfEmpty } from 'app/shared/utils/types';
import { RectangleNode } from 'app/graph-viewer/utils/canvas/graph-nodes/rectangle-node';
import { TextAlignment, TextElement } from 'app/graph-viewer/utils/canvas/text-element';
import { FontIconNode } from 'app/graph-viewer/utils/canvas/graph-nodes/font-icon-node';
import { AnnotationStyle, annotationTypesMap } from 'app/shared/annotation-styles';
import { LineEdge } from 'app/graph-viewer/utils/canvas/graph-edges/line-edge';
import { LINE_HEAD_TYPES, LineHeadType } from 'app/drawing-tool/services/line-head-types';
import { blackColor, FA_CUSTOM_ICONS, Unicodes, whiteColor } from 'app/shared/constants';
import { getSupportedFileCodes } from 'app/shared/utils';

import { Arrowhead } from '../utils/canvas/line-heads/arrow';
import { DiamondHead } from '../utils/canvas/line-heads/diamond';
import { LineHead } from '../utils/canvas/line-heads/line-heads';
import { CircleHead } from '../utils/canvas/line-heads/circle';
import { CrossAxisLineHead } from '../utils/canvas/line-heads/cross-axis';
import { EmptyLineHead } from '../utils/canvas/line-heads/empty';
import { CompoundLineHead } from '../utils/canvas/line-heads/compound';
import { RectangleHead } from '../utils/canvas/line-heads/rectangle';
import { Line } from '../utils/canvas/lines/lines';
import { SolidLine } from '../utils/canvas/lines/solid';
import { DashedLine } from '../utils/canvas/lines/dashed';
import { ResourceManager } from '../utils/resource/resource-manager';
import { ImageNode } from '../utils/canvas/graph-nodes/image-node';
import { GroupNode } from '../utils/canvas/graph-groups/group-node';
import { borderBlue, defaultLabelFontSize } from '../utils/canvas/shared';


/**
 * Implements the style used on the Knowledge Graph.
 */
export class KnowledgeMapStyle implements NodeRenderStyle, EdgeRenderStyle, GroupRenderStyle {
  private readonly standardBorder = 'solid';
  private readonly noBorder = 'none';
  private readonly font = 'Roboto, "Helvetica Neue", sans-serif';
  private readonly defaultSourceLineEndDescriptor: string = null;
  private readonly defaultTargetLineEndDescriptor = 'arrow';
  private readonly lineEndBaseSize = 16;
  private readonly maxWidthIfUnsized = 400;
  private readonly maxIconNodeWidthIfUnsized = 200;
  private readonly maxHeightIfUnsized = 400;
  private readonly detailTypeBackgrounds = new Map([
    ['note', '#FFF6D5'],
    ['link', '#DCF1F1'],
  ]);

  constructor(protected readonly imageManager: ResourceManager<string, CanvasImageSource>) {
  }

  placeNode(d: UniversalGraphNode, ctx: CanvasRenderingContext2D, placementOptions: PlacementOptions): PlacedNode {
    const styleData: UniversalNodeStyle = d.style || {};
    const labelFontSizeScale = styleData.fontSizeScale ?? 1;
    const labelFont = (defaultLabelFontSize * labelFontSizeScale) + 'px ' + this.font;
    const forceVisibleText = placementOptions.selected || placementOptions.highlighted;

    // Pull style from the annotation types map
    const annotationStyle: AnnotationStyle = annotationTypesMap.get(d.label);


    let iconCode: any = annotationStyle?.iconCode;

    // First, check user inputs. Second, check for default settings for this entity type. Lastly, use default values.
    // Relation nodes have their font color stored elsewhere, so we need to check that first
    const textColor = styleData.fillColor ?? (annotationStyle?.style?.color || (annotationStyle?.color || blackColor));
    const bgColor = styleData.bgColor ?? (annotationStyle?.style?.background || whiteColor);
    const strokeColor = styleData.strokeColor ?? (annotationStyle?.style?.border || borderBlue);

    if (DETAIL_NODE_LABELS.has(d.label) && styleData.showDetail) {
      // ---------------------------------
      // Note WITH detail
      // ---------------------------------

      const textbox = new TextElement(ctx, {
        width: d.data.width,
        height: d.data.height,
        maxWidth: !d.data.width ? this.maxWidthIfUnsized : null,
        maxHeight: !d.data.height ? this.maxHeightIfUnsized : null,
        text: d.data.detail != null ? d.data.detail : '',
        font: labelFont,
        fillStyle: styleData.fillColor ?? blackColor,
        horizontalAlign: TextAlignment.Start,
        verticalAlign: TextAlignment.Start,
        topInset: 5,
        leftInset: 5,
        bottomInset: 5,
        rightInset: 5,
      });

      return new RectangleNode(ctx, {
        x: d.data.x,
        y: d.data.y,
        width: d.data.width || textbox.actualWidthWithInsets,
        height: d.data.height || textbox.actualHeightWithInsets,
        textbox,
        stroke: this.createLine(
          styleData.lineType ?? this.standardBorder,
          styleData.lineWidthScale ?? 1 *
          (placementOptions.selected || placementOptions.highlighted ? 1.3 : 1),
          styleData.strokeColor ?? this.detailTypeBackgrounds.get(d.label),
        ),
        shapeFillColor: styleData.bgColor ?? this.detailTypeBackgrounds.get(d.label),
        forceVisibleText,
      });

    } else if (iconCode) {
      // ---------------------------------
      // Generic icon node + Note
      // ---------------------------------
      let specialIconColor;

      // Override icon for link types
      if (d.label === 'link') {
        const links: (Source | Hyperlink)[] = [
          ...(d.data && d.data.sources ? d.data.sources : []),
          ...(d.data && d.data.hyperlinks ? d.data.hyperlinks : []),
        ];
<<<<<<< HEAD
        const iconCodes = this.getIconCode(iconCode, links);
        iconCode = iconCodes.iconCode;
        specialIconColor = iconCodes.specialIconColor;
=======

        for (const link of links) {
          try {
            const url = new URL(link.url, window.location.href);
            if (url.pathname.match(/^\/projects\/([^\/]+)\/bioc\//)) {
              iconCode = Unicodes.BioC;
              break;
            } else if (url.pathname.match(/^\/projects\/([^\/]+)\/enrichment-table\//)) {
              iconCode = Unicodes.EnrichmentTable;
              break;
            } else if (url.pathname.match(/^\/projects\/([^\/]+)\/maps\//)) {
              iconCode = Unicodes.Map;
              break;
            } else if (
              url.pathname.match(/^\/projects\/([^\/]+)\/sankey\//) ||
              url.pathname.match(/^\/projects\/([^\/]+)\/sankey-many-to-many\//)
            ) {
              iconCode = Unicodes.Graph;
              break;
            } else if (url.pathname.match(/^\/projects\/([^\/]+)\/files\//)) {
              iconCode = Unicodes.Pdf;
              break;
            } else if (url.pathname.match(/^\/projects\/([^\/]+)\/?$/)) {
              iconCode = Unicodes.Project;
              break;
            } else if (url.protocol.match(/^mailto:$/i)) {
              iconCode = Unicodes.Mail;
              break;
            } else if (url.pathname.match(/^\/files\//)) {
              const domain = link.domain.trim();
              const matchedIcon = getSupportedFileCodes(domain);
              if (matchedIcon !== undefined) {
                iconCode = matchedIcon.unicode;
                specialIconColor = matchedIcon.color;
              }
            }
          } catch (e) {
          }
        }
>>>>>>> 2ef01d58
      }
      let iconTextColor = d.icon?.color ?? textColor;
      if (specialIconColor && !styleData.fillColor) {
        iconTextColor = specialIconColor;
      }
      const iconLabelColor = specialIconColor ?? iconTextColor;
      const iconSize = d.icon?.size || 50;
      // Change font family to custom kit if icon is customly added
      const fontAwesomeFont = FA_CUSTOM_ICONS.includes(iconCode) ? '"Font Awesome Kit"' : '"Font Awesome 5 Pro';
      const iconFontFace = d.icon?.face ?? fontAwesomeFont;
      const iconFont = `${iconSize}px ${iconFontFace}`;

      // Textbox to draw the icon
      const iconTextbox = new TextElement(ctx, {
        text: iconCode ?? '?',
        font: iconFont,
        fillStyle: iconLabelColor,
      });

      // Textbox for the label below the icon
      const labelTextbox = new TextElement(ctx, {
        maxWidth: this.maxIconNodeWidthIfUnsized,
        text: d.display_name,
        font: labelFont,
        fillStyle: iconTextColor,
        horizontalAlign: TextAlignment.Center,
      });

      return new FontIconNode(ctx, {
        x: d.data.x,
        y: d.data.y,
        iconTextbox,
        labelTextbox,
        forceVisibleText,
      });

    } else if (d.image_id) {
      // ---------------------------------
      // Image nodes
      // ---------------------------------
        const labelTextbox = new TextElement(ctx, {
        // Max width of label is equal to the width of the image
        maxWidth: d.data.width,
        text: d.display_name,
        font: labelFont,
        fillStyle: d.style?.fillColor ?? textColor,
        horizontalAlign: TextAlignment.Center,
        });

        return new ImageNode(ctx, {
          x: d.data.x,
          y: d.data.y,
          width: d.data.width,
          height: d.data.height ,
          imageManager: this.imageManager,
          imageId: d.image_id,
          stroke: this.createLine(
            styleData.lineType ?? this.noBorder,
            styleData.lineWidthScale ?? 1,
            styleData.strokeColor ?? whiteColor,
          ),
          textbox: labelTextbox
        });

    } else {
      // ---------------------------------
      // All other nodes
      // ---------------------------------

      // The text content of the node
      const textbox = new TextElement(ctx, {
        width: d.data.width,
        maxWidth: d.data.width ? null : this.maxWidthIfUnsized,
        height: d.data.height,
        maxHeight: d.data.height ? null : this.maxHeightIfUnsized,
        text: d.display_name,
        font: labelFont,
        fillStyle: textColor,
      });

      return new RectangleNode(ctx, {
        x: d.data.x,
        y: d.data.y,
        width: nullCoalesce(d.data.width, textbox.actualWidth),
        height: nullCoalesce(d.data.height, textbox.actualHeight),
        textbox,
        stroke: this.createLine(
          styleData.lineType ?? this.standardBorder,
          styleData.lineWidthScale ?? 1,
          strokeColor,
        ),
        shapeFillColor: bgColor,
        forceVisibleText,
      });
    }
  }

  placeEdge(d: UniversalGraphEdge,
            from: UniversalGraphNode,
            to: UniversalGraphNode,
            placedFrom: PlacedNode,
            placedTo: PlacedNode,
            ctx: CanvasRenderingContext2D,
            placementOptions: PlacementOptions): PlacedEdge {
    const connectedToNotes = DETAIL_NODE_LABELS.has(from.label) || DETAIL_NODE_LABELS.has(to.label);
    const styleData: UniversalEdgeStyle = d.style || {};
    const fontSizeScale = styleData.fontSizeScale ?? 1;
    const strokeColor = styleData.strokeColor ?? borderBlue;
    const lineType = styleData.lineType ?? connectedToNotes ? 'dashed' : this.standardBorder;
    const lineWidth = styleData.lineWidthScale ?? 1;
    const sourceHeadType = styleData.sourceHeadType;
    const targetHeadType = styleData.targetHeadType;

    // Find where the line intersects with the source and target nodes
    // TODO: Consider using the 'closest point to bbox' instead of intersection point
    const [toX, toY] = placedTo.lineIntersectionPoint(from.data.x, from.data.y);
    const [fromX, fromY] = placedFrom.lineIntersectionPoint(to.data.x, to.data.y);

    // Arrow/whatever at the beginning of the line
    const sourceLineEnd = this.createHead(
      nullIfEmpty(sourceHeadType),
      lineWidth,
      strokeColor,
      this.defaultSourceLineEndDescriptor,
    );

    // Arrow/whatever at the end of the line
    const targetLineEnd = this.createHead(
      nullIfEmpty(targetHeadType),
      lineWidth,
      strokeColor,
      connectedToNotes ? null : this.defaultTargetLineEndDescriptor,
    );

    // Label textbox, if any
    const textbox = d.label ? new TextElement(ctx, {
      text: d.label,
      font: (placementOptions.highlighted ? 'bold ' : '') + (defaultLabelFontSize * fontSizeScale) + 'px ' + this.font,
      fillStyle: '#444',
      strokeStyle: whiteColor,
      strokeWidth: 3,
    }) : null;

    return new LineEdge(ctx, {
      source: {
        x: fromX,
        y: fromY,
      },
      target: {
        x: toX,
        y: toY,
      },
      textbox,
      sourceLineEnd,
      targetLineEnd,
      stroke: this.createLine(
        lineType,
        lineWidth,
        strokeColor,
      ),
      forceVisibleText: placementOptions.selected || placementOptions.highlighted,
    });
  }

  placeGroup(d: NodeGroup,
             ctx: CanvasRenderingContext2D,
             options: PlacementOptions): PlacedGroup {


    const styleData: UniversalNodeStyle = d.style || {};
    const labelFontSizeScale = styleData.fontSizeScale ?? 1;
    const labelFont = (defaultLabelFontSize * labelFontSizeScale) + 'px ' + this.font;

    const labelTextbox = new TextElement(ctx, {
      text: d.display_name,
      font: labelFont,
      fillStyle: d.style?.fillColor ?? blackColor,
      horizontalAlign: TextAlignment.Center,
    });

    return new GroupNode(ctx, {
      x: d.data.x,
      y: d.data.y,
      width: d.data.width,
      height: d.data.height,
      stroke: this.createLine(
        styleData.lineType ?? this.noBorder,
        styleData.lineWidthScale ?? 0,
        nullCoalesce(styleData.strokeColor, whiteColor),
      ),
      textbox: labelTextbox,
      // TODO: This might get change, maybe some default background for groups?
      shapeFillColor: styleData.bgColor ?? whiteColor,
    });
  }

  // TODO: Refactor linetypes/heads from hardcoded strings into enums
  /**
   * Generate a line object (if any) based on the parameters.
   * @param type the type of line
   * @param width the width of the line
   * @param style the color style
   */
  private createLine(type: string | undefined,
                     width: number,
                     style: string): Line | undefined {
    if (type == null) {
      return null;
    }

    if (type === 'none') {
      return null;
    } else if (type === 'dashed') {
      return new DashedLine(width, style, [10, 10]);
    } else if (type === 'long-dashed') {
      return new DashedLine(width, style, [25, 10]);
    } else if (type === 'dotted') {
      return new DashedLine(width, style, [1, 2]);
    } else if (type === 'two-dashed') {
      return new DashedLine(width, style, [4, 8, 20, 8]);
    } else {
      return new SolidLine(width, style);
    }
  }

  /**
   * Generate a line head object (if any) based on the parameters.
   * @param type the type of head
   * @param lineWidth the width of the line
   * @param strokeColor the stroke color
   * @param defaultType the default fallback type
   */
  private createHead(type: string | undefined,
                     lineWidth: number,
                     strokeColor: string,
                     defaultType: string | undefined = null): LineHead | undefined {
    const effectiveType = nullCoalesce(nullIfEmpty(type), nullIfEmpty(defaultType));

    if (effectiveType == null) {
      return null;
    }

    let descriptor;
    const lineHeadType: LineHeadType = LINE_HEAD_TYPES.get(effectiveType);
    if (lineHeadType) {
      descriptor = lineHeadType.descriptor;
    } else {
      return null;
    }

    if (descriptor === 'none') {
      return null;
    }

    return new CompoundLineHead(
      descriptor.split(',').map(token => {
        switch (token) {
          case 'spacer':
            return [
              new EmptyLineHead(this.lineEndBaseSize * 0.3),
            ];
          case 'cross-axis':
            return [
              new EmptyLineHead(this.lineEndBaseSize * 0.3),
              new CrossAxisLineHead(this.lineEndBaseSize, {
                fillStyle: strokeColor,
                strokeStyle: strokeColor,
              }),
            ];
          case 'circle':
            return [
              new CircleHead(
                this.lineEndBaseSize + lineWidth, {
                  fillStyle: strokeColor,
                  strokeStyle: null,
                }),
            ];
          case 'diamond':
            return [
              new DiamondHead(
                this.lineEndBaseSize + lineWidth,
                this.lineEndBaseSize + lineWidth, {
                  fillStyle: strokeColor,
                  strokeStyle: null,
                }),
            ];
          case 'square':
            return [
              new RectangleHead(
                this.lineEndBaseSize + lineWidth,
                this.lineEndBaseSize + lineWidth, {
                  fillStyle: strokeColor,
                  strokeStyle: null,
                }),
            ];
          default:
            return [new Arrowhead(
              this.lineEndBaseSize + lineWidth, {
                fillStyle: strokeColor,
                strokeStyle: null,
                length: this.lineEndBaseSize,
                lineWidth,
              })];
        }
      }).reduce((compound, lineEnds) => {
        for (const lineEnd of lineEnds) {
          compound.push(lineEnd);
        }
        return compound;
      }, []),
    );
  }

  private getIconCode(iconCode: string, links): {iconCode: string, specialIconColor: string } {
    let specialIconColor;
    for (const link of links) {
      try {
        const url = new URL(link.url, window.location.href);
        if (url.pathname.match(/^\/projects\/([^\/]+)\/bioc\//)) {
          iconCode = Unicodes.BioC;
          break;
        } else if (url.pathname.match(/^\/projects\/([^\/]+)\/enrichment-table\//)) {
          iconCode = Unicodes.EnrichmentTable;
          break;
        } else if (url.pathname.match(/^\/projects\/([^\/]+)\/maps\//)) {
          iconCode = Unicodes.Map;
          break;
        } else if (url.pathname.match(/^\/projects\/([^\/]+)\/sankey\//)) {
          iconCode = Unicodes.Graph;
          break;
        } else if (url.pathname.match(/^\/projects\/([^\/]+)\/files\//)) {
          iconCode = Unicodes.Pdf;
          break;
        } else if (url.pathname.match(/^\/projects\/([^\/]+)\/?$/)) {
          iconCode = Unicodes.Project;
          break;
        } else if (url.protocol.match(/^mailto:$/i)) {
          iconCode = Unicodes.Mail;
          break;
        } else if (url.pathname.match(/^\/files\//)) {
          const domain = link.domain.trim();
          const matchedIcon = getSupportedFileCodes(domain);
          if (matchedIcon !== undefined) {
            iconCode = matchedIcon.unicode;
            specialIconColor = matchedIcon.color;
          }
        }
      } catch (e) {
        return {iconCode, specialIconColor};
      }
    }
    return {iconCode, specialIconColor};
  }

}<|MERGE_RESOLUTION|>--- conflicted
+++ resolved
@@ -132,52 +132,11 @@
           ...(d.data && d.data.sources ? d.data.sources : []),
           ...(d.data && d.data.hyperlinks ? d.data.hyperlinks : []),
         ];
-<<<<<<< HEAD
         const iconCodes = this.getIconCode(iconCode, links);
         iconCode = iconCodes.iconCode;
         specialIconColor = iconCodes.specialIconColor;
-=======
-
-        for (const link of links) {
-          try {
-            const url = new URL(link.url, window.location.href);
-            if (url.pathname.match(/^\/projects\/([^\/]+)\/bioc\//)) {
-              iconCode = Unicodes.BioC;
-              break;
-            } else if (url.pathname.match(/^\/projects\/([^\/]+)\/enrichment-table\//)) {
-              iconCode = Unicodes.EnrichmentTable;
-              break;
-            } else if (url.pathname.match(/^\/projects\/([^\/]+)\/maps\//)) {
-              iconCode = Unicodes.Map;
-              break;
-            } else if (
-              url.pathname.match(/^\/projects\/([^\/]+)\/sankey\//) ||
-              url.pathname.match(/^\/projects\/([^\/]+)\/sankey-many-to-many\//)
-            ) {
-              iconCode = Unicodes.Graph;
-              break;
-            } else if (url.pathname.match(/^\/projects\/([^\/]+)\/files\//)) {
-              iconCode = Unicodes.Pdf;
-              break;
-            } else if (url.pathname.match(/^\/projects\/([^\/]+)\/?$/)) {
-              iconCode = Unicodes.Project;
-              break;
-            } else if (url.protocol.match(/^mailto:$/i)) {
-              iconCode = Unicodes.Mail;
-              break;
-            } else if (url.pathname.match(/^\/files\//)) {
-              const domain = link.domain.trim();
-              const matchedIcon = getSupportedFileCodes(domain);
-              if (matchedIcon !== undefined) {
-                iconCode = matchedIcon.unicode;
-                specialIconColor = matchedIcon.color;
-              }
-            }
-          } catch (e) {
-          }
-        }
->>>>>>> 2ef01d58
       }
+
       let iconTextColor = d.icon?.color ?? textColor;
       if (specialIconColor && !styleData.fillColor) {
         iconTextColor = specialIconColor;
@@ -504,9 +463,11 @@
         } else if (url.pathname.match(/^\/projects\/([^\/]+)\/maps\//)) {
           iconCode = Unicodes.Map;
           break;
-        } else if (url.pathname.match(/^\/projects\/([^\/]+)\/sankey\//)) {
+        } else if (
+          url.pathname.match(/^\/projects\/([^\/]+)\/sankey\//) ||
+          url.pathname.match(/^\/projects\/([^\/]+)\/sankey-many-to-many\//)
+        ) {
           iconCode = Unicodes.Graph;
-          break;
         } else if (url.pathname.match(/^\/projects\/([^\/]+)\/files\//)) {
           iconCode = Unicodes.Pdf;
           break;
