--- conflicted
+++ resolved
@@ -1,14 +1,9 @@
-import { MatSnackBar } from '@angular/material';
+import { MatSnackBar } from '@angular/material/snack-bar';
 
 import { isCtrlOrMetaPressed } from 'app/shared/utils';
 
 import { AbstractCanvasBehavior, BehaviorResult } from '../../behaviors';
 import { CanvasGraphView } from '../canvas-graph-view';
-<<<<<<< HEAD
-=======
-import { isCtrlOrMetaPressed } from 'app/shared/utils';
-import { MatSnackBar } from '@angular/material/snack-bar';
->>>>>>> fbb0e1c4
 
 /**
  * Implements CTRL/CMD-Z and CTRL/CMD-Y.
