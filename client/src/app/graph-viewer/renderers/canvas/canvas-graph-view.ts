--- conflicted
+++ resolved
@@ -665,12 +665,9 @@
     const ctx = this.canvas.getContext('2d');
 
     yield* this.drawTouchPosition(ctx);
-<<<<<<< HEAD
     yield* this.drawHighlightBackground(ctx);
     yield* this.drawSearchHighlightBackground(ctx);
-=======
     yield* this.drawSelectionBackground(ctx);
->>>>>>> 660d25c4
     yield* this.drawLayoutGroups(ctx);
     yield* this.drawEdges(ctx);
     yield* this.drawNodes(ctx);
