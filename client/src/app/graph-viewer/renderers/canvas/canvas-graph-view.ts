import * as d3 from 'd3';
import { debounceTime, throttleTime } from 'rxjs/operators';
import { asyncScheduler, fromEvent, Subject, Subscription } from 'rxjs';
import { partition } from 'lodash-es';

import {
  GraphEntity,
  GraphEntityType, UniversalGraphGroup,
  UniversalEdgeStyle,
  KnowledgeMapGraph,
  UniversalGraphEdge,
  UniversalGraphEntity,
  UniversalGraphNode, UniversalGraphNodelike,
} from 'app/drawing-tool/services/interfaces';
import { EdgeRenderStyle, GroupRenderStyle, NodeRenderStyle, PlacedEdge, PlacedGroup, PlacedNode, } from 'app/graph-viewer/styles/styles';
import { LineEdge } from 'app/graph-viewer/utils/canvas/graph-edges/line-edge';
import { SolidLine } from 'app/graph-viewer/utils/canvas/lines/solid';
import { GROUP_LABEL, IMAGE_LABEL } from 'app/shared/constants';
import { compileFind, FindOptions } from 'app/shared/utils/find';

import { CanvasBehavior, DragBehaviorEvent, isStopResult } from '../behaviors';
import { PlacedObjectRenderTree } from './render-tree';
import { GraphView } from '../graph-view';
import { Point } from '../../utils/canvas/shared';


export interface CanvasGraphViewOptions {
  nodeRenderStyle: NodeRenderStyle;
  edgeRenderStyle: EdgeRenderStyle;
  groupRenderStyle: GroupRenderStyle;
  backgroundFill?: string;
}

/**
 * A graph view that uses renders into a <canvas> tag.
 */
export class CanvasGraphView extends GraphView<CanvasBehavior> {
  // Options
  // ---------------------------------

  /**
   * Style used to render nodes.
   */
  nodeRenderStyle: NodeRenderStyle;

  /**
   * Style used to render edges.
   */
  edgeRenderStyle: EdgeRenderStyle;

  /**
   * Style used to render group.
   */
  groupRenderStyle: GroupRenderStyle;

  /**
   * The canvas background, if any.
   */
  backgroundFill: string | undefined = null;

  /**
   * The minimum interval in ms between renders to keep CPU down.
   */
  renderMinimumInterval = 15;

  /**
   * The maximum number of ms to spend drawing per every animation frame.
   */
  animationFrameRenderTimeBudget = 33; // 33 = 30fps

  // States
  // ---------------------------------

  /**
   * Keeps a handle on created renderers to improve performance.
   */
  readonly renderTree = new PlacedObjectRenderTree<UniversalGraphEntity>();

  /**
   * The next time to check to see if assets have been loaded.
   */
  protected nextAssetsLoadCheckTime: number | undefined = 0;

  /**
   * The transform represents the current zoom of the graph, which must be
   * taken into consideration whenever mapping between graph coordinates and
   * viewport coordinates.
   */
  protected d3Transform = d3.zoomIdentity;

  /**
   * Keeps track of where the drag started so we can ignore drags that are too short.
   */
  dragStartPosition: { x: number, y: number } | undefined;

  /**
   * The distance the user must move the mouse before a drag is actually started.
   */
  dragDistanceSqThreshold = Math.pow(3, 2);

  /**
   * Set to true once the drag distance threshold has been reached.
   */
  dragStarted = false;

  /**
   * The current position of the mouse (graph coordinates) if the user is
   * hovering over the canvas.
   */
  hoverPosition: { x: number, y: number } | undefined;

  /**
   * Keeps track of currently where the mouse (or finger) is held down at
   * so we can display an indicator at that position.
   */
  touchPosition: {
    position: { x: number, y: number },
    entity: GraphEntity | undefined,
  } | undefined;

  /**
   * Store the last time {@link zoomToFit} was called in case the canvas is
   * resized partly through a zoom, making the zoom operation almost useless.
   * This seems to happen a lot with Angular.
   */
  protected previousZoomToFitTime = 0;

  /**
   * Used in {@link setSize} when re-applying zoom-to-fit.
   */
  protected previousZoomToFitPadding = 0;

  /**
   * Keeps track of the time since last render to keep the number of
   * render cycles down.
   */
  protected previousRenderQueueCreationTime = 0;

  /**
   * Holds a queue of things to render to allow spreading rendering over several ticks.
   * Cleared when {@link requestRender} is called and re-created in {@link render}.
   */
  private renderQueue: IterableIterator<any>;

  // Events
  // ---------------------------------

  /**
   * Holds the ResizeObserver to detect resizes. Only set if
   * {@link startParentFillResizeListener} is called, but it may be
   * unset if {@link stopParentFillResizeListener} is called.
   */
  protected canvasResizeObserver: any | undefined; // TODO: TS does not have ResizeObserver defs yet

  /**
   * An observable triggered when resizes are detected.
   */
  canvasResizePendingSubject = new Subject<[number, number]>();

  /**
   * Holds subscriptions to remove when this component is removed.
   */
  private trackedSubscriptions: Subscription[] = [];

  /**
   * The subscription that handles the resizes.
   */
  protected canvasResizePendingSubscription: Subscription | undefined;

  // ========================================

  /**
   * Create an instance of this view.
   * @param canvas the backing <canvas> tag
   * @param options for the view
   */
  constructor(public canvas: HTMLCanvasElement, options: CanvasGraphViewOptions) {
    super();
    Object.assign(this, options);

    this.canvas = canvas;
    this.canvas.tabIndex = 0;
    // Many things break if the canvas dimensions become 0
    this.canvas.width = Math.max(1, this.canvas.clientWidth);
    this.canvas.height = Math.max(1, this.canvas.clientHeight);

    this.zoom = d3.zoom()
      .on('zoom', this.canvasZoomed.bind(this))
      .on('end', this.canvasZoomEnded.bind(this));

    // We use rxjs to limit the number of mousemove events
    const canvasMouseMoveSubject = new Subject<any>();

    d3.select(this.canvas)
      .on('click', this.canvasClicked.bind(this))
      .on('dblclick', this.canvasDoubleClicked.bind(this))
      .on('mousedown', this.canvasMouseDown.bind(this))
      .on('mousemove', () => {
        canvasMouseMoveSubject.next();
      })
      .on('dragover', () => {
        canvasMouseMoveSubject.next();
      })
      .on('focus', this.canvasFocused.bind(this))
      .on('blur', this.canvasBlurred.bind(this))
      .on('mouseleave', this.canvasMouseLeave.bind(this))
      .on('mouseup', this.canvasMouseUp.bind(this))
      .call(d3.drag()
        .container(this.canvas)
        .filter(() => !d3.event.button)
        .subject((): CanvasSubject => {
          if (this.behaviors.call('shouldDrag', {
            event: d3.event.sourceEvent,
          })) {
            return {
              entity: null,
            };
          }
          const entity = this.getEntityAtMouse();
          if (entity) {
            return {
              entity,
            };
          }
          return null;
        })
        .on('start', this.canvasDragStarted.bind(this))
        .on('drag', this.canvasDragged.bind(this))
        .on('end', this.canvasDragEnded.bind(this)))
      .call(this.zoom)
      .on('dblclick.zoom', null);

    this.trackedSubscriptions.push(
      canvasMouseMoveSubject
        .pipe(throttleTime(this.renderMinimumInterval, asyncScheduler, {
          leading: true,
          trailing: false,
        }))
        .subscribe(this.canvasMouseMoved.bind(this)),
    );

    this.trackedSubscriptions.push(
      fromEvent(this.canvas, 'keydown')
        .subscribe(this.canvasKeyDown.bind(this)),
    );

    // We already have callbacks for these events in the map-editor component, so these produce potentially redundant behavior. It's likely
    // there were plans to consolidate these that we never implemented. Disabling these for now to avoid undefined behavior.
    // this.trackedSubscriptions.push(
    //   fromEvent(this.canvas, 'dragover')
    //     .subscribe(this.canvasDragOver.bind(this)),
    // );

    // this.trackedSubscriptions.push(
    //   fromEvent(this.canvas, 'drop')
    //     .subscribe(this.canvasDrop.bind(this)),
    // );

    this.trackedSubscriptions.push(
      fromEvent(document, 'paste')
        .subscribe(this.documentPaste.bind(this)),
    );

    this.trackedSubscriptions.push(
      this.renderTree.renderRequest$.subscribe(objects => {
        this.requestRender();
      })
    );
  }

  destroy() {
    super.destroy();
    this.stopParentFillResizeListener();
    for (const subscription of this.trackedSubscriptions) {
      subscription.unsubscribe();
    }
  }

  startAnimationLoop() {
    // We can't render() every time something changes, because some events
    // happen very frequently when they do happen (i.e. mousemove),
    // so we'll flag a render as needed and render during an animation
    // frame to improve performance
    requestAnimationFrame(this.animationFrameFired.bind(this));
  }

  /**
   * Start a listener that will cause the canvas to fill its parent element
   * whenever the parent resizes. This method can be called more than once
   * and it will not re-subscribe.
   */
  startParentFillResizeListener() {
    if (this.canvasResizePendingSubscription) {
      return;
    }

    // Handle resizing of the canvas, but doing it with a throttled stream
    // so we don't burn extra CPU cycles resizing repeatedly unnecessarily
    this.canvasResizePendingSubscription = this.canvasResizePendingSubject
      .pipe(debounceTime(20, asyncScheduler))
      .subscribe(([width, height]) => {
        this.setSize(width, height);
      });
    const pushResize = () => {
      this.canvasResizePendingSubject.next([
        this.canvas.clientWidth,
        this.canvas.clientHeight,
      ]);
    };
    // @ts-ignore
    this.canvasResizeObserver = new window.ResizeObserver(pushResize);
    // TODO: Can we depend on ResizeObserver yet?
    this.canvasResizeObserver.observe(this.canvas.parentNode);
  }

  /**
   * Stop trying to resize the canvas to fit its parent node.
   */
  stopParentFillResizeListener() {
    if (this.canvasResizePendingSubscription) {
      this.canvasResizePendingSubscription.unsubscribe();
      this.canvasResizePendingSubscription = null;
    }
    if (this.canvasResizeObserver) {
      this.canvasResizeObserver.disconnect();
      this.canvasResizeObserver = null;
    }
  }

  setGraph(graph: KnowledgeMapGraph): void {
    super.setGraph(graph);
    this.renderTree.clear();
  }

  removeNode(node: UniversalGraphNode): { found: boolean; removedEdges: UniversalGraphEdge[] } {
    const result = super.removeNode(node);
    if (result.found) {
      this.renderTree.delete(node);
      for (const edge of result.removedEdges) {
        this.renderTree.delete(edge);
      }
    }
    return result;
  }

  removeEdge(edge: UniversalGraphEdge): boolean {
    const found = super.removeEdge(edge);
    if (found) {
      this.renderTree.delete(edge);
    }
    return found;
  }

  get width() {
    return this.canvas.width;
  }

  get height() {
    return this.canvas.height;
  }

  setSize(width: number, height: number) {
    if (this.canvas.width !== width || this.canvas.height !== height) {
      const centerX = this.transform.invertX(this.canvas.width / 2);
      const centerY = this.transform.invertY(this.canvas.height / 2);
      // If the canvas was barely shown, the zoom may be out of whack so we should force
      // a zoom to fit
      const canvasWasSmall = this.canvas.width <= 1 || this.canvas.height <= 1;
      // Many things break if the canvas dimensions become 0
      this.canvas.width = Math.max(1, width);
      this.canvas.height = Math.max(1, height);
      super.setSize(width, height);
      this.invalidateAll();
      if (window.performance.now() - this.previousZoomToFitTime < 500 || canvasWasSmall) {
        this.applyZoomToFit(0, this.previousZoomToFitPadding);
      } else {
        const newCenterX = this.transform.invertX(this.canvas.width / 2);
        const newCenterY = this.transform.invertY(this.canvas.height / 2);
        d3.select(this.canvas).call(
          this.zoom.translateBy,
          newCenterX - centerX,
          newCenterY - centerY,
        );
      }
    }
  }

  get transform() {
    return this.d3Transform;
  }

  get currentHoverPosition(): { x: number, y: number } | undefined {
    return this.hoverPosition;
  }

  placeNode(d: UniversalGraphNode): PlacedNode {
    let placedNode = this.renderTree.get(d) as PlacedNode;
    if (placedNode) {
      return placedNode;
    } else {
      const ctx = this.canvas.getContext('2d');

      placedNode = this.nodeRenderStyle.placeNode(d, ctx, {
        selected: this.isAnySelected(d),
        highlighted: this.isAnyHighlighted(d),
      });

      this.renderTree.set(d, placedNode);
      return placedNode;
    }
  }

  placeEdge(d: UniversalGraphEdge): PlacedEdge {
    let placedEdge = this.renderTree.get(d) as PlacedEdge;
    if (placedEdge) {
      return placedEdge;
    } else {
      const ctx = this.canvas.getContext('2d');
      const from = this.expectNodeByHash(d.from);
      const to = this.expectNodeByHash(d.to);
      const placedFrom: PlacedNode = this.placeNode(from);
      const placedTo: PlacedNode = this.placeNode(to);

      placedEdge = this.edgeRenderStyle.placeEdge(d, from, to, placedFrom, placedTo, ctx, {
        selected: this.isAnySelected(d, from, to),
        highlighted: this.isAnyHighlighted(d, from, to),
      });

      this.renderTree.set(d, placedEdge);

      return placedEdge;
    }
  }

  placeGroup(d: UniversalGraphGroup): PlacedGroup {
    const placedGroup = this.renderTree.get(d) as PlacedGroup;
    if (placedGroup) {
      return placedGroup;
    } else {
      const ctx = this.canvas.getContext('2d');

      const newGroup = this.groupRenderStyle.placeGroup(d, ctx, {
        selected: this.isAnySelected(d),
        highlighted: this.isAnyHighlighted(d),
      });

      this.renderTree.set(d, newGroup);
      return newGroup;
    }
  }

  invalidateAll(): void {
    this.renderTree.clear();
  }

  /**
   * Invalidate any cache entries for the given node. If changes are made
   * that might affect how the node is rendered, this method must be called.
   * @param d the node
   */
  invalidateNode(d: UniversalGraphNode): void {

    this.renderTree.delete(d);
    for (const edge of this.edges) {
      if (edge.from === d.hash || edge.to === d.hash) {
        this.invalidateEdge(edge);
      }
    }
  }

  /**
   * Invalidate any cache entries for the given edge. If changes are made
   * that might affect how the edge is rendered, this method must be called.
   * @param d the edge
   */
  invalidateEdge(d: UniversalGraphEdge): void {
    this.renderTree.delete(d);
  }

  /**
   * Invalidate any cache entries for the given group. If changes are made
   * that might affect how the group is rendered, this method must be called.
   * @param d the group
   */
  invalidateGroup(d: UniversalGraphGroup): void {
    for (const node of d.members) {
      this.invalidateNode(node);
    }
    this.renderTree.delete(d);
  }

  /**
   * Sometimes we treat groups as nodes, but we always want to invalidate them accordingly.
   * @param d node or group casted to node.
   */
  invalidateNodelike(d: UniversalGraphNodelike): void {
    if (d.label === GROUP_LABEL) {
      this.invalidateGroup(d as UniversalGraphGroup);
    } else {
      this.invalidateNode(d as UniversalGraphNode);
    }
  }

  /**
   * Invalidate any cache entries for the given entity. Helper method
   * that calls the correct invalidation method.
   * @param entity the entity
   */
  invalidateEntity(entity: GraphEntity): void {
    if (entity.type === GraphEntityType.Node) {
      this.invalidateNode(entity.entity as UniversalGraphNode);
    } else if (entity.type === GraphEntityType.Edge) {
      this.invalidateEdge(entity.entity as UniversalGraphEdge);
    } else if (entity.type === GraphEntityType.Group) {
      this.invalidateGroup(entity.entity as UniversalGraphGroup);
    }
  }

  /**
   * Allows checking if node has a group without exposing groupHashMap for modification
   * @param node - node to check
   */
  getNodeGroup(node: UniversalGraphNode): UniversalGraphGroup | undefined {
    return this.groupHashMap.get(node.hash);
  }

  getLocationAtMouse(): Point {
    const [mouseX, mouseY] = d3.mouse(this.canvas);
    const x = this.transform.invertX(mouseX);
    const y = this.transform.invertY(mouseY);
    return {x, y};
  }

  getEntityAtMouse(): GraphEntity | undefined {
    const position = this.getLocationAtMouse();
    return this.getEntityAtPosition(position);
  }

  /**
   * Graph look-up by position. Returns entity - or undefined. As multiple entities can be there,
   * we need to evaluate the click according to the display order:
<<<<<<< HEAD
   * Images > Nodes > Edges
   * @param x - x position
   * @param y - y position
   */
  getEntityAtPosition(x: number, y: number): GraphEntity | undefined {
    const [nodes, images] = partition(this.nodes, n => n.image_id == null);
    const image = this.getNodeAtPosition(images, x, y);
    if (image) {
      return {
        type: GraphEntityType.Node,
        entity: image,
      };
    }

    const node = this.getNodeAtPosition(nodes, x, y);
    if (node) {
=======
   * Groups > Nodes (if group is already selected or absent) > Edges > Images (if group is already selected or absent)
   * @param point - {x, y} of mouse click
   */
  getEntityAtPosition(point: Point): GraphEntity | undefined {
    const node = this.getNodeAtPosition(this.nodes, point);
    // If the node is NOT an image, we return it
    if (node && node.label !== IMAGE_LABEL) {
>>>>>>> 846ea1c9
      return {
        type: GraphEntityType.Node,
        entity: node,
      };
    }

<<<<<<< HEAD
    const edge = this.getEdgeAtPosition(this.edges, x, y);
=======
    // Check and return edge first
    const edge = this.getEdgeAtPosition(this.edges, point);
>>>>>>> 846ea1c9
    if (edge) {
      return {
        type: GraphEntityType.Edge,
        entity: edge,
      };
    }
<<<<<<< HEAD
=======
    // This node could only be image - as it is rendered below the edges, we need to
    if (node) {
      return {
        type: GraphEntityType.Node,
        entity: node,
      };
    }

    const group = this.getGroupAtPosition(this.groups, point);
    if (group) {
      return {
          type: GraphEntityType.Group,
          entity: group
        };
    }
>>>>>>> 846ea1c9
    return undefined;
  }

  zoomToFit(duration: number = 1500, padding = 50) {
    this.previousZoomToFitTime = window.performance.now();
    this.applyZoomToFit(duration, padding);
  }

  panToEntity(e: GraphEntity, duration: number = 1500, padding = 50) {
    this.previousZoomToFitTime = window.performance.now();

    this.searchFocus.replace([e]);

    if (e.type === GraphEntityType.Edge) {
      // Pan to edge
      this.applyPanToEdge(e.entity as UniversalGraphEdge, duration, padding);
    } else {
      // Pan to node
      this.applyPanToNode(e.entity as UniversalGraphNode, duration, padding);
    }
  }

  private applyPanToEdge(
    edge: UniversalGraphEdge,
    duration: number = 1500,
    padding = 50,
  ) {
    this.previousZoomToFitPadding = padding;

    const canvasWidth = this.canvas.width;
    const canvasHeight = this.canvas.height;

    let select = d3.select(this.canvas);

    // Calling transition() causes a delay even if duration = 0
    if (duration > 0) {
      // @ts-ignore
      select = select.transition().duration(duration);
    }

    const from: UniversalGraphNode = this.nodeHashMap.get(edge.from);
    const to: UniversalGraphNode = this.nodeHashMap.get(edge.to);

    const {minX, minY, maxX, maxY} = this.getEdgeBoundingBox([edge], padding);

    const width = maxX - minX;
    const height = maxY - minY;

    select.call(
      this.zoom.transform,
      d3.zoomIdentity
        // move to center of canvas
        .translate(canvasWidth / 2, canvasHeight / 2)
        .scale(Math.max(1, Math.min(canvasWidth / width, canvasHeight / height)))
        // move to the midpoint of the edge
        .translate(
          -((from.data.x + to.data.x) / 2),
          -((from.data.y + to.data.y) / 2),
        ),
    );

    this.invalidateAll();
  }

  private applyPanToNode(node: UniversalGraphNode, duration: number = 1500, padding = 50) {
    this.previousZoomToFitPadding = padding;

    const canvasWidth = this.canvas.width;
    const canvasHeight = this.canvas.height;

    let select = d3.select(this.canvas);

    // Calling transition() causes a delay even if duration = 0
    if (duration > 0) {
      // @ts-ignore
      select = select.transition().duration(duration);
    }

    select.call(
      this.zoom.transform,
      d3.zoomIdentity
        // move to center of canvas
        .translate(canvasWidth / 2, canvasHeight / 2)
        .scale(2)
        .translate(-node.data.x, -node.data.y),
    );

    this.invalidateAll();
  }


  /**
   * The real zoom-to-fit.
   */
  private applyZoomToFit(duration: number = 1500, padding = 50) {
    this.previousZoomToFitPadding = padding;

    const canvasWidth = this.canvas.width;
    const canvasHeight = this.canvas.height;

    const {minX, minY, maxX, maxY} = this.getNodeBoundingBox(this.nodes, padding);
    const width = maxX - minX;
    const height = maxY - minY;

    let select = d3.select(this.canvas);

    // Calling transition() causes a delay even if duration = 0
    if (duration > 0) {
      // @ts-ignore
      select = select.transition().duration(duration);
    }

    select.call(
      this.zoom.transform,
      d3.zoomIdentity
        .translate(canvasWidth / 2, canvasHeight / 2)
        .scale(Math.min(1, Math.min(canvasWidth / width, canvasHeight / height)))
        .translate(-minX - width / 2, -minY - height / 2),
    );

    this.invalidateAll();
  }

  /**
   * Get all nodes and edges that match some search terms.
   * @param terms the terms
   * @param options additional find options
   */
  findMatching(terms: string[], options: FindOptions = {}): GraphEntity[] {
    const matcher = compileFind(terms, options);
    const matches: GraphEntity[] = [];

    for (const node of this.nodes) {
      const data: { detail?: string } = node.data != null ? node.data : {};
      const text = ((node.display_name ?? '') + ' ' + (data.detail ?? '')).toLowerCase();

      if (matcher(text)) {
        matches.push({
          type: GraphEntityType.Node,
          entity: node,
        });
      }
    }

    for (const edge of this.edges) {
      const data: { detail?: string } = edge.data != null ? edge.data : {};
      const text = ((edge.label ?? '') + ' ' + (data.detail ?? '')).toLowerCase();
      if (matcher(text)) {
        matches.push({
          type: GraphEntityType.Edge,
          entity: edge,
        });
      }
    }

    return matches;
  }

  // ========================================
  // Rendering
  // ========================================

  focus() {
    this.canvas.focus();
  }

  focusEditorPanel() {
    this.editorPanelFocus$.next();
  }

  protected testAssetsLoaded() {
    const dummyText = '\uf279\uf1c1';
    const ctx = this.canvas.getContext('2d');
    ctx.font = `18px \'Dummy Lifelike Font ${Math.random()}\'`;
    const defaultMetrics = ctx.measureText(dummyText);
    ctx.font = '18px \'Font Awesome 5 Pro\'';
    const faMetrics = ctx.measureText(dummyText);
    for (const key of ['width', 'fontBoundingBoxAscent', 'hangingBaseline']) {
      if (defaultMetrics[key] !== faMetrics[key]) {
        return true;
      }
    }
    return false;
  }

  /**
   * Fired from requestAnimationFrame() and used to render the graph
   * in the background as necessary.
   */
  animationFrameFired() {
    if (!this.active) {
      // Happens when this component is destroyed
      return;
    }

    const now = window.performance.now();

    // Keep re-rendering until Font Awesome has loaded
    if (this.nextAssetsLoadCheckTime != null && this.nextAssetsLoadCheckTime < now) {
      const loaded = this.testAssetsLoaded();
      if (loaded) {
        this.nextAssetsLoadCheckTime = null;
      } else {
        this.nextAssetsLoadCheckTime = now + 1000;
      }
      this.requestRender();
    }

    // Instead of rendering on every animation frame, we keep track of a flag
    // that gets set to true whenever the graph changes and so we need to re-draw it
    if (this.renderingRequested) {
      // But even then, we'll still throttle the number of times we restart rendering
      // in case the flag is set to true too frequently in a period
      if (now - this.previousRenderQueueCreationTime > this.renderMinimumInterval) {
        this.emptyCanvas(); // Clears canvas

        // But we actually won't necessarily render the whole graph at once: we'll
        // build a queue of things to render and render the graph in batches,
        // limiting the amount we render in a batch so we never exceed our
        // expected FPS
        this.renderQueue = this.generateRenderQueue();

        // Reset flags so we don't do this again until a render is requested
        this.renderingRequested = false;
        this.previousRenderQueueCreationTime = now;
      }
    }

    // It looks like we have a list of things we need to render, so let's
    // work through it and draw as much as possible until we hit the 'render time budget'
    if (this.renderQueue) {
      const startTime = window.performance.now();

      // ctx.save(), ctx.translate(), ctx.scale()
      this.startCurrentRenderBatch();

      while (true) {
        const result = this.renderQueue.next();

        if (result.done) {
          // Finished rendering!
          this.renderQueue = null;
          break;
        }

        // Check render time budget and abort
        // We'll get back to this point on the next animation frame
        if (window.performance.now() - startTime > this.animationFrameRenderTimeBudget) {
          break;
        }
      }

      // ctx.restore()
      this.endCurrentRenderBatch();
    }

    // Need to call this every time so we keep running
    requestAnimationFrame(this.animationFrameFired.bind(this));
  }

  render() {
    // Since we're rendering in one shot, clear any queue that we may have started
    this.renderQueue = null;

    // Clears canvas
    this.emptyCanvas();

    // ctx.save(), ctx.translate(), ctx.scale()
    this.startCurrentRenderBatch();

    // Render everything in the queue all at once
    const queue = this.generateRenderQueue();
    while (true) {
      const result = queue.next();
      if (result.done) {
        break;
      }
    }

    // ctx.save()
    this.endCurrentRenderBatch();
  }

  /**
   * Clears the canvas for a brand new render.
   */
  private emptyCanvas() {
    const canvas = this.canvas;
    const ctx = canvas.getContext('2d');

    if (this.backgroundFill) {
      ctx.fillStyle = this.backgroundFill;
      ctx.fillRect(0, 0, canvas.width, canvas.height);
    } else {
      ctx.clearRect(0, 0, canvas.width, canvas.height);
    }
  }

  /**
   * Save the context and set the canvas transform. Call this before performing
   * any draw actions during a render batch. Note that a render consists of one or
   * more batches, so call this method for EVERY batch.
   */
  private startCurrentRenderBatch() {
    const ctx = this.canvas.getContext('2d');

    ctx.save();
    ctx.translate(this.transform.x, this.transform.y);
    ctx.scale(this.transform.k, this.transform.k);
  }

  /**
   * Restore the context. Call this after performing any draw actions
   * during a render. Note that a render consists of one or more batches, so call
   * this method for EVERY batch.
   */
  private endCurrentRenderBatch() {
    const ctx = this.canvas.getContext('2d');

    ctx.restore();

    this.updateMouseCursor();
  }

  /**
   * Builds an iterable that will draw the graph. Before
   * actually iterating through, first call {@link startCurrentRenderBatch} at the
   * start of every rendering batch and then at the end of any batch,
   * call {@link endCurrentRenderBatch}.
   */
  * generateRenderQueue() {
    const ctx = this.canvas.getContext('2d');

    const [nodes, images] = partition(this.nodes, node => node.image_id == null);

    yield* this.drawTouchPosition(ctx);
    yield* this.drawSelectionBackground(ctx);
    yield* this.drawGroups(ctx);
    yield* this.drawEdges(ctx);
    yield* this.drawNodes(ctx, nodes);
    yield* this.drawNodes(ctx, images);
    yield* this.drawHighlightBackground(ctx);
    yield* this.drawSearchHighlightBackground(ctx);
    yield* this.drawSearchFocusBackground(ctx);
    yield* this.drawActiveBehaviors(ctx);
  }

  private* drawTouchPosition(ctx: CanvasRenderingContext2D) {
    yield null;

    if (this.touchPosition) {
      const noZoomScale = 1 / this.transform.scale(1).k;
      const touchPositionEntity = this.touchPosition.entity;

      // Either we highlight the 'touched entity' if we have one (because the user just
      // touched one), otherwise we draw something at the mouse coordinates
      if (touchPositionEntity != null) {
        this.drawEntityBackground(ctx, touchPositionEntity, 'rgba(0, 0, 0, 0.075)');
      } else {
        ctx.beginPath();
        ctx.arc(this.touchPosition.position.x, this.touchPosition.position.y, 20 * noZoomScale, 0, 2 * Math.PI, false);
        ctx.fillStyle = 'rgba(0, 0, 0, 0.075)';
        ctx.fill();
      }
    }
  }

  private* drawHighlightBackground(ctx: CanvasRenderingContext2D) {
    yield null;

    ctx.save();
    const highlighted = this.highlighting.get();
    for (const highlightedEntity of highlighted) {
      this.drawEntityHighlightBox(ctx, highlightedEntity, false);
    }
    ctx.restore();
  }

  private* drawSelectionBackground(ctx: CanvasRenderingContext2D) {
    yield null;

    const selected = this.selection.get();
    for (const selectedEntity of selected) {
      this.drawEntityBackground(ctx, selectedEntity, 'rgba(0, 0, 0, 0.075)');
    }
  }

  private* drawSearchHighlightBackground(ctx: CanvasRenderingContext2D) {
    yield null;

    if (!this.touchPosition) {
      const highlighted = this.searchHighlighting.get();
      for (const highlightedEntity of highlighted) {
        this.drawEntityHighlightBox(ctx, highlightedEntity, false);
      }
    }
  }

  private* drawSearchFocusBackground(ctx: CanvasRenderingContext2D) {
    yield null;

    if (!this.touchPosition) {
      const focus = this.searchFocus.get();
      for (const focusEntity of focus) {
        this.drawEntityHighlightBox(ctx, focusEntity, true);
      }
    }
  }

  private* drawGroups(ctx: CanvasRenderingContext2D) {
    yield null;

    for (const group of this.groups) {
      ctx.beginPath();
      this.placeGroup(group).draw(this.transform);
    }
  }

  private* drawEdges(ctx: CanvasRenderingContext2D) {
    yield null;

    const transform = this.transform;
    const placeEdge = this.placeEdge.bind(this);

    // We need to turn edges into PlacedEdge objects before we can render them,
    // but the process involves calculating various metrics, which we don't
    // want to do more than once if we need to render in multiple Z-layers (line + text)
    const edgeRenderObjects = [];

    for (const d of this.edges) {
      yield null;
      edgeRenderObjects.push({
        d,
        placedEdge: placeEdge(d),
      });
    }

    for (const {d, placedEdge} of edgeRenderObjects) {
      yield null;
      placedEdge.draw(transform);
    }

    for (const {d, placedEdge} of edgeRenderObjects) {
      yield null;
      placedEdge.drawLayer2(transform);
    }
  }

  private* drawNodes(ctx: CanvasRenderingContext2D, nodes: UniversalGraphNode[]) {
    for (const d of nodes) {
      yield null;
      ctx.beginPath();
      this.placeNode(d).draw(this.transform);
    }
  }

  private* drawActiveBehaviors(ctx: CanvasRenderingContext2D) {
    for (const behavior of this.behaviors.getBehaviors()) {
      yield null;
      behavior.draw(ctx, this.transform);
    }
  }

  /**
   * Update the current mouse cursor.
   */
  updateMouseCursor() {
  }

  /**
   * Draw a red box around the entity.
   */
  private drawEntityHighlightBox(ctx: CanvasRenderingContext2D, entity: GraphEntity, strong: boolean) {
    if (entity.type === GraphEntityType.Edge) {
      const d = entity.entity as UniversalGraphEdge;
      const from = this.expectNodeByHash(d.from);
      const to = this.expectNodeByHash(d.to);
      const placedFrom: PlacedNode = this.placeNode(from);
      const placedTo: PlacedNode = this.placeNode(to);

      const source = placedTo.lineIntersectionPoint(from.data as Point);
      const target = placedFrom.lineIntersectionPoint(to.data as Point);

      const styleData: UniversalEdgeStyle = d.style ?? {};
      const lineWidthScale = styleData.lineWidthScale ?? 1;
      const lineWidth = lineWidthScale + 20;

      (new LineEdge(ctx, {
        source,
        target,
        stroke: new SolidLine(lineWidth, `rgba(255, 0, 0, ${strong ? 0.4 : 0.2})`, {
          lineCap: 'square',
        }),
        forceVisibleText: true,
      })).draw(this.transform);
    } else {
      const lineWidth = strong ? 5 : 3;

      ctx.beginPath();
      const bbox = this.getEntityBoundingBox([entity], 10);
      ctx.rect(bbox.minX, bbox.minY, bbox.maxX - bbox.minX, bbox.maxY - bbox.minY);
      ctx.strokeStyle = 'rgba(255, 0, 0, 255)';
      ctx.lineWidth = lineWidth;
      ctx.lineCap = 'butt';
      if (!strong) {
        ctx.globalAlpha = 0.4;
      }
      ctx.stroke();
      ctx.globalAlpha = 1;
    }
  }

  /**
   * Draw a selection around the entity.
   */
  private drawEntityBackground(ctx: CanvasRenderingContext2D, entity: GraphEntity,
                               fillColor: string) {
    if (entity.type === GraphEntityType.Edge) {
      const d = entity.entity as UniversalGraphEdge;
      const from = this.expectNodeByHash(d.from);
      const to = this.expectNodeByHash(d.to);
      const placedFrom: PlacedNode = this.placeNode(from);
      const placedTo: PlacedNode = this.placeNode(to);

      const source = placedTo.lineIntersectionPoint({x: from.data.x, y: from.data.y});
      const target = placedFrom.lineIntersectionPoint({x: to.data.x, y: to.data.y});

      const styleData: UniversalEdgeStyle = d.style ?? {};
      const lineWidthScale = styleData.lineWidthScale ?? 1;
      const lineWidth = lineWidthScale + 20;

      (new LineEdge(ctx, {
        source,
        target,
        stroke: new SolidLine(lineWidth, fillColor, {
          lineCap: 'square',
        }),
        forceVisibleText: true,
      })).draw(this.transform);
    } else {
      ctx.beginPath();
      const bbox = this.getEntityBoundingBox([entity], 10);
      ctx.rect(bbox.minX, bbox.minY, bbox.maxX - bbox.minX, bbox.maxY - bbox.minY);
      ctx.fillStyle = fillColor;
      ctx.fill();
    }
  }

  // ========================================
  // Event handlers
  // ========================================

  canvasKeyDown(event) {
    const behaviorEvent = {
      event,
    };
    if (isStopResult(this.behaviors.apply(behavior => behavior.keyDown(behaviorEvent)))) {
      event.preventDefault();
    }
  }

  canvasClicked() {
    const behaviorEvent = {
      event: d3.event,
    };
    this.behaviors.apply(behavior => behavior.click(behaviorEvent));
  }

  canvasDoubleClicked() {
    const behaviorEvent = {
      event: d3.event,
    };
    this.behaviors.apply(behavior => behavior.doubleClick(behaviorEvent));
  }

  canvasMouseDown() {
    this.mouseDown = true;
  }

  canvasMouseMoved() {
    const [mouseX, mouseY] = d3.mouse(this.canvas);
    const graphX = this.transform.invertX(mouseX);
    const graphY = this.transform.invertY(mouseY);

    this.hoverPosition = {x: graphX, y: graphY};

    const behaviorEvent = {
      event: d3.event,
    };
    this.behaviors.apply(behavior => behavior.mouseMove(behaviorEvent));

    if (this.mouseDown) {
      this.touchPosition = {
        position: {
          x: graphX,
          y: graphY,
        },
        entity: null,
      };

      this.requestRender();
    }

    this.updateMouseCursor();
  }

  canvasFocused() {
    this.requestRender();
  }

  canvasBlurred() {
    this.requestRender();
  }

  canvasMouseLeave() {
    this.hoverPosition = null;
  }

  canvasMouseUp() {
    this.mouseDown = false;
    this.touchPosition = null;
    this.requestRender();
  }

  // See the comment in the constructor above regarding these callbacks. Disabling for now to avoid undefined behavior.
  // canvasDragOver(event): void {
  //   const behaviorEvent = {
  //     // event,
  //     event: d3.event,
  //   };
  //   this.behaviors.apply(behavior => behavior.dragOver(behaviorEvent));
  // }

  // canvasDrop(event): void {
  //   console.log('canvasDrop');
  //   const behaviorEvent = {
  //     // event,
  //     event: d3.event,
  //   };
  //   this.behaviors.apply(behavior => behavior.drop(behaviorEvent));
  // }

  documentPaste(event): void {
    const behaviorEvent = {
      event,
    };
    this.behaviors.apply(behavior => behavior.paste(behaviorEvent));
  }

  canvasDragStarted(): void {
    const [mouseX, mouseY] = d3.mouse(this.canvas);
    this.dragStartPosition = {x: mouseX, y: mouseY};
    this.dragStarted = false;

    const subject: CanvasSubject = d3.event.subject;
    const behaviorEvent: DragBehaviorEvent = {
      event: d3.event.sourceEvent,
      entity: subject.entity,
    };

    this.behaviors.apply(behavior => behavior.dragStart(behaviorEvent));

    this.touchPosition = {
      position: {
        x: this.transform.invertX(mouseX),
        y: this.transform.invertY(mouseY),
      },
      entity: subject.entity,
    };

    this.requestRender();
  }

  canvasDragged(): void {
    const [mouseX, mouseY] = d3.mouse(this.canvas);
    let dragStarted = this.dragStarted;

    if (!dragStarted) {
      const distanceSq = Math.pow(mouseX - this.dragStartPosition.x, 2)
        + Math.pow(mouseY - this.dragStartPosition.y, 2);
      dragStarted = distanceSq >= this.dragDistanceSqThreshold;
    }

    if (dragStarted) {
      try {
        const subject: CanvasSubject = d3.event.subject;
        const behaviorEvent: DragBehaviorEvent = {
          event: d3.event.sourceEvent,
          entity: subject.entity,
        };

        this.behaviors.apply(behavior => behavior.drag(behaviorEvent));

        this.touchPosition = {
          position: {
            x: this.transform.invertX(mouseX),
            y: this.transform.invertY(mouseY),
          },
          entity: subject.entity,
        };

        this.requestRender();
      } finally {
        this.dragStarted = true;
      }
    }
  }

  canvasDragEnded(): void {
    const subject: CanvasSubject = d3.event.subject;
    const behaviorEvent: DragBehaviorEvent = {
      event: d3.event.sourceEvent,
      entity: subject.entity,
    };

    this.behaviors.apply(behavior => behavior.dragEnd(behaviorEvent));
    this.nodePositionOverrideMap.clear();
    this.mouseDown = false;
    this.touchPosition = null;
    this.requestRender();
  }

  canvasZoomed(): void {
    const [mouseX, mouseY] = d3.mouse(this.canvas);
    this.d3Transform = d3.event.transform;
    this.panningOrZooming = true;
    this.touchPosition = {
      position: {
        x: this.transform.invertX(mouseX),
        y: this.transform.invertY(mouseY),
      },
      entity: null,
    };
    this.requestRender();
  }

  canvasZoomEnded(): void {
    this.panningOrZooming = false;
    this.touchPosition = null;
    this.mouseDown = false;
    this.requestRender();
  }

}

interface CanvasSubject {
  entity: GraphEntity | undefined;
}<|MERGE_RESOLUTION|>--- conflicted
+++ resolved
@@ -539,14 +539,13 @@
   /**
    * Graph look-up by position. Returns entity - or undefined. As multiple entities can be there,
    * we need to evaluate the click according to the display order:
-<<<<<<< HEAD
    * Images > Nodes > Edges
-   * @param x - x position
-   * @param y - y position
-   */
-  getEntityAtPosition(x: number, y: number): GraphEntity | undefined {
+   * Images > > Nodes > Edges > Groups
+   * @param point - {x, y} of mouse click
+   */
+  getEntityAtPosition(point: Point): GraphEntity | undefined {
     const [nodes, images] = partition(this.nodes, n => n.image_id == null);
-    const image = this.getNodeAtPosition(images, x, y);
+    const image = this.getNodeAtPosition(images, point);
     if (image) {
       return {
         type: GraphEntityType.Node,
@@ -554,42 +553,22 @@
       };
     }
 
-    const node = this.getNodeAtPosition(nodes, x, y);
+
+    const node = this.getNodeAtPosition(nodes, point);
     if (node) {
-=======
-   * Groups > Nodes (if group is already selected or absent) > Edges > Images (if group is already selected or absent)
-   * @param point - {x, y} of mouse click
-   */
-  getEntityAtPosition(point: Point): GraphEntity | undefined {
-    const node = this.getNodeAtPosition(this.nodes, point);
-    // If the node is NOT an image, we return it
-    if (node && node.label !== IMAGE_LABEL) {
->>>>>>> 846ea1c9
       return {
         type: GraphEntityType.Node,
         entity: node,
       };
     }
 
-<<<<<<< HEAD
-    const edge = this.getEdgeAtPosition(this.edges, x, y);
-=======
+
     // Check and return edge first
     const edge = this.getEdgeAtPosition(this.edges, point);
->>>>>>> 846ea1c9
     if (edge) {
       return {
         type: GraphEntityType.Edge,
         entity: edge,
-      };
-    }
-<<<<<<< HEAD
-=======
-    // This node could only be image - as it is rendered below the edges, we need to
-    if (node) {
-      return {
-        type: GraphEntityType.Node,
-        entity: node,
       };
     }
 
@@ -600,7 +579,6 @@
           entity: group
         };
     }
->>>>>>> 846ea1c9
     return undefined;
   }
 
