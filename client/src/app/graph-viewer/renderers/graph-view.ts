import * as d3 from 'd3';
import { Subject } from 'rxjs';
import * as cola from 'webcola';
import { InputNode, Layout } from 'webcola';
import { Link } from 'webcola/WebCola/src/layout';

import {
  GraphEntity,
  GraphEntityType,
  Hyperlink,
  UniversalGraphGroup,
  Source,
  KnowledgeMapGraph,
  UniversalGraphEdge,
  UniversalGraphEntity,
  UniversalGraphNode, UniversalGraphNodelike,
} from 'app/drawing-tool/services/interfaces';
import { compileFind, FindOptions } from 'app/shared/utils/find';
import { ASSOCIATED_MAPS_REGEX } from 'app/shared/constants';
import { setDifference } from 'app/shared/utils';

import { PlacedEdge, PlacedGroup, PlacedNode, PlacedObject } from '../styles/styles';
import { GraphAction, GraphActionReceiver } from '../actions/actions';
import { Behavior, BehaviorList } from './behaviors';
import { CacheGuardedEntityList } from '../utils/cache-guarded-entity-list';
import { RenderTree } from './render-tree';
import { BoundingBox, isPointIntersecting, Point } from '../utils/canvas/shared';

/**
 * A rendered view of a graph.
 */
export abstract class GraphView<BT extends Behavior> implements GraphActionReceiver {
  /**
   * Set to false when the component is destroyed so we can stop rendering.
   */
  protected active = true;

  /**
   * Collection of nodes displayed on the graph. This is not a view --
   * it is a direct copy of nodes being rendered.
   */
  nodes: UniversalGraphNode[] = [];

  /**
   * Collection of nodes displayed on the graph. This is not a view --
   * it is a direct copy of edges being rendered.
   */
  edges: UniversalGraphEdge[] = [];

  /**
   * Collection of layout groups on the graph.
   */
  groups: UniversalGraphGroup[] = [];

  /**
   * Maps node's hashes to nodes for O(1) lookup, essential to the speed
   * of most of this graph code.
   */
  protected nodeHashMap: Map<string, UniversalGraphNode> = new Map();

  /**
   * Maps node's hashes to nodes for O(1) lookup, essential to the speed
   * of most of this graph code.
   */
  protected groupHashMap: Map<string, UniversalGraphGroup> = new Map();

  /**
   * Keep track of fixed X/Y positions that come from dragging nodes. These
   * values are passed to the automatic layout routines .
   */
  readonly nodePositionOverrideMap: Map<UniversalGraphNode, [number, number]> = new Map();

  /**
   * Stores the counters for linked documents
   */
  linkedDocuments: Set<string> = new Set();

  // Graph states
  // ---------------------------------

  /**
   * Marks that changes to the view were made so we need to re-render.
   */
  protected renderingRequested = false;

  abstract renderTree: RenderTree;

  /**
   * Indicates where a mouse button is currently down.
   */
  mouseDown = false;

  /**
   * d3-zoom object used to handle zooming.
   */
  protected zoom: any;

  /**
   * webcola object used for automatic layout.
   * Initialized in {@link ngAfterViewInit}.
   */
    // TODO: Inspect that. Is this deprecated?
  cola: Layout;

  /**
   * Indicates whether we are panning or zooming.
   */
  panningOrZooming = false;

  /**
   * Holds the currently highlighted node or edge.
   */
  readonly highlighting = new CacheGuardedEntityList(this);

  /**
   * Holds the currently selected node or edge.
   */
  readonly selection = new CacheGuardedEntityList(this);

  /**
   * Holds the currently dragged node or edge.
   */
  readonly dragging = new CacheGuardedEntityList(this);

  /**
   * Holds the nodes and edges for search highlighting
   */
  readonly searchHighlighting = new CacheGuardedEntityList(this);
  readonly searchFocus = new CacheGuardedEntityList(this);

  /**
   * Whether nodes are arranged automatically.
   */
  automaticLayoutEnabled = false;

  /**
   * Holds currently active behaviors. Behaviors provide UI for the graph.
   */
  readonly behaviors = new BehaviorList<BT>([
    'isPointIntersectingNodeHandles',
    'isPointIntersectingEdge',
    'isBBoxEnclosingNode',
    'isBBoxEnclosingEdge',
    'shouldDrag',
  ]);

  // History
  // ---------------------------------

  /**
   * Stack of actions in the history.
   */
  history: GraphAction[] = [];

  /**
   * Stores where we are in the history, where the number is the next free index
   * in the history array if there is nothing to redo/rollback. When the user
   * calls undo(), the index goes -1 and when the user calls redo(), the index
   * goes +1.
   */
  protected nextHistoryIndex = 0;

  /**
   * Stream of events when history changes in any way.
   */
  historyChanges$ = new Subject<any>();

  /**
   * Stream of events when a graph entity needs to be focused.
   */
  editorPanelFocus$ = new Subject<any>();

  /**
   * Defines how close to the node we have to click to terminate the node search early.
   */
  readonly MIN_NODE_DISTANCE = 6.0;

  /**
   * Stores hashes of the images that were present when a map was created/saved. Used to keep track of
   * image status on the server in order to send only new images
   * @private
   */
  private savedImageHashes: Set<string>;


  constructor() {
    this.cola = cola
      .d3adaptor(d3)
      .on('tick', this.colaTicked.bind(this))
      .on('end', this.colaEnded.bind(this));
  }

  /**
   * Start the background loop that updates the animation. If calling
   * this from Angular, use ngZone.runOutsideAngular() to call this method.
   */
  abstract startAnimationLoop();

  /**
   * Remove any hooks that have been created.
   */
  destroy() {
    this.active = false;
    this.behaviors.destroy();
  }

  // ========================================
  // Graph
  // ========================================

  /**
   * Get the width of the view.
   */
  abstract get width();

  /**
   * Get the height of the view.
   */
  abstract get height();

  /**
   * Set the size of the canvas. Call this method if the backing element
   * (i.e. the <canvas> changes size).
   * @param width the new width
   * @param height the new height
   */
  setSize(width: number, height: number) {
    this.requestRender();
  }

  /**
   * Iterate through the link nodes of the GraphEntity and return hashes to linked documents/ET
   * @params links: list to check
   * @returns: list of hashes found in the links
   */
  getLinkedHashes(links: (Source | Hyperlink)[]): string[] {
    // Filter in links that point to desired files
    return links.filter((source) => {
      return ASSOCIATED_MAPS_REGEX.test(source.url);
    // Return hashId of those files (last element of the url address)
    }).map(source => {
      return ASSOCIATED_MAPS_REGEX.exec(source.url)[1];
    });
  }

  /**
   * Check the Entity for links to internal files
   * @param entity: UniversalGraphEntity that we are checking
   */
  checkEntityForLinked(entity: UniversalGraphEntity): Set<string> {
    // NOTE: Should I check only sources?
    if (entity.data) {
      const linkedInHyperlinks = entity.data.hyperlinks ? this.getLinkedHashes(entity.data.hyperlinks) : [];
      const linkedInSources = entity.data.sources ? this.getLinkedHashes(entity.data.sources) : [];
      return new Set(linkedInHyperlinks.concat(linkedInSources));
    }
    return new Set();
  }

  /**
   * Check the entire graph for any linked documents/enrichment tables and return a set of their hashes
   */
  getHashesOfLinked(): Set<string> {
    const set = new Set<string>();
    // Note: Should I check only nodes?
    this.nodes.forEach(node => this.checkEntityForLinked(node).forEach(val => set.add(val)));
    this.edges.forEach(edge => this.checkEntityForLinked(edge).forEach(val => set.add(val)));
    return set;
  }

  /**
   * Save current state of the images after load/save
   */
  saveImagesState() {
    this.savedImageHashes = this.getCurrentImageSet();
  }

  /**
   * Inspect current graph status and extract hashes of the images
   */
  getCurrentImageSet(): Set<string> {
    return new Set(
      this.nodes.flatMap(node => node.image_id !== undefined ? [node.image_id] : [])
    );
  }

  /**
   * Get blobs of new images and hashes of deleted images that will be sent to the server
   */
  getImageChanges() {
    const current = this.getCurrentImageSet();
    const deletedImages = setDifference(this.savedImageHashes, current);
    const newImageHashes = setDifference(current, this.savedImageHashes);
    return {newImageHashes, deletedImages};
  }

  /**
   * Replace the graph that is being rendered by the drawing tool.
   * @param graph the graph to replace with
   */
  // NOTE: This is actually called twice when opening a map in read-only mode - why?
  setGraph(graph: KnowledgeMapGraph): void {
    this.nodes = [...graph.nodes];
    this.edges = [...graph.edges];
    this.groups = [...graph.groups];

    this.saveImagesState();

    // We need O(1) lookup of nodes
    this.nodeHashMap = graph.nodes.reduce(
      (map, node) => map.set(node.hash, node),
      new Map(),
    );

    this.groupHashMap = graph.groups.reduce(
      (map, group) => {
        group.members.forEach((member) => {
          map.set(member.hash, group);
        });
        return map;
      },
      new Map(),
    );

    this.nodePositionOverrideMap.clear();

    this.requestRender();
  }

  /**
   * Return a copy of the graph.
   */
  getGraph(): KnowledgeMapGraph {
    return {
      nodes: this.nodes,
      edges: this.edges,
      groups: this.groups,
    };
  }

  /**
   * Return a copy of the graph that is suited to the export. Filters out the nodes with group out of the
   * export map, since they are passed in group.members list - no need to duplicate.
   */
  getExportableGraph(): KnowledgeMapGraph {
    return {
      nodes: this.nodes.filter(node => !this.groupHashMap.has(node.hash)),
      edges: this.edges,
      groups: this.groups
    };
  }

  /**
   * Add the given node to the graph.
   * @param node the node
   */
  addNode(node: UniversalGraphNode): void {
    if (this.nodeHashMap.has(node.hash)) {
      throw new Error('trying to add a node that already is in the node list is bad');
    }
    this.nodes.push(node);
    this.nodeHashMap.set(node.hash, node);
    this.requestRender();
  }

  /**
   * Remove the given node from the graph.
   * @param node the node
   * @return true if the node was found
   */
  removeNode(node: UniversalGraphNode): {
    found: boolean,
    removedEdges: UniversalGraphEdge[],
  } {
    const removedEdges = [];
    let foundNode = false;

    let i = this.nodes.length;
    while (i--) {
      if (this.nodes[i] === node) {
        this.nodes.splice(i, 1);
        foundNode = true;
        break;
      }
    }
    // Terminate early
    if (!foundNode) {
      return {
        found: false,
        removedEdges: [],
      };
    }

    let j = this.edges.length;
    while (j--) {
      const edge = this.edges[j];
      if (this.expectNodeByHash(edge.from) === node
        || this.expectNodeByHash(edge.to) === node) {
        removedEdges.push(edge);
        this.edges.splice(j, 1);
      }
    }

    this.nodeHashMap.delete(node.hash);
    this.tryRemoveNodeFromGroup(node.hash);
    this.invalidateNode(node);

    // TODO: Only adjust selection if needed
    this.selection.replace([]);
    this.dragging.replace([]);
    this.highlighting.replace([]);
    this.requestRender();

    return {
      found: foundNode,
      removedEdges,
    };
  }

  /**
   * Mark the node as being updated.
   * @param node the node
   */
  updateNode(node: UniversalGraphNode): void {
    this.invalidateNode(node);
    if (this.groupHashMap.has(node.hash)) {
      this.updateGroup(this.groupHashMap.get(node.hash));
    }
  }

  /**
   * Add the given edge to the graph.
   * @param edge the edge
   */
  addEdge(edge: UniversalGraphEdge): void {
    const from = this.expectNodeByHash(edge.from);
    const to = this.expectNodeByHash(edge.to);
    this.edges.push(edge);
    this.invalidateNode(from);
    this.invalidateNode(to);
  }

  /**
   * Remove the given edge from the graph.
   * @param edge the edge
   * @return true if the edge was found
   */
  removeEdge(edge: UniversalGraphEdge): boolean {
    let foundNode = false;
    const from = this.expectNodeByHash(edge.from);
    const to = this.expectNodeByHash(edge.to);

    let j = this.edges.length;
    while (j--) {
      if (this.edges[j] === edge) {
        this.edges.splice(j, 1);
        foundNode = true;
        break;
      }
    }

    this.invalidateNode(from);
    this.invalidateNode(to);

    // TODO: Only adjust selection if needed
    this.selection.replace([]);
    this.dragging.replace([]);
    this.highlighting.replace([]);

    this.requestRender();

    return foundNode;
  }

  /**
   * Mark the edge as being updated.
   * @param edge the node
   */
  updateEdge(edge: UniversalGraphEdge): void {
    this.invalidateEdge(edge);
    this.requestRender();
  }

  /**
   * Create group of nodes
   * @param group - data of the group
   */
  addGroup(group: UniversalGraphGroup) {
    group.members.forEach((member) => {
      this.tryRemoveNodeFromGroup(member.hash);
      this.groupHashMap.set(member.hash, group);
    });
    this.groups.push(this.recalculateGroup(group));
  }

  /**
   * As groups don't have their size, we need to recalculate them when members change position
   * @param group to recalculate
   */
  recalculateGroup(group: UniversalGraphGroup): UniversalGraphGroup {
    const bbox = this.getNodeBoundingBox(group.members || [], group.margin);
    const { minX, minY, maxX, maxY } = bbox;
    const width = Math.abs(maxX - minX);
    const height = Math.abs(maxY - minY);
    group.data.x = maxX - width / 2.0;
    group.data.y = maxY - height / 2.0;
    group.data.width = width;
    group.data.height = height;
    return group;
  }

  /**
   * Remove node from the group - if node has a group.
   * @param hash - hash of node to be removed
   */
  tryRemoveNodeFromGroup(hash: string) {
    const group = this.groupHashMap.get(hash);

    if (group) {
      this.groupHashMap.delete(hash);
      group.members = group.members.filter(node => node.hash !== hash);
      if (group.members.length > 1) {
        this.updateGroup(group);
      } else {
        this.removeGroup(group);
      }
    }
  }

  /**
   * Ungroup nodes
   * @param group - group to be removed
   */
  removeGroup(group: UniversalGraphGroup): boolean {
    let foundNode = false;

    for (let i = 0; i < this.groups.length; i++) {
      const g = this.groups[i];
      if (group.hash === g.hash) {
        this.groups.splice(i, 1);
        foundNode = true;
        break;
      }
    }

    group.members.forEach(node => this.groupHashMap.delete(node.hash));
    this.invalidateGroup(group);

    // TODO: Only adjust selection if needed
    this.selection.replace([]);
    this.dragging.replace([]);
    this.highlighting.replace([]);

    this.requestRender();

    return foundNode;
  }

  updateGroup(group: UniversalGraphGroup) {
    this.recalculateGroup(group);

    this.invalidateGroup(group);
    this.requestRender();
  }

  /**
   * Append new members to a group.
   * @param newMembers New nodes to be added
   * @param group Group to extend
   */
  addToGroup(newMembers: UniversalGraphNode[], group: UniversalGraphGroup) {
    for (const node of newMembers) {
      this.tryRemoveNodeFromGroup(node.hash);
      group.members.push(node);
      this.groupHashMap.set(node.hash, group);
    }
    this.updateGroup(group);
  }


  /**
   * Reverse the actions of addToGroup. No need to update the group, TryRemove does that
   * @param newMembers nodes to delete
   * @param group group to delete from
   */
  removeFromGroup(newMembers: UniversalGraphNode[], group: UniversalGraphGroup) {
    for (const node of newMembers) {
      this.tryRemoveNodeFromGroup(node.hash);
    }
  }

  // ========================================
  // Object accessors
  // ========================================
  // Invalidate === remove from cache. Once the Placed version of the object is removed
  // from RenderTree, it will get 'placed' (transformed into drawable object) during the next render batch.
  // This means that the visual appearance of the entity will not be modified without invalidating it, hence
  // we need to call this on (almost) every entity update.

  /**
   * Invalidate the whole renderer cache.
   */
  abstract invalidateAll(): void;

  /**
   * Invalidate any cache entries for the given node. If changes are made
   * that might affect how the node is rendered, this method must be called.
   * @param d the node
   */
  abstract invalidateNode(d: UniversalGraphNode): void;

    /**
     * Invalidate any cache entries for the given edge. If changes are made
     * that might affect how the edge is rendered, this method must be called.
     * @param d the edge
     */
  abstract invalidateEdge(d: UniversalGraphEdge): void;

  /**
   * Remove group from cache, so its graphical representation would be recomputed.
   * @param d
   */
  abstract invalidateGroup(d: UniversalGraphGroup): void;


  /**
   * Sometimes we treat groups as nodes, but we always want to invalidate them accordingly.
   * @param d node or group.
   */
  abstract invalidateNodelike(d: UniversalGraphNodelike): void;

  /**
   * Get all nodes and edges that match some search terms.
   * @param terms the terms
   * @param options aditional find options
   */
  abstract findMatching(terms: string[], options: FindOptions): GraphEntity[];

  /**
   * Get the current position (graph coordinates) where the user is currently
   * hovering over if the user is doing so, otherwise undefined.
   */
  abstract get currentHoverPosition(): { x: number, y: number } | undefined;

  // ========================================
  // Object accessors
  // ========================================

  /**
   * Get the bounding box containing all the given entities.
   * @param entities the entities to check
   * @param padding padding around all the entities
   */
  getEntityBoundingBox(entities: GraphEntity[], padding = 0) {
    return this.getGroupBoundingBox(entities.map(entity => this.placeEntity(entity).getBoundingBox()), padding);
  }

  /**
   * Get the bounding box containing all the given nodes.
   * @param nodes the nodes to check
   * @param padding padding around all the nodes
   */
  getNodeBoundingBox(nodes: UniversalGraphNode[], padding = 0) {
    return this.getGroupBoundingBox(nodes.map(node => this.placeNode(node).getBoundingBox()), padding);
  }

  /**
   * Get the bounding box containing all the given edges.
   * @param edges the edges to check
   * @param padding padding around all the edges
   */
  getEdgeBoundingBox(edges: UniversalGraphEdge[], padding = 0) {
    return this.getGroupBoundingBox(edges.map(edge => this.placeEdge(edge).getBoundingBox()), padding);
  }

  /**
   * Get the bounding box containing all the given bounding boxes.
   * @param boundingBoxes bounding boxes to check
   * @param padding padding around all the bounding boxes
   */
  getGroupBoundingBox(boundingBoxes: BoundingBox[],
                      padding = 0) {
    let minX = null;
    let minY = null;
    let maxX = null;
    let maxY = null;

    for (const bbox of boundingBoxes) {
      if (minX === null || minX > bbox.minX) {
        minX = bbox.minX;
      }
      if (minY === null || minY > bbox.minY) {
        minY = bbox.minY;
      }
      if (maxX === null || maxX < bbox.maxX) {
        maxX = bbox.maxX;
      }
      if (maxY === null || maxY < bbox.maxY) {
        maxY = bbox.maxY;
      }
    }

    return {
      minX: minX - padding,
      minY: minY - padding,
      maxX: maxX + padding,
      maxY: maxY + padding,
    };
  }

  /**
   * Grab the node referenced by the given hash.
   * @param hash the hash
   */
  getNodeByHash(hash: string): UniversalGraphNode | undefined {
    return this.nodeHashMap.get(hash);
  }

  /**
   * Grab the node referenced by the given hash. Throws an error if not found.
   * @param hash the hash
   */
  expectNodeByHash(hash: string): UniversalGraphNode {
    const node = this.getNodeByHash(hash);
    if (node == null) {
      throw new Error('missing node link');
    }
    return node;
  }

  /**
   * Find the best matching node at the given position.
   * @param nodes list of nodes to search through
   * @param position - {x, y} of the position
   */
<<<<<<< HEAD
  getNodeAtPosition(nodes: UniversalGraphNode[], x: number, y: number): UniversalGraphNode | undefined {
    for (let i = nodes.length - 1; i >= 0; --i) {
      const d = nodes[i];
      const placedNode = this.placeNode(d);
      const hookResult = this.behaviors.call('isPointIntersectingNode', placedNode, x, y);
      if ((hookResult !== undefined && hookResult) || placedNode.isPointIntersecting(x, y)) {
        return d;
=======
  getNodeAtPosition(nodes: UniversalGraphNode[], position: Point): UniversalGraphNode | undefined {
    const possibleNodes = [];
    for (let i = nodes.length - 1; i >= 0; --i) {
      const d = nodes[i];
      const placedNode = this.placeNode(d);
      const hookResult = this.behaviors.call('isPointIntersectingNodeHandles', placedNode, position);
      if ((hookResult !== undefined && hookResult) || placedNode.isPointIntersecting(position)) {
        const distance = Math.hypot(position.x - d.data.x, position.y - d.data.y);
        // Node is so close, that we are sure it is it. Terminate early.
        if (distance <= this.MIN_NODE_DISTANCE) {
          return d;
        }
        possibleNodes.push({
          node: d,
          distance
        });

>>>>>>> deac1311
      }
    }
    return undefined;
  }

  /**
   * Find the best matching edge at the given position.
   * @param edges list of edges to search through
   * @param position - {x, y} coordinated of the position
   */
  getEdgeAtPosition(edges: UniversalGraphEdge[], position: Point): UniversalGraphEdge | undefined {
    let bestCandidate: { edge: UniversalGraphEdge, distanceUnsq: number } = null;
    const distanceUnsqThreshold = 5 * 5;

    for (const d of edges) {
      const placedEdge = this.placeEdge(d);

      const hookResult = this.behaviors.call('isPointIntersectingEdge', placedEdge, position);
      if ((hookResult !== undefined && hookResult) || placedEdge.isPointIntersecting(position)) {
        return d;
      }

      const distanceUnsq = placedEdge.getPointDistanceUnsq(position);
      if (distanceUnsq <= distanceUnsqThreshold) {
        if (bestCandidate == null || bestCandidate.distanceUnsq >= distanceUnsq) {
          bestCandidate = {
            edge: d,
            distanceUnsq,
          };
        }
      }
    }

    if (bestCandidate != null) {
      return bestCandidate.edge;
    }

    return undefined;
  }

  /**
   * Find whether there exist a group at position. If 2+ groups share the position, will return newer (top one)
   * @param groups list of groups to search through
   * @param position - {x, y} coordinated of the position
   */
  getGroupAtPosition(groups: UniversalGraphGroup[], position: Point): UniversalGraphGroup | undefined {
    for (const group of groups) {
      const placedGroup = this.placeGroup(group);
      const bbox = placedGroup.getBoundingBox();
      // This hook checks whether rescaling handles are created, and if so, if 'position' is within it.
      const hookResult = this.behaviors.call('isPointIntersectingNodeHandles', placedGroup, position);
      if ((hookResult !== undefined && hookResult) || isPointIntersecting(bbox, position)) {
        return group;
      }
    }
    return null;
  }

  /**
   * Find all the nodes fully enclosed by the bounding box.
   * @param nodes list of nodes to search through
   * @param bbox bounding box to check
   */
  getNodesWithinBBox(nodes: UniversalGraphNode[], bbox: BoundingBox): UniversalGraphNode[] {
    const results = [];
    for (let i = nodes.length - 1; i >= 0; --i) {
      const d = nodes[i];
      const placedNode = this.placeNode(d);
      const hookResult = this.behaviors.call('isBBoxEnclosingNode', placedNode, bbox);
      if ((hookResult !== undefined && hookResult) || placedNode.isBBoxEnclosing(bbox)) {
        results.push(d);
      }
    }
    return results;
  }

  /**
   * Find all the edges fully enclosed by the bounding box.
   * @param edges list of edges to search through
   * @param bbox bounding box to check
   */
  getEdgesWithinBBox(edges: UniversalGraphEdge[], bbox: BoundingBox): UniversalGraphEdge[] {
    const results = [];
    for (let i = edges.length - 1; i >= 0; --i) {
      const d = edges[i];
      const placedEdge = this.placeEdge(d);
      const hookResult = this.behaviors.call('isBBoxEnclosingEdge', placedEdge, bbox);
      if ((hookResult !== undefined && hookResult) || placedEdge.isBBoxEnclosing(bbox)) {
        results.push(d);
      }
    }
    return results;
  }

  /**
   * Find all the groups fully enclosed by the bounding box.
   * @param groups - list of groups to check
   * @param bbox bounding box to check
   */
  getGroupsWithinBBox(groups: UniversalGraphGroup[], bbox: BoundingBox): UniversalGraphGroup[] {
    const results = [];
    for (let i = groups.length - 1; i >= 0; --i) {
      const group = groups[i];
      if (this.placeGroup(group).isBBoxEnclosing(bbox)) {
        results.push(group);
      }
    }
    return results;
  }

  /**
   * Find all the entities fully enclosed by the bounding box.
   * @param bbox bounding box
   */
  getEntitiesWithinBBox(bbox: BoundingBox): GraphEntity[] {
    return [
      ...this.getNodesWithinBBox(this.nodes, bbox).map(entity => ({
        type: GraphEntityType.Node,
        entity,
      })),
      ...this.getEdgesWithinBBox(this.edges, bbox).map(entity => ({
        type: GraphEntityType.Edge,
        entity,
      })),
      ...this.getGroupsWithinBBox(this.groups, bbox).map(entity => ({
        type: GraphEntityType.Group,
        entity,
      })),
    ];
  }

  /**
   * Get the graph entity located where the mouse is.
   * @return the entity, or nothing
   */
  abstract getEntityAtMouse(): GraphEntity | undefined;

  // ========================================
  // Rendering
  // ========================================

  /**
   * Focus on the element.
   */
  abstract focus(): void;

  /**
   * Focus the selected entity (aka focus on the related sidebar for the selection).
   */
  abstract focusEditorPanel(): void;

  /**
   * Get the current transform object that is based on the current
   * zoom and pan, which can be used to convert between viewport space and
   * graph space.
   */
  abstract get transform();

  /**
   * Request the graph be re-rendered in the very near future.
   */
  requestRender() {
    this.renderingRequested = true;
  }

  /**
   * Re-render the graph and update the mouse cursor in one shot,
   * freezing up the current thread else until the render completes. If you are just
   * display the graph for the user, never call this method directly. Instead,
   * call {@link requestRender} if a render is needed and make sure to start
   * the animation loop with {@link startAnimationLoop}.
   */
  abstract render();

  /**
   * Place the given node onto the canvas, which involves calculating the
   * real size of the object as it would appear. Use the returning object
   * to get these metrics or use the object to render the node. The
   * returned object has the style of the node baked into it.
   * @param d the node
   */
  abstract placeNode(d: UniversalGraphNode): PlacedNode;

  /**
   * Place the given edge onto the canvas, which involves calculating the
   * real size of the object as it would appear. Use the returning object
   * to get these metrics or use the object to render the node. The
   * returned object has the style of the edge baked into it.
   * @param d the edge
   */
  abstract placeEdge(d: UniversalGraphEdge): PlacedEdge;

  /**
   * Place (calculate rendering data) the group onto a canvas and store the result in renderTree.
   * @param d the group
   */
  abstract placeGroup(d: UniversalGraphGroup): PlacedGroup;

  /**
   * Place the given entity onto the canvas, which involves calculating the
   * real size of the object as it would appear. Use the returning object
   * to get these metrics or use the object to render the entity. The
   * returned object has the style of the entity baked into it.
   * @param d the entity
   */
  placeEntity(d: GraphEntity): PlacedObject {
    if (d.type === GraphEntityType.Node) {
      return this.placeNode(d.entity as UniversalGraphNode);
    } else if (d.type === GraphEntityType.Edge) {
      return this.placeEdge(d.entity as UniversalGraphEdge);
    } else if (d.type === GraphEntityType.Group) {
      return this.placeGroup(d.entity as UniversalGraphGroup);
    } else {
      throw new Error('unknown type: ' + d.type);
    }
  }

  // ========================================
  // View
  // ========================================

  /**
   * Zoom the graph to fit.
   * @param duration the duration of the animation in ms
   * @param padding padding in graph scale to add to the graph
   */
  abstract zoomToFit(duration: number, padding?);

  // ========================================
  // Selections
  // ========================================

  /**
   * Return if any one of the given items has been selected.
   * @param entities a list of entities to check
   */
  isAnySelected(...entities: UniversalGraphEntity[]) {
    const selected = this.selection.getEntitySet();
    if (!selected.size) {
      return false;
    }
    for (const d of entities) {
      if (selected.has(d)) {
        return true;
      }
    }
    return false;
  }

  /**
   * Return if any one of the given items has been highlighted.
   * @param entities a list of entities to check
   */
  isAnyHighlighted(...entities: UniversalGraphEntity[]) {
    const highlighted = this.highlighting.getEntitySet();
    if (!highlighted.size) {
      return false;
    }
    for (const d of entities) {
      if (highlighted.has(d)) {
        return true;
      }
    }
    return false;
  }

  // ========================================
  // Events
  // ========================================

  /**
   * Called when webcola (used for layout) has ticked.
   */
  private colaTicked(): void {
    // TODO: Turn off caching temporarily instead or do something else
    this.invalidateAll();
    this.requestRender();
  }

  /**
   * Called when webcola (used for layout) has stopped. Cola will stop after finishing
   * performing the layout.
   */
  private colaEnded(): void {
    this.automaticLayoutEnabled = false;
  }

  // ========================================
  // History
  // ========================================

  /**
   * Check whether there is anything to undo.
   */
  canUndo() {
    return this.nextHistoryIndex > 0;
  }

  /**
   * Check whether there is anything to redo.
   */
  canRedo() {
    return this.nextHistoryIndex < this.history.length;
  }

  /**
   * Perform an undo, if there is anything to undo.
   * @return the action that was undone, if any
   */
  undo(): GraphAction | undefined {
    // Check to see if there is anything to undo
    if (this.canUndo()) {
      this.nextHistoryIndex--;
      const action = this.history[this.nextHistoryIndex];
      action.rollback(this);
      this.requestRender();
      this.historyChanges$.next();
      return action;
    } else {
      return null;
    }
  }

  /**
   * Perform a redo, if there is anything to redo.
   * @return the action that was redone, if any
   */
  redo(): GraphAction | undefined {
    // Check to see if there is anything to redo
    if (this.canRedo()) {
      const action = this.history[this.nextHistoryIndex];
      action.apply(this);
      this.nextHistoryIndex++;
      this.requestRender();
      this.historyChanges$.next();
      return action;
    } else {
      return null;
    }
  }

  /**
   * Execute an action and store the action to the history stack, while also resetting the
   * history pointer.
   * @param actions the actions to execute (could be an empty array)
   */
  execute(...actions: GraphAction[]): void {
    const length = actions.length;
    try {
      for (const action of actions) {
        // We have unsaved changes, drop all changes after this one
        this.history = this.history.slice(0, this.nextHistoryIndex);
        this.history.push(action);
        this.nextHistoryIndex++;

        // Apply the change
        action.apply(this);
      }
    } finally {
      if (length) {
        this.historyChanges$.next();
        this.requestRender();
      }
    }
  }

  // ========================================
  // Layout
  // ========================================

  /**
   * Apply a graph layout algorithm to the nodes.
   */
  startGraphLayout() {
    this.automaticLayoutEnabled = true;

    const nodePositionOverrideMap = this.nodePositionOverrideMap;

    const layoutNodes: GraphLayoutNode[] = this.nodes.map((d, i) => new class implements GraphLayoutNode {
      index: number = i;
      reference: UniversalGraphNode = d;
      vx = 0;
      vy = 0;

      get x() {
        return d.data.x;
      }

      set x(x) {
        d.data.x = x;
      }

      get y() {
        return d.data.y;
      }

      set y(y) {
        d.data.y = y;
      }

      get fixed() {
        return nodePositionOverrideMap.has(this.reference) ? 1 : 0;
      }

      get px() {
        const position = nodePositionOverrideMap.get(this.reference);
        if (position) {
          return position[0];
        } else {
          return null;
        }
      }

      get py() {
        const position = nodePositionOverrideMap.get(this.reference);
        if (position) {
          return position[1];
        } else {
          return null;
        }
      }
    }());

    const layoutNodeHashMap: Map<string, GraphLayoutNode> = layoutNodes.reduce(
      (map, d) => {
        map.set(d.reference.hash, d);
        return map;
      }, new Map());

    const layoutLinks: GraphLayoutLink[] = this.edges.map(d => {
      const source = layoutNodeHashMap.get(this.expectNodeByHash(d.from).hash);
      if (!source) {
        throw new Error('state error - source did not link up');
      }
      const target = layoutNodeHashMap.get(this.expectNodeByHash(d.to).hash);
      if (!target) {
        throw new Error('state error - source did not link up');
      }
      return {
        reference: d,
        source,
        target,
      };
    });

    this.cola
      .nodes(layoutNodes)
      .links(layoutLinks)
      .symmetricDiffLinkLengths(50)
      .handleDisconnected(false)
      .size([this.width, this.height])
      .start(10);
  }

  /**
   * Stop automatic re-arranging of nodes.
   */
  stopGraphLayout() {
    this.cola.stop();
    this.automaticLayoutEnabled = false;
  }
}

/**
 * Represents the object mirroring a {@link UniversalGraphNode} that is
 * passed to the layout algorithm.
 */
interface GraphLayoutNode extends InputNode {
  /**
   * A link to the original node that this object is mirroring.
   */
  reference: UniversalGraphNode;
  index: number;
  x: number;
  y: number;
  vx: number;
  vy: number;
  fx?: number;
  fy?: number;
}

/**
 * Represents the object mirroring a {@link UniversalGraphEdge} that is
 * passed to the layout algorithm.
 */
interface GraphLayoutLink extends Link<GraphLayoutNode> {
  /**
   * A link to the original edge that this object is mirroring.
   */
  reference: UniversalGraphEdge;
  source: GraphLayoutNode;
  target: GraphLayoutNode;
  index?: number;
}

enum referenceCheckingMode {
  nodeAdded = 1,
  nodeDeleted = -1,
}<|MERGE_RESOLUTION|>--- conflicted
+++ resolved
@@ -733,33 +733,13 @@
    * @param nodes list of nodes to search through
    * @param position - {x, y} of the position
    */
-<<<<<<< HEAD
-  getNodeAtPosition(nodes: UniversalGraphNode[], x: number, y: number): UniversalGraphNode | undefined {
-    for (let i = nodes.length - 1; i >= 0; --i) {
-      const d = nodes[i];
-      const placedNode = this.placeNode(d);
-      const hookResult = this.behaviors.call('isPointIntersectingNode', placedNode, x, y);
-      if ((hookResult !== undefined && hookResult) || placedNode.isPointIntersecting(x, y)) {
-        return d;
-=======
   getNodeAtPosition(nodes: UniversalGraphNode[], position: Point): UniversalGraphNode | undefined {
-    const possibleNodes = [];
     for (let i = nodes.length - 1; i >= 0; --i) {
       const d = nodes[i];
       const placedNode = this.placeNode(d);
       const hookResult = this.behaviors.call('isPointIntersectingNodeHandles', placedNode, position);
       if ((hookResult !== undefined && hookResult) || placedNode.isPointIntersecting(position)) {
-        const distance = Math.hypot(position.x - d.data.x, position.y - d.data.y);
-        // Node is so close, that we are sure it is it. Terminate early.
-        if (distance <= this.MIN_NODE_DISTANCE) {
-          return d;
-        }
-        possibleNodes.push({
-          node: d,
-          distance
-        });
-
->>>>>>> deac1311
+        return d;
       }
     }
     return undefined;
@@ -1254,8 +1234,3 @@
   target: GraphLayoutNode;
   index?: number;
 }
-
-enum referenceCheckingMode {
-  nodeAdded = 1,
-  nodeDeleted = -1,
-}