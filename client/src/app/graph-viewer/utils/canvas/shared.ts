--- conflicted
+++ resolved
@@ -6,11 +6,8 @@
 // ---------------------------------
 
 // First threshold - we want start to modify the fonts to increase visibility/remove text from nodes
-<<<<<<< HEAD
-export const visibleTextThreshold = 0.6;
-=======
-export const VISIBLE_TEXT_THRESHOLD = 0.4;
->>>>>>> 823fcf6a
+export const VISIBLE_TEXT_THRESHOLD = 0.6;
+
 // Second threshold - we remove all text from the graph
 export const NO_TEXT_THRESHOLD = 0.15;
 
