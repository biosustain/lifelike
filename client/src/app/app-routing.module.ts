import { NgModule } from '@angular/core';
import { Routes, RouterModule } from '@angular/router';

import { AdminPanelComponent } from 'app/admin/containers/admin-panel-page.component';
import { UserFileImportComponent } from 'app/user-file-import/components/user-file-import.component';
import { VisualizationComponent } from 'app/visualization/containers/visualization/visualization.component';
import { SearchCollectionPageComponent } from 'app/search/containers/search-collection-page.component';
import { FileBrowserComponent } from 'app/file-browser/file-browser.component';
import { LoginComponent } from 'app/auth/components/login.component';
import { LifelikeHomePageComponent } from 'app/home/components/lifelike-home.component';

import { routes as dtRoutes } from './drawing-tool/drawing-tool.module';
import { AdminGuard } from 'app/admin/services/admin-guard.service';
import { AuthGuard } from 'app/auth/guards/auth-guard.service';
import { LoginGuard } from 'app/auth/guards/login-guard.service';
import { PdfViewerComponent } from 'app/drawing-tool/pdf-viewer/pdf-viewer.component';
import { UserSettingsComponent } from 'app/users/components/user-settings.component';
import { KgStatisticsComponent } from './kg-statistics/kg-statistics.component';

// TODO: Add an unprotected home page
const routes: Routes = [
  { path: '', component: LifelikeHomePageComponent, data: {title: 'Dashboard'}},
  { path: 'admin', component: AdminPanelComponent, canActivate: [AdminGuard], data: {title: 'Dashboard'}},
  { path: 'neo4j-upload', component: UserFileImportComponent, canActivate: [AuthGuard]},
<<<<<<< HEAD
  { path: 'neo4j-visualizer', component: VisualizationComponent, canActivate: [AuthGuard]},
  { path: 'login', component: LoginComponent, canActivate: [LoginGuard] },
  { path: 'users/:user', component: UserSettingsComponent, canActivate: [AuthGuard] },
  { path: 'search', component: SearchCollectionPageComponent },
=======
  { path: 'neo4j-visualizer', component: VisualizationComponent, canActivate: [AuthGuard], data: {title: 'KG Visualizer'}},
  { path: 'login', component: LoginComponent, canActivate: [LoginGuard], data: {title: 'Login'} },
  { path: 'search', component: SearchCollectionPageComponent, data: {title: 'Search'} },
>>>>>>> d2fd3b66
  // Used as a work-around for navigation to work when navigating with
  // changing queries
  { path: 'search/:redirect', component: SearchCollectionPageComponent, data: {title: 'KG Visualizer'} },
  {
    path: 'dt',
    canActivate: [AuthGuard],
    children: dtRoutes,
    data: {title: 'Map Projects'}
    // TODO - Bring back once pdf-viewer source code integration is resolved
    // loadChildren: () => import(
    //   './drawing-tool/drawing-tool.module'
    // ).then(m => m.DrawingToolModule)
  },
  {
    path: 'pdf-viewer',
    component: PdfViewerComponent,
    data: {title: 'PDF Viewer'}
  },
  {
    path: 'file-browser',
    component: FileBrowserComponent,
    canActivate: [AuthGuard],
    data: {title: 'File Browser'}
  },
  {
    path: 'kg-statistics',
    component: KgStatisticsComponent,
  },
];

@NgModule({
  imports: [RouterModule.forRoot(routes)],
  exports: [RouterModule]
})
export class AppRoutingModule { }<|MERGE_RESOLUTION|>--- conflicted
+++ resolved
@@ -22,16 +22,10 @@
   { path: '', component: LifelikeHomePageComponent, data: {title: 'Dashboard'}},
   { path: 'admin', component: AdminPanelComponent, canActivate: [AdminGuard], data: {title: 'Dashboard'}},
   { path: 'neo4j-upload', component: UserFileImportComponent, canActivate: [AuthGuard]},
-<<<<<<< HEAD
   { path: 'neo4j-visualizer', component: VisualizationComponent, canActivate: [AuthGuard]},
   { path: 'login', component: LoginComponent, canActivate: [LoginGuard] },
   { path: 'users/:user', component: UserSettingsComponent, canActivate: [AuthGuard] },
   { path: 'search', component: SearchCollectionPageComponent },
-=======
-  { path: 'neo4j-visualizer', component: VisualizationComponent, canActivate: [AuthGuard], data: {title: 'KG Visualizer'}},
-  { path: 'login', component: LoginComponent, canActivate: [LoginGuard], data: {title: 'Login'} },
-  { path: 'search', component: SearchCollectionPageComponent, data: {title: 'Search'} },
->>>>>>> d2fd3b66
   // Used as a work-around for navigation to work when navigating with
   // changing queries
   { path: 'search/:redirect', component: SearchCollectionPageComponent, data: {title: 'KG Visualizer'} },
