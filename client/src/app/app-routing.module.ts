--- conflicted
+++ resolved
@@ -137,11 +137,7 @@
     },
   },
   {
-<<<<<<< HEAD
-    path: 'projects/:project_name/trace/:id',
-=======
     path: 'projects/:project_name/trace/:file_id/:id',
->>>>>>> d56c8c43
     canActivate: [AuthGuard],
     component: TraceViewComponent,
     data: {
