--- conflicted
+++ resolved
@@ -27,11 +27,8 @@
 import { ShortestPathComponent } from './shortest-path/containers/shortest-path.component';
 import {EnrichmentTableViewerComponent} from './enrichment/components/table/enrichment-table-viewer.component';
 import {EnrichmentVisualisationViewerComponent} from './enrichment/components/visualisation/enrichment-visualisation-viewer.component';
-<<<<<<< HEAD
+import { BiocViewComponent } from './bioc-viewer/components/bioc-view.component';
 import { HtmlViewComponent } from './html-viewer/components/html-view.component';
-=======
-import { BiocViewComponent } from './bioc-viewer/components/bioc-view.component';
->>>>>>> 7c5f5d51
 
 // TODO: Add an unprotected home page
 const routes: Routes = [
@@ -223,21 +220,21 @@
     },
   },
   {
-<<<<<<< HEAD
     path: 'projects/:project_name/html/:file_id',
     component: HtmlViewComponent,
     canActivate: [AuthGuard],
     data: {
       title: 'HTML Viewer',
       fontAwesomeIcon: 'file-code',
-=======
+    },
+  },
+  {
     path: 'projects/:project_name/bioc/:file_id',
     component: BiocViewComponent,
     canActivate: [AuthGuard],
     data: {
       title: 'BioC Viewer',
       fontAwesomeIcon: 'file-alt',
->>>>>>> 7c5f5d51
     },
   },
   {
