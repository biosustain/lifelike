--- conflicted
+++ resolved
@@ -14,22 +14,17 @@
 } from './drawing-tool';
 
 const routes: Routes = [
-<<<<<<< HEAD
   { path: 'neo4j-upload', component: UserFileImportComponent },
   { path: 'neo4j-visualizer', component: VisualizationComponent },
-=======
   {
     path: '',
     redirectTo: '/login',
     pathMatch: 'full'
   },
->>>>>>> 38b225b7
   {
     path: 'login',
     component: LoginComponent
   },
-  { path: 'neo4j-upload', component: Neo4jUploadComponent },
-  { path: 'neo4j-visualizer', component: VisualizationComponent },
   { path: 'search', component: SearchCollectionPageComponent },
   // Used as a work-around for navigation to work when navigating with
   // changing queries
