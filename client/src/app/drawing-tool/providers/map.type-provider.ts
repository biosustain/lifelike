import {
  AbstractObjectTypeProvider,
  CreateActionOptions,
  CreateDialogAction,
  Exporter,
  PreviewOptions,
} from '../../file-browser/services/object-type.service';
import { FilesystemObject } from '../../file-browser/models/filesystem-object';
import { ComponentFactory, ComponentFactoryResolver, Injectable, Injector } from '@angular/core';
import { MapComponent } from '../components/map.component';
import { Observable, of } from 'rxjs';
import { RankedItem } from '../../shared/schemas/common';
import { ObjectCreationService } from '../../file-browser/services/object-creation.service';
import { UniversalGraph } from '../services/interfaces';
import { SearchType } from '../../search/shared';
<<<<<<< HEAD
=======
import { FilesystemService } from '../../file-browser/services/filesystem.service';
import { map } from 'rxjs/operators';
>>>>>>> 05b7fad8

export const MAP_MIMETYPE = 'vnd.***ARANGO_DB_NAME***.document/map';
export const MAP_SHORTHAND = 'map';

@Injectable()
export class MapTypeProvider extends AbstractObjectTypeProvider {

  constructor(protected readonly componentFactoryResolver: ComponentFactoryResolver,
              protected readonly injector: Injector,
              protected readonly objectCreationService: ObjectCreationService,
              protected readonly filesystemService: FilesystemService) {
    super();
  }

  handles(object: FilesystemObject): boolean {
    return object.mimeType === MAP_MIMETYPE;
  }

  createPreviewComponent(object: FilesystemObject, contentValue$: Observable<Blob>,
                         options?: PreviewOptions) {
    return contentValue$.pipe(
      map(contentValue => {
        const factory: ComponentFactory<MapComponent<any>> =
          this.componentFactoryResolver.resolveComponentFactory(MapComponent);
        const componentRef = factory.create(this.injector);
        const instance: MapComponent = componentRef.instance;
        instance.highlightTerms = options ? options.highlightTerms : null;
        instance.map = object;
        instance.contentValue = contentValue;
        return componentRef;
      }),
    );
  }

  getCreateDialogOptions(): RankedItem<CreateDialogAction>[] {
    return [{
      rank: 100,
      item: {
        label: 'Map',
        openSuggested: true,
        create: (options?: CreateActionOptions) => {
          const object = new FilesystemObject();
          object.filename = 'Untitled Map';
          object.mimeType = MAP_MIMETYPE;
          object.parent = options.parent;
          return this.objectCreationService.openCreateDialog(object, {
            title: 'New Map',
            request: {
              contentValue: new Blob([JSON.stringify({
                edges: [],
                nodes: [],
              } as UniversalGraph)]),
            },
            ...(options.createDialog || {}),
          });
        },
      },
    }];
  }

  getSearchTypes(): SearchType[] {
    return [
      Object.freeze({id: MAP_MIMETYPE, shorthand: 'map', name: 'Maps'}),
    ];
  }

  getExporters(object: FilesystemObject): Observable<Exporter[]> {
    return of([...(
      ['pdf', 'png', 'svg'].map(format => ({
        name: format.toUpperCase(),
        export: () => {
          return this.filesystemService.generateExport(object.hashId, {format}).pipe(
            map(blob => {
              return new File([blob], object.filename + '.' + format);
            }),
          );
        },
      }))
    ), {
      name: 'Lifelike Map File',
      export: () => {
        return this.filesystemService.getContent(object.hashId).pipe(
          map(blob => {
            return new File([blob], object.filename + '.llmap.json');
          }),
        );
      },
    }]);
  }

}<|MERGE_RESOLUTION|>--- conflicted
+++ resolved
@@ -1,23 +1,23 @@
+import { ComponentFactory, ComponentFactoryResolver, Injectable, Injector } from '@angular/core';
+
+import { Observable, of } from 'rxjs';
+import { map } from 'rxjs/operators';
+
+import { FilesystemObject } from 'app/file-browser/models/filesystem-object';
+import { FilesystemService } from 'app/file-browser/services/filesystem.service';
+import { ObjectCreationService } from 'app/file-browser/services/object-creation.service';
 import {
   AbstractObjectTypeProvider,
   CreateActionOptions,
   CreateDialogAction,
   Exporter,
   PreviewOptions,
-} from '../../file-browser/services/object-type.service';
-import { FilesystemObject } from '../../file-browser/models/filesystem-object';
-import { ComponentFactory, ComponentFactoryResolver, Injectable, Injector } from '@angular/core';
+} from 'app/file-browser/services/object-type.service';
+import { SearchType } from 'app/search/shared';
+import { RankedItem } from 'app/shared/schemas/common';
+
 import { MapComponent } from '../components/map.component';
-import { Observable, of } from 'rxjs';
-import { RankedItem } from '../../shared/schemas/common';
-import { ObjectCreationService } from '../../file-browser/services/object-creation.service';
 import { UniversalGraph } from '../services/interfaces';
-import { SearchType } from '../../search/shared';
-<<<<<<< HEAD
-=======
-import { FilesystemService } from '../../file-browser/services/filesystem.service';
-import { map } from 'rxjs/operators';
->>>>>>> 05b7fad8
 
 export const MAP_MIMETYPE = 'vnd.***ARANGO_DB_NAME***.document/map';
 export const MAP_SHORTHAND = 'map';
