--- conflicted
+++ resolved
@@ -26,12 +26,9 @@
 import { mapBlobToBuffer, mapBufferToJson } from 'app/shared/utils/files';
 import { MimeTypes } from '../../shared/constants';
 
-<<<<<<< HEAD
 import JSZip from 'jszip';
 
 export const MAP_MIMETYPE = 'vnd.lifelike.document/map';
-=======
->>>>>>> 2fa5023d
 export const MAP_SHORTHAND = 'map';
 
 @Injectable()
