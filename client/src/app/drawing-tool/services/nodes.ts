--- conflicted
+++ resolved
@@ -54,12 +54,8 @@
     color: '#edc949',
     background: '#f9eec8'
   }
-<<<<<<< HEAD
-]
-=======
 ];
 
->>>>>>> e868924b
 export {
   nodeTemplates
 };