--- conflicted
+++ resolved
@@ -1,14 +1,10 @@
-<<<<<<< HEAD
 export interface UniversalEntityData {
-=======
-interface EntityData {
->>>>>>> 01494d70
   hyperlink?: string;
+  hyperlinks?: Hyperlink[];
   detail?: string;
   source?: string;
   search?: Hyperlink[];
   subtype?: string;
-<<<<<<< HEAD
 }
 
 export interface UniversalNodeStyle {
@@ -27,16 +23,6 @@
     width?: number,
     height?: number,
   } & UniversalEntityData;
-=======
-  hyperlinks?: Hyperlink[];
-}
-
-interface UniversalGraphNode {
-  data: {
-    x: number;
-    y: number;
-  } & EntityData;
->>>>>>> 01494d70
   display_name: string;
   hash: string;
   shape?: string;
@@ -74,7 +60,6 @@
   edges: UniversalGraphEdge[];
 }
 
-<<<<<<< HEAD
 export declare type UniversalGraphEntity = UniversalGraphNode | UniversalGraphEdge;
 
 export enum GraphEntityType {
@@ -85,62 +70,6 @@
 export interface GraphEntity {
   type: GraphEntityType;
   entity: UniversalGraphEntity;
-=======
-interface VisNetworkGraphNode {
-  label?: string;
-  x?: number;
-  y?: number;
-  id?: string;
-  group?: string;
-  size?: number;
-  shape?: string;
-  icon?: any;
-  widthConstraint?: any;
-  data?: EntityData;
-  color?: any;
-}
-interface VisNetworkGraphEdge {
-  id?: string;
-  from?: string;
-  to?: string;
-  label?: string;
-}
-interface VisNetworkGraph {
-  nodes: VisNetworkGraphNode[];
-  edges: VisNetworkGraphEdge[];
-}
-
-/**
- * Interface for carring data relative
- * to either node or edge
- */
-interface GraphData {
-  id?: string;
-  label?: string;
-  group?: string;
-  edges?: VisNetworkGraphEdge[];
-  hyperlink?: string;
-  detail?: string;
-  x?: number;
-  y?: number;
-  data?: EntityData;
-}
-
-/**
- * Interface for handling data between canvas and panels
- */
-interface GraphSelectionData {
-  edgeData?: VisNetworkGraphEdge;
-  nodeData?: {
-    id: string,
-    shape?: string,
-    group: string,
-    label: string,
-    edges: VisNetworkGraphEdge[],
-    data: EntityData
-  };
-  otherNodes?: VisNetworkGraphNode[];
->>>>>>> 01494d70
 }
 
 export interface Hyperlink {
