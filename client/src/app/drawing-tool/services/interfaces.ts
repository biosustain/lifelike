export interface UniversalEntityData {
  hyperlink?: string;
  detail?: string;
  source?: string;
  search?: Hyperlink[];
}

export interface UniversalNodeStyle {
  fontSizeScale?: number;
  fillColor?: string;
  strokeColor?: string;
  lineType?: string;
  lineWidthScale?: number;
  showDetail?: boolean;
}

export interface UniversalGraphNode {
  data: {
    x: number;
    y: number;
<<<<<<< HEAD
    width?: number,
    height?: number,
  } & UniversalEntityData;
=======
    hyperlink?: string;
    detail?: string;
    source?: string;
    search?: Hyperlink[];
    subtype?: string;
  };
>>>>>>> 48d04203
  display_name: string;
  hash: string;
  shape?: string;
  icon?: {
    code: string,
    color: string,
    face: string,
    size: number,
    weight: string,
  };
  label: string;
  sub_labels: string[];
  style?: UniversalNodeStyle;
}

export interface UniversalEdgeStyle {
  fontSizeScale?: number;
  strokeColor?: string;
  lineType?: string;
  lineWidthScale?: number;
  sourceHeadType?: string;
  targetHeadType?: string;
}

export interface UniversalGraphEdge {
  data?: UniversalEntityData;
  label: string;
  from: string;
  to: string;
  style?: UniversalEdgeStyle;
}

export interface UniversalGraph {
  nodes: UniversalGraphNode[];
  edges: UniversalGraphEdge[];
}

<<<<<<< HEAD
export declare type UniversalGraphEntity = UniversalGraphNode | UniversalGraphEdge;

export enum GraphEntityType {
  Node = 'node',
  Edge = 'edge',
}

export interface GraphEntity {
  type: GraphEntityType;
  entity: UniversalGraphEntity;
=======
interface VisNetworkGraphNode {
  label?: string;
  x?: number;
  y?: number;
  id?: string;
  group?: string;
  size?: number;
  shape?: string;
  icon?: any;
  widthConstraint?: any;
  data?: {
    hyperlink?: string;
    detail?: string;
    source?: string;
    search?: Hyperlink[];
    subtype?: string;
  };
  color?: any;
}
interface VisNetworkGraphEdge {
  id?: string;
  from?: string;
  to?: string;
  label?: string;
}
interface VisNetworkGraph {
  nodes: VisNetworkGraphNode[];
  edges: VisNetworkGraphEdge[];
}

/**
 * Interface for carring data relative
 * to either node or edge
 */
interface GraphData {
  id?: string;
  label?: string;
  group?: string;
  edges?: VisNetworkGraphEdge[];
  hyperlink?: string;
  detail?: string;
  x?: number;
  y?: number;
  data?: {
    hyperlink?: string;
    source?: string;
    detail?: string;
    search?: Hyperlink[];
    subtype?: string;
  };
}

/**
 * Interface for handling data between canvas and panels
 */
interface GraphSelectionData {
  edgeData?: VisNetworkGraphEdge;
  nodeData?: {
    id: string,
    shape?: string,
    group: string,
    label: string,
    edges: VisNetworkGraphEdge[],
    data: {
      hyperlink?: string;
      detail?: string;
      source?: string;
      search?: Hyperlink[];
      subtype?: string;
    }
  };
  otherNodes?: VisNetworkGraphNode[];
>>>>>>> 48d04203
}

export interface Hyperlink {
  url: string;
  domain: string;
}

export interface Location {
  pageNumber: number;
  rect: Rect;
}

export interface Links {
  ncbi?: string;
  uniprot?: string;
  wikipedia?: string;
  google?: string;
}

export interface Meta {
  type: string;
  color: string;
  id?: string;
  idType?: string;
  idHyperlink?: string;
  isCustom?: boolean;
  allText?: string;
  links?: Links;
}

export interface Rect {
  [index: number]: number;
}

export interface Annotation {
  pageNumber: number;
  keywords: string[];
  rects: Rect[];
  meta: Meta;
  uuid?: string;
}

/**
 * Interface for launching app wit parameters
 */
export interface LaunchApp {
  app: string;
  arg?: {
    // For pdf-viewer, coordinate of the nnoation of pd
    coords?: number[],
    // hash of pdf to locate by
    fileId?: string,
    // page of the pdf that the annotation is located on
    pageNumber?: number
  };
}

/**
 * Project schema definition
 */
export interface Project {
  id?: string | number;
  author?: string;
  label: string;
  description: string;
  /** JSON representation of graph */
  graph: UniversalGraph;
  /** ISO-8601 timestamp of when project was last updated */
  date_modified?: string;
  /** Whether or not project is public to userbase */
  public?: boolean;
  /** URI for project */
  hash_id?: string;
  /** ID of the user who made the project */
  user_id?: number;
}

export const MAP_TYPE_ID = 'LifelikeKnowledgeMap/1';
export const NODE_TYPE_ID = 'LifelikeKnowledgeNode/1';<|MERGE_RESOLUTION|>--- conflicted
+++ resolved
@@ -3,6 +3,7 @@
   detail?: string;
   source?: string;
   search?: Hyperlink[];
+  subtype?: string;
 }
 
 export interface UniversalNodeStyle {
@@ -18,18 +19,9 @@
   data: {
     x: number;
     y: number;
-<<<<<<< HEAD
     width?: number,
     height?: number,
   } & UniversalEntityData;
-=======
-    hyperlink?: string;
-    detail?: string;
-    source?: string;
-    search?: Hyperlink[];
-    subtype?: string;
-  };
->>>>>>> 48d04203
   display_name: string;
   hash: string;
   shape?: string;
@@ -67,7 +59,6 @@
   edges: UniversalGraphEdge[];
 }
 
-<<<<<<< HEAD
 export declare type UniversalGraphEntity = UniversalGraphNode | UniversalGraphEdge;
 
 export enum GraphEntityType {
@@ -78,80 +69,6 @@
 export interface GraphEntity {
   type: GraphEntityType;
   entity: UniversalGraphEntity;
-=======
-interface VisNetworkGraphNode {
-  label?: string;
-  x?: number;
-  y?: number;
-  id?: string;
-  group?: string;
-  size?: number;
-  shape?: string;
-  icon?: any;
-  widthConstraint?: any;
-  data?: {
-    hyperlink?: string;
-    detail?: string;
-    source?: string;
-    search?: Hyperlink[];
-    subtype?: string;
-  };
-  color?: any;
-}
-interface VisNetworkGraphEdge {
-  id?: string;
-  from?: string;
-  to?: string;
-  label?: string;
-}
-interface VisNetworkGraph {
-  nodes: VisNetworkGraphNode[];
-  edges: VisNetworkGraphEdge[];
-}
-
-/**
- * Interface for carring data relative
- * to either node or edge
- */
-interface GraphData {
-  id?: string;
-  label?: string;
-  group?: string;
-  edges?: VisNetworkGraphEdge[];
-  hyperlink?: string;
-  detail?: string;
-  x?: number;
-  y?: number;
-  data?: {
-    hyperlink?: string;
-    source?: string;
-    detail?: string;
-    search?: Hyperlink[];
-    subtype?: string;
-  };
-}
-
-/**
- * Interface for handling data between canvas and panels
- */
-interface GraphSelectionData {
-  edgeData?: VisNetworkGraphEdge;
-  nodeData?: {
-    id: string,
-    shape?: string,
-    group: string,
-    label: string,
-    edges: VisNetworkGraphEdge[],
-    data: {
-      hyperlink?: string;
-      detail?: string;
-      source?: string;
-      search?: Hyperlink[];
-      subtype?: string;
-    }
-  };
-  otherNodes?: VisNetworkGraphNode[];
->>>>>>> 48d04203
 }
 
 export interface Hyperlink {
