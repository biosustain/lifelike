--- conflicted
+++ resolved
@@ -99,21 +99,12 @@
    * @param reason reason for an exclusion
    * @param comment additional comment
    */
-<<<<<<< HEAD
-  addAnnotationExclusion(fileId: string, id: string, reason: string, comment: string, projectName: string): Observable<any> {
+  addAnnotationExclusion(fileId: string, id: string, text: string, reason: string, comment: string, projectName: string): Observable<any> {
     return this.http.patch(
       `/api/projects/${projectName}/files/${fileId}/annotations/add_annotation_exclusion`,
-      { id, reason, comment },
+      { id, text, reason, comment },
       this.createHttpOptions(true),
     )
-=======
-  addAnnotationExclusion(fileId: string, id: string, text: string, reason: string, comment: string): Observable<any> {
-    return this.http.patch(
-      this.baseUrl + `/add_annotation_exclusion/${fileId}`,
-      { id, text, reason, comment },
-      this.createHttpOptions(true)
-    );
->>>>>>> 6a7e288e
   }
 
   /**
@@ -122,17 +113,10 @@
    * @param id id of the annotation
    * @param text annotated text
    */
-<<<<<<< HEAD
-  removeAnnotationExclusion(fileId: string, id: string, projectName: string): Observable<any> {
+  removeAnnotationExclusion(fileId: string, id: string, text: string, projectName: string): Observable<any> {
     return this.http.patch(
       `/api/projects/${projectName}/files/${fileId}/annotations/remove_annotation_exclusion`,
-      { id },
-=======
-  removeAnnotationExclusion(fileId: string, id: string, text: string): Observable<any> {
-    return this.http.patch(
-      this.baseUrl + `/remove_annotation_exclusion/${fileId}`,
       { id, text },
->>>>>>> 6a7e288e
       this.createHttpOptions(true)
     );
   }
