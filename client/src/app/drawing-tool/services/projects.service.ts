--- conflicted
+++ resolved
@@ -150,13 +150,8 @@
     community?: boolean,
   } = {}): Observable<any> {
     return this.http.post(
-<<<<<<< HEAD
-      this.baseUrl + '/search',
+      `${this.baseUrl}/search`,
       {term, filters},
-=======
-      `${this.baseUrl}/search`,
-      {term},
->>>>>>> 22ed0fe0
       this.createHttpOptions(true)
     );
   }
@@ -228,101 +223,6 @@
       this.createHttpOptions(true)
     );
   }
-<<<<<<< HEAD
-=======
-
-  /**
-   * Convert a graph to universal representation
-   * from Vis.js Network representation
-   */
-  public vis2Universe(graph: VisNetworkGraph): UniversalGraph {
-    const nodes: UniversalGraphNode[] = graph.nodes.map(
-      (n: VisNetworkGraphNode): UniversalGraphNode => {
-        return {
-          data: {
-            x: n.x,
-            y: n.y,
-            hyperlink: isNullOrUndefined(n.data.hyperlink) ? '' : n.data.hyperlink,
-            detail: isNullOrUndefined(n.data.detail) ? '' : n.data.detail,
-            source: isNullOrUndefined(n.data.source) ? '' : n.data.source,
-            search: isNullOrUndefined(n.data.source) ? [] : n.data.search,
-            subtype: isNullOrUndefined(n.data.subtype) ? '' : n.data.subtype
-          },
-          display_name: n.label,
-          hash: n.id,
-          shape: n.shape || 'box',
-          icon: n.icon,
-          label: n.group,
-          sub_labels: []
-        };
-      }
-    );
-
-    const edges: UniversalGraphEdge[] = graph.edges.map(
-      (e: VisNetworkGraphEdge): UniversalGraphEdge => {
-        return {
-          label: e.label,
-          from: e.from,
-          to: e.to,
-          data: {}
-        };
-      }
-    );
-
-    const visGraph: UniversalGraph = {
-      edges,
-      nodes
-    };
-
-    return visGraph;
-  }
-
-  /**
-   * Convert a graph to Vis.js Network Representation
-   * from Universal representation
-   * @param graph represents a UniversalGraph
-   */
-  public universe2Vis(graph: UniversalGraph): VisNetworkGraph {
-    const nodes: VisNetworkGraphNode[] = graph.nodes.map(
-      (n: UniversalGraphNode): VisNetworkGraphNode => {
-        return {
-          label: n.display_name,
-          shape: n.shape || 'box',
-          icon: n.icon,
-          x: n.data.x,
-          y: n.data.y,
-          id: n.hash,
-          color: isNullOrUndefined(n.color) ? {background: '#FFFFFF'} : n.color,
-          group: n.label,
-          data: {
-            hyperlink: isNullOrUndefined(n.data.hyperlink) ? '' : n.data.hyperlink,
-            detail: isNullOrUndefined(n.data.detail) ? '' : n.data.detail,
-            source: isNullOrUndefined(n.data.source) ? '' : n.data.source,
-            search: isNullOrUndefined(n.data.source) ? [] : n.data.search,
-            subtype: isNullOrUndefined(n.data.subtype) ? '' : n.data.subtype
-          }
-        };
-      }
-    );
-
-    const edges: VisNetworkGraphEdge[] = graph.edges.map(
-      (e: UniversalGraphEdge): VisNetworkGraphEdge => {
-        return {
-          from: e.from,
-          to: e.to,
-          label: e.label,
-          id: e.data.hash,
-        };
-      }
-    );
-
-    const visGraph: VisNetworkGraph = {
-      edges,
-      nodes
-    };
-
-    return visGraph;
-  }
 
   public downloadProjectBackup(hashId: string): Observable<any> {
     return this.http.get(
@@ -345,5 +245,4 @@
       this.createHttpOptions(true)
     );
   }
->>>>>>> 22ed0fe0
 }