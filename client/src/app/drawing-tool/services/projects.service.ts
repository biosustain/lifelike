import { Injectable } from '@angular/core';
import { Observable } from 'rxjs';
import { HttpClient, HttpHeaders } from '@angular/common/http';
import { environment } from '../../../environments/environment';

import {
  Project,
  UniversalGraph,
  UniversalGraphEdge,
  UniversalGraphNode,
  VisNetworkGraph,
  VisNetworkGraphEdge,
  VisNetworkGraphNode
} from './interfaces';

import {
  utiProject,
  microbiomeProject
} from './mock_data';
import { isNullOrUndefined } from 'util';


@Injectable({
  providedIn: '***ARANGO_USERNAME***'
})
export class ProjectsService {

  projects: Project[] = [utiProject, microbiomeProject];

  baseUrl = environment.apiUrl;

<<<<<<< HEAD
  constructor(
    private http: HttpClient,
  ) { }
=======
  constructor(private http: HttpClient) { }
>>>>>>> 5a87de9a

  /**
   * Create http options with authorization
   * header if boolean set to true
   * @param withJwt boolean representing whether to use jwt or not
   */
  createHttpOptions(withJwt= false, blob= false) {
    let headers;

    if (withJwt) {
      headers = {
            'Content-Type':  'application/json',
            Authorization: 'Bearer ' + localStorage.getItem('access_jwt')
          };
    } else {
      headers = {
        'Content-Type':  'application/json'
      };
    }
    let httpOptions: any;

    if (blob) {
      httpOptions = {
        headers: new HttpHeaders(headers),
        responseType: 'blob'
      };
    } else {
      httpOptions = {
        headers: new HttpHeaders(headers)
      };
    }
    return httpOptions;
  }

  /**
   * Return a list of projects owned by user
   */
  public pullProjects(): Observable<any> {
    return this.http.get(
      this.baseUrl + '/drawing-tool/projects',
      this.createHttpOptions(true),
    );
  }

  /**
   * Return PDF version of the project
   * @param project represents a Project
   */
  public getPDF(project: Project): Observable<any> {
    return this.http.get(
      this.baseUrl + `/drawing-tool/projects/${project.id}/pdf`,
      this.createHttpOptions(true, true)
    );
  }

  /**
   * Add project to user's collection
   * @param project represents a Project
   */
  public addProject(project: Project): Observable<any> {
    return this.http.post(
      this.baseUrl + '/drawing-tool/projects',
      project,
      this.createHttpOptions(true)
    );
  }

  /**
   * Update a project owned by user
   * @param project represents a Project
   */
  public updateProject(project: Project): Observable<any> {
    return this.http.put(
      this.baseUrl + `/drawing-tool/projects/${project.id}`,
      project,
      this.createHttpOptions(true)
    );
  }

  /**
   * Delete a project owned by user
   * @param project represents a Project
   */
  public deleteProject(project: Project): Observable<any> {
    return this.http.delete(
      this.baseUrl + `/drawing-tool/projects/${project.id}`,
      this.createHttpOptions(true)
    );
  }

  /**
   * Convert a graph to universal representation
   * from Vis.js Network representation
   */
  public vis2Universe(graph: VisNetworkGraph): UniversalGraph {
    const nodes: UniversalGraphNode[] = graph.nodes.map(
      (n: VisNetworkGraphNode): UniversalGraphNode => {
        return {
          data: {
            x: n.x,
            y: n.y,
            hyperlink: isNullOrUndefined(n.data.hyperlink) ? '' : n.data.hyperlink
          },
          display_name: n.label,
          hash: n.id,
          label: n.group,
          sub_labels: []
        };
      }
    );

    const edges: UniversalGraphEdge[] = graph.edges.map(
      (e: VisNetworkGraphEdge): UniversalGraphEdge => {
        return {
          label: e.label,
          from: e.from,
          to: e.to,
          data: {}
        };
      }
    );

    const visGraph: UniversalGraph = {
      edges,
      nodes
    };

    return visGraph;
  }

  /**
   * Convert a graph to Vis.js Network Representation
   * from Universal representation
   * @param graph represents a UniversalGraph
   */
  public universe2Vis(graph: UniversalGraph): VisNetworkGraph {
    const nodes: VisNetworkGraphNode[] = graph.nodes.map(
      (n: UniversalGraphNode): VisNetworkGraphNode => {
        return {
          label: n.display_name,
          x: n.data.x,
          y: n.data.y,
          id: n.hash,
          group: n.label,
          data: {
            hyperlink: isNullOrUndefined(n.data.hyperlink) ? '' : n.data.hyperlink
          }
        };
      }
    );

    const edges: VisNetworkGraphEdge[] = graph.edges.map(
      (e: UniversalGraphEdge): VisNetworkGraphEdge => {
        return {
          from: e.from,
          to: e.to,
          label: e.label,
          id: e.data.hash,
        };
      }
    );

    const visGraph: VisNetworkGraph = {
      edges,
      nodes
    };

    return visGraph;
  }
}<|MERGE_RESOLUTION|>--- conflicted
+++ resolved
@@ -29,13 +29,7 @@
 
   baseUrl = environment.apiUrl;
 
-<<<<<<< HEAD
-  constructor(
-    private http: HttpClient,
-  ) { }
-=======
   constructor(private http: HttpClient) { }
->>>>>>> 5a87de9a
 
   /**
    * Create http options with authorization
