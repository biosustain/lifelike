--- conflicted
+++ resolved
@@ -5,14 +5,7 @@
     ProjectsService
 } from './projects.service';
 import {
-<<<<<<< HEAD
-    node_templates
-=======
-    AuthenticationService
-} from './authentication.service';
-import {
     nodeTemplates
->>>>>>> e868924b
 } from './nodes';
 import {
     PdfAnnotationsService,
