import { Injectable } from '@angular/core';
import { Observable } from 'rxjs';
import { HttpClient } from '@angular/common/http';

import { KnowledgeMap } from './interfaces';
import { AbstractService } from '../../shared/services/abstract-service';
import { AuthenticationService } from '../../auth/services/authentication.service';
<<<<<<< HEAD
import { AppUser } from 'app/interfaces';
import { Project } from 'app/file-browser/services/project-space.service';
=======
import { map } from 'rxjs/operators';
import { PaginatedRequestOptions, ResultList } from '../../interfaces/shared.interface';
import { Project } from '../../file-browser/services/project-space.service';
import { AppUser } from '../../interfaces';
>>>>>>> a46d61fa

@Injectable({
  providedIn: 'root',
})
export class MapService extends AbstractService {
  readonly PROJECTS_BASE_URL = '/api/projects';
  readonly MAPS_BASE_URL = '/api/drawing-tool';

  constructor(auth: AuthenticationService, http: HttpClient) {
    super(auth, http);
  }

  // ========================================
  // Listing
  // ========================================

<<<<<<< HEAD
  getCommunityMaps(): Observable<KnowledgeMap[]> {
    return this.http.get<KnowledgeMap[]>(
      `/api/drawing-tool/community`,
      this.getHttpOptions(true)
=======
  getCommunityMaps(options: PaginatedRequestOptions = {}): Observable<ResultList<PublicMap>> {
    return this.http.get<ResultList<PublicMap>>(
      `${this.MAPS_BASE_URL}/community`, {
        ...this.getHttpOptions(true),
        params: options as any,
      },
>>>>>>> a46d61fa
    );
  }

  // ========================================
  // CRUD
  // ========================================

  createMap(
    projectName: string,
    directoryId: number,
    label: string,
    description: string,
    publicMap = false
  ): Observable<any> {
    return this.http.post<any>(
      `${this.PROJECTS_BASE_URL}/${encodeURIComponent(projectName)}/map`,
      {
        label,
        description,
        directoryId,
        public: publicMap,
      },
      this.getHttpOptions(true)
    );
  }

  getMap(projectName: string, hashId: string) {
    return this.http.get(
      `${this.PROJECTS_BASE_URL}/${encodeURIComponent(
        projectName
      )}/map/${encodeURIComponent(hashId)}`,
      this.getHttpOptions(true)
    );
  }

  updateMap(projectName: string, target: KnowledgeMap): Observable<any> {
    return this.http.patch(
<<<<<<< HEAD
      `${this.PROJECTS_BASE_URL}/${encodeURIComponent(
        projectName
      )}/map/${encodeURIComponent(map.hash_id)}`,
      map,
      this.getHttpOptions(true)
=======
      `${this.PROJECTS_BASE_URL}/${encodeURIComponent(projectName)}/map/${encodeURIComponent(target.hash_id)}`,
      target,
      this.getHttpOptions(true),
>>>>>>> a46d61fa
    );
  }

  deleteMap(projectName: string, hashId: string): Observable<any> {
    return this.http.delete(
      `${this.PROJECTS_BASE_URL}/${encodeURIComponent(
        projectName
      )}/map/${encodeURIComponent(hashId)}`,
      this.getHttpOptions(true)
    );
  }

  getMapVersions(
    projectName: string,
    hashId: string,
  ): Observable<any> {
    return this.http.get(
      `${this.MAPS_BASE_URL}/${encodeURIComponent(
        projectName
      )}/map/${encodeURIComponent(hashId)}/version/`,
      this.getHttpOptions(true)
    );
  }

  getMapVersionbyID(
    projectName: string,
    hashId: string,
    versionID: number
  ): Observable<{version: KnowledgeMap}> {
    return this.http.get<{version: KnowledgeMap}>(
      `${this.MAPS_BASE_URL}/${encodeURIComponent(
        projectName
      )}/map/${encodeURIComponent(hashId)}/version/${encodeURIComponent(versionID)}`,
      this.getHttpOptions(true)
    );
  }

  // ========================================
  // Export
  // ========================================

  generateExport(
    projectName: string,
    hashId: string,
    format: 'pdf' | 'svg' | 'png'
  ): Observable<any> {
    return this.http.get(
      `${this.PROJECTS_BASE_URL}/${encodeURIComponent(
        projectName
      )}/map/${encodeURIComponent(hashId)}/${encodeURIComponent(format)}`,
      {
        ...this.getHttpOptions(true),
        responseType: 'blob',
      }
    );
  }

  // ========================================
  // Backup
  // ========================================

  getBackup(projectName: string, hashId: string): Observable<any> {
    return this.http.get(
      `${this.MAPS_BASE_URL}/map/${encodeURIComponent(hashId)}/backup`,
      this.getHttpOptions(true)
    );
  }

<<<<<<< HEAD
  createOrUpdateBackup(
    projectName: string,
    map: KnowledgeMap
  ): Observable<any> {
    map.description =
      map.description && map.description.length ? map.description : '';

    return this.http.post(
      `${this.MAPS_BASE_URL}/map/${encodeURIComponent(map.hash_id)}/backup`,
      map,
      this.getHttpOptions(true)
=======
  createOrUpdateBackup(projectName: string, target: KnowledgeMap): Observable<any> {
    target.description = target.description && target.description.length ?
      target.description :
      '';

    return this.http.post(
      `${this.MAPS_BASE_URL}/map/${encodeURIComponent(target.hash_id)}/backup`,
      target,
      this.getHttpOptions(true),
>>>>>>> a46d61fa
    );
  }

  deleteBackup(projectName: string, hashId: string): Observable<any> {
    return this.http.delete(
      `${this.MAPS_BASE_URL}/map/${encodeURIComponent(hashId)}/backup`,
      this.getHttpOptions(true)
    );
  }

  // ========================================
  // Utility
  // ========================================

  isEditableByUser(projectName: string, hashId: string): Observable<any> {
    return this.http.get(
      `${this.MAPS_BASE_URL}/map/${encodeURIComponent(hashId)}/meta`,
      this.getHttpOptions(true)
    );
  }
}

export interface PublicMap {
  map: KnowledgeMap;
  user: AppUser;
  project: Project;
}<|MERGE_RESOLUTION|>--- conflicted
+++ resolved
@@ -1,19 +1,14 @@
+import { HttpClient } from '@angular/common/http';
 import { Injectable } from '@angular/core';
+
 import { Observable } from 'rxjs';
-import { HttpClient } from '@angular/common/http';
 
 import { KnowledgeMap } from './interfaces';
-import { AbstractService } from '../../shared/services/abstract-service';
-import { AuthenticationService } from '../../auth/services/authentication.service';
-<<<<<<< HEAD
+import { AuthenticationService } from 'app/auth/services/authentication.service';
+import { Project } from 'app/file-browser/services/project-space.service';
 import { AppUser } from 'app/interfaces';
-import { Project } from 'app/file-browser/services/project-space.service';
-=======
-import { map } from 'rxjs/operators';
-import { PaginatedRequestOptions, ResultList } from '../../interfaces/shared.interface';
-import { Project } from '../../file-browser/services/project-space.service';
-import { AppUser } from '../../interfaces';
->>>>>>> a46d61fa
+import { PaginatedRequestOptions, ResultList } from 'app/interfaces/shared.interface';
+import { AbstractService } from 'app/shared/services/abstract-service';
 
 @Injectable({
   providedIn: 'root',
@@ -30,19 +25,12 @@
   // Listing
   // ========================================
 
-<<<<<<< HEAD
-  getCommunityMaps(): Observable<KnowledgeMap[]> {
-    return this.http.get<KnowledgeMap[]>(
-      `/api/drawing-tool/community`,
-      this.getHttpOptions(true)
-=======
   getCommunityMaps(options: PaginatedRequestOptions = {}): Observable<ResultList<PublicMap>> {
     return this.http.get<ResultList<PublicMap>>(
       `${this.MAPS_BASE_URL}/community`, {
         ...this.getHttpOptions(true),
         params: options as any,
       },
->>>>>>> a46d61fa
     );
   }
 
@@ -80,17 +68,9 @@
 
   updateMap(projectName: string, target: KnowledgeMap): Observable<any> {
     return this.http.patch(
-<<<<<<< HEAD
-      `${this.PROJECTS_BASE_URL}/${encodeURIComponent(
-        projectName
-      )}/map/${encodeURIComponent(map.hash_id)}`,
-      map,
-      this.getHttpOptions(true)
-=======
       `${this.PROJECTS_BASE_URL}/${encodeURIComponent(projectName)}/map/${encodeURIComponent(target.hash_id)}`,
       target,
       this.getHttpOptions(true),
->>>>>>> a46d61fa
     );
   }
 
@@ -159,19 +139,6 @@
     );
   }
 
-<<<<<<< HEAD
-  createOrUpdateBackup(
-    projectName: string,
-    map: KnowledgeMap
-  ): Observable<any> {
-    map.description =
-      map.description && map.description.length ? map.description : '';
-
-    return this.http.post(
-      `${this.MAPS_BASE_URL}/map/${encodeURIComponent(map.hash_id)}/backup`,
-      map,
-      this.getHttpOptions(true)
-=======
   createOrUpdateBackup(projectName: string, target: KnowledgeMap): Observable<any> {
     target.description = target.description && target.description.length ?
       target.description :
@@ -181,7 +148,6 @@
       `${this.MAPS_BASE_URL}/map/${encodeURIComponent(target.hash_id)}/backup`,
       target,
       this.getHttpOptions(true),
->>>>>>> a46d61fa
     );
   }
 
