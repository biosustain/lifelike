import { Component, AfterViewInit, OnDestroy } from '@angular/core';
import { FormControl } from '@angular/forms';
import { Subscription } from 'rxjs';
import { PdfFile } from 'app/interfaces/pdf-files.interface';
import { PdfFilesService } from 'app/shared/services/pdf-files.service';
import { environment } from 'environments/environment';

import {
  PdfAnnotationsService,
  DataFlowService
} from '../services';

import {
  Annotation,
  GraphData
} from '../services/interfaces';

const MOCK_FILES: PdfFile[] = [ // TODO: remove once backend is in place
  {id: '0', filename: 'pdf file number 0', creationDate: '', username: ''},
  {id: '1', filename: 'pdf file number 1', creationDate: '', username: ''},
  {id: '2', filename: 'pdf file number 2', creationDate: '', username: ''},
  {id: '3', filename: 'pdf file number 3', creationDate: '', username: ''},
  {id: '4', filename: 'pdf file number 4', creationDate: '', username: ''},
  {id: '5', filename: 'pdf file number 5', creationDate: '', username: ''},
  {id: '6', filename: 'pdf file number 6', creationDate: '', username: ''},
  {id: '7', filename: 'pdf file number 7', creationDate: '', username: ''},
  {id: '8', filename: 'pdf file number 8', creationDate: '', username: ''},
  {id: '9', filename: 'pdf file number 9', creationDate: '', username: ''},
];


@Component({
  selector: 'app-pdf-viewer',
  templateUrl: './pdf-viewer.component.html',
  styleUrls: ['./pdf-viewer.component.scss']
})

export class PdfViewerComponent implements AfterViewInit, OnDestroy {

  annotations: object[] = [];
  files: PdfFile[] = MOCK_FILES;
  filesFilter = new FormControl('');
  filesFilterSub: Subscription;
  filteredFiles = this.files;
  pdfFileUrl = 'assets/pdfs/sample.pdf'; // TODO: remove asset once backend is in place

  constructor(
    private pdfAnnService: PdfAnnotationsService,
    private dataFlow: DataFlowService,
    private pdf: PdfFilesService,
  ) {
    this.filesFilterSub = this.filesFilter.valueChanges.subscribe(this.updateFilteredFiles);
    this.pdf.getFiles().subscribe((files: PdfFile[]) => {
      this.files = files;
      this.updateFilteredFiles(this.filesFilter.value);
    });
  }

  ngAfterViewInit() {
    setTimeout(
      () => {
        this.pdfAnnService.getMockupAnnotation()
        .subscribe(ann => {
          this.annotations = ann;
        });
      },
<<<<<<< HEAD
      500
    )
=======
      200
    );
>>>>>>> 48e266fd
  }

  /**
   * Handle drop event from draggable annotations
   * of the pdf-viewer
   * @param event represents a drop event
   */
  drop(event) {
    const mouseEvent = event.event.originalEvent.originalEvent as MouseEvent;
    const nodeDom = event.ui.draggable[0] as HTMLElement;

    const containerCoord: DOMRect =
      document
        .getElementById('drawing-tool-view-container')
        .getBoundingClientRect() as DOMRect;

    const annId = nodeDom.getAttribute('annotation-id');
    const annDef: Annotation = this.pdfAnnService.searchForAnnotation(annId);

    const payload: GraphData = {
      x: mouseEvent.clientX - containerCoord.x,
      y: mouseEvent.clientY,
      label: nodeDom.innerText,
      group: (annDef.type as string).toLocaleLowerCase(),
      hyperlink: this.generateHyperlink(annDef)
    };

    this.dataFlow.pushNode2Canvas(payload);
  }

  private updateFilteredFiles = (name: string) => {
    this.filteredFiles = this.files.filter(
      (file: PdfFile) => file.filename.includes(name.toLocaleLowerCase())
    );
  }

  openPdf(id: string) {
    this.pdfFileUrl = `${environment.apiUrl}/api/files/${id}`;
    console.log(`url passed to pdf viewer: ${this.pdfFileUrl}`);
  }

  ngOnDestroy() {
    this.filesFilterSub.unsubscribe();
  }

  generateHyperlink(annDef: Annotation): string {

    switch (annDef.type) {
      case 'Chemical':
        const id = annDef.id.match(/(\d+)/g)[0];
        return `https://www.ebi.ac.uk/chebi/searchId.do?chebiId=${id}`;
      case 'Gene':
        return `https://www.ncbi.nlm.nih.gov/gene/?term=${annDef.id}`;
      default:
        return '';
    }
  }
}<|MERGE_RESOLUTION|>--- conflicted
+++ resolved
@@ -64,13 +64,8 @@
           this.annotations = ann;
         });
       },
-<<<<<<< HEAD
-      500
-    )
-=======
       200
     );
->>>>>>> 48e266fd
   }
 
   /**
