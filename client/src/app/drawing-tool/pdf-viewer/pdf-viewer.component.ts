--- conflicted
+++ resolved
@@ -3,7 +3,6 @@
 import { Subscription } from 'rxjs';
 import { PdfFile } from 'app/interfaces/pdf-files.interface';
 import { PdfFilesService } from 'app/shared/services/pdf-files.service';
-import { environment } from 'environments/environment';
 
 import {
   PdfAnnotationsService,
@@ -95,16 +94,11 @@
   }
 
   openPdf(id: string) {
-<<<<<<< HEAD
-    this.pdfFileUrl = `${environment.apiUrl}/files/${id}`;
-    console.log(`url passed to pdf viewer: ${this.pdfFileUrl}`);
-=======
     this.pdf.getFile(id).subscribe((pdfData: ArrayBuffer) => {
       this.annotations = [];
       // TODO: update annotations?
       this.pdfData = {data: new Uint8Array(pdfData)};
     });
->>>>>>> d6aa03dd
   }
 
   ngOnDestroy() {
