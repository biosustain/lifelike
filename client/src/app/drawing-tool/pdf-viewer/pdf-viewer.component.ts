--- conflicted
+++ resolved
@@ -270,51 +270,11 @@
       };
     });
 
-<<<<<<< HEAD
-    // Convert form plural to singular since annotation
-    // .. if no matches are made, return as entity
-    // TODO - refactor this .... plz ...
-    const mapper = (plural) => {
-      switch (plural) {
-        case 'Compounds':
-          return 'compound';
-        case 'Diseases':
-          return 'disease';
-        case 'Genes':
-          return 'gene';
-        case 'Proteins':
-          return 'protein';
-        case 'Species':
-          return 'species';
-        case 'Mutations':
-          return 'mutation';
-        case 'Chemicals':
-          return 'chemical';
-        case 'Phenotypes':
-          return 'phenotype';
-        case 'Pathways':
-          return 'pathway';
-        case 'Companies':
-          return 'company';
-        case 'Links':
-          return 'link';
-        default:
-          return 'entity';
-      }
-    };
-
     this.dataFlow.pushNode2Canvas({
       hash: '', // To be replaced
       display_name:  meta.type === 'Links' ? 'Link' : meta.allText,
-      label: mapper(meta.type),
+      label: meta.type.toLowerCase(),
       sub_labels: [],
-=======
-    const payload: GraphData = {
-      x: mouseEvent.clientX - containerCoord.x,
-      y: mouseEvent.clientY,
-      label: meta.type === 'Link' ? 'link' : meta.allText,
-      group: meta.type.toLowerCase(),
->>>>>>> ed178702
       data: {
         x: mouseEvent.clientX - containerCoord.x,
         y: mouseEvent.clientY,
