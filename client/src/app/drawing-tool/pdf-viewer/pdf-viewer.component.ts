import { Component, AfterViewInit, OnDestroy } from '@angular/core';
import { FormControl } from '@angular/forms';
import { Subscription } from 'rxjs';
import { PdfFile } from 'app/interfaces/pdf-files.interface';
import { PdfFilesService } from 'app/shared/services/pdf-files.service';
import { environment } from 'environments/environment';

import {
  PdfAnnotationsService,
  DataFlowService
} from '../services';

import {
  Annotation,
  GraphData
} from '../services/interfaces';

const MOCK_FILES: PdfFile[] = [ // TODO: remove once backend is in place
  {id: '0', filename: 'pdf file number 0', creationDate: '', username: ''},
  {id: '1', filename: 'pdf file number 1', creationDate: '', username: ''},
  {id: '2', filename: 'pdf file number 2', creationDate: '', username: ''},
  {id: '3', filename: 'pdf file number 3', creationDate: '', username: ''},
  {id: '4', filename: 'pdf file number 4', creationDate: '', username: ''},
  {id: '5', filename: 'pdf file number 5', creationDate: '', username: ''},
  {id: '6', filename: 'pdf file number 6', creationDate: '', username: ''},
  {id: '7', filename: 'pdf file number 7', creationDate: '', username: ''},
  {id: '8', filename: 'pdf file number 8', creationDate: '', username: ''},
  {id: '9', filename: 'pdf file number 9', creationDate: '', username: ''},
];


@Component({
  selector: 'app-pdf-viewer',
  templateUrl: './pdf-viewer.component.html',
  styleUrls: ['./pdf-viewer.component.scss']
})
export class PdfViewerComponent implements AfterViewInit, OnDestroy {

  annotations: Object[] = [];
  files: PdfFile[] = MOCK_FILES;
  filesFilter = new FormControl('');
  filesFilterSub: Subscription;
  filteredFiles = this.files;
  pdfFileUrl = 'assets/pdfs/sample.pdf'; // TODO: remove asset once backend is in place

  constructor(
    private pdfAnnService: PdfAnnotationsService,
    private dataFlow: DataFlowService,
    private pdf: PdfFilesService,
  ) {
    this.filesFilterSub = this.filesFilter.valueChanges.subscribe(this.updateFilteredFiles);
    this.pdf.getFiles().subscribe((files: PdfFile[]) => {
      this.files = files;
      this.updateFilteredFiles(this.filesFilter.value);
    });
  }

  ngAfterViewInit() {
    setTimeout(
      () => {
        this.pdfAnnService.getMockupAnnotation()
        .subscribe(ann => {
          this.annotations = ann;
        });
      },
      200
    )
  }
  
  ngOnDestroy() {
    this.filesFilterSub.unsubscribe();
  }

  /**
   * Handle drop event from draggable annotations
   * of the pdf-viewer
   * @param event 
   */
  drop(event) {
    const mouseEvent = event['event']['originalEvent']['originalEvent'] as MouseEvent;
    const node_dom = event['ui']['draggable'][0] as HTMLElement;

    const container_coord: DOMRect =
      document
        .getElementById('drawing-tool-view-container')
        .getBoundingClientRect() as DOMRect;

    const ann_id = node_dom.getAttribute('annotation-id');
    const ann_def: Annotation = this.pdfAnnService.searchForAnnotation(ann_id);
    
    let pay_load: GraphData = {
      x: mouseEvent.clientX - container_coord.x,
      y: mouseEvent.clientY,
      label: node_dom.innerText,
      group: (ann_def.type as String).toLocaleLowerCase(),
      hyperlink: this.generateHyperlink(ann_def)
    };

    this.dataFlow.pushNode2Canvas(pay_load);
  }

<<<<<<< HEAD
  private updateFilteredFiles = (name: string) => {
    this.filteredFiles = this.files.filter(
      (file: PdfFile) => file.filename.includes(name.toLocaleLowerCase())
    );
  }

  openPdf(id: string) {
    this.pdfFileUrl = `${environment.apiUrl}/api/files/${id}`;
    console.log(`url passed to pdf viewer: ${this.pdfFileUrl}`);
  }

  ngOnDestroy() {
    this.filesFilterSub.unsubscribe();
=======
  generateHyperlink(ann_def: Annotation): string {

    switch (ann_def.type) {
      case 'Chemical':
        let id = ann_def.id.match(/(\d+)/g)[0];
        return `https://www.ebi.ac.uk/chebi/searchId.do?chebiId=${id}`;
      case 'Gene':
        return `https://www.ncbi.nlm.nih.gov/gene/?term=${ann_def.id}`;
      default:
        return '';
    }
>>>>>>> c0340d6c
  }
}<|MERGE_RESOLUTION|>--- conflicted
+++ resolved
@@ -66,10 +66,6 @@
       200
     )
   }
-  
-  ngOnDestroy() {
-    this.filesFilterSub.unsubscribe();
-  }
 
   /**
    * Handle drop event from draggable annotations
@@ -99,7 +95,6 @@
     this.dataFlow.pushNode2Canvas(pay_load);
   }
 
-<<<<<<< HEAD
   private updateFilteredFiles = (name: string) => {
     this.filteredFiles = this.files.filter(
       (file: PdfFile) => file.filename.includes(name.toLocaleLowerCase())
@@ -113,7 +108,8 @@
 
   ngOnDestroy() {
     this.filesFilterSub.unsubscribe();
-=======
+  }
+
   generateHyperlink(ann_def: Annotation): string {
 
     switch (ann_def.type) {
@@ -125,6 +121,5 @@
       default:
         return '';
     }
->>>>>>> c0340d6c
   }
 }