--- conflicted
+++ resolved
@@ -289,19 +289,11 @@
       }
     };
 
-<<<<<<< HEAD
     this.dataFlow.pushNode2Canvas({
       hash: '', // To be replaced
-      display_name: meta.allText,
+      display_name:  meta.type === 'Links' ? '' : meta.allText,
       label: mapper(meta.type),
       sub_labels: [],
-=======
-    const payload: GraphData = {
-      x: mouseEvent.clientX - containerCoord.x,
-      y: mouseEvent.clientY,
-      label: meta.type === 'Links' ? '' : meta.allText,
-      group: mapper(meta.type),
->>>>>>> 8d20043a
       data: {
         x: mouseEvent.clientX - containerCoord.x,
         y: mouseEvent.clientY,
