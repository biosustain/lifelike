<<<<<<< HEAD
<!-- PDF Viewer -->
<lib-pdf-viewer-lib
    id='pdf-viewer'
    appPdfViewer
    *ngIf="annotations?.length > 0"
    [pdfSrc]="'assets/pdfs/sample.pdf'"
    [annotations]="annotations"
    [dropAreaIdentifier]="dropAreaID"
    [handleDropArea]="false"
    (dropEvents)="drop($event)">
</lib-pdf-viewer-lib>
=======
<mat-sidenav-container>
  <mat-sidenav #sidenav mode="side">
    <div fxLayout="column">
      <div fxLayout fxLayoutAlign="space-between center">
        <p class="sidenav-title">Open PDF</p>
        <button mat-icon-button (click)="sidenav.close()">
          <mat-icon>menu_open</mat-icon>
        </button>
      </div>
      <mat-divider></mat-divider>
      <div class="drawer-content" fxLayout="column">
        <mat-form-field>
          <input matInput placeholder="Search" [formControl]="filesFilter">
        </mat-form-field>
        <button mat-button fxLayoutAlign="start center"
          *ngFor="let file of filteredFiles" (click)="openPdf(file.id)">
          <mat-icon>description</mat-icon> {{file.filename}}
        </button>
      </div>
    </div>
  </mat-sidenav>

  <mat-sidenav-content>
    <button mat-raised-button color="accent" (click)="sidenav.toggle()">Open PDF</button>
    <div class='w-100 vh-100'>
      <!-- PDF Viewer -->
      <lib-pdf-viewer-lib
        id='pdf-viewer'
        appPdfViewer
        *ngIf="annotations?.length > 0"
        [pdfSrc]="pdfFileUrl"
        [annotations]="annotations"
        [dropAreaIdentifier]="'#dropme'"
        [handleDropArea]="false"
        (dropEvents)="drop($event)">
      </lib-pdf-viewer-lib>
      <!-- Drawing Tool -->
      <div
        id='dropme'
        class='w-50 h-100 fl bg-pink'>
        <app-drawing-tool></app-drawing-tool>
      </div>
    </div>
  </mat-sidenav-content>
</mat-sidenav-container>
>>>>>>> 8b61aa8a
<|MERGE_RESOLUTION|>--- conflicted
+++ resolved
@@ -1,16 +1,3 @@
-<<<<<<< HEAD
-<!-- PDF Viewer -->
-<lib-pdf-viewer-lib
-    id='pdf-viewer'
-    appPdfViewer
-    *ngIf="annotations?.length > 0"
-    [pdfSrc]="'assets/pdfs/sample.pdf'"
-    [annotations]="annotations"
-    [dropAreaIdentifier]="dropAreaID"
-    [handleDropArea]="false"
-    (dropEvents)="drop($event)">
-</lib-pdf-viewer-lib>
-=======
 <mat-sidenav-container>
   <mat-sidenav #sidenav mode="side">
     <div fxLayout="column">
@@ -55,5 +42,4 @@
       </div>
     </div>
   </mat-sidenav-content>
-</mat-sidenav-container>
->>>>>>> 8b61aa8a
+</mat-sidenav-container>