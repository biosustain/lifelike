--- conflicted
+++ resolved
@@ -32,12 +32,6 @@
         <div class="shadow-4 filter-popup" *ngIf="filterPopupOpen">
           <h4 class="mt0 mb1">Annotation Visibility</h4>
           <div>
-<<<<<<< HEAD
-              <div *ngFor="let entityTypeEntry of sortedEntityTypeEntries"
-              [ngClass]="entityTypeEntry.annotations.length ? '' : 'o-20'">
-           <mat-checkbox [checked]="isEntityTypeVisible(entityTypeEntry.type)"
-                         (change)="changeEntityTypeVisibility(entityTypeEntry.type, $event)">
-=======
             <div class="mt2 mb2" fxLayout="column">
               <button *ngIf="!entityTypeVisibilityChanged" mat-stroked-button fxFlexFill
                       (click)="setAllEntityTypesVisibility(false)">Hide All</button>
@@ -48,7 +42,6 @@
                  [ngClass]="entityTypeEntry.annotations.length ? '' : 'o-20'">
               <mat-checkbox [checked]="isEntityTypeVisible(entityTypeEntry.type)"
                             (change)="changeEntityTypeVisibility(entityTypeEntry.type, $event)">
->>>>>>> aef567a7
                 <span class="entity-type-legend" [ngStyle]="{background: entityTypeEntry.type.color}">
                 </span> {{entityTypeEntry.type.name}} <span *ngIf="!!entityTypeEntry.annotations.length">
                   ({{entityTypeEntry.annotations.length}})
