import { NgModule } from '@angular/core';

import {
  ProjectListViewComponent
} from './project-list-view/project-list-view.component';
import {
  CreateProjectDialogComponent
} from './project-list-view/create-project-dialog/create-project-dialog.component';
import {
  DeleteProjectDialogComponent
} from './project-list-view/delete-project-dialog/delete-project-dialog.component';
import {
  CopyProjectDialogComponent
} from './project-list-view/copy-project-dialog/copy-project-dialog.component';
import {
  DrawingToolComponent
} from './drawing-tool/drawing-tool.component';
import {
  TruncatePipe,
  FriendlyDateStrPipe
} from './pipes';

import { CopyPasteMapsService } from './services/copy-paste-maps.service';

import {
  PendingChangesGuard
} from './guards';

import { DrawingToolContextMenuComponent } from './drawing-tool/drawing-tool-context-menu/drawing-tool-context-menu.component';
import { PaletteComponent } from './drawing-tool/palette/palette.component';
import { InfoPanelComponent } from './drawing-tool/info-panel/info-panel.component';
import { SplitterComponent } from './splitter/splitter.component';
import { ExportModalComponent } from './drawing-tool/export-modal/export-modal.component';
import { MatDialogModule } from '@angular/material/dialog';
import { MapPreviewComponent } from './project-list-view/map-preview/map-preview.component';
import { MapListComponent } from './project-list-view/map-list/map-list.component';
import { SharedModule } from 'app/shared/shared.module';
import { RouterModule } from '@angular/router';
import { PdfViewerComponent } from './pdf-viewer/pdf-viewer.component';
<<<<<<< HEAD
import { PdfViewerLibModule } from 'app/pdf-viewer/pdf-viewer-lib.module';
=======
import { PdfViewerLibModule } from 'pdf-viewer-lib';
import { FileBrowserModule } from '../file-browser/file-browser.module';
>>>>>>> d89e7306

export const routes = [
  {
    path: 'project-list',
    component: ProjectListViewComponent
  },
  {
    path: 'drawing-tool',
    component: DrawingToolComponent
  },
  {
    path: 'splitter/:hash_id',
    component: SplitterComponent,
    canDeactivate: [PendingChangesGuard]
  },
  {
    path: 'map/:hash_id',
    component: MapPreviewComponent
  }
];

@NgModule({
  declarations: [
    ProjectListViewComponent,
    CreateProjectDialogComponent,
    DeleteProjectDialogComponent,
    CopyProjectDialogComponent,
    DrawingToolComponent,
    DrawingToolContextMenuComponent,
    PdfViewerComponent,
    TruncatePipe,
    FriendlyDateStrPipe,
    PaletteComponent,
    InfoPanelComponent,
    SplitterComponent,
    MapPreviewComponent,
    MapListComponent,
    ExportModalComponent
  ],
  entryComponents: [
    CreateProjectDialogComponent,
    DeleteProjectDialogComponent,
    CopyProjectDialogComponent,
    MapListComponent,
    ProjectListViewComponent,
    PdfViewerComponent,
    ExportModalComponent
  ],
  imports: [
    SharedModule,
    PdfViewerLibModule,
    MatDialogModule,
    RouterModule.forChild(routes),
    FileBrowserModule,
  ],
  providers: [
    CopyPasteMapsService,
    // {
    //   provide: HTTP_INTERCEPTORS,
    //   useClass: AuthenticationService,
    //   multi: true
    // },
    PendingChangesGuard
  ],
  exports: [
    RouterModule,
    PdfViewerLibModule
  ]
})
export class DrawingToolModule { }<|MERGE_RESOLUTION|>--- conflicted
+++ resolved
@@ -37,12 +37,8 @@
 import { SharedModule } from 'app/shared/shared.module';
 import { RouterModule } from '@angular/router';
 import { PdfViewerComponent } from './pdf-viewer/pdf-viewer.component';
-<<<<<<< HEAD
 import { PdfViewerLibModule } from 'app/pdf-viewer/pdf-viewer-lib.module';
-=======
-import { PdfViewerLibModule } from 'pdf-viewer-lib';
 import { FileBrowserModule } from '../file-browser/file-browser.module';
->>>>>>> d89e7306
 
 export const routes = [
   {
