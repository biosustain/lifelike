--- conflicted
+++ resolved
@@ -11,14 +11,10 @@
 import { ConfirmDialogComponent } from 'app/shared/components/dialog/confirm-dialog.component';
 import { MapRestoreDialogComponent } from './components/map-restore-dialog.component';
 import { MapComponent } from './components/map.component';
-<<<<<<< HEAD
 import { TYPE_PROVIDER } from '../file-browser/services/object-type.service';
 import { MapTypeProvider } from './providers/map-type-provider';
 import { FileBrowserModule } from '../file-browser/file-browser.module';
-=======
-import { MapVersionDialogComponent } from './components/map-version-dialog.component';
 import { InfoViewPanelComponent } from './components/info-view-panel.component';
->>>>>>> 77bd7317
 
 @NgModule({
   declarations: [
@@ -35,11 +31,8 @@
   entryComponents: [
     ConfirmDialogComponent,
     MapRestoreDialogComponent,
-<<<<<<< HEAD
     MapComponent,
-=======
     InfoViewPanelComponent,
->>>>>>> 77bd7317
   ],
   imports: [
     SharedModule,
