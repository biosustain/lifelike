import { NgModule } from '@angular/core';

import {
  ProjectListViewComponent
} from './project-list-view/project-list-view.component';
import {
  CreateProjectDialogComponent
} from './project-list-view/create-project-dialog/create-project-dialog.component';
import {
  DeleteProjectDialogComponent
} from './project-list-view/delete-project-dialog/delete-project-dialog.component';
import {
  CopyProjectDialogComponent
} from './project-list-view/copy-project-dialog/copy-project-dialog.component';
import {
  DrawingToolComponent
} from './drawing-tool/drawing-tool.component';
import {
  TruncatePipe,
  FriendlyDateStrPipe
} from './pipes';

import { CopyPasteMapsService } from './services/copy-paste-maps.service';

import {
  PendingChangesGuard
} from './guards';

import { DrawingToolContextMenuComponent } from './drawing-tool/drawing-tool-context-menu/drawing-tool-context-menu.component';
import { PaletteComponent } from './drawing-tool/palette/palette.component';
import { InfoPanelComponent } from './drawing-tool/info-panel/info-panel.component';
import { SplitterComponent } from './splitter/splitter.component';
import { ExportModalComponent } from './drawing-tool/export-modal/export-modal.component';
import { MatDialogModule } from '@angular/material/dialog';
import { MapPreviewComponent } from './project-list-view/map-preview/map-preview.component';
import { MapListComponent } from './project-list-view/map-list/map-list.component';
import { SharedModule } from 'app/shared/shared.module';
import { RouterModule } from '@angular/router';
import { PdfViewerComponent } from './pdf-viewer/pdf-viewer.component';
<<<<<<< HEAD
import { PdfViewerLibModule } from 'app/pdf-viewer/pdf-viewer-lib.module';
=======
import { PdfViewerLibModule } from 'pdf-viewer-lib';
import { FileBrowserModule } from '../file-browser/file-browser.module';
>>>>>>> e2c9b789

export const routes = [
  {
    path: 'project-list',
    component: ProjectListViewComponent
  },
  {
    path: 'drawing-tool',
    component: DrawingToolComponent
  },
  {
    path: 'splitter/:hash_id',
    component: SplitterComponent,
    canDeactivate: [PendingChangesGuard]
  },
  {
    path: 'map/:hash_id',
    component: MapPreviewComponent
  }
];

@NgModule({
  declarations: [
    ProjectListViewComponent,
    CreateProjectDialogComponent,
    DeleteProjectDialogComponent,
    CopyProjectDialogComponent,
    DrawingToolComponent,
    DrawingToolContextMenuComponent,
    PdfViewerComponent,
    TruncatePipe,
    FriendlyDateStrPipe,
    PaletteComponent,
    InfoPanelComponent,
    SplitterComponent,
    MapPreviewComponent,
    MapListComponent,
    ExportModalComponent
  ],
  entryComponents: [
    CreateProjectDialogComponent,
    DeleteProjectDialogComponent,
    CopyProjectDialogComponent,
    MapListComponent,
    ProjectListViewComponent,
    PdfViewerComponent,
    ExportModalComponent
  ],
  imports: [
    SharedModule,
    PdfViewerLibModule,
    MatDialogModule,
    RouterModule.forChild(routes),
    FileBrowserModule,
  ],
  providers: [
    CopyPasteMapsService,
    // {
    //   provide: HTTP_INTERCEPTORS,
    //   useClass: AuthenticationService,
    //   multi: true
    // },
    PendingChangesGuard
  ],
  exports: [
    RouterModule,
    PdfViewerLibModule
  ]
})
export class DrawingToolModule { }<|MERGE_RESOLUTION|>--- conflicted
+++ resolved
@@ -37,12 +37,8 @@
 import { SharedModule } from 'app/shared/shared.module';
 import { RouterModule } from '@angular/router';
 import { PdfViewerComponent } from './pdf-viewer/pdf-viewer.component';
-<<<<<<< HEAD
 import { PdfViewerLibModule } from 'app/pdf-viewer/pdf-viewer-lib.module';
-=======
-import { PdfViewerLibModule } from 'pdf-viewer-lib';
 import { FileBrowserModule } from '../file-browser/file-browser.module';
->>>>>>> e2c9b789
 
 export const routes = [
   {
