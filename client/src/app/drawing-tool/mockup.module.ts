import { NgModule } from '@angular/core';
import { CommonModule, APP_BASE_HREF } from '@angular/common';
import { BrowserModule } from '@angular/platform-browser';
import { DragDropModule } from '@angular/cdk/drag-drop';
import { FormsModule, ReactiveFormsModule } from '@angular/forms';
import { HttpClientModule } from '@angular/common/http';
import { BrowserAnimationsModule } from '@angular/platform-browser/animations';
import { RouterModule } from '@angular/router';

import { PdfViewerLibModule } from 'pdf-viewer-lib';
import { AngularMaterialModule } from 'app/shared/angular-material.module';

import {
  ProjectListViewComponent
} from './project-list-view/project-list-view.component';
import {
  CreateProjectDialogComponent
} from './project-list-view/create-project-dialog/create-project-dialog.component';
import {
  DeleteProjectDialogComponent
} from './project-list-view/delete-project-dialog/delete-project-dialog.component';
import {
  CopyProjectDialogComponent
} from './project-list-view/copy-project-dialog/copy-project-dialog.component';
import {
  DrawingToolComponent
} from './drawing-tool/drawing-tool.component';
import {
  PdfViewerComponent
} from './pdf-viewer/pdf-viewer.component';
<<<<<<< HEAD
import { 
=======
import {
  LoginComponent
} from './login/login.component';
import {
>>>>>>> e868924b
  InfoPanelComponent
} from './drawing-tool/info-panel/info-panel.component';
import {
  PaletteComponent
} from './drawing-tool/palette/palette.component';

import {
  TruncatePipe,
  FriendlyDateStrPipe
} from './pipes';

@NgModule({
  providers: [{provide: APP_BASE_HREF, useValue : '/' }],
  declarations: [
    ProjectListViewComponent,
    CreateProjectDialogComponent,
    DeleteProjectDialogComponent,
    CopyProjectDialogComponent,
    DrawingToolComponent,
    PdfViewerComponent,
    TruncatePipe,
    FriendlyDateStrPipe,
    InfoPanelComponent,
    PaletteComponent
  ],
  entryComponents: [
    CreateProjectDialogComponent,
    DeleteProjectDialogComponent,
    CopyProjectDialogComponent
  ],
  imports: [
    CommonModule,
    BrowserModule,
    HttpClientModule,
    BrowserAnimationsModule,
    FormsModule,
    ReactiveFormsModule,
    DragDropModule,
    RouterModule.forRoot([]),
    PdfViewerLibModule,
    AngularMaterialModule,
  ]
})
export class MockupModule { }<|MERGE_RESOLUTION|>--- conflicted
+++ resolved
@@ -28,14 +28,7 @@
 import {
   PdfViewerComponent
 } from './pdf-viewer/pdf-viewer.component';
-<<<<<<< HEAD
-import { 
-=======
 import {
-  LoginComponent
-} from './login/login.component';
-import {
->>>>>>> e868924b
   InfoPanelComponent
 } from './drawing-tool/info-panel/info-panel.component';
 import {
