import { AfterViewInit, Component, Input, NgZone, OnDestroy } from '@angular/core';
import { MatSnackBar } from '@angular/material/snack-bar';

import { Observable, Subscription, combineLatest } from 'rxjs';
import { ModuleAwareComponent } from 'app/shared/modules';
import { ActivatedRoute } from '@angular/router';
import { NgbModal } from '@ng-bootstrap/ng-bootstrap';
import { MessageArguments, MessageDialog } from 'app/shared/services/message-dialog.service';
import { MessageType } from '../../interfaces/message-dialog.interface';
import { ErrorHandler } from 'app/shared/services/error-handler.service';
import { WorkspaceManager } from 'app/shared/workspace-manager';
import { MapComponent } from './map.component';
import { ProgressDialog } from 'app/shared/services/progress-dialog.service';
import { FilesystemService } from '../../file-browser/services/filesystem.service';
import { FilesystemObject} from '../../file-browser/models/filesystem-object';
import { FilesystemObjectActions } from '../../file-browser/services/filesystem-object-actions';
import { getObjectLabel } from '../../file-browser/utils/objects';
import { cloneDeep } from 'lodash';
<<<<<<< HEAD
import { MAP_MIMETYPE, MAP_SHORTHAND } from '../providers/map.type-provider';
import { DataTransferDataService } from '../../shared/services/data-transfer-data.service';
import { MapImageProviderService } from '../services/map-image-provider.service';
import JSZip from 'jszip';
import { saveAs } from 'file-saver';
=======
import { DataTransferDataService } from '../../shared/services/data-transfer-data.service';
import { MimeTypes } from '../../shared/constants';
>>>>>>> 2ff2c885

@Component({
  selector: 'app-map-view',
  templateUrl: './map-view.component.html',
  styleUrls: [
    './map.component.scss',
  ],
})
export class MapViewComponent<ExtraResult = void> extends MapComponent<ExtraResult>
  implements OnDestroy, AfterViewInit, ModuleAwareComponent {
  @Input() titleVisible = true;

  paramsSubscription: Subscription;
  queryParamsSubscription: Subscription;

  returnUrl: string;

  constructor(filesystemService: FilesystemService,
              snackBar: MatSnackBar,
              modalService: NgbModal,
              messageDialog: MessageDialog,
              ngZone: NgZone, route: ActivatedRoute,
              errorHandler: ErrorHandler,
              workspaceManager: WorkspaceManager,
              filesystemObjectActions: FilesystemObjectActions,
              dataTransferDataService: DataTransferDataService,
              mapImageProviderService: MapImageProviderService,
              public readonly progressDialog: ProgressDialog) {
    super(filesystemService, snackBar, modalService, messageDialog, ngZone, route,
      errorHandler, workspaceManager, filesystemObjectActions, dataTransferDataService,
      mapImageProviderService);

    this.queryParamsSubscription = this.route.queryParams.subscribe(params => {
      this.returnUrl = params.return;
    });

    this.paramsSubscription = this.route.params.subscribe(params => {
      this.locator = params.hash_id;
    });
  }

  ngOnDestroy() {
    super.ngOnDestroy();
    this.queryParamsSubscription.unsubscribe();
    this.paramsSubscription.unsubscribe();
  }

  shouldConfirmUnload() {
    return this.unsavedChanges$.getValue();
  }

  /**
   * Save the current representation of knowledge model
   */
  save() {
<<<<<<< HEAD
    let zip = new JSZip();
    let imgs = zip.folder('images');
    const imageIds: string[] = []
    const imageNodeObservables: Observable<Blob>[] = []
    for (const node of this.graphCanvas.getGraph().nodes) {
      if (node.image_id !== undefined) { // is image
        imageIds.push(node.image_id);
        imageNodeObservables.push(this.mapImageProviderService.getBlob(node.image_id));
      }
    }
    /**
     * here we have an array of observables, they might emit value at any time
     * so we use `combineLatest` to grab all of the values emitted by these observables
     * in the callback function, `imageBlobs` is an array of blobs emitted
     *     by these observables
     * and they are in the SAME order as the imageNodeObservables, which is why iterating
     *     through 2 arrays could work
     * a better way might be to use HashMap (`Map` in typescript) but maps don't have
     *     functions like `combineLatest`
     */
    zip.file("graph.json", JSON.stringify(this.graphCanvas.getGraph()));
    // graph has no images
    if (imageNodeObservables.length === 0) {
      zip.generateAsync({ type: 'blob' }).then((content) => {
        this.filesystemService.save([this.locator], { contentValue: content })
          .pipe(this.errorHandler.create({label: 'Update map'}))
          .subscribe(() => {
            this.unsavedChanges$.next(false);
            this.emitModuleProperties(); // TODO: what does this do?
            this.snackBar.open('Map saved.', null, {
              duration: 2000,
            });
          });
      });
      return; // terminate function so we don't move on to "with image" part
    }
    // has images, wait for all image observables to emit value, then save blobs
    combineLatest(imageNodeObservables).subscribe((imageBlobs: Blob[]) => {
      for (let i = 0; i < imageIds.length; i++) {
        imgs.file(imageIds[i] + '.png', imageBlobs[i]);
      }
      zip.generateAsync({ type: "blob" })
        .then((content) => {
          // saveAs(content, 'map.zip'); // uncomment this line to download and verify that the generated zip file is correct
          this.filesystemService.save([this.locator], { contentValue: content })
            .pipe(this.errorHandler.create({label: 'Update map'}))
            .subscribe(() => {
              this.unsavedChanges$.next(false);
              this.emitModuleProperties();
              this.snackBar.open('Map saved.', null, {
                duration: 2000,
              });
            });
=======
    const contentValue = new Blob([JSON.stringify(this.graphCanvas.getGraph())], {
      type: MimeTypes.Map,
    });

    // Push to backend to save
    this.filesystemService.save([this.locator], {
      contentValue,
    })
      .pipe(this.errorHandler.create({label: 'Update map'}))
      .subscribe(() => {
        this.unsavedChanges$.next(false);
        this.emitModuleProperties();
        this.snackBar.open('Map saved.', null, {
          duration: 2000,
>>>>>>> 2ff2c885
        });
      });
  }

  openCloneDialog() {
    const newTarget: FilesystemObject = cloneDeep(this.map);
    newTarget.public = false;
    return this.filesystemObjectActions.openCloneDialog(newTarget).then(clone => {
      this.workspaceManager.navigate(clone.getCommands(), {
        newTab: true,
      });
      this.snackBar.open(`Copied ${getObjectLabel(this.map)} to ${getObjectLabel(clone)}.`, 'Close', {
        duration: 5000,
      });
    }, () => {
    });
  }

  openVersionHistoryDialog() {
    return this.filesystemObjectActions.openVersionHistoryDialog(this.map);
  }

  openExportDialog() {
    if (this.unsavedChanges$.getValue()) {
      this.messageDialog.display({
        title: 'Save Required',
        message: 'Please save your changes before exporting.',
        type: MessageType.Error,
      } as MessageArguments);
    } else {
      return this.filesystemObjectActions.openExportDialog(this.map);
    }
  }

  openShareDialog() {
    return this.filesystemObjectActions.openShareDialog(this.map);
  }

  openNewWindow() {
    return this.filesystemObjectActions.openNewWindow(this.map);
  }

  goToReturnUrl() {
    if (this.shouldConfirmUnload()) {
      if (confirm('Leave editor? Changes you made may not be saved.')) {
        this.workspaceManager.navigateByUrl(this.returnUrl);
      }
    } else {
      this.workspaceManager.navigateByUrl(this.returnUrl);
    }
  }
}<|MERGE_RESOLUTION|>--- conflicted
+++ resolved
@@ -16,16 +16,11 @@
 import { FilesystemObjectActions } from '../../file-browser/services/filesystem-object-actions';
 import { getObjectLabel } from '../../file-browser/utils/objects';
 import { cloneDeep } from 'lodash';
-<<<<<<< HEAD
-import { MAP_MIMETYPE, MAP_SHORTHAND } from '../providers/map.type-provider';
 import { DataTransferDataService } from '../../shared/services/data-transfer-data.service';
 import { MapImageProviderService } from '../services/map-image-provider.service';
 import JSZip from 'jszip';
 import { saveAs } from 'file-saver';
-=======
-import { DataTransferDataService } from '../../shared/services/data-transfer-data.service';
 import { MimeTypes } from '../../shared/constants';
->>>>>>> 2ff2c885
 
 @Component({
   selector: 'app-map-view',
@@ -81,7 +76,6 @@
    * Save the current representation of knowledge model
    */
   save() {
-<<<<<<< HEAD
     let zip = new JSZip();
     let imgs = zip.folder('images');
     const imageIds: string[] = []
@@ -135,22 +129,6 @@
                 duration: 2000,
               });
             });
-=======
-    const contentValue = new Blob([JSON.stringify(this.graphCanvas.getGraph())], {
-      type: MimeTypes.Map,
-    });
-
-    // Push to backend to save
-    this.filesystemService.save([this.locator], {
-      contentValue,
-    })
-      .pipe(this.errorHandler.create({label: 'Update map'}))
-      .subscribe(() => {
-        this.unsavedChanges$.next(false);
-        this.emitModuleProperties();
-        this.snackBar.open('Map saved.', null, {
-          duration: 2000,
->>>>>>> 2ff2c885
         });
       });
   }
