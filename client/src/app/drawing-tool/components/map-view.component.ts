import { AfterViewInit, Component, Input, NgZone, OnDestroy } from '@angular/core';
import { MatSnackBar } from '@angular/material/snack-bar';
import { ActivatedRoute } from '@angular/router';

import { Subscription, forkJoin, defer, of } from 'rxjs';
import { NgbModal } from '@ng-bootstrap/ng-bootstrap';
import { cloneDeep } from 'lodash-es';
import { defaultIfEmpty } from 'rxjs/operators';

import { ModuleAwareComponent, ShouldConfirmUnload } from 'app/shared/modules';
import { MessageArguments, MessageDialog } from 'app/shared/services/message-dialog.service';
import { ErrorHandler } from 'app/shared/services/error-handler.service';
import { WorkspaceManager } from 'app/shared/workspace-manager';
import { ProgressDialog } from 'app/shared/services/progress-dialog.service';
import { MessageType } from 'app/interfaces/message-dialog.interface';
import { ObjectTypeService } from 'app/file-types/services/object-type.service';
import { FilesystemService } from 'app/file-browser/services/filesystem.service';
import { FilesystemObject } from 'app/file-browser/models/filesystem-object';
import { FilesystemObjectActions } from 'app/file-browser/services/filesystem-object-actions';
import { getObjectLabel } from 'app/file-browser/utils/objects';
import { DataTransferDataService } from 'app/shared/services/data-transfer-data.service';
import { ImageBlob } from 'app/shared/utils/forms';
import { ModuleContext } from 'app/shared/services/module-context.service';

import { MapComponent } from './map.component';
import { MapImageProviderService } from '../services/map-image-provider.service';
import { GraphActionsService } from '../services/graph-actions.service';
import { Source } from '../services/interfaces';

@Component({
  selector: 'app-map-view',
  templateUrl: './map-view.component.html',
  styleUrls: [
    './map.component.scss',
  ],
  providers: [
    ModuleContext
  ]
})
export class MapViewComponent<ExtraResult = void> extends MapComponent<ExtraResult>
  implements OnDestroy, AfterViewInit, ModuleAwareComponent {

  constructor(filesystemService: FilesystemService,
              objectTypeService: ObjectTypeService,
              snackBar: MatSnackBar,
              modalService: NgbModal,
              messageDialog: MessageDialog,
              ngZone: NgZone, route: ActivatedRoute,
              errorHandler: ErrorHandler,
              workspaceManager: WorkspaceManager,
              filesystemObjectActions: FilesystemObjectActions,
              dataTransferDataService: DataTransferDataService,
              mapImageProviderService: MapImageProviderService,
              graphActionsService: GraphActionsService,
              public readonly progressDialog: ProgressDialog,
              protected readonly moduleContext: ModuleContext) {
    super(filesystemService, snackBar, modalService, messageDialog, ngZone, route,
      errorHandler, workspaceManager, filesystemObjectActions, dataTransferDataService,
      mapImageProviderService, objectTypeService, graphActionsService);
    moduleContext.register(this);

    this.queryParamsSubscription = this.route.queryParams.subscribe(params => {
      this.returnUrl = params.return;
    });

    this.paramsSubscription = this.route.params.subscribe(params => {
      this.locator = params.hash_id;
    });
  }

<<<<<<< HEAD
  getExportableLink$ = defer(() => of(this.map?.getGraphEntitySources()));
=======
  @Input() titleVisible = true;

  paramsSubscription: Subscription;
  queryParamsSubscription: Subscription;

  isSaving = false;

  returnUrl: string;

  get shouldConfirmUnload() {
    return this.unsavedChanges$.getValue();
  }
>>>>>>> aec9d559

  ngOnDestroy() {
    super.ngOnDestroy();
    this.queryParamsSubscription.unsubscribe();
    this.paramsSubscription.unsubscribe();
  }

  /**
   * Save the current representation of the map.
   */
  save() {
    this.unsavedChanges$.next(false);
    this.isSaving = true;

    const { newImageHashes, deletedImages } = this.graphCanvas.getImageChanges();
    const newImageBlobs = newImageHashes.map(hash => this.mapImageProviderService.getBlob(hash));
    const graphString = JSON.stringify(this.graphCanvas.getExportableGraph());
    const bytes = new TextEncoder().encode(graphString);
    const content = new Blob([bytes], {
      type: 'application/json;charset=utf-8'
    });
    const hashesOfLinked = Array.from(this.graphCanvas.getHashesOfLinked());
    // DefaultIfEmpty ensures that we always call the subscription - even if there are no images
    forkJoin(newImageBlobs).pipe(defaultIfEmpty([])).subscribe((imageBlobs: Blob[]) => {
      const newImages: ImageBlob[] = [];
      for (let i = 0; i < imageBlobs.length; i++) {
        newImages.push({
          blob: imageBlobs[i],
          filename: newImageHashes[i],
        });
      }
      this.filesystemService.save([this.locator], {
        contentValue: content, newImages, hashesOfLinked, deletedImages
      })
        .pipe(this.errorHandler.create({label: 'Update map'}))
        .subscribe(() => {
          this.graphCanvas.saveImagesState();
          this.isSaving = false;
          this.emitModuleProperties();
          this.snackBar.open('Map saved.', null, {
            duration: 2000,
          });
        }, () => {
          this.unsavedChanges$.next(true);
          this.isSaving = false;
        });
    });

  }

  openCloneDialog() {
    const newTarget: FilesystemObject = cloneDeep(this.map);
    newTarget.public = false;
    return this.filesystemObjectActions.openCloneDialog(newTarget).then(clone => {
      this.workspaceManager.navigate(clone.getCommands(), {
        newTab: true,
      });
      this.snackBar.open(`Copied ${getObjectLabel(this.map)} to ${getObjectLabel(clone)}.`, 'Close', {
        duration: 5000,
      });
    }, () => {
    });
  }

  openVersionHistoryDialog() {
    return this.filesystemObjectActions.openVersionHistoryDialog(this.map);
  }

  openExportDialog() {
    if (this.unsavedChanges$.getValue()) {
      this.messageDialog.display({
        title: 'Save Required',
        message: 'Please save your changes before exporting.',
        type: MessageType.Error,
      } as MessageArguments);
    } else {
      return this.filesystemObjectActions.openExportDialog(this.map);
    }
  }

  openShareDialog() {
    return this.filesystemObjectActions.openShareDialog(this.map);
  }

  openNewWindow() {
    return this.filesystemObjectActions.openNewWindow(this.map);
  }

  goToReturnUrl() {
    return Promise.resolve(this.shouldConfirmUnload)
      .then(shouldConfirmUnload => shouldConfirmUnload ? confirm('Leave editor? Changes you made may not be saved.') : true)
      .then(navigate => navigate && this.workspaceManager.navigateByUrl({url: this.returnUrl}));
  }
}<|MERGE_RESOLUTION|>--- conflicted
+++ resolved
@@ -68,9 +68,7 @@
     });
   }
 
-<<<<<<< HEAD
-  getExportableLink$ = defer(() => of(this.map?.getGraphEntitySources()));
-=======
+
   @Input() titleVisible = true;
 
   paramsSubscription: Subscription;
@@ -80,10 +78,13 @@
 
   returnUrl: string;
 
+  getExportableLink$ = defer(() => of(this.map?.getGraphEntitySources()));
+
+
   get shouldConfirmUnload() {
     return this.unsavedChanges$.getValue();
   }
->>>>>>> aec9d559
+
 
   ngOnDestroy() {
     super.ngOnDestroy();
