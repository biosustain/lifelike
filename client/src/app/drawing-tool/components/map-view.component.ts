--- conflicted
+++ resolved
@@ -3,13 +3,6 @@
 
 import { BehaviorSubject, Observable, Subscription } from 'rxjs';
 import { MapService } from '../services';
-<<<<<<< HEAD
-import {
-  KnowledgeMap, UniversalGraph, UniversalGraphEntity,
-  UniversalGraphNode, GraphEntityType, GraphEntity
-} from '../services/interfaces';
-=======
->>>>>>> 660d25c4
 
 import { MapExportDialogComponent } from './map-export-dialog.component';
 import { ModuleAwareComponent } from '../../shared/modules';
@@ -24,6 +17,7 @@
 import { MapComponent } from './map.component';
 import { ProgressDialog } from '../../shared/services/progress-dialog.service';
 import { ShareDialogComponent } from '../../shared/components/dialog/share-dialog.component';
+import { GraphEntity, GraphEntityType } from '../services/interfaces';
 
 @Component({
   selector: 'app-map-view',
@@ -43,45 +37,10 @@
 
   hasEditPermission = false;
 
-<<<<<<< HEAD
-  graphCanvas: CanvasGraphView;
-
-  historyChangesSubscription: Subscription;
-  unsavedChangesSubscription: Subscription;
-
-  unsavedChanges$ = new BehaviorSubject<boolean>(false);
-
   entitySearchTerm = '';
   entitySearchList: GraphEntity[] = [];
   entitySearchListIdx = -1;
 
-  constructor(
-    readonly mapService: MapService,
-    readonly snackBar: MatSnackBar,
-    readonly modalService: NgbModal,
-    readonly messageDialog: MessageDialog,
-    readonly progressDialog: ProgressDialog,
-    readonly ngZone: NgZone,
-    readonly route: ActivatedRoute,
-    readonly errorHandler: ErrorHandler,
-    readonly workspaceManager: WorkspaceManager,
-  ) {
-    this.loadTask = new BackgroundTask((locator) => {
-      return combineLatest([
-        this.mapService.getMap(locator.projectName, locator.hashId).pipe(
-          // tslint:disable-next-line: no-string-literal
-          map(resp => resp['project'] as KnowledgeMap),
-          // TODO: This line is from the existing code and should be properly typed
-        ),
-        this.getExtraSource(),
-      ]);
-    });
-
-    this.loadSubscription = this.loadTask.results$.subscribe(({result: [result, extra], value}) => {
-      this.map = result;
-      this.handleExtra(extra);
-    });
-=======
   constructor(mapService: MapService,
               snackBar: MatSnackBar,
               modalService: NgbModal,
@@ -91,7 +50,6 @@
               workspaceManager: WorkspaceManager,
               public readonly progressDialog: ProgressDialog) {
     super(mapService, snackBar, modalService, messageDialog, ngZone, route, errorHandler, workspaceManager);
->>>>>>> 660d25c4
 
     this.queryParamsSubscription = this.route.queryParams.subscribe(params => {
       this.returnUrl = params.return;
@@ -140,6 +98,54 @@
             duration: 2000,
           });
         });
+  }
+
+  search() {
+    if (this.entitySearchTerm.length) {
+      const nodes = this.graphCanvas.nodes.filter(n => {
+        return n.display_name.toLowerCase().includes(this.entitySearchTerm.toLowerCase());
+      }).map(n => ({type: GraphEntityType.Node, entity: n}));
+
+      const edges = this.graphCanvas.edges.filter(n => {
+        return n.label.toLowerCase().includes(this.entitySearchTerm.toLowerCase());
+      }).map(e => ({type: GraphEntityType.Edge, entity: e}));
+
+      this.entitySearchList = [...nodes, ...edges];
+      this.entitySearchListIdx = -1;
+
+      this.graphCanvas.searchHighlighting.replace([...nodes, ...edges]);
+      this.graphCanvas.requestRender();
+
+    } else {
+      this.entitySearchList = [];
+      this.entitySearchListIdx = -1;
+
+      this.graphCanvas.searchHighlighting.replace([]);
+      this.graphCanvas.searchFocus.replace([]);
+      this.graphCanvas.requestRender();
+    }
+  }
+
+  next() {
+    // we need rule ...
+    this.entitySearchListIdx++;
+    if (this.entitySearchListIdx >= this.entitySearchList.length) {
+      this.entitySearchListIdx = 0;
+    }
+    this.graphCanvas.panToEntity(
+      this.entitySearchList[this.entitySearchListIdx] as GraphEntity
+    );
+  }
+
+  previous() {
+    // we need rule ..
+    this.entitySearchListIdx--;
+    if (this.entitySearchListIdx <= -1) {
+      this.entitySearchListIdx = this.entitySearchList.length - 1;
+    }
+    this.graphCanvas.panToEntity(
+      this.entitySearchList[this.entitySearchListIdx] as GraphEntity
+    );
   }
 
   // ========================================
@@ -264,69 +270,6 @@
   // Template stuff
   // ========================================
 
-<<<<<<< HEAD
-  zoomToFit() {
-    this.graphCanvas.zoomToFit();
-  }
-
-  undo() {
-    this.graphCanvas.undo();
-  }
-
-  redo() {
-    this.graphCanvas.redo();
-  }
-
-  search() {
-    if (this.entitySearchTerm.length) {
-      const nodes = this.graphCanvas.nodes.filter(n => {
-        return n.display_name.toLowerCase().includes(this.entitySearchTerm.toLowerCase());
-      }).map(n => ({type: GraphEntityType.Node, entity: n}));
-
-      const edges = this.graphCanvas.edges.filter(n => {
-        return n.label.toLowerCase().includes(this.entitySearchTerm.toLowerCase());
-      }).map(e => ({type: GraphEntityType.Edge, entity: e}));
-
-      this.entitySearchList = [...nodes, ...edges];
-      this.entitySearchListIdx = -1;
-
-      this.graphCanvas.searchHighlighting.replace([...nodes, ...edges]);
-      this.graphCanvas.requestRender();
-
-    } else {
-      this.entitySearchList = [];
-      this.entitySearchListIdx = -1;
-
-      this.graphCanvas.searchHighlighting.replace([]);
-      this.graphCanvas.searchFocus.replace([]);
-      this.graphCanvas.requestRender();
-    }
-  }
-
-  next() {
-    // we need rule ...
-    this.entitySearchListIdx++;
-    if (this.entitySearchListIdx >= this.entitySearchList.length) {
-      this.entitySearchListIdx = 0;
-    }
-    this.graphCanvas.panToEntity(
-      this.entitySearchList[this.entitySearchListIdx] as GraphEntity
-    );
-  }
-
-  previous() {
-    // we need rule ..
-    this.entitySearchListIdx--;
-    if (this.entitySearchListIdx <= -1) {
-      this.entitySearchListIdx = this.entitySearchList.length - 1;
-    }
-    this.graphCanvas.panToEntity(
-      this.entitySearchList[this.entitySearchListIdx] as GraphEntity
-    );
-  }
-
-=======
->>>>>>> 660d25c4
   goToReturnUrl() {
     if (this.shouldConfirmUnload()) {
       if (confirm('Leave editor? Changes you made may not be saved.')) {
