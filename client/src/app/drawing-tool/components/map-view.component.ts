import { AfterViewInit, Component, Input, NgZone, OnDestroy } from '@angular/core';
import { MatSnackBar } from '@angular/material/snack-bar';
import { ActivatedRoute } from '@angular/router';

import { Subscription } from 'rxjs';
import { NgbModal } from '@ng-bootstrap/ng-bootstrap';
import { cloneDeep } from 'lodash';

import { ModuleAwareComponent } from 'app/shared/modules';
import { MessageArguments, MessageDialog } from 'app/shared/services/message-dialog.service';
import { ErrorHandler } from 'app/shared/services/error-handler.service';
import { WorkspaceManager } from 'app/shared/workspace-manager';
import { ProgressDialog } from 'app/shared/services/progress-dialog.service';

import { MessageType } from '../../interfaces/message-dialog.interface';
import { MapComponent } from './map.component';
import { FilesystemService } from '../../file-browser/services/filesystem.service';
import { FilesystemObject} from '../../file-browser/models/filesystem-object';
import { FilesystemObjectActions } from '../../file-browser/services/filesystem-object-actions';
import { getObjectLabel } from '../../file-browser/utils/objects';
<<<<<<< HEAD
=======
import { cloneDeep } from 'lodash-es';
>>>>>>> fbb0e1c4
import { DataTransferDataService } from '../../shared/services/data-transfer-data.service';
import { MimeTypes } from '../../shared/constants';

@Component({
  selector: 'app-map-view',
  templateUrl: './map-view.component.html',
  styleUrls: [
    './map.component.scss',
  ],
})
export class MapViewComponent<ExtraResult = void> extends MapComponent<ExtraResult>
  implements OnDestroy, AfterViewInit, ModuleAwareComponent {
  @Input() titleVisible = true;

  paramsSubscription: Subscription;
  queryParamsSubscription: Subscription;

  returnUrl: string;

  constructor(filesystemService: FilesystemService,
              snackBar: MatSnackBar,
              modalService: NgbModal,
              messageDialog: MessageDialog,
              ngZone: NgZone, route: ActivatedRoute,
              errorHandler: ErrorHandler,
              workspaceManager: WorkspaceManager,
              filesystemObjectActions: FilesystemObjectActions,
              dataTransferDataService: DataTransferDataService,
              protected readonly progressDialog: ProgressDialog) {
    super(filesystemService, snackBar, modalService, messageDialog, ngZone, route,
      errorHandler, workspaceManager, filesystemObjectActions, dataTransferDataService);

    this.queryParamsSubscription = this.route.queryParams.subscribe(params => {
      this.returnUrl = params.return;
    });

    this.paramsSubscription = this.route.params.subscribe(params => {
      this.locator = params.hash_id;
    });
  }

  ngOnDestroy() {
    super.ngOnDestroy();
    this.queryParamsSubscription.unsubscribe();
    this.paramsSubscription.unsubscribe();
  }

  shouldConfirmUnload() {
    return this.unsavedChanges$.getValue();
  }

  /**
   * Save the current representation of knowledge model
   */
  save() {
    const contentValue = new Blob([JSON.stringify(this.graphCanvas.getGraph())], {
      type: MimeTypes.Map,
    });

    // Push to backend to save
    this.filesystemService.save([this.locator], {
      contentValue,
    })
      .pipe(this.errorHandler.create({label: 'Update map'}))
      .subscribe(() => {
        this.unsavedChanges$.next(false);
        this.emitModuleProperties();
        this.snackBar.open('Map saved.', null, {
          duration: 2000,
        });
      });
  }

  openCloneDialog() {
    const newTarget: FilesystemObject = cloneDeep(this.map);
    newTarget.public = false;
    return this.filesystemObjectActions.openCloneDialog(newTarget).then(clone => {
      this.workspaceManager.navigate(clone.getCommands(), {
        newTab: true,
      });
      this.snackBar.open(`Copied ${getObjectLabel(this.map)} to ${getObjectLabel(clone)}.`, 'Close', {
        duration: 5000,
      });
    }, () => {
    });
  }

  openVersionHistoryDialog() {
    return this.filesystemObjectActions.openVersionHistoryDialog(this.map);
  }

  openExportDialog() {
    if (this.unsavedChanges$.getValue()) {
      this.messageDialog.display({
        title: 'Save Required',
        message: 'Please save your changes before exporting.',
        type: MessageType.Error,
      } as MessageArguments);
    } else {
      return this.filesystemObjectActions.openExportDialog(this.map);
    }
  }

  openShareDialog() {
    return this.filesystemObjectActions.openShareDialog(this.map);
  }

  openNewWindow() {
    return this.filesystemObjectActions.openNewWindow(this.map);
  }

  goToReturnUrl() {
    if (this.shouldConfirmUnload()) {
      if (confirm('Leave editor? Changes you made may not be saved.')) {
        this.workspaceManager.navigateByUrl({url: this.returnUrl});
      }
    } else {
      this.workspaceManager.navigateByUrl({url: this.returnUrl});
    }
  }
}<|MERGE_RESOLUTION|>--- conflicted
+++ resolved
@@ -4,7 +4,7 @@
 
 import { Subscription } from 'rxjs';
 import { NgbModal } from '@ng-bootstrap/ng-bootstrap';
-import { cloneDeep } from 'lodash';
+import { cloneDeep } from 'lodash-es';
 
 import { ModuleAwareComponent } from 'app/shared/modules';
 import { MessageArguments, MessageDialog } from 'app/shared/services/message-dialog.service';
@@ -18,10 +18,6 @@
 import { FilesystemObject} from '../../file-browser/models/filesystem-object';
 import { FilesystemObjectActions } from '../../file-browser/services/filesystem-object-actions';
 import { getObjectLabel } from '../../file-browser/utils/objects';
-<<<<<<< HEAD
-=======
-import { cloneDeep } from 'lodash-es';
->>>>>>> fbb0e1c4
 import { DataTransferDataService } from '../../shared/services/data-transfer-data.service';
 import { MimeTypes } from '../../shared/constants';
 
