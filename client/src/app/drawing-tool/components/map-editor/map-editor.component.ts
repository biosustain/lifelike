import {
  Component, ElementRef,
  HostListener, OnDestroy, OnInit, ViewChild,
} from '@angular/core';

import { cloneDeep } from 'lodash';

import { makeid } from '../../services';
import { Project, UniversalGraphNode } from '../../services/interfaces';

import { NodeCreation } from 'app/graph-viewer/actions/nodes';
import { MovableNode } from 'app/graph-viewer/renderers/canvas/behaviors/node-move';
import { SelectableEntity } from 'app/graph-viewer/renderers/canvas/behaviors/selectable-entity';
import { InteractiveEdgeCreation } from 'app/graph-viewer/renderers/canvas/behaviors/interactive-edge-creation';
import { HandleResizable } from 'app/graph-viewer/renderers/canvas/behaviors/handle-resizable';
import { DeleteKeyboardShortcut } from '../../../graph-viewer/renderers/canvas/behaviors/delete-keyboard-shortcut';
import { PasteKeyboardShortcut } from '../../../graph-viewer/renderers/canvas/behaviors/paste-keyboard-shortcut';
import { HistoryKeyboardShortcuts } from '../../../graph-viewer/renderers/canvas/behaviors/history-keyboard-shortcuts';
import { MapViewComponent } from '../map-view.component';
import { from, Observable, Subscription, throwError } from 'rxjs';
import { auditTime, catchError, switchMap} from 'rxjs/operators';
import { HttpErrorResponse } from '@angular/common/http';
import { MapRestoreDialogComponent } from '../map-restore-dialog.component';

@Component({
  selector: 'app-drawing-tool',
  templateUrl: './map-editor.component.html',
  styleUrls: ['./map-editor.component.scss'],
})
export class MapEditorComponent extends MapViewComponent<Project> implements OnInit, OnDestroy {
  @ViewChild('modalContainer', {static: false}) modalContainer: ElementRef;
  autoSaveDelay = 5000;
  autoSaveSubscription: Subscription;

  ngOnInit() {
    this.autoSaveSubscription = this.unsavedChanges$.pipe(auditTime(this.autoSaveDelay)).subscribe(changed => {
      if (changed) {
        console.log('harmony');
        this.saveBackup();
      }
    });
  }

  ngOnDestroy() {
    super.ngOnDestroy();
    this.autoSaveSubscription.unsubscribe();
  }

  getExtraSource(): Observable<Project> {
    return from([this.mapHashId]).pipe(switchMap(id => {
      return this.projectService.downloadProject(id).pipe(catchError(error => {
        if (error instanceof HttpErrorResponse) {
          const res = error as HttpErrorResponse;
          if (res.status === 404) {
            return from([null]);
          }
        }
        return throwError(error);
      }));
    }));
  }

  handleExtra(backup: Project) {
    if (backup != null) {
<<<<<<< HEAD
      this.modalService.open(MapRestoreDialogComponent).result.then(() => {
        // tslint:disable-next-line: no-string-literal
        this.map = backup['project'];
=======
      this.modalService.open(MapRestoreDialogComponent, {
        container: this.modalContainer.nativeElement,
      }).result.then(() => {
        this.map = backup;
>>>>>>> 9c5364a7
        this.unsavedChanges$.next(true);
      }, () => {
        this.projectService.deleteProjectBackup(this.map.hash_id).subscribe();
      });
    }
  }

  registerGraphBehaviors() {
    super.registerGraphBehaviors();
    this.graphCanvas.behaviors.add('delete-keyboard-shortcut', new DeleteKeyboardShortcut(this.graphCanvas), -100);
    this.graphCanvas.behaviors.add('paste-keyboard-shortcut', new PasteKeyboardShortcut(this.graphCanvas), -100);
    this.graphCanvas.behaviors.add('history-keyboard-shortcut', new HistoryKeyboardShortcuts(this.graphCanvas, this.snackBar), -100);
    this.graphCanvas.behaviors.add('moving', new MovableNode(this.graphCanvas), 0);
    this.graphCanvas.behaviors.add('selection', new SelectableEntity(this.graphCanvas), 0);
    this.graphCanvas.behaviors.add('resize-handles', new HandleResizable(this.graphCanvas), 0);
    this.graphCanvas.behaviors.add('edge-creation', new InteractiveEdgeCreation(this.graphCanvas), 100);
  }

  save() {
    super.save();
    this.projectService.deleteProjectBackup(this.map.hash_id).subscribe();
  }

  saveBackup() {
    if (this.map) {
      this.map.graph = this.graphCanvas.getGraph();
      this.map.date_modified = new Date().toISOString();
      const observable = this.projectService.uploadProjectBackup(cloneDeep(this.map));
      observable.subscribe();
      return observable;
    }
  }

  @HostListener('window:beforeunload', ['$event'])
  handleBeforeUnload(event) {
    if (this.shouldConfirmUnload()) {
      event.returnValue = 'Leave page? Changes you made may not be saved';
    }
  }

  dragOver(event: DragEvent) {
    if (event.dataTransfer.types.includes('application/lifelike-node')) {
      event.preventDefault();
    }
  }

  drop(event: DragEvent) {
    const data = event.dataTransfer.getData('application/lifelike-node');
    const node = JSON.parse(data) as UniversalGraphNode;
    const hoverPosition = this.graphCanvas.hoverPosition;
    if (hoverPosition != null) {
      this.graphCanvas.execute(new NodeCreation(
        `Create ${node.display_name} node`, {
          hash: makeid(),
          ...node,
          data: {
            ...node.data,
            x: hoverPosition.x,
            y: hoverPosition.y,
          },
        },
      ));
    }
  }
}<|MERGE_RESOLUTION|>--- conflicted
+++ resolved
@@ -62,16 +62,10 @@
 
   handleExtra(backup: Project) {
     if (backup != null) {
-<<<<<<< HEAD
-      this.modalService.open(MapRestoreDialogComponent).result.then(() => {
-        // tslint:disable-next-line: no-string-literal
-        this.map = backup['project'];
-=======
       this.modalService.open(MapRestoreDialogComponent, {
         container: this.modalContainer.nativeElement,
       }).result.then(() => {
         this.map = backup;
->>>>>>> 9c5364a7
         this.unsavedChanges$.next(true);
       }, () => {
         this.projectService.deleteProjectBackup(this.map.hash_id).subscribe();
