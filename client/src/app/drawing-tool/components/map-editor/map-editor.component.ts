--- conflicted
+++ resolved
@@ -13,29 +13,12 @@
 
 import { cloneDeep } from 'lodash-es';
 import { forkJoin, from, Observable, of, Subscription } from 'rxjs';
-<<<<<<< HEAD
-import {
-  auditTime,
-  defaultIfEmpty,
-  map,
-  switchMap,
-  tap,
-} from 'rxjs/operators';
-=======
 import { auditTime, defaultIfEmpty, map, switchMap, tap } from 'rxjs/operators';
->>>>>>> e0f046b8
 import { NgbModal } from '@ng-bootstrap/ng-bootstrap';
 
 import { InteractiveEdgeCreationBehavior } from 'app/graph-viewer/renderers/canvas/behaviors/interactive-edge-creation.behavior';
 import { HandleResizableBehavior } from 'app/graph-viewer/renderers/canvas/behaviors/handle-resizable.behavior';
-<<<<<<< HEAD
-import {
-  GraphAction,
-  GraphActionReceiver,
-} from 'app/graph-viewer/actions/actions';
-=======
 import { GraphAction, GraphActionReceiver } from 'app/graph-viewer/actions/actions';
->>>>>>> e0f046b8
 import { CanvasGraphView } from 'app/graph-viewer/renderers/canvas/canvas-graph-view';
 import { ObjectVersion } from 'app/file-browser/models/object-version';
 import { FilesystemService } from 'app/file-browser/services/filesystem.service';
