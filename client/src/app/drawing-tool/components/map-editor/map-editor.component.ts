--- conflicted
+++ resolved
@@ -13,18 +13,11 @@
 import { PasteKeyboardShortcut } from '../../../graph-viewer/renderers/canvas/behaviors/paste-keyboard-shortcut';
 import { HistoryKeyboardShortcuts } from '../../../graph-viewer/renderers/canvas/behaviors/history-keyboard-shortcuts';
 import { MapViewComponent } from '../map-view.component';
-<<<<<<< HEAD
-import { from, Observable, of, Subscription } from 'rxjs';
-import { auditTime, switchMap } from 'rxjs/operators';
-=======
-import { from, Observable, Subscription, throwError } from 'rxjs';
+import { from, Observable, of, Subscription, throwError } from 'rxjs';
 import { auditTime, catchError, finalize, switchMap } from 'rxjs/operators';
-import { HttpErrorResponse } from '@angular/common/http';
->>>>>>> 594bdcd9
 import { MapRestoreDialogComponent } from '../map-restore-dialog.component';
 import { GraphAction, GraphActionReceiver } from '../../../graph-viewer/actions/actions';
 import { mergeDeep } from '../../../graph-viewer/utils/objects';
-<<<<<<< HEAD
 import { mapBlobToBuffer, mapBufferToJson, readBlobAsBuffer } from '../../../shared/utils/files';
 import { MAP_MIMETYPE } from '../../../file-browser/models/filesystem-object';
 import {
@@ -33,11 +26,8 @@
 } from '../../../file-browser/components/dialog/object-edit-dialog.component';
 import { CanvasGraphView } from '../../../graph-viewer/renderers/canvas/canvas-graph-view';
 import { ObjectVersion } from '../../../file-browser/models/object-version';
-=======
-import { MapVersionDialogComponent } from '../map-version-dialog.component';
+import { LockError } from '../../../file-browser/services/filesystem.service';
 import { ObjectLock } from '../../../file-browser/models/object-lock';
-import { LockError } from '../../../file-browser/services/filesystem.service';
->>>>>>> 594bdcd9
 
 @Component({
   selector: 'app-drawing-tool',
@@ -166,29 +156,9 @@
         graph,
         cloneDeep(this.graphCanvas.getGraph()),
       ));
-<<<<<<< HEAD
     }, e => {
       // Data is corrupt
       // TODO: Prevent the user from editing or something so the user doesnt lose data?
-=======
-      this.unsavedChanges$.next(true);
-    }, () => {
-    });
-  }
-
-  mapVersionDialog() {
-    const dialogRef = this.modalService.open(MapVersionDialogComponent);
-    dialogRef.componentInstance.map = cloneDeep(this.map);
-    dialogRef.componentInstance.projectName = this.locator.projectName;
-    dialogRef.result.then((newMap: Observable<{ version: KnowledgeMap }>) => {
-      newMap.subscribe(result => {
-        this.graphCanvas.setGraph(result.version.graph);
-        this.snackBar.open('Map reverted to Version from ' + result.version.modified_date, null, {
-          duration: 3000,
-        });
-      });
-    }, () => {
->>>>>>> 594bdcd9
     });
   }
 
@@ -243,7 +213,7 @@
     }
 
     if (this.lockAcquired === false) {
-      this.filesystemService.getLocks(this.locator.hashId).pipe(
+      this.filesystemService.getLocks(this.locator).pipe(
         this.errorHandler.create(),
       ).pipe(
         finalize(() => this.lastLockCheckTime = window.performance.now()),
@@ -253,7 +223,7 @@
         });
       });
     } else {
-      this.filesystemService.acquireLock(this.locator.hashId, {
+      this.filesystemService.acquireLock(this.locator, {
         own: true,
       }).pipe(
         finalize(() => this.lastLockCheckTime = window.performance.now()),
