--- conflicted
+++ resolved
@@ -1,10 +1,11 @@
-import {AfterViewInit, Component, ElementRef, HostListener, OnDestroy, OnInit, ViewChild} from '@angular/core';
+import { Component, ElementRef, HostListener, OnDestroy, OnInit, ViewChild } from '@angular/core';
 
 import { cloneDeep } from 'lodash';
 
 import { KnowledgeMap, UniversalGraph, UniversalGraphNode } from '../../services/interfaces';
 
 import { NodeCreation } from 'app/graph-viewer/actions/nodes';
+import { MovableNode } from 'app/graph-viewer/renderers/canvas/behaviors/node-move';
 import { InteractiveEdgeCreation } from 'app/graph-viewer/renderers/canvas/behaviors/interactive-edge-creation';
 import { HandleResizable } from 'app/graph-viewer/renderers/canvas/behaviors/handle-resizable';
 import { DeleteKeyboardShortcut } from '../../../graph-viewer/renderers/canvas/behaviors/delete-keyboard-shortcut';
@@ -36,11 +37,7 @@
     './map-editor.component.scss',
   ],
 })
-<<<<<<< HEAD
 export class MapEditorComponent extends MapViewComponent<UniversalGraph | undefined> implements OnInit, OnDestroy {
-=======
-export class MapEditorComponent extends MapViewComponent<KnowledgeMap> implements OnInit, AfterViewInit, OnDestroy {
->>>>>>> c6907949
   @ViewChild('modalContainer', {static: false}) modalContainer: ElementRef;
   autoSaveDelay = 5000;
   autoSaveSubscription: Subscription;
@@ -85,14 +82,6 @@
     });
 
     this.startLockInterval();
-  }
-
-  ngAfterViewInit() {
-    super.ngAfterViewInit();
-
-    this.subscriptions.add(this.graphCanvas.historyChanges$.subscribe(() => {
-      this.unsavedChanges$.next(true);
-    }));
   }
 
   ngOnDestroy() {
