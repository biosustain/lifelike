--- conflicted
+++ resolved
@@ -56,14 +56,10 @@
           <div class="form-group">
             <button class="btn btn-primary w-100"
                     (click)="searchMapNodeInVisualizer(node)"
-<<<<<<< HEAD
-            >Search in the Visualizer</button>
+            >Search in Knowledge Graph</button>
             <button class="btn btn-primary w-100 mt-1"
                     (click)="searchMapNodeInContent(node)"
             >Search in User Content</button>
-=======
-            >Search in Knowledge Graph</button>
->>>>>>> c9228ee8
           </div>
 
           <label class='d-table w-100'>
