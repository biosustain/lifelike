--- conflicted
+++ resolved
@@ -80,21 +80,11 @@
       <app-quick-search [query]="entity.display_name" [links]="entity.data?.search"></app-quick-search>
     </fieldset>
 
-<<<<<<< HEAD
-    <div class="mt-4">
-      <div *ngIf="entity.data.source" class="mb-2">
-        <button *ngIf="entity.data.source" type="button" class="btn btn-secondary btn-block"
-                (click)="goToSource()">
-          Go to Source
-        </button>
-      </div>
-=======
     <fieldset class="fieldset-properties mt-4"
-          *ngIf="node.data?.sources">
+          *ngIf="entity.data?.sources">
       <legend>Sources <i class="fas fa-external-link-alt ml-1"></i></legend>
->>>>>>> 5a2627e3
 
-      <app-sources (executeFileSource)="goToSource($event)" [links]="node.data?.sources"></app-sources>
+      <app-sources (executeFileSource)="goToSource($event)" [links]="entity.data?.sources"></app-sources>
     </fieldset>
 
     <div class="mt-4">
