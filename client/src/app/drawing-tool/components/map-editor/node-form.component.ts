import {
  AfterViewInit,
  Component,
  ElementRef,
  EventEmitter,
  Input,
  Output,
  ViewChild,
  HostListener,
} from '@angular/core';
<<<<<<< HEAD

import { cloneDeep, startCase } from 'lodash';
import { isNullOrUndefined } from 'util';

import { annotationTypes, annotationTypesMap } from 'app/shared/annotation-styles';
import { nullIfEmpty, RecursivePartial } from 'app/shared/utils/types';
import { openPotentialInternalLink } from 'app/shared/utils/browser';
import { WorkspaceManager } from 'app/shared/workspace-manager';

=======
import { cloneDeep } from 'lodash-es';
import { startCase } from 'lodash-es';
>>>>>>> 8d14ffd0
import {
  DETAIL_NODE_LABELS,
  isCommonNodeDisplayName,
  UniversalGraphNode,
} from '../../services/interfaces';
import { LINE_TYPES } from '../../services/line-types';
import { PALETTE_COLORS } from '../../services/palette';
import { InfoPanel } from '../../models/info-panel';

@Component({
  selector: 'app-node-form',
  styleUrls: ['./node-form.component.scss'],
  templateUrl: './node-form.component.html',
})
export class NodeFormComponent implements AfterViewInit {
  @ViewChild('displayName', {static: false}) displayNameRef: ElementRef;
  @ViewChild('scrollWrapper', {static: false}) scrollWrapper: ElementRef;

  nodeTypeChoices = annotationTypes;
  lineTypeChoices = [
    [null, {
      name: '(Default)',
    }],
    ...LINE_TYPES.entries(),
  ];
  paletteChoices = [...PALETTE_COLORS];
  private ASSUMED_PANEL_HEIGHT = 450;

  originalNode: UniversalGraphNode;
  updatedNode: UniversalGraphNode;

  @Input() infoPanel: InfoPanel;
  @Output() save = new EventEmitter<{
    originalData: RecursivePartial<UniversalGraphNode>,
    updatedData: RecursivePartial<UniversalGraphNode>,
  }>();
  @Output() delete = new EventEmitter<object>();
  @Output() sourceOpen = new EventEmitter<string>();

  previousLabel: string;

  overflow = false;

  constructor(protected readonly workspaceManager: WorkspaceManager) {
  }

  changeOverflow(newValue) {
    if (this.overflow !== newValue) {
      // stops overflowing
      if (!newValue && this.infoPanel.activeTab === 'search') {
        this.infoPanel.activeTab = 'properties';
      }
      this.overflow = newValue;
    }
  }

  @HostListener('window:resize')
  onResize() {
    const {
      scrollWrapper: {
        nativeElement: {
          offsetHeight
        }
      },
      ASSUMED_PANEL_HEIGHT
    } = this;
    this.changeOverflow(offsetHeight < ASSUMED_PANEL_HEIGHT * 2);
  }

  ngAfterViewInit() {
    setTimeout(() => this.onResize(), 0);
  }

  get nodeSubtypeChoices() {
    const type = annotationTypesMap.get(this.node.label);
    if (type && type.subtypes) {
      return type.subtypes;
    } else {
      return [];
    }
  }

  get node() {
    return this.updatedNode;
  }

  get hyperlinks() {
    return isNullOrUndefined(this.node.data.hyperlinks) ? [] : this.node.data.hyperlinks;
  }

  // tslint:disable-next-line: adjacent-overload-signatures
  @Input()
  set node(node) {
    this.previousLabel = node.label;

    this.originalNode = cloneDeep(node);
    this.originalNode.style = this.originalNode.style || {};

    this.updatedNode = cloneDeep(node);
    this.updatedNode.data.sources = this.updatedNode.data.sources || [];
    this.updatedNode.data.hyperlinks = this.updatedNode.data.hyperlinks || [];
    this.updatedNode.style = this.updatedNode.style || {};
  }

  handleTypeChange() {
    const fromDetailNode = DETAIL_NODE_LABELS.has(this.previousLabel);
    const toDetailNode = DETAIL_NODE_LABELS.has(this.node.label);

    // Swap node display name and detail when switching to a Note or Link (LL-1946)
    if (!fromDetailNode && toDetailNode) {
      // If we are changing to a detail node, swap the detail and display name (sometimes)
      if (nullIfEmpty(this.node.data.detail) === null
        && this.node.display_name != null
        && !isCommonNodeDisplayName(this.previousLabel, this.node.display_name)) {
        this.node.style.showDetail = true;
        this.node.data.detail = this.node.display_name;
        this.node.display_name = startCase(this.node.label);
      } else if (nullIfEmpty(this.node.data.detail) !== null) {
        // If we aren't swapping, but we already have detail, turn on detail mode
        // to keep the behavior consistent
        this.node.style.showDetail = true;
      }
    } else if (fromDetailNode && !toDetailNode) {
      // If we are moving away from a detail node, restore the display name (sometimes)
      if ((nullIfEmpty(this.node.display_name) === null
        || isCommonNodeDisplayName(this.previousLabel, this.node.display_name))
        && nullIfEmpty(this.node.data.detail) !== null
        && this.node.data.detail.length <= 50) {
        this.node.display_name = this.node.data.detail;
        this.node.data.detail = '';
      }
    } else if (fromDetailNode && toDetailNode) {
      // If we go from detail node to detail node type (i.e. link -> note), we actually
      // need to update the display name if it's a common name (like Link if used
      // on a link node, or Note if used on a note node), because we
      // use that to figure out whether to replace the display name with
      // the detail (above)
      if (isCommonNodeDisplayName(this.previousLabel, this.node.display_name)) {
        this.node.display_name = startCase(this.node.label);
      }
    }

    this.previousLabel = this.node.label;

    if (this.node.data && this.node.data.subtype) {
      let found = false;
      for (const subtype of this.nodeSubtypeChoices) {
        if (subtype === this.node.data.subtype) {
          found = true;
          break;
        }
      }
      if (!found) {
        this.node.data.subtype = null;
      }
    }
  }

  doSave() {
    this.save.next({
      originalData: {
        data: {
          sources: this.originalNode.data.sources,
          hyperlinks: this.originalNode.data.hyperlinks,
          detail: this.originalNode.data.detail,
          subtype: this.originalNode.data.subtype,
        },
        display_name: this.originalNode.display_name,
        label: this.originalNode.label,
        style: {
          fontSizeScale: this.originalNode.style.fontSizeScale,
          fillColor: this.originalNode.style.fillColor,
          strokeColor: this.originalNode.style.strokeColor,
          lineType: this.originalNode.style.lineType,
          lineWidthScale: this.originalNode.style.lineWidthScale,
          showDetail: this.originalNode.style.showDetail,
        },
      },
      updatedData: {
        data: {
          sources: this.updatedNode.data.sources,
          hyperlinks: this.updatedNode.data.hyperlinks,
          detail: this.updatedNode.data.detail,
          subtype: this.updatedNode.data.subtype,
        },
        display_name: this.updatedNode.display_name,
        label: this.updatedNode.label,
        style: {
          fontSizeScale: this.updatedNode.style.fontSizeScale,
          fillColor: this.updatedNode.style.fillColor,
          strokeColor: this.updatedNode.style.strokeColor,
          lineType: this.updatedNode.style.lineType,
          lineWidthScale: this.updatedNode.style.lineWidthScale,
          showDetail: this.updatedNode.style.showDetail,
        },
      },
    });
    this.originalNode = cloneDeep(this.updatedNode);
  }

  /**
   * Delete the current node.
   */
  doDelete(): void {
    this.delete.next();
  }

  /**
   * Allow user to navigate to a link in a new tab
   */
  goToLink(hyperlink) {
    openPotentialInternalLink(this.workspaceManager, hyperlink);
  }

  /**
   * Create a blank hyperlink template to add to model
   */
  addHyperlink() {
    if (isNullOrUndefined(this.node.data.hyperlinks)) {
      this.node.data.hyperlinks = [];
    }

    const [domain, url] = ['', ''];
    this.node.data.hyperlinks.push({url, domain});
  }

  /**
   * Remove hyperlink from specified index
   * @param i - index of hyperlink to remove
   */
  removeHyperlink(i) {
    this.node.data.hyperlinks.splice(i, 1);
    this.doSave();
  }

  /**
   * Bring user to original source of node information
   */
  goToSource(url): void {
    this.sourceOpen.next(url);
  }

  mayShowDetailText() {
    return this.node.label === 'note' || this.node.label === 'link';
  }

  focus() {
    if (this.displayNameRef != null) {
      const element = this.displayNameRef.nativeElement;
      element.focus();
      element.select();
    }
  }

  searchMapNodeInVisualizer(node) {
    // TODO: This is a temp fix to make searching compoounds/species easier. Sometime in the future it's expected that these types will be
    // squashed down into a single type.
    let entityType = node.label;
    let organism = '';

    if (entityType === 'compound') {
      entityType = 'chemical';
    } else if (entityType === 'species') {
      entityType = 'taxonomy';
    // TODO: Temp change to allow users to quickly find genes. We will likely remove this once entity IDs are included in the node metadata.
    } else if (entityType === 'gene') {
      organism = '9606';
    }

    this.workspaceManager.navigate(['/search'], {
      queryParams: {
        q: node.display_name,
        page: 1,
        entities: entityType,
        domains: '',
        organism
      },
      sideBySide: true,
      newTab: true,
    });
  }

  searchMapNodeInContent(node, types: string) {
    this.workspaceManager.navigate(['/search/content'], {
      queryParams: {
        q: `"${node.display_name}"`,
        types,
        limit: 20,
        page: 1
      },
      sideBySide: true,
      newTab: true,
    });
  }
}<|MERGE_RESOLUTION|>--- conflicted
+++ resolved
@@ -8,9 +8,8 @@
   ViewChild,
   HostListener,
 } from '@angular/core';
-<<<<<<< HEAD
-
-import { cloneDeep, startCase } from 'lodash';
+
+import { cloneDeep, startCase } from 'lodash-es';
 import { isNullOrUndefined } from 'util';
 
 import { annotationTypes, annotationTypesMap } from 'app/shared/annotation-styles';
@@ -18,10 +17,6 @@
 import { openPotentialInternalLink } from 'app/shared/utils/browser';
 import { WorkspaceManager } from 'app/shared/workspace-manager';
 
-=======
-import { cloneDeep } from 'lodash-es';
-import { startCase } from 'lodash-es';
->>>>>>> 8d14ffd0
 import {
   DETAIL_NODE_LABELS,
   isCommonNodeDisplayName,
