<div class="module" #modalContainer>
    <ng-container *ngIf="(loadTask.status$ | async) as status">
        <app-module-progress *ngIf="status.running">
            Loading map...
        </app-module-progress>
        <app-module-error *ngIf="status.failedErrorShown" [error]="status.error">
            <a appLink="/projects">Go to Projects <i class="fa fa-fw fa-arrow-right"></i></a>
        </app-module-error>
    </ng-container>
    <app-module-header *ngIf="map" [object]="map"
                       (dragStarted)="dragStarted($event)">
                <app-object-menu [object]="map" [forEditing]="true"
                                 [showOpen]="false" [showDelete]="false"
                                 [showRestore]="true" (objectRestore)="restore($event)"
                                 (objectUpdate)="emitModuleProperties()">
                </app-object-menu>
        <div *ngIf="unsavedChanges$.value" class="ml-1">
                <span class="badge badge-danger badge-pill ml-1"
                      ngbTooltip="Has unsaved changes" container="body">
                  <i class="fa fa-pencil-alt"></i>
                </span>
        </div>

        <div class="btn-group ml-2">
            <button type="button" class="btn btn-secondary"
                    ngbTooltip="Save" placement="bottom" container="body" (click)="save()">
                <i class="fa fa-fw fa-save"></i>
            </button>
        </div>

        <div class="btn-group px-2 mx-auto">
            <button type="button" class="btn btn-secondary"
                    ngbTooltip="Undo" placement="bottom" container="body"
                    (click)="undo()"
                    [disabled]="!graphCanvas || !graphCanvas.canUndo()">
                <i class="fa fa-fw fa-undo"></i>
            </button>
            <button type="button" class="btn btn-secondary"
                    ngbTooltip="Redo" placement="bottom" container="body"
                    (click)="redo()"
                    [disabled]="!graphCanvas || !graphCanvas.canRedo()">
                <i class="fa fa-fw fa-redo"></i>
            </button>
        </div>

        <div class="btn-group pr-2 mx-auto">
            <button type="button" class="btn btn-secondary" container="body"
                    ngbTooltip="Fit Map to Window" placement="bottom"
                    (click)="zoomToFit()">
                <i class="fas fa-expand-arrows-alt"></i>
            </button>
        </div>

        <app-search-control [(ngModel)]="entitySearchTerm" (ngModelChange)="search()"
                            [resultIndex]="entitySearchListIdx"
                            [resultCount]="entitySearchList.length"
                            (previous)="previous()" (next)="next()">
        </app-search-control>
    </app-module-header>
    <div class="position-relative overflow-hidden flex-fill">
        <ng-container *ngIf="map && (lockAcquired === false || !lockCheckingActive)">
            <div *ngIf="locks.length && lockCheckingActive; else locksReleased"
                 class="lock-panel alert alert-danger"
            >
                <div>
                    <strong>Warning:</strong> This file is being edited by another user and saving will
                    erase the other user's changes.
                </div>

                <ul class="m-0">
                    <li *ngFor="let lock of locks">
                        {{ lock.user.firstName }} {{ lock.user.lastName }}
                    </li>
                </ul>
            </div>
            <ng-template #locksReleased>
                <div *ngIf="!reloadPopupDismissed" class="lock-panel alert alert-warning">
                    <div>
                        Please reload to get the latest changes.
                    </div>

                    <div class="mt-2">
                        <button type="button" class="btn btn-primary" (click)="reload()">
                            Reload
                        </button>
                        <button type="button" class="btn btn-secondary ml-2" (click)="dismissReloadPopup()">
                            Dismiss
                        </button>
                    </div>
                </div>
            </ng-template>
        </ng-container>
        <as-split unit="pixel"
                  direction="horizontal"
                  [gutterSize]="2">
<<<<<<< HEAD
          <as-split-area [order]="0" class="overflow-hidden">
            <div class="graph-container">
              <canvas #canvas class="graph-view" [class.drop-target]="dropTargeted"></canvas>
            </div>
          </as-split-area>
          <as-split-area size="256"
                         [order]="1" #infoPanelSidebar>
            <ng-container
              *ngIf="(graphCanvas?.selection.changeObservable | async) as selected; else graphInfo">
              <div class="info-panel" *ngIf="selected[0].length === 1; else graphInfo">
                <app-info-panel [infoPanel]="infoPanel" [selected]="selected[0][0]"
                                (actionCreated)="graphCanvas.execute($event)">
                </app-info-panel>
              </div>
            </ng-container>
=======
            <as-split-area [order]="0" class="overflow-hidden">
                <div class="graph-container">
                    <canvas #canvas class="graph-view" [class.drop-target]="dropTargeted"></canvas>
                </div>
            </as-split-area>
            <as-split-area size="250"
                           [order]="1" #infoPanelSidebar>
                <ng-container
                        *ngIf="(graphCanvas?.selection.changeObservable | async) as selected; else graphInfo">
                    <div class="info-panel" *ngIf="selected[0].length === 1; else graphInfo">
                        <app-info-panel [infoPanel]="infoPanel" [selected]="selected[0][0]"
                                        (actionCreated)="graphCanvas.execute($event)">
                        </app-info-panel>
                    </div>
                </ng-container>
>>>>>>> f4cbf606

                <ng-template #graphInfo>
                    <ng-container *ngIf="graphCanvas">
                        <div class="d-flex flex-column h-100">
                            <ul ngbNav #nav="ngbNav" [(activeId)]="activeTab"
                                class="nav-tabs nav-sidebar-tabs">
                                <li ngbNavItem="graph">
                                    <a ngbNavLink>Graph</a>
                                    <ng-template ngbNavContent>
                                        <div class="module-body">
                                            <div class="row align-items-center mb-0">
                                                <div class="col-sm-6">Node Count:</div>
                                                <div class="col-sm-6 text-right">
                                                    {{ graphCanvas.nodes.length | number }}
                                                </div>
                                            </div>

                                            <div class="row align-items-center">
                                                <div class="col-sm-6">Edge Count:</div>
                                                <div class="col-sm-6 text-right">
                                                    {{ graphCanvas.edges.length | number }}
                                                </div>
                                            </div>
                                        </div>
                                    </ng-template>
                                </li>
                            </ul>

                            <div [ngbNavOutlet]="nav" class="flex-fill overflow-auto"></div>
                        </div>
                    </ng-container>
                </ng-template>
            </as-split-area>
        </as-split>
        <div>
            <div>
                <div class="palette-panel">
                    <app-collapsible-window title="Palette" [reversed]="true" class="flex-fill">
                        <div class="window-body">
                            <app-palette></app-palette>
                        </div>
                    </app-collapsible-window>
                </div>
            </div>
        </div>
    </div>
</div><|MERGE_RESOLUTION|>--- conflicted
+++ resolved
@@ -9,11 +9,11 @@
     </ng-container>
     <app-module-header *ngIf="map" [object]="map"
                        (dragStarted)="dragStarted($event)">
-                <app-object-menu [object]="map" [forEditing]="true"
-                                 [showOpen]="false" [showDelete]="false"
-                                 [showRestore]="true" (objectRestore)="restore($event)"
-                                 (objectUpdate)="emitModuleProperties()">
-                </app-object-menu>
+        <app-object-menu [object]="map" [forEditing]="true"
+                         [showOpen]="false" [showDelete]="false"
+                         [showRestore]="true" (objectRestore)="restore($event)"
+                         (objectUpdate)="emitModuleProperties()">
+        </app-object-menu>
         <div *ngIf="unsavedChanges$.value" class="ml-1">
                 <span class="badge badge-danger badge-pill ml-1"
                       ngbTooltip="Has unsaved changes" container="body">
@@ -93,29 +93,12 @@
         <as-split unit="pixel"
                   direction="horizontal"
                   [gutterSize]="2">
-<<<<<<< HEAD
-          <as-split-area [order]="0" class="overflow-hidden">
-            <div class="graph-container">
-              <canvas #canvas class="graph-view" [class.drop-target]="dropTargeted"></canvas>
-            </div>
-          </as-split-area>
-          <as-split-area size="256"
-                         [order]="1" #infoPanelSidebar>
-            <ng-container
-              *ngIf="(graphCanvas?.selection.changeObservable | async) as selected; else graphInfo">
-              <div class="info-panel" *ngIf="selected[0].length === 1; else graphInfo">
-                <app-info-panel [infoPanel]="infoPanel" [selected]="selected[0][0]"
-                                (actionCreated)="graphCanvas.execute($event)">
-                </app-info-panel>
-              </div>
-            </ng-container>
-=======
             <as-split-area [order]="0" class="overflow-hidden">
                 <div class="graph-container">
                     <canvas #canvas class="graph-view" [class.drop-target]="dropTargeted"></canvas>
                 </div>
             </as-split-area>
-            <as-split-area size="250"
+            <as-split-area size="256"
                            [order]="1" #infoPanelSidebar>
                 <ng-container
                         *ngIf="(graphCanvas?.selection.changeObservable | async) as selected; else graphInfo">
@@ -125,7 +108,6 @@
                         </app-info-panel>
                     </div>
                 </ng-container>
->>>>>>> f4cbf606
 
                 <ng-template #graphInfo>
                     <ng-container *ngIf="graphCanvas">
