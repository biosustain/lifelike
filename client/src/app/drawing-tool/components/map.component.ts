import { AfterViewInit, Component, EventEmitter, Input, NgZone, OnDestroy, Output, ViewChild } from '@angular/core';
import { MatSnackBar } from '@angular/material/snack-bar';

import { BehaviorSubject, combineLatest, Observable, Subscription } from 'rxjs';
import { GraphEntity, UniversalGraph, UniversalGraphNode } from '../services/interfaces';
import { KnowledgeMapStyle } from 'app/graph-viewer/styles/knowledge-map-style';
import { CanvasGraphView } from 'app/graph-viewer/renderers/canvas/canvas-graph-view';
import { ModuleProperties } from '../../shared/modules';
import { ActivatedRoute } from '@angular/router';
import { NgbModal } from '@ng-bootstrap/ng-bootstrap';
import { MessageDialog } from '../../shared/services/message-dialog.service';
import { BackgroundTask } from '../../shared/rxjs/background-task';
import { ErrorHandler } from '../../shared/services/error-handler.service';
import { CopyKeyboardShortcut } from '../../graph-viewer/renderers/canvas/behaviors/copy-keyboard-shortcut';
import { WorkspaceManager } from '../../shared/workspace-manager';
import { tokenizeQuery } from '../../shared/utils/find';
import { FilesystemService } from '../../file-browser/services/filesystem.service';
<<<<<<< HEAD
import { FilesystemObject } from '../../file-browser/models/filesystem-object';
import { mapBufferToJson, readBlobAsBuffer } from '../../shared/utils/files';
import { FilesystemObjectActions } from '../../file-browser/services/filesystem-object-actions';
=======
import { SelectableEntity } from '../../graph-viewer/renderers/canvas/behaviors/selectable-entity';
>>>>>>> 4e5a3ed2

@Component({
  selector: 'app-map',
  templateUrl: './map.component.html',
  styleUrls: [
    './map.component.scss',
  ],
})
export class MapComponent<ExtraResult = void> implements OnDestroy, AfterViewInit {
  @Input() highlightTerms: string[] | undefined;
  @Output() saveStateListener: EventEmitter<boolean> = new EventEmitter<boolean>();
  @Output() modulePropertiesChange = new EventEmitter<ModuleProperties>();

  @ViewChild('canvas', {static: true}) canvasChild;

  loadTask: BackgroundTask<string, [FilesystemObject, ExtraResult]>;
  loadSubscription: Subscription;

  _locator: string | undefined;
  _map: FilesystemObject | undefined;
  pendingInitialize = false;

  graphCanvas: CanvasGraphView;

  historyChangesSubscription: Subscription;
  unsavedChangesSubscription: Subscription;

  unsavedChanges$ = new BehaviorSubject<boolean>(false);

  entitySearchTerm = '';
  entitySearchList: GraphEntity[] = [];
  entitySearchListIdx = -1;

  constructor(
<<<<<<< HEAD
    readonly filesystemService: FilesystemService,
    readonly snackBar: MatSnackBar,
    readonly modalService: NgbModal,
    readonly messageDialog: MessageDialog,
    readonly ngZone: NgZone,
    readonly route: ActivatedRoute,
    readonly errorHandler: ErrorHandler,
    readonly workspaceManager: WorkspaceManager,
    readonly filesystemObjectActions: FilesystemObjectActions,
=======
      readonly mapService: MapService,
      readonly snackBar: MatSnackBar,
      readonly modalService: NgbModal,
      readonly messageDialog: MessageDialog,
      readonly ngZone: NgZone,
      readonly route: ActivatedRoute,
      readonly errorHandler: ErrorHandler,
      readonly workspaceManager: WorkspaceManager,
      readonly filesystemService: FilesystemService,
>>>>>>> 4e5a3ed2
  ) {
    this.loadTask = new BackgroundTask((hashId) => {
      return combineLatest([
        this.filesystemService.get(hashId, {
          loadContent: true,
        }),
        this.getExtraSource(),
      ]);
    });

    this.loadSubscription = this.loadTask.results$.subscribe(({result: [result, extra], value}) => {
      this.map = result;
      this.handleExtra(extra);
    });
  }

  getExtraSource(): Observable<ExtraResult> {
    return new BehaviorSubject(null);
  }

  handleExtra(data: ExtraResult) {
  }

  // ========================================
  // Angular events
  // ========================================

  ngAfterViewInit() {
    const style = new KnowledgeMapStyle();
    this.graphCanvas = new CanvasGraphView(this.canvasChild.nativeElement as HTMLCanvasElement, {
      nodeRenderStyle: style,
      edgeRenderStyle: style,
    });

    this.registerGraphBehaviors();

    this.graphCanvas.startParentFillResizeListener();
    this.ngZone.runOutsideAngular(() => {
      this.graphCanvas.startAnimationLoop();
    });

    this.historyChangesSubscription = this.graphCanvas.historyChanges$.subscribe(() => {
      this.unsavedChanges$.next(true);
      this.search();
    });

    this.unsavedChangesSubscription = this.unsavedChanges$.subscribe(value => {
      this.emitModuleProperties();
    });

    if (this.pendingInitialize) {
      this.initializeMap();
    }
  }

  @Input()
  set locator(value: string | undefined) {
    this._locator = value;
    if (value != null) {
      this.loadTask.update(value);
    }
  }

  get locator() {
    return this._locator;
  }

  @Input()
  set map(value: FilesystemObject | undefined) {
    this._map = value;
    this.initializeMap();
  }

  get map(): FilesystemObject {
    return this._map;
  }

  private initializeMap() {
    if (!this.map) {
      return;
    }

    if (!this.graphCanvas) {
      this.pendingInitialize = true;
      return;
    }

    if (this.highlightTerms != null && this.highlightTerms.length) {
      this.graphCanvas.highlighting.replace(this.graphCanvas.findMatching(this.highlightTerms));
    }

    this.emitModuleProperties();

    readBlobAsBuffer(this.map.contentValue).pipe(
      mapBufferToJson<UniversalGraph>(),
      this.errorHandler.create(),
    ).subscribe(graph => {
      this.graphCanvas.setGraph(graph);
      this.graphCanvas.zoomToFit(0);
    }, e => {
      // Data is corrupt
      // TODO: Prevent the user from editing or something so the user doesnt lose data?
    });
  }

  registerGraphBehaviors() {
    this.graphCanvas.behaviors.add('selection', new SelectableEntity(this.graphCanvas), 0);
    this.graphCanvas.behaviors.add('copy-keyboard-shortcut', new CopyKeyboardShortcut(this.graphCanvas), -100);
  }

  ngOnDestroy() {
    this.historyChangesSubscription.unsubscribe();
    this.unsavedChangesSubscription.unsubscribe();
    this.graphCanvas.destroy();
  }

  emitModuleProperties() {
    this.modulePropertiesChange.emit({
      title: this.map ? this.map.label : 'Map',
      fontAwesomeIcon: 'project-diagram',
      badge: this.unsavedChanges$.getValue() ? '*' : null,
    });
  }

  // ========================================
  // Template stuff
  // ========================================

  zoomToFit() {
    this.graphCanvas.zoomToFit();
  }

  undo() {
    this.graphCanvas.undo();
  }

  redo() {
    this.graphCanvas.redo();
  }

  dragStarted(event: DragEvent) {
    const dataTransfer: DataTransfer = event.dataTransfer;
    dataTransfer.setData('text/plain', this.map.label);
    dataTransfer.setData('application/***ARANGO_DB_NAME***-node', JSON.stringify({
      display_name: this.map.label,
      label: 'map',
      sub_labels: [],
      data: {
        references: [{
          type: 'PROJECT_OBJECT',
          id: this.locator + '',
        }],
        sources: [{
          domain: 'File Source',
          url: ['/projects', encodeURIComponent(this.map.project.name),
            'maps', encodeURIComponent(this.map.hashId)].join('/'),
        }],
      },
    } as Partial<UniversalGraphNode>));
  }

  // ========================================
  // Search stuff
  // ========================================

  search() {
    if (this.entitySearchTerm.length) {
      this.entitySearchList = this.graphCanvas.findMatching(
        tokenizeQuery(this.entitySearchTerm, {
          singleTerm: true,
        }), {
          wholeWord: false,
        });
      this.entitySearchListIdx = -1;

      this.graphCanvas.searchHighlighting.replace(this.entitySearchList);
      this.graphCanvas.searchFocus.replace([]);
      this.graphCanvas.requestRender();

    } else {
      this.entitySearchList = [];
      this.entitySearchListIdx = -1;

      this.graphCanvas.searchHighlighting.replace([]);
      this.graphCanvas.searchFocus.replace([]);
      this.graphCanvas.requestRender();
    }
  }

  clearSearchQuery() {
    this.entitySearchTerm = '';
    this.search();
  }

  next() {
    // we need rule ...
    this.entitySearchListIdx++;
    if (this.entitySearchListIdx >= this.entitySearchList.length) {
      this.entitySearchListIdx = 0;
    }
    this.graphCanvas.panToEntity(
      this.entitySearchList[this.entitySearchListIdx] as GraphEntity,
    );
  }

  previous() {
    // we need rule ..
    this.entitySearchListIdx--;
    if (this.entitySearchListIdx <= -1) {
      this.entitySearchListIdx = this.entitySearchList.length - 1;
    }
    this.graphCanvas.panToEntity(
      this.entitySearchList[this.entitySearchListIdx] as GraphEntity,
    );
  }
}<|MERGE_RESOLUTION|>--- conflicted
+++ resolved
@@ -15,13 +15,10 @@
 import { WorkspaceManager } from '../../shared/workspace-manager';
 import { tokenizeQuery } from '../../shared/utils/find';
 import { FilesystemService } from '../../file-browser/services/filesystem.service';
-<<<<<<< HEAD
 import { FilesystemObject } from '../../file-browser/models/filesystem-object';
 import { mapBufferToJson, readBlobAsBuffer } from '../../shared/utils/files';
 import { FilesystemObjectActions } from '../../file-browser/services/filesystem-object-actions';
-=======
 import { SelectableEntity } from '../../graph-viewer/renderers/canvas/behaviors/selectable-entity';
->>>>>>> 4e5a3ed2
 
 @Component({
   selector: 'app-map',
@@ -56,7 +53,6 @@
   entitySearchListIdx = -1;
 
   constructor(
-<<<<<<< HEAD
     readonly filesystemService: FilesystemService,
     readonly snackBar: MatSnackBar,
     readonly modalService: NgbModal,
@@ -66,17 +62,6 @@
     readonly errorHandler: ErrorHandler,
     readonly workspaceManager: WorkspaceManager,
     readonly filesystemObjectActions: FilesystemObjectActions,
-=======
-      readonly mapService: MapService,
-      readonly snackBar: MatSnackBar,
-      readonly modalService: NgbModal,
-      readonly messageDialog: MessageDialog,
-      readonly ngZone: NgZone,
-      readonly route: ActivatedRoute,
-      readonly errorHandler: ErrorHandler,
-      readonly workspaceManager: WorkspaceManager,
-      readonly filesystemService: FilesystemService,
->>>>>>> 4e5a3ed2
   ) {
     this.loadTask = new BackgroundTask((hashId) => {
       return combineLatest([
