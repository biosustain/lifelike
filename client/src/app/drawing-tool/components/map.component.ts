--- conflicted
+++ resolved
@@ -126,15 +126,8 @@
         this.emitModuleProperties();
       });
 
-      if (this.pendingInitialize) {
-        this.initializeMap();
-      }
-    });
-<<<<<<< HEAD
-
-    this.initializeMap();
-=======
->>>>>>> eecb30da
+      this.initializeMap();
+    });
   }
 
   @Input()
