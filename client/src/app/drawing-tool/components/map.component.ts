--- conflicted
+++ resolved
@@ -126,12 +126,8 @@
         this.emitModuleProperties();
       });
 
-<<<<<<< HEAD
-    this.initializeMap();
-=======
       this.initializeMap();
     });
->>>>>>> 26ee9c8b
   }
 
   @Input()
