--- conflicted
+++ resolved
@@ -126,15 +126,8 @@
         this.emitModuleProperties();
       });
 
-      if (this.pendingInitialize) {
-        this.initializeMap();
-      }
-    });
-<<<<<<< HEAD
-
-    this.initializeMap();
-=======
->>>>>>> 2a1c3b00
+      this.initializeMap();
+    });
   }
 
   @Input()
