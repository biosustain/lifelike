@import "../../../styles.scss";

.dark-silver {
  color: #424242;
}

#map-list-container {
  position: relative;
  background: #FFF;

  #add-project {
    @include overlay();
    bottom: 0;
    right: 0;
  }

<<<<<<< HEAD
  #search {
    @include overlay();
    bottom: 0;
=======
    #search {
      @include overlay();
      bottom: 0;
    }

    #upload-project {
      @include overlay();
      bottom: 0;
      right: 65px;
    }
>>>>>>> fe1f7219
  }
}

#map-preview {
  background: #F6F6F6;

  #canvas-container {
    width: 100%;
    height: 100%;
    position: relative;
  }
}

#map-meta-panel {

  #details {
    padding: 1rem;
    overflow-y: auto;

    h2 {
      margin-top: 1rem;
      margin-bottom: 1rem;
      color: #3177B8;
    }
    p.author {
      color: $blue;
    }
  }

  #actions {
    padding: 1rem;

    div {
      button {
        margin: 0.25rem 0;
        width: 100%;
      }
    }
  }
}


.empty {
  min-width: unset !important;
  p {
    font-size: 2.25rem;
    color: #707070;
  }
}

::ng-deep {
  .as-split-gutter:hover {
    background-color: rgba(38, 132, 255, 1) !important;
  }

  .as-dragged	 {
    background-color: rgba(38, 132, 255, 1) !important;
  }

  .as-split-gutter {
    background-color: #dedede !important;

    transition: background-color 0.5s ease !important;

    .as-split-gutter-icon {
      display: none !important;
    }
  }
}<|MERGE_RESOLUTION|>--- conflicted
+++ resolved
@@ -14,11 +14,6 @@
     right: 0;
   }
 
-<<<<<<< HEAD
-  #search {
-    @include overlay();
-    bottom: 0;
-=======
     #search {
       @include overlay();
       bottom: 0;
@@ -29,7 +24,6 @@
       bottom: 0;
       right: 65px;
     }
->>>>>>> fe1f7219
   }
 }
 
