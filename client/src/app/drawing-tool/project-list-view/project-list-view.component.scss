--- conflicted
+++ resolved
@@ -1,120 +1,14 @@
-<<<<<<< HEAD
-@mixin no-select {
-  -webkit-user-select: none;  /* Chrome all / Safari all */
-  -moz-user-select: none;     /* Firefox all */
-  -ms-user-select: none;      /* IE 10+ */
-  user-select: none;
-}
-
-@mixin overlay {
-  position: absolute;
-  z-index: 2;
-  margin: 1rem;
-}
-
-$blue: #3797DB;
-$dark-blue: #3177B8;
-=======
 @import "../../../styles.scss";
->>>>>>> 937db3e5
 
 .dark-silver {
   color: #424242;
 }
 
-<<<<<<< HEAD
-/** Styling for context menu on project ui item */
-.project-menu {
-  background-color: #fafafa;
-  padding: 4pt;
-  font-size: 10pt;
-  z-index: 1000;
-  box-shadow: 0 0 12pt rgba(0, 0, 0, 0.25);
-  border-radius: 4pt;
-  padding: 0.5em 0 0.5em 0;
-  animation: fadeIn 0.1s ease-out;
-  opacity:1.0;
-  display:block;
-
-  @include no-select;
-
-  hr {
-    border: none;
-    border-bottom: 1px solid #eee;
-  }
-
-  div {
-    cursor: pointer;
-    display: block;
-    text-decoration: none;
-    color: #333;
-    padding: 0.5em 2em 0.5em 0.75em;
-    max-width: 18em;
-    white-space: nowrap;
-    overflow: hidden;
-    text-overflow: ellipsis;
-  }
-  div:hover {
-    background-color: #333;
-    color: #fff;
-  }
-  div::before {
-    content: '';
-    float: left;
-    margin-right: 0.75em;
-    width: 0.5em;
-    height: 1em;
-    display: inline-block;
-  }
-}
-
-=======
->>>>>>> 937db3e5
 #map-channel {
   #map-list-container {
     position: relative;
     background: #ECF0F1;
 
-<<<<<<< HEAD
-      h1 {
-        align-self: flex-start;
-        margin: 1rem;
-        padding: 1rem;
-        color: $blue;
-      }
-
-      .map {
-        width: 80%;
-        max-width: 300px;
-        padding: 0.875rem;
-        margin: 1.25rem auto;
-        background-color: white;
-        border-radius: 0.5rem;
-        box-shadow: 0 1px 2px rgba(0,0,0,0.15);
-        transition: box-shadow 0.3s ease-in-out;
-
-        @include no-select;
-
-        h3 {
-          color: #3177B8;
-          width: fit-content;
-        }
-        p.author {
-          color: $blue;
-        }
-        p.date {
-          color: #707070;
-        }
-
-      }
-      .map:hover {
-        cursor: pointer;
-        box-shadow: 0 5px 15px rgba(0,0,0,0.3);
-      }
-    }
-
-=======
->>>>>>> 937db3e5
     #add-project {
       @include overlay();
       bottom: 0;
