<<<<<<< HEAD
<as-split
    unit="percent"
    direction="horizontal"
    gutterSize='5'
    #split="asSplit">
    <as-split-area
      size="30"
      #area1="asSplitArea">
      <!-- Map List -->
      <div id='map-list-container' class='h-100 w-100'>
        <app-map-list
          childMode='true'
          [projects]='projects'
          [publicProjects]='publicProjects'
          (projectAPICaller)='handleAPI($event)'
          [displayIndex]='displayIndex'>
        </app-map-list>
        <button
          mat-fab
          color='primary'
          id='add-project'
          aria-label="Example icon-button with a heart icon"
          (click)='createProject()'>
          <mat-icon>add</mat-icon>
        </button>
        <button
          mat-fab
          color='primary'
          id='search'
          aria-label="Example icon-button with a heart icon"
          (click)='goToSearch()'>
          <mat-icon>search</mat-icon>
        </button>
      </div>
    </as-split-area>
    <as-split-area
      size="70"
      #area2="asSplitArea">
      <div *ngIf='selectedProject else empty;' class='h-100 w-100'>
        <!-- Map Preview Panel -->
        <div class='w-100 h-100'>
          <div
            fxFill
            id='map-preview'>
            <div
              id='canvas-container'>
              <app-map-preview
                [project]='selectedProject'
                (parentAPI)='handleAPI($event)'>
              </app-map-preview>
            </div>
          </div>
=======
<div id='map-channel' fxFlex fxLayout class='w-100 vh-100'>
  <!-- Map List -->
  <div *ngIf='fullScreenmode==="shrink"' id='map-list-container' class='h-100' fxFlex="30">
    <app-map-list
      childMode='true'
      [projects]='projects'
      [publicProjects]='publicProjects'
      (projectAPICaller)='handleAPI($event)'
      [displayIndex]='displayIndex'>
    </app-map-list>
    <button
      mat-fab
      color='primary'
      id='add-project'
      aria-label="Example icon-button with a heart icon"
      (click)='createProject()'>
      <mat-icon>add</mat-icon>
    </button>
    <button
      *ngIf="(userRoles$ | async)?.includes('admin')"
      mat-fab
      color='primary'
      id='upload-project'
      (click)='uploadProject()'
    >
      <mat-icon>cloud_upload</mat-icon>
    </button>
    <button
      mat-fab
      color='primary'
      id='search'
      aria-label="Example icon-button with a heart icon"
      (click)='goToSearch()'>
      <mat-icon>search</mat-icon>
    </button>
  </div>
  <div *ngIf='selectedProject else empty;' class='h-100' fxFill [fxFlex]="fullScreenmode === 'shrink' ? 70 : 100" fxLayout='column' fxLayoutAlign="start center">
    <!-- Map Preview Panel -->
    <div class='bg-green' fxFill [fxFlex]="fullScreenmode === 'shrink' ? 70 : 100" fxLayoutAlign="center center">
      <div
        fxFill
        id='map-preview'>
        <div
          id='canvas-container'>
          <app-map-preview
            [project]='selectedProject'
            (toggleFullscreen)='toggleFullscreen($event)'>
          </app-map-preview>
        </div>
      </div>
    </div>
    <!-- Map Meta Panel -->
    <div *ngIf='fullScreenmode==="shrink"' id='map-meta-panel' fxFill fxFlex="30" fxLayout='row'>
      <!-- Meta Info -->
      <div id='details' fxFill fxFlex="70">
        <h2>{{selectedProject?.label}}</h2>
        <p class='author'>
          By {{selectedProject?.author}}
        </p>
        <p class='date'>
          Modified {{selectedProject?.date_modified | friendlyDateStr}}
        </p>
        <p class='description'>
          {{selectedProject?.description}}
        </p>
      </div>
      <!-- Actions -->
      <div id='actions' fxFill fxFlex="30" fxLayout='column' fxLayoutAlign="center center">
        <div *ngIf='isItMine'>
          <button
            mat-raised-button
            color="primary"
            (click)='goToProject()'>
            EDIT
          </button>
          <button
            mat-raised-button
            color="primary"
            (click)='editProject()'>
            SETTINGS
          </button>
          <button
            mat-raised-button
            color="warn"
            (click)='deleteProject()'>
            DELETE
          </button>
          <button
            *ngIf="(userRoles$ | async)?.includes('admin')"
            mat-raised-button
            color="accent"
            (click)='downloadProject()'>
            DOWNLOAD
          </button>
        </div>
        <div *ngIf='!isItMine'>
          <button
            mat-raised-button
            color="primary"
            (click)='copyProject()'>
            MAKE COPY OF
          </button>
>>>>>>> cc157750
        </div>
      </div>
    </as-split-area>
</as-split>

<!-- Empty Scene -->
<ng-template #empty>
  <div fxFill fxLayout='column' fxLayoutAlign="center center" class='empty h-100'>
    <p>Create or select a map</p>
  </div>
</ng-template><|MERGE_RESOLUTION|>--- conflicted
+++ resolved
@@ -1,4 +1,3 @@
-<<<<<<< HEAD
 <as-split
     unit="percent"
     direction="horizontal"
@@ -23,6 +22,14 @@
           aria-label="Example icon-button with a heart icon"
           (click)='createProject()'>
           <mat-icon>add</mat-icon>
+        </button>
+        <button
+          *ngIf="(userRoles$ | async)?.includes('admin')"
+          mat-fab
+          color='primary'
+          id='upload-project'
+          (click)='uploadProject()'>
+          <mat-icon>cloud_upload</mat-icon>
         </button>
         <button
           mat-fab
@@ -51,110 +58,6 @@
               </app-map-preview>
             </div>
           </div>
-=======
-<div id='map-channel' fxFlex fxLayout class='w-100 vh-100'>
-  <!-- Map List -->
-  <div *ngIf='fullScreenmode==="shrink"' id='map-list-container' class='h-100' fxFlex="30">
-    <app-map-list
-      childMode='true'
-      [projects]='projects'
-      [publicProjects]='publicProjects'
-      (projectAPICaller)='handleAPI($event)'
-      [displayIndex]='displayIndex'>
-    </app-map-list>
-    <button
-      mat-fab
-      color='primary'
-      id='add-project'
-      aria-label="Example icon-button with a heart icon"
-      (click)='createProject()'>
-      <mat-icon>add</mat-icon>
-    </button>
-    <button
-      *ngIf="(userRoles$ | async)?.includes('admin')"
-      mat-fab
-      color='primary'
-      id='upload-project'
-      (click)='uploadProject()'
-    >
-      <mat-icon>cloud_upload</mat-icon>
-    </button>
-    <button
-      mat-fab
-      color='primary'
-      id='search'
-      aria-label="Example icon-button with a heart icon"
-      (click)='goToSearch()'>
-      <mat-icon>search</mat-icon>
-    </button>
-  </div>
-  <div *ngIf='selectedProject else empty;' class='h-100' fxFill [fxFlex]="fullScreenmode === 'shrink' ? 70 : 100" fxLayout='column' fxLayoutAlign="start center">
-    <!-- Map Preview Panel -->
-    <div class='bg-green' fxFill [fxFlex]="fullScreenmode === 'shrink' ? 70 : 100" fxLayoutAlign="center center">
-      <div
-        fxFill
-        id='map-preview'>
-        <div
-          id='canvas-container'>
-          <app-map-preview
-            [project]='selectedProject'
-            (toggleFullscreen)='toggleFullscreen($event)'>
-          </app-map-preview>
-        </div>
-      </div>
-    </div>
-    <!-- Map Meta Panel -->
-    <div *ngIf='fullScreenmode==="shrink"' id='map-meta-panel' fxFill fxFlex="30" fxLayout='row'>
-      <!-- Meta Info -->
-      <div id='details' fxFill fxFlex="70">
-        <h2>{{selectedProject?.label}}</h2>
-        <p class='author'>
-          By {{selectedProject?.author}}
-        </p>
-        <p class='date'>
-          Modified {{selectedProject?.date_modified | friendlyDateStr}}
-        </p>
-        <p class='description'>
-          {{selectedProject?.description}}
-        </p>
-      </div>
-      <!-- Actions -->
-      <div id='actions' fxFill fxFlex="30" fxLayout='column' fxLayoutAlign="center center">
-        <div *ngIf='isItMine'>
-          <button
-            mat-raised-button
-            color="primary"
-            (click)='goToProject()'>
-            EDIT
-          </button>
-          <button
-            mat-raised-button
-            color="primary"
-            (click)='editProject()'>
-            SETTINGS
-          </button>
-          <button
-            mat-raised-button
-            color="warn"
-            (click)='deleteProject()'>
-            DELETE
-          </button>
-          <button
-            *ngIf="(userRoles$ | async)?.includes('admin')"
-            mat-raised-button
-            color="accent"
-            (click)='downloadProject()'>
-            DOWNLOAD
-          </button>
-        </div>
-        <div *ngIf='!isItMine'>
-          <button
-            mat-raised-button
-            color="primary"
-            (click)='copyProject()'>
-            MAKE COPY OF
-          </button>
->>>>>>> cc157750
         </div>
       </div>
     </as-split-area>
