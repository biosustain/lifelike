--- conflicted
+++ resolved
@@ -1,4 +1,3 @@
-<<<<<<< HEAD
 <div id='map-channel' class='w-100' style='overflow-y: hidden;'>
   <!-- Map Lists -->
   <div
@@ -51,31 +50,6 @@
       </mat-tab-group>
     </div>
     <button 
-=======
-<div id='project-list-view-container'>
-  <!-- List view -->
-  <div class='list-view'>
-    <h1 class='grey'>
-      Projects
-    </h1>
-    <div class='project-list'>
-      <!-- Project UI element -->
-      <div
-        *ngFor='let project of projects'
-        (contextmenu)="open($event, project)"
-        (click)='pickProject(project)'
-        class='project shadow-4'>
-        <h2>
-          {{
-            project.label | truncate:['20']
-          }}
-        </h2>
-        <p>Modified {{project?.date_modified | friendlyDateStr}}</p>
-      </div>
-    </div>
-    <button
-      class='bottom-right-overlay add-project'
->>>>>>> 48e266fd
       mat-fab
       color='primary'
       id='add-project'
@@ -215,10 +189,7 @@
   <section
     (contextmenu)="$event.preventDefault()"
     class="project-menu">
-<<<<<<< HEAD
-=======
     <div (click)='openPDFViewer(project)'>Open with PDF Viewer</div>
->>>>>>> 48e266fd
     <div (click)='copyProject(project)'>Make copy of</div>
     <div *ngIf='displayMode==="personal"' (click)="deleteProject(project)">Delete</div>
   </section>
