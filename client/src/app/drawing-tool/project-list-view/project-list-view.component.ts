import {
  Component,
} from '@angular/core';
import {
  MatDialog
} from '@angular/material/dialog';
import {Router} from '@angular/router';

import {
  ProjectsService,
  DataFlowService,
} from '../services';
import {
  Project,
} from '../services/interfaces';
import {
  CreateProjectDialogComponent
} from './create-project-dialog/create-project-dialog.component';
import {
  DeleteProjectDialogComponent
} from './delete-project-dialog/delete-project-dialog.component';
import {
  CopyProjectDialogComponent
} from './copy-project-dialog/copy-project-dialog.component';
import {
 UploadProjectDialogComponent
} from './upload-project-dialog/upload-project-dialog.component';
import {MatSnackBar} from '@angular/material';

import * as $ from 'jquery';

import {AuthenticationService} from 'app/auth/services/authentication.service';

import { AuthSelectors } from 'app/auth/store';
import { BehaviorSubject, Observable, throwError } from 'rxjs';
import { select, Store } from '@ngrx/store';
import { State } from 'app/root-store';

import { first } from 'rxjs/operators';
import { DrawingUploadPayload } from 'app/interfaces/drawing.interface';
import { ProgressDialog } from 'app/shared/services/progress-dialog.service';
import { Progress, ProgressMode } from 'app/interfaces/common-dialog.interface';
import { HttpEventType } from '@angular/common/http';
import { EditProjectDialogComponent } from '../project-list/edit-project-dialog/edit-project-dialog.component';


@Component({
  selector: 'app-project-list-view',
  templateUrl: './project-list-view.component.html',
  styleUrls: ['./project-list-view.component.scss']
})
export class ProjectListViewComponent {
  fullScreenmode = 'shrink';

  userRoles$: Observable<string[]>;

  uploadStarted = false;

  /**
   * ID of the user
   */
  userId;

  /**
   * List of projects owned by user
   */
  projects: Project[] = [];

  /**
   * List of projects made public
   */
  publicProjects: Project[] = [];

  /**
   * Project in focus
   */
  selectedProject: Project = null;

  displayIndex = 0;

  get emptyGraph() {
    if (!this.selectedProject) {
      return true;
    }

    return this.selectedProject.graph.nodes.length ? false : true;
  }

  get isItMine() {
    if (!this.selectedProject) {
      return false;
    }
    return this.userId === this.selectedProject.user_id;
  }

  constructor(
    public dialog: MatDialog,
    private route: Router,
    private projectService: ProjectsService,
    private authService: AuthenticationService,
    private dataFlow: DataFlowService,
    private snackBar: MatSnackBar,
    private progressDialog: ProgressDialog,
    private store: Store<State>,
  ) {
    this.userId = this.authService.whoAmI();
    this.refresh();
    this.userRoles$ = store.pipe(select(AuthSelectors.selectRoles));
  }

  /**
   * Pull projects from server both
   * personal and community
   */
  refresh() {
    // TODO: Sort projects by modified date
    this.projectService.pullProjects()
      .subscribe(data => {
        this.projects = (
          data.projects as Project[]
        );
      });
    this.projectService.pullCommunityProjects()
      .subscribe(data => {
        this.publicProjects = (
          /* tslint:disable:no-string-literal */
          data['projects'] as Project[]
        );
      });
  }

  /**
   * Switch between public or private mode
   * for the project
   */
  togglePublic() {
    const published = this.selectedProject.public;
    this.selectedProject.public = !published;

    this.projectService.updateProject(this.selectedProject)
      .subscribe(resp => {
        const state = this.selectedProject.public ? 'published' : 'private';

        this.snackBar.open(`Project is ${state}`, null, {
          duration: 2000,
        });

        this.refresh();
      });
  }

  /**
   * Spin up dialog to confirm if user wants to delete project,
   * if so, call delete API on project
   * @param project represents a project object
   */
  deleteProject(project = null) {
    if (!project) {
      project = this.selectedProject;
    }

    const dialogRef = this.dialog.open(DeleteProjectDialogComponent, {
      width: '40%',
      data: project
    });

    dialogRef.afterClosed().subscribe(result => {
      if (result) {
        this.projectService.deleteProject(project)
          .subscribe(resp => {

              this.projects = this.projects.filter(p => p.id !== project.id);
              this.publicProjects = this.publicProjects.filter(p => p.id !== project.id);

              if (project === this.selectedProject) {
                this.selectedProject = null;


                $('.list-view').animate({
                  width: '100%'
                }, 400, () => {
                });
              }
            }
          );
      }
    });
  }

  /**
   * Spin up dialog to allow user to update meta-data of project
   */
  editProject() {
    const dialogRef = this.dialog.open(EditProjectDialogComponent, {
      width: '40%',
      data: this.selectedProject
    });

    dialogRef.afterClosed().subscribe(result => {
      if (!result) {
        return;
      }

      this.projectService.updateProject(result)
        .subscribe(
          data => {
            this.selectedProject = result;

            // Update list of personal projects
            this.projects = this.projects.map(
              (proj: Project) => {
                if (proj.hash_id === this.selectedProject.hash_id) {
                  return this.selectedProject;
                } else {
                  return proj;
                }
              }
            );

            // Check if selected project is public?
            const isPublic = this.selectedProject.public;
            // Check if inside list
            const insideList = this.publicProjects.some(
              proj => proj.hash_id === this.selectedProject.hash_id
            );

            if (isPublic && !insideList) {
              // add to public list
              this.publicProjects = this.publicProjects.concat(
                [this.selectedProject]
              );
            } else if (!isPublic && insideList) {
              // remove from public list
              this.publicProjects = this.publicProjects.filter(
                proj => proj.hash_id !== this.selectedProject.hash_id
              );
            }

            this.snackBar.open(`Project is updated`, null, {
              duration: 2000,
            });
          }
        );
    });
  }

  /**
   * Spin up dialog to confirm creation of project with
   * title and description, then call create API on project
   */
  createProject() {
    const dialogRef = this.dialog.open(CreateProjectDialogComponent, {
      width: '40%',
      data: {}
    });

    dialogRef.afterClosed().subscribe(result => {
      if (result) {
        const project = {
          ...result,
          graph: {
            nodes: [],
            edges: []
          },
          date_modified: new Date().toISOString()
        };

        this.projectService.addProject(project)
          .subscribe(
            (data) => {
              this.projects = this.projects.concat([data.project]);
            });
      }
    });
  }

  /**
   * Uploads a drawing project from a JSON file
   * TODO: Set as user feature? This is only for admins at the moment
   */
  uploadProject() {
    const dialogRef = this.dialog.open(UploadProjectDialogComponent, {
      width: '40%',
      data: {},
    });

    dialogRef.afterClosed().subscribe((data: DrawingUploadPayload) => {
      if (data) {
        this.upload(data);
      }
    });
  }

  upload(data: DrawingUploadPayload) {
    // The user shouldn't be able to initiate a new file upload
    if (this.uploadStarted) { return; }
    this.uploadStarted = true;

    const progressObservable = new BehaviorSubject<Progress>(new Progress({
      status: 'Preparing file for upload...',
    }));
    const progressDialogRef = this.progressDialog.display({
      title: `Adding ${data.filename}`,
      progressObservable,
    });

    this.projectService.uploadProject(data).subscribe(event => {
      if (event.type === HttpEventType.UploadProgress) {
        if (event.loaded >= event.total) {
          progressObservable.next(new Progress({
            mode: ProgressMode.Buffer,
            status: 'Creating annotations in file...',
            value: event.loaded / event.total
          }));
        } else {
          progressObservable.next(new Progress({
            mode: ProgressMode.Determinate,
            status: 'Uploaded file...',
            value: event.loaded / event.total
          }));
        }
      } else if (event.type === HttpEventType.Response) {
        progressDialogRef.close();
        this.uploadStarted = false;
        this.snackBar.open(`File uploaded: ${data.filename}`, 'Close', {duration: 5000});
        const hashId = event.body.result.hashId;
        this.route.navigateByUrl(`dt/splitter/${hashId}`);
      }
    },
    err => {
      progressDialogRef.close();
      this.uploadStarted = false;
      return throwError(err);
    });

  }

  /**
   * Make a duplicate of a project and its data with a new uid
   * through a confirmation dialog, then call create API on project
   * @param project represents a project object
   */
  copyProject(project: Project = null) {
    if (!project) {
      project = this.selectedProject;
    }

    const dialogRef = this.dialog.open(CopyProjectDialogComponent, {
      width: '40%',
      data: project
    });

    dialogRef.afterClosed().subscribe(result => {
      if (!result) {
        return;
      }

      this.projectService.addProject(result)
        .subscribe((data) => {
          this.projects = this.projects.concat([data.project]);
        });
    });
  }

  /**
   * Downloads the selected project as a JSON file
   * TODO: Only admin feature at the moment. Enable for all users?
   */
  downloadProject() {
    this.projectService.downloadProject(
      this.selectedProject.hash_id).pipe(first()).subscribe((payload) => {
        const jsonData = JSON.stringify(payload);
        const blob = new Blob([jsonData], {type: 'text/json'});

        // IE doesn't allow using a blob object directly as link href
        // instead it is necessary to use msSaveOrOpenBlob
        if (window.navigator && window.navigator.msSaveOrOpenBlob) {
          window.navigator.msSaveOrOpenBlob(blob);
          return;
        }

        // For other browsers:
        // Create a link pointing to the ObjectURL containing the blob.
        const data = window.URL.createObjectURL(blob);
        const link = document.createElement('a');
        link.href = data;
        link.download = this.selectedProject.label + '.json';
        // this is necessary as link.click() does not work on the latest firefox
        link.dispatchEvent(new MouseEvent('click', {
          bubbles: true,
          cancelable: true,
          view: window
        }));

        setTimeout(() => {
          // For Firefox it is necessary to delay revoking the ObjectURL
          window.URL.revokeObjectURL(data);
          link.remove();
        }, 100);
      });
  }

  /**
   * Display selected project with graph preview
   * and meta-data
   * @param project represents a project object
   */
  pickProject(proj: Project) {
    this.selectedProject = proj;
  }


  /**
   * Open project in drawing-tool view's canvas
   */
  goToProject() {
    this.route.navigateByUrl(`dt/splitter/${this.selectedProject.hash_id}`);
  }

  handleAPI(evt: { action: string, project: Project }) {

    switch (evt.action) {
      case 'edit':
        this.goToProject();
        break;
      case 'publish':
        this.togglePublic();
        break;
      case 'share':
        // TODO implement by copying sharing link to clipboard
        // and showing a snack bar
        break;
      case 'delete':
        this.deleteProject(evt.project);
        break;
      case 'pick':
        this.pickProject(evt.project);
        break;
      case 'copy':
        // TODO bring back
        // this.copyProject(evt.project);
        break;
      default:
        break;
    }
  }

<<<<<<< HEAD
=======
  toggleFullscreen(screenMode) {
    this.fullScreenmode = screenMode;
  }

>>>>>>> 158e797b
  goToSearch() {
    this.displayIndex = 2;
  }
}<|MERGE_RESOLUTION|>--- conflicted
+++ resolved
@@ -445,13 +445,6 @@
     }
   }
 
-<<<<<<< HEAD
-=======
-  toggleFullscreen(screenMode) {
-    this.fullScreenmode = screenMode;
-  }
-
->>>>>>> 158e797b
   goToSearch() {
     this.displayIndex = 2;
   }
