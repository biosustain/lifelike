import {
  Component,
  ViewChild,
  TemplateRef,
  ViewContainerRef, OnInit
} from '@angular/core';
import {
  MatDialog
} from '@angular/material/dialog';
import {Router} from '@angular/router';
import {OverlayRef, Overlay} from '@angular/cdk/overlay';
import {Subscription, fromEvent} from 'rxjs';
import {TemplatePortal} from '@angular/cdk/portal';
import {filter, take} from 'rxjs/operators';

import {
  ProjectsService,
  DataFlowService,
} from '../services';
import {
  Project,
  VisNetworkGraphEdge,
  GraphSelectionData
} from '../services/interfaces';
import {
  NetworkVis
} from '../network-vis';
import {
  CreateProjectDialogComponent
} from './create-project-dialog/create-project-dialog.component';
import {
  DeleteProjectDialogComponent
} from './delete-project-dialog/delete-project-dialog.component';
import {
  CopyProjectDialogComponent
} from './copy-project-dialog/copy-project-dialog.component';
import {MatSnackBar, MatTabChangeEvent} from '@angular/material';

import * as $ from 'jquery';

<<<<<<< HEAD
/**
 * Sort project by most recent modified date
 * @param a - item to sort
 * @param b - item to sort against
 */
const sort = (a: Project, b: Project) => {
  if (
    a.date_modified < b.date_modified
  ) {
    return 1;
  } else if (
    a.date_modified === b.date_modified
  ) {
    return 0;
  } else {
    return -1;
  }
};
import {isNullOrUndefined} from 'util';
import {FormControl, FormGroup} from '@angular/forms';
=======
import { isNullOrUndefined } from 'util';
import { AuthenticationService } from 'app/auth/services/authentication.service';
>>>>>>> 937db3e5

@Component({
  selector: 'app-project-list-view',
  templateUrl: './project-list-view.component.html',
  styleUrls: ['./project-list-view.component.scss']
})
<<<<<<< HEAD
export class ProjectListViewComponent implements OnInit {

  /** Template to inject contextmenu in */
  @ViewChild('projectMenu', {static: false}) projectMenu: TemplateRef<any>;
  overlayRef: OverlayRef | null;
  /** Hold subscribe function to click events on context menu */
  sub: Subscription;
=======
export class ProjectListViewComponent {
  fullScreenmode = 'shrink';

  /**
   * ID of the user
   */
  userId;
>>>>>>> 937db3e5

  /**
   * List of projects owned by user
   */
  projects: Project[] = [];

  /**
   * List of projects made public
   */
  publicProjects: Project[] = [];

  /**
   * Project in focus
   */
  selectedProject: Project = null;

<<<<<<< HEAD
  /** vis ojbect to control network-graph vis */
  visGraph: NetworkVis = null;

  /**
   * Decide if network graph is visualized
   * in full-screen or preview mode
   */
  screenMode = 'shrink';

  /** The edge or node focused on */
  focusedEntity: GraphSelectionData = null;

  /** Whether to show community or personal maps */
  privateDisplayMode = 'personal';
  displayIndex = 0;

  /** Search form implementation */
  searchForm: FormGroup = new FormGroup({
    term: new FormControl('')
  });
  searchFormSubscription: Subscription;

  /**
   * List of projects owned by user and found by the search
   */
  searchResults: Project[] = [];


  ngOnInit(): void {
    this.searchFormSubscription = this.searchForm.valueChanges.subscribe(val => {
      this.searchForm.setErrors({required: null});
    });
  }

  get displayMode() {
    return this.privateDisplayMode;
  }

  set displayMode(val) {
    this.privateDisplayMode = val;
    this.displayIndex = val === 'personal' ? 0 : val === 'community' ? 1 : 2;
    this.projects.sort(sort);
  }

  get node() {
    if (!this.focusedEntity) {
      return null;
    }

    return this.focusedEntity.nodeData;
  }

=======
>>>>>>> 937db3e5
  get emptyGraph() {
    if (!this.selectedProject) {
      return true;
    }

    return this.selectedProject.graph.nodes.length ? false : true;
  }

  get isItMine() {
    if (!this.selectedProject) { return false; }
    return this.userId === this.selectedProject.user_id;
  }

  constructor(
    public dialog: MatDialog,
    private route: Router,
    private projectService: ProjectsService,
    private authService: AuthenticationService,
    private dataFlow: DataFlowService,
    private snackBar: MatSnackBar
  ) {
    this.userId = this.authService.whoAmI();
    this.refresh();
  }

  /**
   * Pull projects from server both
   * personal and community
   */
  refresh() {
    // TODO: Sort projects
    this.projectService.pullProjects()
      .subscribe(data => {
        this.projects = (
          data.projects as Project[]
        );
      });
    this.projectService.pullCommunityProjects()
      .subscribe(data => {
        this.publicProjects = (
          /* tslint:disable:no-string-literal */
          data['projects'] as Project[]
        );
      });
  }

  /**
   * Switch between public or private mode
   * for the project
   */
  togglePublic() {
    const published = this.selectedProject.public;
    this.selectedProject.public = !published;

    this.projectService.updateProject(this.selectedProject)
      .subscribe(resp => {
        const state = this.selectedProject.public ? 'published' : 'private';

        this.snackBar.open(`Project is ${state}`, null, {
          duration: 2000,
        });

        this.refresh();
      });
  }

  /**
   * Spin up dialog to confirm if user wants to delete project,
   * if so, call delete API on project
   * @param project represents a project object
   */
  deleteProject(project = null) {
    if (!project) {
      project = this.selectedProject;
    }

    const dialogRef = this.dialog.open(DeleteProjectDialogComponent, {
      width: '40%',
      data: project
    });

    dialogRef.afterClosed().subscribe(result => {
      if (result) {
        this.projectService.deleteProject(project)
          .subscribe(resp => {

              this.projects = this.projects.filter(p => p.id !== project.id);
              this.publicProjects = this.publicProjects.filter(p => p.id !== project.id);

              if (project === this.selectedProject) {
                this.selectedProject = null;


                $('.list-view').animate({
                  width: '100%'
                }, 400, () => {
                });
              }
            }
          );
      }
    });
  }

  /**
   * Spin up dialog to confirm creation of project with
   * title and description, then call create API on project
   */
  createProject() {
    const dialogRef = this.dialog.open(CreateProjectDialogComponent, {
      width: '40%',
      data: {}
    });

    dialogRef.afterClosed().subscribe(result => {
      if (result) {
        const project = {
          ...result,
          graph: {
            nodes: [],
            edges: []
          },
          date_modified: new Date().toISOString()
        };

        this.projectService.addProject(project)
          .subscribe(
            (data) => {
<<<<<<< HEAD
              this.projects.push(data.project);
              this.displayMode = 'personal';
            });
=======
              this.projects = this.projects.concat([data.project]);
        });
>>>>>>> 937db3e5
      }
    });
  }

  /**
   * Make a duplicate of a project and its data with a new uid
   * through a confirmation dialog, then call create API on project
   * @param project represents a project object
   */
  copyProject(project: Project = null) {
    if (!project) {
      project = this.selectedProject;
    }

    const dialogRef = this.dialog.open(CopyProjectDialogComponent, {
      width: '40%',
      data: project
    });

    dialogRef.afterClosed().subscribe(result => {
      if (!result) {
        return;
      }

      this.projectService.addProject(result)
        .subscribe((data) => {
          this.projects = this.projects.concat([data.project]);
        });
    });
  }

  /**
   * Display selected project with graph preview
   * and meta-data
   * @param project represents a project object
   */
<<<<<<< HEAD
  pickProject(project: Project) {
    if (this.overlayRef) {
      return;
    }

    this.selectedProject = project;

    setTimeout(
      () => {
        const container = document.getElementById('canvas');
        this.visGraph = new NetworkVis(container);

        const g = this.projectService.universe2Vis(project.graph);

        setTimeout(
          () => {
            this.visGraph.draw(
              g.nodes,
              g.edges
            );

            this.visGraph.network.on(
              'click',
              (properties) => this.networkClickHandler(properties)
            );
          },
          100
        );
      },
      100
    );
=======
  pickProject(proj: Project) {
    this.selectedProject = proj;
>>>>>>> 937db3e5
  }


  /**
   * Open project in drawing-tool view's canvas
   */
  goToProject() {
    this.dataFlow.pushProject2Canvas(this.selectedProject);
    this.route.navigateByUrl('dt/splitter');
  }

  handleAPI(evt: {action: string, project: Project}) {

    switch (evt.action) {
      case 'pick':
        this.pickProject(evt.project);
        break;
      case 'delete':
        this.deleteProject(evt.project);
        break;
      case 'copy':
        this.copyProject(evt.project);
        break;
      default:
        break;
    }
  }

<<<<<<< HEAD
  /**
   * Function handler for contextmenu click event
   * to spin up rendered contextmenu for project actions
   * @param event represents a oncontext event
   * @param project represents a project object
   */
  open(event: MouseEvent, project) {
    // prevent event bubbling
    event.preventDefault();

    const {x, y} = event;

    // Close previous context menu if open
    this.close();

    // Position overlay to top right corner
    // of cursor context menu click
    const positionStrategy = this.overlay.position()
      .flexibleConnectedTo({x, y})
      .withPositions([
        {
          originX: 'end',
          originY: 'bottom',
          overlayX: 'end',
          overlayY: 'top',
        }
      ]);

    // Create and render overlay near cursor position
    this.overlayRef = this.overlay.create({
      positionStrategy,
      scrollStrategy: this.overlay.scrollStrategies.close()
    });

    this.overlayRef.attach(new TemplatePortal(this.projectMenu, this.viewContainerRef, {
      $implicit: project
    }));

    // Listen for click event after context menu has been
    // render on project item
    this.sub = fromEvent<MouseEvent>(document, 'click')
      .pipe(
        filter(mouseEvent => {
          const clickTarget = mouseEvent.target as HTMLElement;

          // TODO: Not sure what the purpose of this is?
          // Check if right click event
          //   let isRightClick = false;
          //   if ('which' in mouseEvent) {
          //     isRightClick = mouseEvent.which === 3;
          //   } else if ('button' in event) {
          //     isRightClick = mouseEvent.button === 2;
          //   }

          // Return whether or not click event is on context menu or outside
          return !!this.overlayRef && !this.overlayRef.overlayElement.contains(clickTarget);
        }),
        take(1)
      ).subscribe(() => this.close());
  }

  /**
   * Close and remove the context menu
   * while unsubscribing from click streams
   * to it
   */
  close() {
    if (!isNullOrUndefined(this.sub)) {
      this.sub.unsubscribe();
    }
    if (this.overlayRef) {
      this.overlayRef.dispose();
      this.overlayRef = null;
    }
  }

  /**
   * Return other node connected to source in edge on a given edge
   * @param edge - represent edge from vis.js network
   */
  getNode(edge: VisNetworkGraphEdge) {
    return this.focusedEntity.otherNodes.filter(
      node => node.id === edge.to
    )[0].label;
  }

  /** Zoom to all the nodes on canvas  */
  fit() {
    this.visGraph.zoom2All();
  }

  /** Switch between full-screen and preview mode of */
  toggle() {
    this.screenMode = this.screenMode === 'shrink' ? 'grow' : 'shrink';

    // Calculate the parameters for our animation
    const listWidth = this.screenMode === 'shrink' ? '25%' : '0%';
    const previewWidth = this.screenMode === 'shrink' ? '75%' : '100%';
    const listDuration = this.screenMode === 'shrink' ? 500 : 400;
    const previewDuration = this.screenMode === 'shrink' ? 400 : 500;
    const containerHeight = this.screenMode === 'shrink' ? '70vh' : '100vh';
    const panelHeight = this.screenMode === 'shrink' ? '30vh' : '0vh';

    $('#map-list-container').animate({width: listWidth}, listDuration);
    $('#map-preview').animate({width: previewWidth}, previewDuration);

    $('#canvas-container').animate({height: containerHeight}, 600);
    $('#map-panel').animate({height: panelHeight}, 600);
=======
  toggleFullscreen(screenMode) {
    this.fullScreenmode = screenMode;
    console.log(this.fullScreenmode);
>>>>>>> 937db3e5
  }

  goToSearch() {
    this.displayIndex = 2;
  }

  searchForMaps(event) {
    if (event.key === 'Enter') {
      this.searchResults = [];
      this.projectService.searchForMaps(this.searchForm.value.term)
        .subscribe(
          (data) => {
            this.highlightNodes(data, this.searchForm.value.term.split(' '));
            this.searchResults = (
              data.projects as Project[]
            );
          });
    }
  }

  private highlightNodes(data, terms: string[]) {
    data.projects.forEach(project => {
      project.graph.nodes.forEach(node => {
        terms.forEach(term => {
          const regexp = new RegExp('^' + term + '.*$', 'gi');
          if (node.display_name.match(regexp)) {
            node.color = {background: '#FFFD92'};
          }
        });
      });
    });
  }
}<|MERGE_RESOLUTION|>--- conflicted
+++ resolved
@@ -38,46 +38,14 @@
 
 import * as $ from 'jquery';
 
-<<<<<<< HEAD
-/**
- * Sort project by most recent modified date
- * @param a - item to sort
- * @param b - item to sort against
- */
-const sort = (a: Project, b: Project) => {
-  if (
-    a.date_modified < b.date_modified
-  ) {
-    return 1;
-  } else if (
-    a.date_modified === b.date_modified
-  ) {
-    return 0;
-  } else {
-    return -1;
-  }
-};
-import {isNullOrUndefined} from 'util';
-import {FormControl, FormGroup} from '@angular/forms';
-=======
 import { isNullOrUndefined } from 'util';
 import { AuthenticationService } from 'app/auth/services/authentication.service';
->>>>>>> 937db3e5
 
 @Component({
   selector: 'app-project-list-view',
   templateUrl: './project-list-view.component.html',
   styleUrls: ['./project-list-view.component.scss']
 })
-<<<<<<< HEAD
-export class ProjectListViewComponent implements OnInit {
-
-  /** Template to inject contextmenu in */
-  @ViewChild('projectMenu', {static: false}) projectMenu: TemplateRef<any>;
-  overlayRef: OverlayRef | null;
-  /** Hold subscribe function to click events on context menu */
-  sub: Subscription;
-=======
 export class ProjectListViewComponent {
   fullScreenmode = 'shrink';
 
@@ -85,7 +53,6 @@
    * ID of the user
    */
   userId;
->>>>>>> 937db3e5
 
   /**
    * List of projects owned by user
@@ -102,61 +69,6 @@
    */
   selectedProject: Project = null;
 
-<<<<<<< HEAD
-  /** vis ojbect to control network-graph vis */
-  visGraph: NetworkVis = null;
-
-  /**
-   * Decide if network graph is visualized
-   * in full-screen or preview mode
-   */
-  screenMode = 'shrink';
-
-  /** The edge or node focused on */
-  focusedEntity: GraphSelectionData = null;
-
-  /** Whether to show community or personal maps */
-  privateDisplayMode = 'personal';
-  displayIndex = 0;
-
-  /** Search form implementation */
-  searchForm: FormGroup = new FormGroup({
-    term: new FormControl('')
-  });
-  searchFormSubscription: Subscription;
-
-  /**
-   * List of projects owned by user and found by the search
-   */
-  searchResults: Project[] = [];
-
-
-  ngOnInit(): void {
-    this.searchFormSubscription = this.searchForm.valueChanges.subscribe(val => {
-      this.searchForm.setErrors({required: null});
-    });
-  }
-
-  get displayMode() {
-    return this.privateDisplayMode;
-  }
-
-  set displayMode(val) {
-    this.privateDisplayMode = val;
-    this.displayIndex = val === 'personal' ? 0 : val === 'community' ? 1 : 2;
-    this.projects.sort(sort);
-  }
-
-  get node() {
-    if (!this.focusedEntity) {
-      return null;
-    }
-
-    return this.focusedEntity.nodeData;
-  }
-
-=======
->>>>>>> 937db3e5
   get emptyGraph() {
     if (!this.selectedProject) {
       return true;
@@ -285,14 +197,8 @@
         this.projectService.addProject(project)
           .subscribe(
             (data) => {
-<<<<<<< HEAD
-              this.projects.push(data.project);
-              this.displayMode = 'personal';
-            });
-=======
               this.projects = this.projects.concat([data.project]);
         });
->>>>>>> 937db3e5
       }
     });
   }
@@ -329,42 +235,8 @@
    * and meta-data
    * @param project represents a project object
    */
-<<<<<<< HEAD
-  pickProject(project: Project) {
-    if (this.overlayRef) {
-      return;
-    }
-
-    this.selectedProject = project;
-
-    setTimeout(
-      () => {
-        const container = document.getElementById('canvas');
-        this.visGraph = new NetworkVis(container);
-
-        const g = this.projectService.universe2Vis(project.graph);
-
-        setTimeout(
-          () => {
-            this.visGraph.draw(
-              g.nodes,
-              g.edges
-            );
-
-            this.visGraph.network.on(
-              'click',
-              (properties) => this.networkClickHandler(properties)
-            );
-          },
-          100
-        );
-      },
-      100
-    );
-=======
   pickProject(proj: Project) {
     this.selectedProject = proj;
->>>>>>> 937db3e5
   }
 
 
@@ -393,150 +265,8 @@
     }
   }
 
-<<<<<<< HEAD
-  /**
-   * Function handler for contextmenu click event
-   * to spin up rendered contextmenu for project actions
-   * @param event represents a oncontext event
-   * @param project represents a project object
-   */
-  open(event: MouseEvent, project) {
-    // prevent event bubbling
-    event.preventDefault();
-
-    const {x, y} = event;
-
-    // Close previous context menu if open
-    this.close();
-
-    // Position overlay to top right corner
-    // of cursor context menu click
-    const positionStrategy = this.overlay.position()
-      .flexibleConnectedTo({x, y})
-      .withPositions([
-        {
-          originX: 'end',
-          originY: 'bottom',
-          overlayX: 'end',
-          overlayY: 'top',
-        }
-      ]);
-
-    // Create and render overlay near cursor position
-    this.overlayRef = this.overlay.create({
-      positionStrategy,
-      scrollStrategy: this.overlay.scrollStrategies.close()
-    });
-
-    this.overlayRef.attach(new TemplatePortal(this.projectMenu, this.viewContainerRef, {
-      $implicit: project
-    }));
-
-    // Listen for click event after context menu has been
-    // render on project item
-    this.sub = fromEvent<MouseEvent>(document, 'click')
-      .pipe(
-        filter(mouseEvent => {
-          const clickTarget = mouseEvent.target as HTMLElement;
-
-          // TODO: Not sure what the purpose of this is?
-          // Check if right click event
-          //   let isRightClick = false;
-          //   if ('which' in mouseEvent) {
-          //     isRightClick = mouseEvent.which === 3;
-          //   } else if ('button' in event) {
-          //     isRightClick = mouseEvent.button === 2;
-          //   }
-
-          // Return whether or not click event is on context menu or outside
-          return !!this.overlayRef && !this.overlayRef.overlayElement.contains(clickTarget);
-        }),
-        take(1)
-      ).subscribe(() => this.close());
-  }
-
-  /**
-   * Close and remove the context menu
-   * while unsubscribing from click streams
-   * to it
-   */
-  close() {
-    if (!isNullOrUndefined(this.sub)) {
-      this.sub.unsubscribe();
-    }
-    if (this.overlayRef) {
-      this.overlayRef.dispose();
-      this.overlayRef = null;
-    }
-  }
-
-  /**
-   * Return other node connected to source in edge on a given edge
-   * @param edge - represent edge from vis.js network
-   */
-  getNode(edge: VisNetworkGraphEdge) {
-    return this.focusedEntity.otherNodes.filter(
-      node => node.id === edge.to
-    )[0].label;
-  }
-
-  /** Zoom to all the nodes on canvas  */
-  fit() {
-    this.visGraph.zoom2All();
-  }
-
-  /** Switch between full-screen and preview mode of */
-  toggle() {
-    this.screenMode = this.screenMode === 'shrink' ? 'grow' : 'shrink';
-
-    // Calculate the parameters for our animation
-    const listWidth = this.screenMode === 'shrink' ? '25%' : '0%';
-    const previewWidth = this.screenMode === 'shrink' ? '75%' : '100%';
-    const listDuration = this.screenMode === 'shrink' ? 500 : 400;
-    const previewDuration = this.screenMode === 'shrink' ? 400 : 500;
-    const containerHeight = this.screenMode === 'shrink' ? '70vh' : '100vh';
-    const panelHeight = this.screenMode === 'shrink' ? '30vh' : '0vh';
-
-    $('#map-list-container').animate({width: listWidth}, listDuration);
-    $('#map-preview').animate({width: previewWidth}, previewDuration);
-
-    $('#canvas-container').animate({height: containerHeight}, 600);
-    $('#map-panel').animate({height: panelHeight}, 600);
-=======
   toggleFullscreen(screenMode) {
     this.fullScreenmode = screenMode;
     console.log(this.fullScreenmode);
->>>>>>> 937db3e5
-  }
-
-  goToSearch() {
-    this.displayIndex = 2;
-  }
-
-  searchForMaps(event) {
-    if (event.key === 'Enter') {
-      this.searchResults = [];
-      this.projectService.searchForMaps(this.searchForm.value.term)
-        .subscribe(
-          (data) => {
-            this.highlightNodes(data, this.searchForm.value.term.split(' '));
-            this.searchResults = (
-              data.projects as Project[]
-            );
-          });
-    }
-  }
-
-  private highlightNodes(data, terms: string[]) {
-    data.projects.forEach(project => {
-      project.graph.nodes.forEach(node => {
-        terms.forEach(term => {
-          const regexp = new RegExp('^' + term + '.*$', 'gi');
-          if (node.display_name.match(regexp)) {
-            node.color = {background: '#FFFD92'};
-          }
-        });
-      });
-    });
   }
 }