--- conflicted
+++ resolved
@@ -21,11 +21,9 @@
 } from '../services';
 import {
   Project,
-  VisNetworkGraphEdge
+  VisNetworkGraphEdge,
+  GraphSelectionData
 } from '../services/interfaces';
-import {
-  GraphSelectionData
-} from '../drawing-tool/info-panel/info-panel.component';
 import {
   NetworkVis
 } from '../network-vis';
@@ -38,7 +36,6 @@
 import {
   CopyProjectDialogComponent
 } from './copy-project-dialog/copy-project-dialog.component';
-<<<<<<< HEAD
 import { MatSnackBar, MatTabChangeEvent } from '@angular/material';
 
 import * as $ from 'jquery';
@@ -61,11 +58,7 @@
     return -1;
   }
 };
-=======
 import { isNullOrUndefined } from 'util';
-
-declare var $: any;
->>>>>>> 0c4d2b0d
 
 @Component({
   selector: 'app-project-list-view',
@@ -94,12 +87,8 @@
    */
   selectedProject: Project = null;
 
-<<<<<<< HEAD
   /** vis ojbect to control network-graph vis */
   visGraph: NetworkVis = null;
-=======
-  visGraph = null;
->>>>>>> 0c4d2b0d
 
   /** 
    * Decide if network graph is visualized
@@ -157,7 +146,6 @@
   refresh() {
     this.projectService.pullProjects()
       .subscribe(data => {
-<<<<<<< HEAD
         this.projects = (
           data['projects'] as Project[]
         ).sort(sort);
@@ -169,9 +157,6 @@
         ).sort(sort);
       });
   }
-=======
-        this.projects = data.projects as Project[];
->>>>>>> 0c4d2b0d
 
   /**
    * Switch between personal or community view
@@ -216,8 +201,8 @@
   /**
    * Spin up dialog to confirm if user wants to delete project,
    * if so, call delete API on project
-   * @param project 
-   */  
+   * @param project represents a project object
+   */
   deleteProject(project=null) {
     if (!project) project = this.selectedProject;
 
@@ -259,7 +244,7 @@
 
     dialogRef.afterClosed().subscribe(result => {
       if (result) {
-        let project = {
+        const project = {
           ...result,
           graph: {
             nodes: [],
@@ -269,9 +254,10 @@
         };
 
         this.projectService.addProject(project)
-          .subscribe((data) => {
-            this.projects.push(data['project']);
-            this.displayMode = 'personal';
+          .subscribe(
+            (data) => {
+              this.projects.push(data['project']);
+              this.displayMode = 'personal';
           });
       }
     }); 
@@ -280,7 +266,7 @@
   /**
    * Make a duplicate of a project and its data with a new uid
    * through a confirmation dialog, then call create API on project
-   * @param project 
+   * @param project represents a project object
    */
   copyProject(project: Project=null) {
     if (!project) project = this.selectedProject;
@@ -304,18 +290,19 @@
   /**
    * Display selected project with graph preview
    * and meta-data
-   * @param proj 
+   * @param proj represents a project object
    */
   pickProject(proj: Project) {
+    if (this.overlayRef) { return; }
 
     this.selectedProject = proj;
 
     setTimeout(
       () => {
-        let container = document.getElementById('canvas');
+        const container = document.getElementById('canvas');
         this.visGraph = new NetworkVis(container);
     
-        let g = this.projectService.universe2Vis(proj.graph);
+        const g = this.projectService.universe2Vis(proj.graph);
     
         setTimeout(
           () => {
@@ -335,6 +322,7 @@
       100
     )
   }
+
   
   /**
    * Open project in drawing-tool view's canvas
@@ -356,16 +344,10 @@
     if (properties.nodes.length) {
       // If a node is clicked on
       let node_id = properties.nodes[0];
-      let data = this.visGraph.getNode(node_id);
-      this.focusedEntity = data;
-      console.log(data);
+      this.focusedEntity = this.visGraph.getNode(node_id);
     } else if (properties.edges.length) {
       // If an edge is clicked on
       // do nothing .. 
-      // let edge_id = properties.edges[0];
-      // let data = this.visGraph.getEdge(edge_id);
-      // this.focusedEntity = data;
-      // console.log(data);
     } else {
       this.focusedEntity = null;
     }    
@@ -452,12 +434,11 @@
    * @param edge 
    */
   getNode(edge: VisNetworkGraphEdge) {
-    return this.focusedEntity.other_nodes.filter(
+    return this.focusedEntity.otherNodes.filter(
       node => node.id === edge.to
     )[0].label;    
   }
 
-<<<<<<< HEAD
   /** Zoom to all the nodes on canvas  */
   fit() {
     this.visGraph.zoom2All();
@@ -480,130 +461,5 @@
 
     $('#canvas-container').animate({height: container_height}, 600)
     $('#map-panel').animate({height: panel_height}, 600)    
-=======
-  /**
-   * Open right side-bar with project meta information
-   * in view
-   * @param proj represents a project object
-   */
-  pickProject(proj: Project) {
-    if (this.overlayRef) { return; }
-
-    this.selectedProject = proj;
-
-    $('.list-view').animate({
-      width: '60%'
-    }, 400, () => {});
-
-    const container = document.getElementById('canvas');
-    this.visGraph = new NetworkVis(container);
-
-    const g = this.projectService.universe2Vis(proj.graph);
-
-    setTimeout(
-      () => {
-        this.visGraph.draw(
-          g.nodes,
-          g.edges
-        );
-      },
-      100
-    );
-  }
-
-  /**
-   * Make a duplicate of a project and its data with a new uid
-   * through a confirmation dialog, then call create API on project
-   * @param project represents a project object
-   */
-  copyProject(project) {
-    // TODO: Add project into data attr
-    const dialogRef = this.dialog.open(CopyProjectDialogComponent, {
-      width: '40%',
-      data: project
-    });
-
-    dialogRef.afterClosed().subscribe(result => {
-      if (!result) { return; }
-
-      this.projectService.addProject(result)
-        .subscribe((data) => {
-          this.projects.push(data.project);
-        });
-    });
-  }
-
-  /**
-   * Spin up dialog to confirm creation of project with
-   * title and description, then call create API on project
-   */
-  createProject() {
-    const dialogRef = this.dialog.open(CreateProjectDialogComponent, {
-      width: '40%',
-      data: {}
-    });
-
-    dialogRef.afterClosed().subscribe(result => {
-      if (result) {
-        const project = {
-          ...result,
-          graph: {
-            nodes: [],
-            edges: []
-          },
-          date_modified: new Date().toISOString()
-        };
-
-        this.projectService.addProject(project)
-          .subscribe((data) => {
-            this.projects.push(data.project);
-          });
-      }
-    });
-  }
-
-  /**
-   * Spin up dialog to confirm if user wants to delete project,
-   * if so, call delete API on project
-   * @param project represents a project object
-   */
-  deleteProject(project = null) {
-    if (!project) {
-        project = this.selectedProject;
-    }
-
-    const dialogRef = this.dialog.open(DeleteProjectDialogComponent, {
-      width: '40%',
-      data: project
-    });
-
-    dialogRef.afterClosed().subscribe(result => {
-      if (result) {
-        this.projectService.deleteProject(project)
-          .subscribe(resp => {
-
-            this.projects = this.projects.filter(p => p.id !== project.id);
-
-            if (project === this.selectedProject) {
-              this.selectedProject = null;
-
-
-              $('.list-view').animate({
-                width: '100%'
-              }, 400, () => {});
-            }
-          });
-      }
-    });
-  }
-
-  /**
-   * Open the project in pdf-viewer view
-   * @param project represents a project object
-   */
-  openPDFViewer(project) {
-    this.dataFlow.pushProject2Canvas(project);
-    this.route.navigateByUrl('pdf-viewer');
->>>>>>> 0c4d2b0d
   }
 }