import {
  nodeTemplates,
  uuidv4
} from './services';
import { VisNetworkGraphNode } from './services/interfaces';
import { Network, Options, DataSet } from 'vis-network';

/**
 * A class wrapped around the instatiation of
 * vis.js Network Graph visualization
 */
export class NetworkVis {
  /** The DOM container to inject HTML5 canvas in */
  container = null;
  /** vis.js Dataset collection of nodes */
  visNodes = null;
  /** vis.js Dataset collection of edges */
  visEdges = null;
  /**  */
  network: Network = null;

  /** Rendering options for network graph */
  options = {
    interaction: {
      hover: true,
<<<<<<< HEAD
      multiselect: true
=======
      multiselect: true,
>>>>>>> 48e266fd
    },
    edges: {
      arrows: {
        to: {
          enabled: true
        }
      },
      physics: false,
      smooth: {
        enabled: false
      }
    },
    nodes: {
      shape: 'box',
      physics: false
    },
    groups: {},
    layout: {
      randomSeed: 1
    }
  };

  /**
   *
   * @param HTMLElement container -
   * The container DOM to inject graph in
   */
  constructor(container: HTMLElement) {
    this.container = container;

    // Pull in node template styling defs
<<<<<<< HEAD
     const group_styling = {};
     for (let n_t of node_templates) {
       group_styling[n_t.label] = {
         borderWidth: 0,
         color: {
           background: 'rgba(0, 0, 0, 0)'
         },
         font: {
           color: n_t.color
         }
       }
     }
     // And assign to vis network js styling
     this.options.groups = group_styling;
=======
    const groupStyling = {};
    for (const template of nodeTemplates) {
      groupStyling[template.label] = {
        borderWidth: 0,
        color: {
          background: template.color
        },
        font: {
          color: '#fff'
        }
      };
    }
    // And assign to vis network js styling
    this.options.groups = groupStyling;
>>>>>>> 48e266fd
  }

  /**
   * Set viewport so that all nodes are visibile on canvas
   */
  zoom2All() {
    this.network.fit({
      nodes: [],
<<<<<<< HEAD
      animation: { 
        duration: 400,
        easingFunction: "easeInOutQuad"
      }
    })
=======
      animation: false
    });
>>>>>>> 48e266fd
  }

  /**
   * Draw network graph on canvas in container
   * with edges and nodes specified
   * @param nodes array of nodes
   * @param edges array of edges
   */
  draw(nodes = [], edges = []) {
    // create an array with nodes
    this.visNodes = new DataSet(nodes);
    // create an array with edges
    this.visEdges = new DataSet(edges);

    // provide the data in the visjs format
    const data = {
      nodes: this.visNodes,
      edges: this.visEdges
    };

    // initialize your network!
    this.network = new Network(
      this.container,
      data,
      this.options as Options
    );

    this.zoom2All();
  }

  /**
   * Add edge to network graph
   * @param sourceId id of the source node
   * @param targetId id of the target node
   * @param label string representing the edge label
   */
  addEdge(sourceId, targetId, label = '') {
    const e = {
      label,
      from: sourceId,
      to: targetId,
      id: uuidv4()
    };

    this.visEdges.add([e]);

    return e;
  }

  /**
   * Remove edge from network graph
   * @param id - id edge of edge to remove by
   */
  removeEdge(id) {
    this.visEdges.remove(id);
  }

  /**
   * Update edge of network graph
   * @param id - id of the edge you want to update
   * @param data - it's updated properties
   */
  updateEdge(id, data) {

    this.visEdges.update({
      id,
      ...data
    });
  }

  /**
   * Add node with initial data to network graph
   * at specific coordinate
   * @param data object representing node data
   * @param x x-coord of the node
   * @param y y-coord of the node
   */
  addNode(data = {}, x = 10, y = 10): VisNetworkGraphNode {

    const n: VisNetworkGraphNode = {
      ...data
    };

    // Handle values for attribute that might be missing
    n.id = n.id || uuidv4();
    n.x = n.x || x;
    n.y = n.y || y;
    n.size = 5;
    n.data = {
      hyperlink: n.data.hyperlink || ''
    };

    this.visNodes.add([n]);

    return n;
  }

  /**
   * Remove node from network graph along with
   * edges it connected to by its id
   * @param id represents the node id
   */
  removeNode(id) {
    this.visNodes.remove(id);

    // Pull the id of edges that node id
    // was connected to
    const connectedEdges = this.visEdges.get({
      filter: (item) => {
        return item.from === id || item.to === id;
      }
    });

    // Remove them from collection ...
    this.visEdges.remove(connectedEdges);
  }

  /**
   * Update a node by it's id and data
   * @param id represents the node id
   * @param data represents the data of the node
   */
  updateNode(id, data) {
    this.visNodes.update({
      id,
      label: data.label,
      group: data.group,
      data: data.data
    });
  }

  /**
   * Return a node and it's properties, edges, and all
   * other nodes
   * @param id - id of the node you want to info on
   */
  getNode(id) {
    const node = this.visNodes.get(id);
    const edges = this.visEdges.get({
      filter: (item) => {
        return item.from === id;
      }
    });

    const nodeData = {
      id: node.id,
      group: node.group,
      label: node.label,
      edges,
      data: node.data
    };
    const otherNodes = this.visNodes.get({
      filter: (item) => {
        return item.id !== id;
      }
    });

    return {
      nodeData,
      otherNodes
    };
  }

  /**
   * Return an edge's detail by it's id
   * @param id represents an edge id
   */
  getEdge(id) {
    const edgeData = this.visEdges.get(id);

    return {
      edgeData
    };
  }

  /**
   * Return JSON representation of network graph
   */
  export(): {edges: any[], nodes: any[]} {
    const nodePosDict = this.network.getPositions();

    return {
      nodes: this.visNodes.get().map(n => {
        n.x = nodePosDict[n.id].x;
        n.y = nodePosDict[n.id].y;

        return n;
      }).filter(e => e.id !== 'EDGE_FORMATION_DRAGGING'),
      edges: this.visEdges.get().filter(
        e => e.to !== 'EDGE_FORMATION_DRAGGING'
      )
    };
  }

  /**
   * Draw network graph from JSON representation
   */
  import(graph: {nodes: any[], edges: any[]}) {
    this.visNodes = new DataSet(graph.nodes);
    this.visEdges = new DataSet(graph.edges);

    this.network.setData({
      nodes: this.visNodes,
      edges: this.visEdges
    });

    this.network.redraw();
  }

  /**
   * Return a base64 png of the network map
   * from the canvas 
   */
  pullImage() {
    if (!this.network) return null;

    let context = this.network['canvas'].getContext();

    return context.canvas.toDataURL();
  }
}<|MERGE_RESOLUTION|>--- conflicted
+++ resolved
@@ -2,7 +2,10 @@
   nodeTemplates,
   uuidv4
 } from './services';
-import { VisNetworkGraphNode } from './services/interfaces';
+import { 
+  VisNetworkGraphNode,
+  GraphSelectionData
+} from './services/interfaces';
 import { Network, Options, DataSet } from 'vis-network';
 
 /**
@@ -23,11 +26,7 @@
   options = {
     interaction: {
       hover: true,
-<<<<<<< HEAD
       multiselect: true
-=======
-      multiselect: true,
->>>>>>> 48e266fd
     },
     edges: {
       arrows: {
@@ -59,37 +58,20 @@
     this.container = container;
 
     // Pull in node template styling defs
-<<<<<<< HEAD
-     const group_styling = {};
-     for (let n_t of node_templates) {
-       group_styling[n_t.label] = {
-         borderWidth: 0,
-         color: {
-           background: 'rgba(0, 0, 0, 0)'
-         },
-         font: {
-           color: n_t.color
-         }
-       }
-     }
-     // And assign to vis network js styling
-     this.options.groups = group_styling;
-=======
     const groupStyling = {};
     for (const template of nodeTemplates) {
       groupStyling[template.label] = {
         borderWidth: 0,
         color: {
-          background: template.color
+          background: 'rgba(0, 0, 0, 0)'
         },
         font: {
-          color: '#fff'
+          color: template.color
         }
       };
     }
     // And assign to vis network js styling
     this.options.groups = groupStyling;
->>>>>>> 48e266fd
   }
 
   /**
@@ -98,16 +80,11 @@
   zoom2All() {
     this.network.fit({
       nodes: [],
-<<<<<<< HEAD
       animation: { 
         duration: 400,
         easingFunction: "easeInOutQuad"
       }
     })
-=======
-      animation: false
-    });
->>>>>>> 48e266fd
   }
 
   /**
@@ -244,7 +221,7 @@
    * other nodes
    * @param id - id of the node you want to info on
    */
-  getNode(id) {
+  getNode(id):GraphSelectionData {
     const node = this.visNodes.get(id);
     const edges = this.visEdges.get({
       filter: (item) => {
