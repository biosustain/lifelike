import {
  nodeTemplates,
  uuidv4
} from './services';
import {
  VisNetworkGraphNode,
  GraphSelectionData
} from './services/interfaces';
import { Network, Options, DataSet } from 'vis-network';
import { isNullOrUndefined } from 'util';

/**
 * A class wrapped around the instatiation of
 * vis.js Network Graph visualization
 */
export class NetworkVis {
  /** The DOM container to inject HTML5 canvas in */
  container = null;
  /** vis.js Dataset collection of nodes */
  visNodes = null;
  /** vis.js Dataset collection of edges */
  visEdges = null;
  /**  */
  network: Network = null;

  /** Rendering options for network graph */
  options = {
    interaction: {
      hover: true,
      multiselect: true
    },
    edges: {
      arrows: {
        to: {
          enabled: true
        }
      },
      physics: false,
      smooth: {
        enabled: false
      }
    },
    nodes: {
      shape: 'box',
      physics: false
    },
    groups: {},
    layout: {
      randomSeed: 1
    }
  };

  /**
   *
   * @param HTMLElement container -
   * The container DOM to inject graph in
   */
  constructor(container: HTMLElement) {
    this.container = container;

    // Pull in node template styling defs
    const groupStyling = {};
    for (const template of nodeTemplates) {
      groupStyling[template.label] = {
        borderWidth: 1,
        color: {
          background: '#fff'
        },
        font: {
          color: template.color
        }
      };
    }
    // And assign to vis network js styling
    this.options.groups = groupStyling;
  }

  /**
   * Set viewport so that all nodes are visibile on canvas
   */
  zoom2All() {
    this.network.fit({
      nodes: [],
      animation: {
        duration: 400,
        easingFunction: 'easeInOutQuad'
      }
    });
  }

  /**
   * Draw network graph on canvas in container
   * with edges and nodes specified
   * @param nodes array of nodes
   * @param edges array of edges
   */
  draw(nodes = [], edges = []) {
    // create an array with nodes
    this.visNodes = new DataSet(nodes);
    // create an array with edges
    this.visEdges = new DataSet(edges);

    // provide the data in the visjs format
    const data = {
      nodes: this.visNodes,
      edges: this.visEdges
    };

    // initialize your network!
    this.network = new Network(
      this.container,
      data,
      this.options as Options
    );

    this.zoom2All();
  }

  /**
   * Add edge to network graph
   * @param sourceId id of the source node
   * @param targetId id of the target node
   * @param label string representing the edge label
   */
  addEdge(sourceId, targetId, label = '') {
    const e = {
      label,
      from: sourceId,
      to: targetId,
      id: uuidv4()
    };

    this.visEdges.add([e]);

    return e;
  }

  /**
   * Remove edge from network graph
   * @param id - id edge of edge to remove by
   */
  removeEdge(id) {
    this.visEdges.remove(id);
  }

  /**
   * Update edge of network graph
   * @param id - id of the edge you want to update
   * @param data - it's updated properties
   */
  updateEdge(id, data) {

    this.visEdges.update({
      id,
      ...data
    });
  }

  /**
   * Add node with initial data to network graph
   * at specific coordinate
   * @param data object representing node data
   * @param x x-coord of the node
   * @param y y-coord of the node
   */
  addNode(data = null, x = 10, y = 10): VisNetworkGraphNode {

    const n = {
      ...data
    };

    // Handle values for attribute that might be missing
    n.id = n.id || uuidv4();
    n.x = n.x || x;
    n.y = n.y || y;
    n.size = 5;
    n.data = {
<<<<<<< HEAD
      hyperlink: (n.data || {}).hyperlink || '',
      detail: (n.data || {}).detail || ''
=======
      hyperlink: n.hyperlink || ''
>>>>>>> 40d8962f
    };

    this.visNodes.add([n]);

    return n;
  }

  /**
   * Remove node from network graph along with
   * edges it connected to by its id
   * @param id represents the node id
   */
  removeNode(id) {
    this.visNodes.remove(id);

    // Pull the id of edges that node id
    // was connected to
    const connectedEdges = this.visEdges.get({
      filter: (item) => {
        return item.from === id || item.to === id;
      }
    });

    // Remove them from collection ...
    this.visEdges.remove(connectedEdges);
  }

  /**
   * Update a node by it's id and data
   * @param id represents the node id
   * @param data represents the data of the node
   */
  updateNode(id, data) {
    this.visNodes.update({
      id,
      label: data.label,
      group: data.group,
      data: data.data
    });
  }

  /**
   * Return a node and it's properties, edges, and all
   * other nodes
   * @param id - id of the node you want to info on
   */
  getNode(id): GraphSelectionData {
    const node = this.visNodes.get(id);
    const edges = this.visEdges.get({
      filter: (item) => {
        return item.from === id;
      }
    });

    const nodeData = {
      id: node.id,
      group: node.group,
      label: node.label,
      edges,
      data: node.data
    };
    const otherNodes = this.visNodes.get({
      filter: (item) => {
        return item.id !== id;
      }
    });

    return {
      nodeData,
      otherNodes
    };
  }

  /**
   * Return an edge's detail by it's id
   * @param id represents an edge id
   */
  getEdge(id) {
    const edgeData = this.visEdges.get(id);

    return {
      edgeData
    };
  }

  /**
   * Return JSON representation of network graph
   */
  export(): {edges: any[], nodes: any[]} {
    const nodePosDict = this.network.getPositions();

    return {
      nodes: this.visNodes.get().map(n => {
        n.x = nodePosDict[n.id].x;
        n.y = nodePosDict[n.id].y;

        return n;
      }).filter(e => e.id !== 'EDGE_FORMATION_DRAGGING'),
      edges: this.visEdges.get().filter(
        e => e.to !== 'EDGE_FORMATION_DRAGGING'
      )
    };
  }

  /**
   * Draw network graph from JSON representation
   */
  import(graph: {nodes: any[], edges: any[]}) {
    this.visNodes = new DataSet(graph.nodes);
    this.visEdges = new DataSet(graph.edges);

    this.network.setData({
      nodes: this.visNodes,
      edges: this.visEdges
    });

    this.network.redraw();
  }

  /**
   * Return a base64 png of the network map
   * from the canvas
   */
  pullImage() {
    if (!this.network) { return null; }

    /* tslint:disable:no-string-literal */
    const context = this.network['canvas'].getContext();

    return context.canvas.toDataURL();
  }
}<|MERGE_RESOLUTION|>--- conflicted
+++ resolved
@@ -175,12 +175,8 @@
     n.y = n.y || y;
     n.size = 5;
     n.data = {
-<<<<<<< HEAD
-      hyperlink: (n.data || {}).hyperlink || '',
-      detail: (n.data || {}).detail || ''
-=======
-      hyperlink: n.hyperlink || ''
->>>>>>> 40d8962f
+      hyperlink: n.hyperlink || '',
+      detail: n.detail || '',
     };
 
     this.visNodes.add([n]);
