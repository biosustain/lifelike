--- conflicted
+++ resolved
@@ -48,11 +48,7 @@
 
   /**
    *
-<<<<<<< HEAD
    * @param HTMLElement container -
-=======
-   * @param {HTMLElement} container -
->>>>>>> 323525d0
    * The container DOM to inject graph in
    */
   constructor(container: HTMLElement) {
@@ -88,13 +84,8 @@
   /**
    * Draw network graph on canvas in container
    * with edges and nodes specified
-<<<<<<< HEAD
    * @param nodes array of nodes
    * @param edges array of edges
-=======
-   * @param nodes
-   * @param edges
->>>>>>> 323525d0
    */
   draw(nodes = [], edges = []) {
     // create an array with nodes
@@ -120,15 +111,9 @@
 
   /**
    * Add edge to network graph
-<<<<<<< HEAD
    * @param sourceId id of the source node
    * @param targetId id of the target node
    * @param label string representing the edge label
-=======
-   * @param source_id
-   * @param target_id
-   * @param label
->>>>>>> 323525d0
    */
   addEdge(sourceId, targetId, label = '') {
     const e = {
@@ -138,11 +123,7 @@
       id: uuidv4()
     };
 
-<<<<<<< HEAD
     this.visEdges.add([e]);
-=======
-    this.vis_edges.add([e]);
->>>>>>> 323525d0
 
     return e;
   }
@@ -171,15 +152,9 @@
   /**
    * Add node with initial data to network graph
    * at specific coordinate
-<<<<<<< HEAD
    * @param data object representing node data
    * @param x x-coord of the node
    * @param y y-coord of the node
-=======
-   * @param data
-   * @param x
-   * @param y
->>>>>>> 323525d0
    */
   addNode(data = {}, x = 10, y = 10): VisNetworkGraphNode {
 
@@ -193,17 +168,10 @@
     n.y = n.y || y;
     n.size = 5;
     n.data = {
-<<<<<<< HEAD
       hyperlink: n.data.hyperlink || ''
     };
 
     this.visNodes.add([n]);
-=======
-      hyperlink: n['hyperlink'] || ''
-    }
-
-    var updated = this.vis_nodes.add([n]);
->>>>>>> 323525d0
 
     return n;
   }
@@ -211,11 +179,7 @@
   /**
    * Remove node from network graph along with
    * edges it connected to by its id
-<<<<<<< HEAD
    * @param id represents the node id
-=======
-   * @param id
->>>>>>> 323525d0
    */
   removeNode(id) {
     this.visNodes.remove(id);
@@ -234,13 +198,8 @@
 
   /**
    * Update a node by it's id and data
-<<<<<<< HEAD
    * @param id represents the node id
    * @param data represents the data of the node
-=======
-   * @param id
-   * @param data
->>>>>>> 323525d0
    */
   updateNode(id, data) {
     this.visNodes.update({
@@ -285,11 +244,7 @@
 
   /**
    * Return an edge's detail by it's id
-<<<<<<< HEAD
    * @param id represents an edge id
-=======
-   * @param id
->>>>>>> 323525d0
    */
   getEdge(id) {
     const edgeData = this.visEdges.get(id);
