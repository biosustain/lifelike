import {
  node_templates,
  uuidv4
} from './services';
<<<<<<< HEAD
import { VisNetworkGraphNode } from './services/interfaces';

declare var vis: any;
=======
import { Network, Options, DataSet } from 'vis-network';
>>>>>>> 08f1c6fe

/**
 * A class wrapped around the instatiation of
 * vis.js Network Graph visualization
 */
export class NetworkVis {
  /** The DOM container to inject HTML5 canvas in */
  container = null;
  /** vis.js Dataset collection of nodes */
  vis_nodes = null;
  /** vis.js Dataset collection of edges */
  vis_edges = null;
  /**  */
  network: Network = null;

  /** Rendering options for network graph */
  options = {
    interaction: {
      hover: true
    },
    edges: {
      arrows: {
        to: {
          enabled: true
        }
      },
      physics: false,
      smooth: {
        enabled: false
      }
    },
    nodes: {
      shape: 'box',
      physics: false
    },
    groups: {},
    layout: {
      randomSeed: 1
    }
  }

  /**
   * 
   * @param {HTMLElement} container - 
   * The container DOM to inject graph in 
   */
  constructor(container: HTMLElement) {
    this.container = container;

    // Pull in node template styling defs
     const group_styling = {};
     for (let n_t of node_templates) {
       group_styling[n_t.label] = {
         borderWidth: 0,
         color: {
           background: n_t.color
         },
         font: {
           color: '#fff'
         }
       }
     }
     // And assign to vis network js styling
     this.options.groups = group_styling;
  }

  /**
   * Set viewport so that all nodes are visibile on canvas
   */
  zoom2All() {
    this.network.fit({
      nodes: [],
      animation: false
    })
  }

  /**
   * Draw network graph on canvas in container
   * with edges and nodes specified
   * @param nodes 
   * @param edges 
   */
  draw(
    nodes=[],
    edges=[]
  ) {
    // create an array with nodes
    this.vis_nodes = new DataSet(nodes);
    // create an array with edges
    this.vis_edges = new DataSet(edges);

    // provide the data in the visjs format
    var data = {
      nodes: this.vis_nodes,
      edges: this.vis_edges
    };

    // initialize your network!
    this.network = new Network(
      this.container,
      data,
      this.options as Options
    );

    this.zoom2All();
  }

  /**
   * Add edge to network graph
   * @param source_id 
   * @param target_id 
   * @param label 
   */
  addEdge(source_id, target_id, label='') {
    var e = {
      label: label,
      from: source_id,
      to: target_id,
      id: uuidv4()
    };
    
    this.vis_edges.add([e]);
    
    return e;
  }

  /**
   * Remove edge from network graph
   * @param id - id edge of edge to remove by
   */
  removeEdge(id) {
    this.vis_edges.remove(id);
  }

  /**
   * Update edge of network graph
   * @param id - id of the edge you want to update
   * @param data - it's updated properties
   */
  updateEdge(id, data) {

    this.vis_edges.update({
      id: id,
      ...data
    });
  }
  
  /**
   * Add node with initial data to network graph
   * at specific coordinate
   * @param data 
   * @param x 
   * @param y 
   */
  addNode(data={}, x=10, y=10): VisNetworkGraphNode {

    var n = {
      ...data
    };

    // Handle values for attribute that might be missing
    n['id'] = n['id'] || uuidv4();
    n['x'] = n['x'] || x;
    n['y'] = n['y'] || y;
    n['size'] = 5;
    n['data'] = {
      'hyperlink': n['hyperlink'] || ''
    }
    
    var updated = this.vis_nodes.add([n]);
    
    return n;
  }

  /**
   * Remove node from network graph along with
   * edges it connected to by its id
   * @param id 
   */
  removeNode(id) {
    this.vis_nodes.remove(id);

    // Pull the id of edges that node id
    // was connected to
    let connectedEdges = this.vis_edges.get({
      filter: (item) => {
        return item.from === id || item.to === id;
      }
    });

    // Remove them from collection ...
    this.vis_edges.remove(connectedEdges);
  }

  /**
   * Update a node by it's id and data
   * @param id 
   * @param data 
   */
  updateNode(id, data) {
    this.vis_nodes.update({
      id: id,
      label: data['label'],
      group: data['group'],
      data: data['data']
    });
  }

  /**
   * Return a node and it's properties, edges, and all
   * other nodes
   * @param id - id of the node you want to info on
   */
  getNode(id) {
    var node = this.vis_nodes.get(id);
    var edges = this.vis_edges.get({
      filter: (item) => {
        return item.from === id;
      }
    });

    var node_data = {
      id: node.id,
      group: node.group,
      label: node.label,
      edges: edges,
      data: node.data
    };
    var other_nodes = this.vis_nodes.get({
      filter: (item) => {
        return item.id !== id;
      }
    });
    
    console.log(node);

    return {
      node_data,
      other_nodes
    };
  }

  /**
   * Return an edge's detail by it's id
   * @param id 
   */
  getEdge(id) {
    var edge_data = this.vis_edges.get(id);

    return {
      edge_data
    };
  }

  /**
   * Return JSON representation of network graph
   */
  export(): {edges: any[], nodes: any[]} {
    let nodePosDict = this.network.getPositions();

    return {
      "nodes": this.vis_nodes.get().map(n => {
        n.x = nodePosDict[n.id].x;
        n.y = nodePosDict[n.id].y;

        return n;
      }).filter(e => e['id'] !== "EDGE_FORMATION_DRAGGING"),
      "edges": this.vis_edges.get().filter(
        e => e['to'] !== "EDGE_FORMATION_DRAGGING"
      )
    }
  }

  /**
   * Draw network graph from JSON representation
   */
  import(graph: {nodes: any[], edges: any[]}) {
    this.vis_nodes = new vis.DataSet(graph.nodes);
    this.vis_edges = new vis.DataSet(graph.edges);

    this.network.setData({
      nodes: this.vis_nodes,
      edges: this.vis_edges
    });

    this.network.redraw()
  }
}<|MERGE_RESOLUTION|>--- conflicted
+++ resolved
@@ -2,13 +2,8 @@
   node_templates,
   uuidv4
 } from './services';
-<<<<<<< HEAD
 import { VisNetworkGraphNode } from './services/interfaces';
-
-declare var vis: any;
-=======
 import { Network, Options, DataSet } from 'vis-network';
->>>>>>> 08f1c6fe
 
 /**
  * A class wrapped around the instatiation of
