import { ComponentFixture, TestBed } from '@angular/core/testing';

import { configureTestSuite } from 'ng-bullet';

import { RootStoreModule } from 'app/root-store';
import { SharedModule } from 'app/shared/shared.module';

<<<<<<< HEAD
=======
import { DrawingToolModule } from '../../drawing-tool.module';
>>>>>>> ae1729e6
import { PaletteComponent } from './palette.component';

describe('PaletteComponent', () => {
    let component: PaletteComponent;
    let fixture: ComponentFixture<PaletteComponent>;

<<<<<<< HEAD
    configureTestSuite(() => {
        TestBed.configureTestingModule({
            declarations: [
                PaletteComponent,
            ],
            imports: [
                RootStoreModule,
                SharedModule,
            ]
        });
    });
=======
  beforeEach(async(() => {
    TestBed.configureTestingModule({
      imports: [ DrawingToolModule ]
    })
    .compileComponents();
  }));
>>>>>>> ae1729e6

    beforeEach(() => {
        fixture = TestBed.createComponent(PaletteComponent);
        component = fixture.componentInstance;
        fixture.detectChanges();
    });

    it('should create', () => {
        expect(component).toBeTruthy();
    });
});<|MERGE_RESOLUTION|>--- conflicted
+++ resolved
@@ -5,36 +5,18 @@
 import { RootStoreModule } from 'app/root-store';
 import { SharedModule } from 'app/shared/shared.module';
 
-<<<<<<< HEAD
-=======
 import { DrawingToolModule } from '../../drawing-tool.module';
->>>>>>> ae1729e6
 import { PaletteComponent } from './palette.component';
 
 describe('PaletteComponent', () => {
     let component: PaletteComponent;
     let fixture: ComponentFixture<PaletteComponent>;
 
-<<<<<<< HEAD
-    configureTestSuite(() => {
+    configureTestSuite((() => {
         TestBed.configureTestingModule({
-            declarations: [
-                PaletteComponent,
-            ],
-            imports: [
-                RootStoreModule,
-                SharedModule,
-            ]
+            imports: [ DrawingToolModule ]
         });
-    });
-=======
-  beforeEach(async(() => {
-    TestBed.configureTestingModule({
-      imports: [ DrawingToolModule ]
-    })
-    .compileComponents();
-  }));
->>>>>>> ae1729e6
+    }));
 
     beforeEach(() => {
         fixture = TestBed.createComponent(PaletteComponent);
