--- conflicted
+++ resolved
@@ -16,7 +16,6 @@
       zoom_out_map
     </mat-icon>
     <mat-icon
-<<<<<<< HEAD
       [matTooltip]='currentApp==="map-search" ? "Close Map Search" : "Open Map Search"'
       matTooltipPosition="right"
       [ngClass]='{"active": currentApp==="map-search"}'
@@ -33,8 +32,6 @@
     <mat-icon
       matTooltip="Save"
       matTooltipPosition="right"
-=======
->>>>>>> e868924b
       [ngClass]='saveStyle'
       (click)='save()'>
       save
