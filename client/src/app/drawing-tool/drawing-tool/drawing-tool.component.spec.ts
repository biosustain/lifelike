import { CdkDragDrop } from '@angular/cdk/drag-drop';
import { async, ComponentFixture, TestBed } from '@angular/core/testing';
import { APP_BASE_HREF } from '@angular/common';

import { DrawingToolComponent } from './drawing-tool.component';

<<<<<<< HEAD
import { MockupModule } from '../mockup.module';
import { DataFlowService, DragDropEventFactory } from '../services';
=======
import { DrawingToolModule } from '../drawing-tool.module';
import { DataFlowService, DragDropEventFactory, ContainerModel } from '../services';
import { Project } from '../services/interfaces'
import { By } from 'protractor';
import { Data } from '@angular/router';
import { CdkDragDrop } from '@angular/cdk/drag-drop';
>>>>>>> 098a54ce

declare const viewport;

xdescribe('DrawingToolComponent', () => {
  const mockup = {
    id: 'test',
    label: '',
    description: '',
    graph: {
      edges: [],
      nodes: []
    }
  };
  let component: DrawingToolComponent;
  let fixture: ComponentFixture<DrawingToolComponent>;

  function addNode(type: string, x: number, y: number) {
    const dragDropEvent: CdkDragDrop<any[], any[]> =
      new DragDropEventFactory()
        .createCrossContainerEvent(
          {
            id: 'canvas',
            data: [],
            index: 0
          },
          {
            id: 'palette',
            data: [],
            index: 0
          },
          fixture.debugElement.nativeElement.querySelector(`#${type}`) as HTMLElement
        );

    dragDropEvent.distance.x = x;
    dragDropEvent.distance.y = y;

    component.drop(dragDropEvent);
  }

  function addEdge(a, b) {
    const properties = {
      nodes: [
        a
      ],
      event: {
        srcEvent: {
          pageX: 100,
          pageY: 100
        }
      }
    };
    component.networkDoubleClickHandler(properties);
    properties.nodes = [b];
    component.networkClickHandler(properties);
  }

  beforeEach(async(() => {
    TestBed.configureTestingModule({
      imports: [
        DrawingToolModule
      ],
      providers: [
        {provide: APP_BASE_HREF, useValue : '/' }
      ]
    })
    .compileComponents();
  }));

  beforeEach((done) => {
    viewport.set(1920, 1080);

    fixture = TestBed.createComponent(DrawingToolComponent);
    component = fixture.componentInstance;

    const dataFlow: DataFlowService = TestBed.get(DataFlowService);
    dataFlow.pushProject2Canvas(mockup);

    fixture.detectChanges();
    done();
  });

  it('should create', () => {
    expect(component).toBeTruthy();
  });

  it('should be able to draw three nodes on graph', () => {
    addNode('gene', 100, -500);
    addNode('chemical', 50, -400);
    addNode('species', 150, -400);

    let graph = component.visjsNetworkGraph.export();

    expect(graph.nodes.length).toEqual(3);

    const nodeIds = graph.nodes.map(n => n.id);
    const nodeA = nodeIds[0];
    const nodeB = nodeIds[1];
    const nodeC = nodeIds[2];

    addEdge(nodeA, nodeB);
    addEdge(nodeB, nodeC);
    addEdge(nodeA, nodeC);

    graph = component.visjsNetworkGraph.export();

    expect(graph.edges.length).toEqual(3);
  });

  it('should be able to undo properly after 1 click to bring only two nodes', () => {
    addNode('gene', 100, -500);
    addNode('chemical', 50, -400);
    addNode('species', 150, -400);

    component.undo();

    const graph = component.visjsNetworkGraph.export();

    expect(graph.nodes.length).toEqual(2);
  });

  it('should be able to undo 6 total draw actions to have empty graph', () => {
    addNode('gene', 100, -500);
    addNode('chemical', 50, -400);
    addNode('species', 150, -400);

    let graph = component.visjsNetworkGraph.export();

    const nodeIds = graph.nodes.map(n => n.id);
    const nodeA = nodeIds[0];
    const nodeB = nodeIds[1];
    const nodeC = nodeIds[2];

    addEdge(nodeA, nodeB);
    addEdge(nodeB, nodeC);
    addEdge(nodeA, nodeC);

    for (let i = 0; i < 6; i++) { component.undo(); }

    graph = component.visjsNetworkGraph.export();

    expect(graph.edges.length).toEqual(0);
    expect(graph.nodes.length).toEqual(0);
  });

  it('should be able to have complex series of action with undo/redo mixed in and be accurate', () => {
    addNode('gene', 100, -500);
    addNode('chemical', 50, -400);
    addNode('species', 150, -400);

    component.undo();

    addNode('entity', 200, -450);
    addNode('observation', 150, -400);

    let graph = component.visjsNetworkGraph.export();

    expect(component.redoStack.length).toEqual(0);
    expect(graph.nodes.length).toEqual(4);

    // Undo to pop action into redoStack
    component.undo();
    expect(component.redoStack.length).toEqual(1);

    // Apply redo action to have same graph state as previously
    component.redo();
    graph = component.visjsNetworkGraph.export();
    expect(graph.nodes.length).toEqual(4);

  });
});<|MERGE_RESOLUTION|>--- conflicted
+++ resolved
@@ -4,17 +4,8 @@
 
 import { DrawingToolComponent } from './drawing-tool.component';
 
-<<<<<<< HEAD
-import { MockupModule } from '../mockup.module';
+import { DrawingToolModule } from '../drawing-tool.module';
 import { DataFlowService, DragDropEventFactory } from '../services';
-=======
-import { DrawingToolModule } from '../drawing-tool.module';
-import { DataFlowService, DragDropEventFactory, ContainerModel } from '../services';
-import { Project } from '../services/interfaces'
-import { By } from 'protractor';
-import { Data } from '@angular/router';
-import { CdkDragDrop } from '@angular/cdk/drag-drop';
->>>>>>> 098a54ce
 
 declare const viewport;
 
