import {
  Component,
  OnInit,
  AfterViewInit,
  OnDestroy,
  HostListener
} from '@angular/core';
import { MatSnackBar } from '@angular/material/snack-bar';
import { CdkDragDrop } from '@angular/cdk/drag-drop';
import {
  Subscription, Observable
} from 'rxjs';
import * as $ from 'jquery'

import {
  DataFlowService,
  ProjectsService,
  node_templates,
  makeid
} from '../services';
import {
  Project,
  VisNetworkGraphEdge,
  VisNetworkGraphNode,
  GraphData
} from '../services/interfaces';
import {
  NetworkVis
} from '../network-vis';

interface Update {
  event: string,
  type: string,
  data: Object|string|number
}
interface Graph {
  edges: VisNetworkGraphEdge[],
  nodes: VisNetworkGraphNode[]
}
interface Command {
  action: string,
  data: {
    id?: string,
    label?: string,
    group?: string,
    x?: number,
    y?: number,
    node?: VisNetworkGraphNode,
    edges?: VisNetworkGraphEdge[],
    edge?: VisNetworkGraphEdge
  }
}
export interface Action {
  cmd: string;
  graph: Graph;
}

@Component({
selector: 'app-drawing-tool',
templateUrl: './drawing-tool.component.html',
styleUrls: ['./drawing-tool.component.scss']
})
export class DrawingToolComponent implements OnInit, AfterViewInit, OnDestroy {
  @HostListener('window:beforeunload')
  canDeactivate(): Observable<boolean> | boolean {
    return this.saveState ? true : confirm('WARNING: You have unsaved changes. Press Cancel to go back and save these changes, or OK to lose these changes.');
  }

  /** The current graph representation on canvas */
  currentGraphState: {edges: any[], nodes: any[]} = null;

  undoStack: Action[] = [];
  redoStack: Action[] = [];

  /** Obj representation of knowledge model with metadata */
  project: Project = null;
  /** vis.js network graph DOM instantiation */
  visjsNetworkGraph = null;
  /** Whether or not graph is saved from modification */
  saveState: boolean = true;

  /** Render condition for dragging gesture of edge formation */
  addMode: boolean = false;
  /** Node part of draggign gesture for edge formation  */
  node4AddingEdge2: string;

  /** Build the palette ui with node templates defined */
  nodeTemplates = node_templates;

  /**
   * Subscription for subjects
   * to quit in destroy lifecycle
   */
  formDataSubscription: Subscription = null;
  pdfDataSubscription: Subscription = null;

  get saveStyle() {
    return {
      saved: this.saveState,
      not_saved: !this.saveState
    }
  }

  constructor(
    private dataFlow: DataFlowService,
    private projectService: ProjectsService,
    private _snackBar: MatSnackBar
  ) {}
  ngOnInit() {
    // Listen for node addition from pdf-viewer
    this.pdfDataSubscription =
      this.dataFlow.$pdfDataSource.subscribe(
        (node:GraphData) => {
          if (!node) return;

          // Convert DOM coordinate to canvas coordinate
          const coord =
            this.visjsNetworkGraph
              .network.DOMtoCanvas({x: node.x, y: node.y});

          // TODO ADD NODE
          const cmd = {
            action: 'add node',
            data: {
              label: node.label,
              group: node.group,
              x: coord.x,
              y: coord.y,
              hyperlink: node.hyperlink
            }
          };
          this.recordCommand(cmd);
        }
      );

    // Listen for graph update from info-panel-ui
    this.formDataSubscription =
      this.dataFlow.formDataSource.subscribe(
        (update: Update) => {
          if (!update) return;

          const event = update.event;
          const type = update.type;

          if (event === 'delete' &&  type === 'node') {
            // TODO REMOVE NODE
            const cmd = {
              action: 'delete node',
              data: update.data as VisNetworkGraphNode
            }
            this.recordCommand(cmd);
          } else if (event === 'delete' &&  type === 'edge') {
            // TODO REMOVE EDGE
            const cmd = {
              action: 'delete edge',
              data: update.data as VisNetworkGraphEdge
            };
            this.recordCommand(cmd);
          } else if (event === 'update' && type === 'node') {
            // TODO UPDATE NODE
            const cmd = {
              action: 'update node',
              data: update.data as {
                node: VisNetworkGraphNode,
                edges: VisNetworkGraphEdge[]
              }
            };
            this.recordCommand(cmd);
          } else if (event === 'update' && type === 'edge') {
            // TODO UPDATE EDGE
            const cmd = {
              action: 'update edge',
              data: update.data as VisNetworkGraphEdge
            };
            this.recordCommand(cmd);
          }
        }
      );
  }
  ngAfterViewInit() {
    setTimeout(() => {
      // Init network graph object
      this.visjsNetworkGraph = new NetworkVis(
        document.getElementById('canvas')
      );

      // Listen for project sent from project-list view
      this.dataFlow.$projectlist2Canvas.subscribe(
        (project) => {
          if (!project) return;

          this.project = project;

          // Convert graph from universal to vis.js format
          let g = this.projectService.universe2Vis(project.graph);

          // Draw graph around data
          this.visjsNetworkGraph.draw(
            g.nodes,
            g.edges
          );

          /**
           * Event handlers
           */
          this.visjsNetworkGraph.network.on(
            'click',
            (properties) => this.networkClickHandler(properties)
          );
          this.visjsNetworkGraph.network.on(
            'doubleClick',
            (properties) => this.networkDoubleClickHandler(properties)
          );
          // Listen for nodes moving on canvas
          this.visjsNetworkGraph.network.on(
            'dragEnd',
            (properties) => {
              if (properties.nodes.length) this.saveState = false;
            }
          );
          // Listen for mouse movement on canvas to feed to handler
          $('#canvas > div > canvas').mousemove(
            (e) => this.edgeFormationRenderer(e)
          );
        }
      );
    });
  }
  ngOnDestroy() {
    // Unsubscribe from subscriptions
    this.formDataSubscription.unsubscribe();
    this.pdfDataSubscription.unsubscribe();

    // Reset BehaviorSubjects form dataFlow service
    this.dataFlow.pushGraphData(null);
    this.dataFlow.pushGraphUpdate(null);
    this.dataFlow.pushNode2Canvas(null);
  }

  undo() {
    // Pop the action from undo stack
    let undoAction = this.undoStack.pop();
  
    // Record the current state of graph into redo action
    let redoAction = {
      graph: Object.assign({}, this.visjsNetworkGraph.export()),
      cmd: undoAction.cmd
    }
  
    // Undo action
    this.visjsNetworkGraph.import(
      undoAction.graph
    );
  
    // Push redo action into redo stack
    this.redoStack.push(redoAction);
  }
  
  redo() {
    // Pop the action from redo stack
    let redoAction = this.redoStack.pop();
  
    // Record the current state of graph into undo action
    let undoAction = {
      graph: Object.assign({}, this.visjsNetworkGraph.export()),
      cmd: redoAction.cmd
    }
  
    // Redo action
    this.visjsNetworkGraph.import(
      redoAction.graph
    );
  
    // Push undo action into undo stack
    this.undoStack.push(undoAction);
  }

  /**
   * Process all modification cmd to the graph representation
   * @param cmd The cmd to execute and push to stack
   * @param push Whether or not to push to undo stack
   */
  recordCommand(cmd: Command) {
    this.saveState = false;
<<<<<<< HEAD

    if (push) {
      // push to undo stack
      // empty redo stack
    }

    // console.log(cmd);
=======
  
    this.currentGraphState = this.visjsNetworkGraph.export();
    
    this.undoStack.push({
      graph: Object.assign({}, this.currentGraphState),
      cmd: cmd.action
    });
    this.redoStack = [];
    
>>>>>>> 8cb65432

    switch(cmd.action) {
      case 'add node':
        // Add node to network graph
        let addedNode = this.visjsNetworkGraph.addNode(
          {
            ...cmd.data
          }
        );
        // Toggle info-panel-ui for added node
        let data = this.visjsNetworkGraph.getNode(addedNode.id);
        this.dataFlow.pushGraphData(data);
        break;
      case 'update node':
        // Update node
        this.visjsNetworkGraph.updateNode(
          cmd.data.node.id,
          {
            label: cmd.data.node.label,
            group: cmd.data.node.group,
            data: cmd.data.node.data
          }
        );
        // Update edges of node
        cmd.data.edges.map(e => {
          this.visjsNetworkGraph.updateEdge(
            e['id'],
            {
              label: e['label'],
              from: e['from'],
              to: e['to']
            }
          );
        });
        break;
      case 'delete node':
        this.visjsNetworkGraph.removeNode(cmd.data.id);
        break;
      case 'add edge':
        this.visjsNetworkGraph.addEdge(
          cmd.data.edge.from,
          cmd.data.edge.to
        );
        break;
      case 'update edge':
        this.visjsNetworkGraph.updateEdge(
          cmd.data.edge.id,
          cmd.data.edge
        );
        break;
      case 'delete edge':
        this.visjsNetworkGraph.removeEdge(cmd.data.id)
        break;
      default:
        break;
    }
  }

  /**
   * Event handler for node template dropping onto canvas
   * @param event
   */
  drop(event: CdkDragDrop<any>) {

    const node_type = event.item.element.nativeElement.id;
    const label = `${node_type}-${makeid()}`;

    // Get DOM coordinate of dropped node relative
    // to container DOM
    const node_coord: DOMRect =
      document
        .getElementById(node_type)
        .getBoundingClientRect() as DOMRect;
    const container_coord: DOMRect =
      document
        .getElementById('drawing-tool-view-container')
        .getBoundingClientRect() as DOMRect;
<<<<<<< HEAD
    const x =
      node_coord.x -
      container_coord.x + 64 +
=======
    const x = 
      node_coord.x - 
      container_coord.x +
>>>>>>> 8cb65432
      event.distance.x;
    const y =
      node_coord.y + event.distance.y + 16;

    // Convert DOM coordinate to canvas coordinate
    const coord = this.visjsNetworkGraph.network.DOMtoCanvas({x: x, y: y});

    // TODO ADD NODE
    const cmd = {
      action: 'add node',
      data: {
        group: node_type,
        label,
        ...coord
      }
    }
    this.recordCommand(cmd);
  }

  /**
   * Save the current representation of knowledge model
   */
  save() {
    // Export the graph from vis_js instance object
    let graph = this.visjsNetworkGraph.export();

    // Convert it to universal representation ..
    this.project.graph = this.projectService.vis2Universe(graph);;
    this.project.date_modified = new Date().toISOString()

    // Push to backend to save
    this.projectService.updateProject(this.project)
      .subscribe(resp => {
<<<<<<< HEAD
        // console.log(resp);
=======
>>>>>>> 8cb65432

        this.saveState = true;
        this._snackBar.open('Project is saved', null, {
          duration: 2000,
        });
      });
  }

<<<<<<< HEAD
  // -- Helpers --

  /**
   * Controls expanding/decompressing the side-bar-ui
   * @param open - if true, will open regardless
   */
  sideBarUIToggle(open: boolean = false) {
    let w = $('#side-bar-ui').width();

    if (!w || open) {
      // Expand sidebar ui
      $('#side-bar-ui').animate({
        width: '20rem'
      }, 500, () => {
        $('#side-bar-ui > #side-bar-ui-container ')
        .children()
        .css('width', 'auto');
      });
    } else {
      // Compress sidebar ui
      $('#side-bar-ui').animate({
        width: '0rem'
      }, 500, () => {
        $('#side-bar-ui > #side-bar-ui-container ')
        .children()
        .css('width', '0rem');
      });
    }
  }
=======
  // -- Helpers -- 
>>>>>>> 8cb65432
  /**
   * Build key,value pair style dict
   * from node_template
   * @param node_template
   */
  nodeStyleCompute(node_template) {
    return {
      color: node_template['color'],
      background: node_template['background']
    }
  }
  fitAll() {
    this.visjsNetworkGraph.zoom2All();
  }

  // -- Event Handlers --
  /**
   * Listen for double click event from vis.js Network
   * to handle
   * - initating addMode for drawing edges from source node
   * @param properties
   */
  networkDoubleClickHandler(properties) {
    if (!properties.nodes.length) return;

    // Set up rendering gesture for the node
    this.node4AddingEdge2 = properties.nodes[0];
    this.addMode = true;

    var e = properties.event.srcEvent;
    var canvasOffset = $('#canvas > div > canvas').offset();

    // Convert DOM coordinate to canvas coordinate
    let coord = this.visjsNetworkGraph.network.DOMtoCanvas({
      x: e.pageX - canvasOffset.left,
      y: e.pageY - canvasOffset.top
    });

    // Place placeholder node near mouse cursor
    let addedNode = this.visjsNetworkGraph.addNode(
      {
        "size": 0,
        "shape": "dot",
        "id": "EDGE_FORMATION_DRAGGING",
        "x": coord.x - 5,
        "y": coord.y - 5
      }
    );

    // Add edge from selected node to placeholder node
    this.visjsNetworkGraph.addEdge(
      this.node4AddingEdge2,
      addedNode['id']
    );
  }
  /**
   * Listen for click events from vis.js network
   * to handle certain events ..
   * - if a node is clicked on
   * - if a edge is clicked on
   * - if a node is clicked on during addMode
   * @param properties
   */
  networkClickHandler(properties) {
    if (this.addMode) {
      if (properties.nodes.length) {
        let target_id = properties.nodes[0];

        // TODO ADD EDGE
        const cmd = {
          action: 'add edge',
          data: {
            edge: {
              from: this.node4AddingEdge2,
              to: target_id
            }
          }
        };
        this.recordCommand(cmd);
      }

      // Reset dragging gesture rendering
      this.visjsNetworkGraph.removeNode(
        "EDGE_FORMATION_DRAGGING"
      );
      this.addMode = false;
    } else {
      if (properties.nodes.length) {
        // If a node is clicked on
        let node_id = properties.nodes[0];
        let data = this.visjsNetworkGraph.getNode(node_id);
        this.dataFlow.pushGraphData(data);
      } else if (properties.edges.length) {
        // If an edge is clicked on
        let edge_id = properties.edges[0];
        let data = this.visjsNetworkGraph.getEdge(edge_id);
        this.dataFlow.pushGraphData(data);
      }
    }
  }

  /**
   * Handler for mouse movement on canvas
   * to render edge formation gesture in addMode
   * @param e - used to pull vent coordinate
   */
  edgeFormationRenderer(e: JQuery.Event) {
    if (!this.addMode) return;

    var canvasOffset = $('#canvas > div > canvas').offset();

    // Convert DOM coordinate to canvas coordinate
    let coord = this.visjsNetworkGraph.network.DOMtoCanvas({
      x: e.pageX - canvasOffset.left,
      y: e.pageY - canvasOffset.top
    });

    // Render placeholder node near mouse cursor
    this.visjsNetworkGraph.network.moveNode(
      "EDGE_FORMATION_DRAGGING",
      coord.x - 5,
      coord.y - 5
    );
  }
}<|MERGE_RESOLUTION|>--- conflicted
+++ resolved
@@ -240,37 +240,37 @@
   undo() {
     // Pop the action from undo stack
     let undoAction = this.undoStack.pop();
-  
+
     // Record the current state of graph into redo action
     let redoAction = {
       graph: Object.assign({}, this.visjsNetworkGraph.export()),
       cmd: undoAction.cmd
     }
-  
+
     // Undo action
     this.visjsNetworkGraph.import(
       undoAction.graph
     );
-  
+
     // Push redo action into redo stack
     this.redoStack.push(redoAction);
   }
-  
+
   redo() {
     // Pop the action from redo stack
     let redoAction = this.redoStack.pop();
-  
+
     // Record the current state of graph into undo action
     let undoAction = {
       graph: Object.assign({}, this.visjsNetworkGraph.export()),
       cmd: redoAction.cmd
     }
-  
+
     // Redo action
     this.visjsNetworkGraph.import(
       redoAction.graph
     );
-  
+
     // Push undo action into undo stack
     this.undoStack.push(undoAction);
   }
@@ -282,25 +282,15 @@
    */
   recordCommand(cmd: Command) {
     this.saveState = false;
-<<<<<<< HEAD
-
-    if (push) {
-      // push to undo stack
-      // empty redo stack
-    }
-
-    // console.log(cmd);
-=======
-  
+
     this.currentGraphState = this.visjsNetworkGraph.export();
-    
+
     this.undoStack.push({
       graph: Object.assign({}, this.currentGraphState),
       cmd: cmd.action
     });
     this.redoStack = [];
-    
->>>>>>> 8cb65432
+
 
     switch(cmd.action) {
       case 'add node':
@@ -378,15 +368,9 @@
       document
         .getElementById('drawing-tool-view-container')
         .getBoundingClientRect() as DOMRect;
-<<<<<<< HEAD
     const x =
       node_coord.x -
-      container_coord.x + 64 +
-=======
-    const x = 
-      node_coord.x - 
       container_coord.x +
->>>>>>> 8cb65432
       event.distance.x;
     const y =
       node_coord.y + event.distance.y + 16;
@@ -420,10 +404,6 @@
     // Push to backend to save
     this.projectService.updateProject(this.project)
       .subscribe(resp => {
-<<<<<<< HEAD
-        // console.log(resp);
-=======
->>>>>>> 8cb65432
 
         this.saveState = true;
         this._snackBar.open('Project is saved', null, {
@@ -432,39 +412,7 @@
       });
   }
 
-<<<<<<< HEAD
   // -- Helpers --
-
-  /**
-   * Controls expanding/decompressing the side-bar-ui
-   * @param open - if true, will open regardless
-   */
-  sideBarUIToggle(open: boolean = false) {
-    let w = $('#side-bar-ui').width();
-
-    if (!w || open) {
-      // Expand sidebar ui
-      $('#side-bar-ui').animate({
-        width: '20rem'
-      }, 500, () => {
-        $('#side-bar-ui > #side-bar-ui-container ')
-        .children()
-        .css('width', 'auto');
-      });
-    } else {
-      // Compress sidebar ui
-      $('#side-bar-ui').animate({
-        width: '0rem'
-      }, 500, () => {
-        $('#side-bar-ui > #side-bar-ui-container ')
-        .children()
-        .css('width', '0rem');
-      });
-    }
-  }
-=======
-  // -- Helpers -- 
->>>>>>> 8cb65432
   /**
    * Build key,value pair style dict
    * from node_template
