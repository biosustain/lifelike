import {
  Component,
  OnInit,
  AfterViewInit,
  OnDestroy,
  HostListener,
  Output,
  EventEmitter,
  Input,
  ViewChild
} from '@angular/core';
import {
  MatSnackBar
} from '@angular/material/snack-bar';
import {
  CdkDragDrop
} from '@angular/cdk/drag-drop';

import {
  Options
} from '@popperjs/core';

import * as $ from 'jquery';

import {
  Subscription,
  Observable,
  fromEvent,
  Subject
} from 'rxjs';
import {
  filter,
  first,
  takeUntil,
  debounceTime
} from 'rxjs/operators';

import {
  IdType
} from 'vis-network';

import {
  LINK_NODE_ICON_OBJECT
} from 'app/constants';
import {
  Coords2D
} from 'app/interfaces/shared.interface';
import {
  ClipboardService
} from 'app/shared/services/clipboard.service';
import {
  keyCodeRepresentsPasteEvent
} from 'app/shared/utils';

import {
  NetworkVis
} from '../network-vis';
import {
  DataFlowService,
  ProjectsService,
  makeid
} from '../services';
import {
  GraphData,
  Project,
  VisNetworkGraphEdge,
  VisNetworkGraphNode,
  VisNetworkGraph,
  LaunchApp
} from '../services/interfaces';
import {
  DrawingToolContextMenuControlService
} from '../services/drawing-tool-context-menu-control.service';
import {
  CopyPasteMapsService
} from '../services/copy-paste-maps.service';

import {
  InfoPanelComponent
} from './info-panel/info-panel.component';
<<<<<<< HEAD
import {
  ExportModalComponent
} from './export-modal/export-modal.component';
import {
  MatDialog,
  MatDialogConfig
} from '@angular/material/dialog';
=======
import { annotationTypes } from 'app/shared/annotation-styles';
import {ExportModalComponent} from './export-modal/export-modal.component';
import {MatDialog, MatDialogConfig} from '@angular/material/dialog';
>>>>>>> 23d11f35

interface Update {
  event: string;
  type: string;
  data: object | string | number;
}
interface Graph {
  edges: VisNetworkGraphEdge[];
  nodes: VisNetworkGraphNode[];
}
interface Command {
  action: string;
  data: {
    id ?: string;
    label ?: string;
    group ?: string;
    x ?: number;
    y ?: number;
    source ?: string;
    node ?: VisNetworkGraphNode;
    edges ?: VisNetworkGraphEdge[]
    edge ?: VisNetworkGraphEdge;
  };
}
export interface Action {
  cmd: string;
  graph: Graph;
}

@Component({
  selector: 'app-drawing-tool',
  templateUrl: './drawing-tool.component.html',
  styleUrls: ['./drawing-tool.component.scss'],
  providers: [ClipboardService],
})
export class DrawingToolComponent implements OnInit, AfterViewInit, OnDestroy {
  /** Communicate to parent component to open another app side by side */
  @Output() openApp: EventEmitter < LaunchApp > = new EventEmitter < LaunchApp > ();
  /** Communicate which app is active for app icon presentation */
  @Input() currentApp = '';

  /** Communicate what map to load by map hash id */
  CURRENT_MAP = '';
  get currentMap() {
    return this.CURRENT_MAP;
  }
  @Input()
  set currentMap(val) {
    this.CURRENT_MAP = val;
  }

  @ViewChild(InfoPanelComponent, {
    static: false
  }) infoPanel: InfoPanelComponent;

  mouseMoveEventStream: Observable < MouseEvent > ;
  endMouseMoveEventSource: Subject < boolean > ;
  mouseMoveSub: Subscription;

  pasteEventStream: Observable < KeyboardEvent > ;
  endPasteEventSource: Subject < boolean > ;
  pasteSub: Subscription;

  cursorDocumentPos: Coords2D; // Represents the position of the cursor within the document { x: number; y: number }

  selectedNodes: IdType[];
  selectedEdges: IdType[];

  contextMenuTooltipSelector: string;
  contextMenuTooltipOptions: Partial < Options > ;

  /** The current graph representation on canvas */
  currentGraphState: {
    edges: VisNetworkGraphEdge[],
    nodes: VisNetworkGraphNode[]
  } = null;

  undoStack: Action[] = [];
  redoStack: Action[] = [];

  /** Obj representation of knowledge model with metadata */
  project: Project = null;
  /** vis.js network graph DOM instantiation */
  visjsNetworkGraph: NetworkVis = null;
  /** Whether or not graph is saved from modification */
  saveState = true;

  /** Render condition for dragging gesture of edge formation */
  addMode = false;
  /** Node part of dragging gesture for edge formation  */
  node4AddingEdge2;

  /** Build the palette ui with node templates defined */
  nodeTemplates = annotationTypes;

  /**
   * Subscription for subjects
   * to quit in destroy lifecycle
   */
  formDataSubscription: Subscription = null;
  pdfDataSubscription: Subscription = null;

  @HostListener('window:beforeunload')
  canDeactivate(): Observable < boolean > | boolean {
    return this.saveState ? true : confirm(
      'WARNING: You have unsaved changes. Press Cancel to go back and save these changes, or OK to lose these changes.'
    );
  }

  get saveStyle() {
    return {
      saved: this.saveState,
      not_saved: !this.saveState
    };
  }

  constructor(
    private dataFlow: DataFlowService,
    private drawingToolContextMenuControlService: DrawingToolContextMenuControlService,
    private projectService: ProjectsService,
    private snackBar: MatSnackBar,
    private copyPasteMapsService: CopyPasteMapsService,
    private clipboardService: ClipboardService,
    private dialog: MatDialog
  ) {}

  ngOnInit() {
    this.endMouseMoveEventSource = new Subject();
    this.endPasteEventSource = new Subject();
    this.setupCtrlVPasteOnCanvas();

    this.selectedNodes = [];
    this.selectedEdges = [];

    this.contextMenuTooltipSelector = '#***ARANGO_USERNAME***-menu';
    this.contextMenuTooltipOptions = {
      placement: 'right-start',
    };

    // Listen for node addition from pdf-viewer
    this.pdfDataSubscription = this.dataFlow.$pdfDataSource.subscribe(
      (node: GraphData) => this.dropPdf(node)
    );

    // Listen for graph update from info-panel-ui
    this.formDataSubscription = this.dataFlow.formDataSource.subscribe((update: Update) => {
      if (!update) {
        return;
      }

      const event = update.event;
      const type = update.type;

      if (event === 'delete' && type === 'node') {
        // DELETE NODE
        const cmd = {
          action: 'delete node',
          data: update.data as VisNetworkGraphNode
        };
        this.recordCommand(cmd);
      } else if (event === 'delete' && type === 'edge') {
        // DELETE EDGE
        const cmd = {
          action: 'delete edge',
          data: update.data as VisNetworkGraphEdge
        };
        this.recordCommand(cmd);
      } else if (event === 'update' && type === 'node') {
        // UPDATE NODE
        const cmd = {
          action: 'update node',
          data: update.data as {
            node: VisNetworkGraphNode,
            edges: VisNetworkGraphEdge[]
          }
        };
        this.recordCommand(cmd);
      } else if (event === 'update' && type === 'edge') {
        // UPDATE EDGE
        const cmd = {
          action: 'update edge',
          data: update.data as VisNetworkGraphEdge
        };
        this.recordCommand(cmd);
      }
    });
  }

  ngAfterViewInit() {
    setTimeout(() => {
      // Init network graph object
      this.visjsNetworkGraph = new NetworkVis(
        document.getElementById('canvas')
      );
      this.openMap(this.currentMap);
    });
  }

  ngOnDestroy() {
    // Unsubscribe from subscriptions
    this.formDataSubscription.unsubscribe();
    this.pdfDataSubscription.unsubscribe();

    // Reset BehaviorSubjects form dataFlow service
    this.dataFlow.pushGraphData(null);
    this.dataFlow.pushGraphUpdate(null);
    this.dataFlow.pushNode2Canvas(null);

    // Complete the vis canvas element event listeners
    this.endMouseMoveEventSource.complete();
    this.endPasteEventSource.complete();
  }

  /**
   * Pull map from server by hash id and draw it onto canvas
   * @param hashId - identifier to pull by from the server
   */
  openMap(hashId: string) {
    this.projectService.serveProject(hashId)
      .subscribe(
        (resp: any) => {
          this.project = resp.project;

          // Convert graph from universal to vis.js format
          const g = this.projectService.universe2Vis(this.project.graph);

          // Draw graph around data
          this.visjsNetworkGraph.draw(
            g.nodes,
            g.edges
          );

          /**
           * Event handlers
           */
          this.visjsNetworkGraph.network.on(
            'click',
            (properties) => this.networkClickHandler(properties)
          );
          this.visjsNetworkGraph.network.on(
            'doubleClick',
            (properties) => this.networkDoubleClickHandler(properties)
          );
          this.visjsNetworkGraph.network.on(
            'oncontext',
            (properties) => this.networkOnContextCallback(properties)
          );
          this.visjsNetworkGraph.network.on(
            'dragStart',
            (properties) => this.networkDragStartCallback(properties)
          );
          // Listen for nodes moving on canvas
          this.visjsNetworkGraph.network.on(
            'dragEnd',
            (properties) => {
              // Dragging a node doesn't fire node selection, but it is selected after dragging finishes, so update
              this.updateSelectedNodes();
              if (properties.nodes.length) {
                this.saveState = false;
              }
            }
          );
          // Listen for mouse movement on canvas to feed to handler
          $('#canvas > div > canvas').on('mousemove',
            (e) => this.edgeFormationRenderer(e)
          );
        },
        err => console.log(err)
      );
  }

  updateCursorDocumentPos(event: MouseEvent) {
    this.cursorDocumentPos = {
      x: event.clientX - 59, // The canvas is offset a bit by the toolbar menu, so we modify the x-pos a bit here
      y: event.clientY,
    };
  }

  setupCtrlVPasteOnCanvas() {
    const visCanvas = document.querySelector('#canvas');

    // We need to get the cursor coords the first time the user clicks the canvas (i.e. when they focus it for the first time).
    // Otherwise they would be undefined if the user focused the canvas but didn't move the mouse at all and tried to paste.
    (fromEvent(visCanvas, 'click') as Observable < MouseEvent > ).pipe(
      first(),
    ).subscribe((event) => {
      this.updateCursorDocumentPos(event);
    });

    // When the canvas is focused, keep track of where the mouse is so we know where to paste
    visCanvas.addEventListener('focusin', () => {
      // We should take great care with this listener, as it fires VERY often if we don't
      // properly debounce it
      this.mouseMoveEventStream = fromEvent(visCanvas, 'mousemove').pipe(
        debounceTime(25),
        takeUntil(this.endMouseMoveEventSource),
      ) as Observable < MouseEvent > ;

      this.mouseMoveSub = this.mouseMoveEventStream.subscribe((event) => {
        this.updateCursorDocumentPos(event);
      });

      // We also want to keep track of when the "Paste" command is issued by the user
      this.pasteEventStream = (fromEvent(visCanvas, 'keydown') as Observable < KeyboardEvent > ).pipe(
        filter(event => keyCodeRepresentsPasteEvent(event)),
        takeUntil(this.endPasteEventSource),
      );

      this.pasteSub = this.pasteEventStream.subscribe(() => {
        this.createLinkNodeFromClipboard(this.cursorDocumentPos);
      });
    });

    // If the canvas isn't focused, we don't care where the mouse is, nor do we care about catching paste events
    visCanvas.addEventListener('focusout', () => {
      // This will complete the mouseMoveEventStream observable, and the corresponding mouseMoveSub
      this.endMouseMoveEventSource.next(true);

      // Similar to above
      this.endPasteEventSource.next(true);
    });
  }

  updateSelectedNodes() {
    this.selectedNodes = this.visjsNetworkGraph.network.getSelectedNodes();
  }

  updateSelectedEdges() {
    this.selectedEdges = this.visjsNetworkGraph.network.getSelectedEdges();
  }

  updateSelectedNodesAndEdges() {
    this.updateSelectedNodes();
    this.updateSelectedEdges();
  }

  hideAllTooltips() {
    this.drawingToolContextMenuControlService.hideTooltip();
  }

  /**
   * Handle closing or opening apps
   * @param app - any app such as pdf-viewer, map-search, kg-visualizer
   */
  toggle(app, arg = null) {
    if (this.currentApp === app) {
      // Shutdown app
      this.openApp.emit(null);
    } else {
      // Open app
      this.openApp.emit({
        app,
        arg
      });
    }
  }

  toggleApp(appCmd: LaunchApp) {
    this.openApp.emit(appCmd);
  }

  /**
   * Checks if an undo or redo action contains a graph update
   * affecting the focused entity and push update to info-panel
   * @param graph - represent a network
   */
  shouldIUpdateInfoPanel(graph: VisNetworkGraph) {
    if (!this.infoPanel.graphData.id) {
      return;
    }

    const currentEntity = this.infoPanel.graphData;
    const currentEntityType = this.infoPanel.entityType;

    if (currentEntityType === 'node') {
      const nodeIds = graph.nodes.map(n => n.id);
      if (nodeIds.includes(currentEntity.id)) {
        const data = this.visjsNetworkGraph.getNode(currentEntity.id);
        this.dataFlow.pushGraphData(data);
      } else {
        this.infoPanel.reset();
      }
    } else {
      const edgeIds = graph.edges.map(e => e.id);
      if (edgeIds.includes(currentEntity.id)) {
        const data = this.visjsNetworkGraph.getEdge(currentEntity.id);
        this.dataFlow.pushGraphData(data);
      } else {
        this.infoPanel.reset();
      }
    }
  }

  undo() {
    // Pop the action from undo stack
    const undoAction = this.undoStack.pop();

    // Record the current state of graph into redo action
    const redoAction = {
      graph: Object.assign({}, this.visjsNetworkGraph.export()),
      cmd: undoAction.cmd
    };

    // Undo action
    this.visjsNetworkGraph.import(
      undoAction.graph
    );
    this.shouldIUpdateInfoPanel(undoAction.graph);

    // Push redo action into redo stack
    this.redoStack.push(redoAction);

    this.saveState = false;
  }

  redo() {
    // Pop the action from redo stack
    const redoAction = this.redoStack.pop();

    // Record the current state of graph into undo action
    const undoAction = {
      graph: Object.assign({}, this.visjsNetworkGraph.export()),
      cmd: redoAction.cmd
    };

    // Redo action
    this.visjsNetworkGraph.import(
      redoAction.graph
    );
    this.shouldIUpdateInfoPanel(redoAction.graph);

    // Push undo action into undo stack
    this.undoStack.push(undoAction);

    this.saveState = false;
  }

  /**
   * Process all modification cmd to the graph representation
   * @param cmd The cmd to execute and push to stack
   * @param push Whether or not to push to undo stack
   */
  recordCommand(cmd: Command) {
    this.saveState = false;

    this.currentGraphState = this.visjsNetworkGraph.export();

    this.undoStack.push({
      graph: Object.assign({}, this.currentGraphState),
      cmd: cmd.action
    });
    this.redoStack = [];


    switch (cmd.action) {
      case 'add node':
        // Add node to network graph
        const addedNode = this.visjsNetworkGraph.addNode({
          ...cmd.data
        });
        // Toggle info-panel-ui for added node
        const data = this.visjsNetworkGraph.getNode(addedNode.id);
        this.dataFlow.pushGraphData(data);
        break;
      case 'update node':
        // Update node
        this.visjsNetworkGraph.updateNode(
          cmd.data.node.id, {
            label: cmd.data.node.label,
            group: cmd.data.node.group,
            shape: cmd.data.node.shape || 'box',
            icon: cmd.data.node.icon,
            data: cmd.data.node.data
          }
        );
        // Update edges of node
        cmd.data.edges.map(e => {
          this.visjsNetworkGraph.updateEdge(
            e.id, {
              label: e.label,
              from: e.from,
              to: e.to
            }
          );
        });
        break;
      case 'delete node':
        this.visjsNetworkGraph.removeNode(cmd.data.id);
        break;
      case 'add edge':
        this.visjsNetworkGraph.addEdge(
          cmd.data.edge.from,
          cmd.data.edge.to
        );
        break;
      case 'update edge':
        this.visjsNetworkGraph.updateEdge(
          cmd.data.edge.id,
          cmd.data.edge
        );
        break;
      case 'delete edge':
        this.visjsNetworkGraph.removeEdge(cmd.data.id);
        break;
      default:
        break;
    }
  }

  /**
   * Event handler for node template dropping onto canvas
   * @param event object representing a drag-and-drop event
   */
  drop(event: CdkDragDrop < any > ) {
    if (
      event.item.element.nativeElement.classList.contains('map-template')
    ) {
      this.dropMap(event);
    } else {
      this.dropNode(event);
    }
  }

  dropMap(event: CdkDragDrop < any > ) {
    const nativeElement = event.item.element.nativeElement;

    const mapId = nativeElement.id;
    const label = nativeElement.children[0].textContent;
    const source = '/dt/map/' + mapId;

    // Get DOM coordinate of dropped node relative
    // to container DOM
    const nodeCoord: DOMRect =
      document
      .getElementById(mapId)
      .getBoundingClientRect() as DOMRect;
    const containerCoord: DOMRect =
      document
      .getElementById('drawing-tool-view-container')
      .getBoundingClientRect() as DOMRect;
    const x =
      nodeCoord.x -
      containerCoord.x +
      event.distance.x + 100;
    const y =
      nodeCoord.y + event.distance.y + 80;

    // Convert DOM coordinate to canvas coordinate
    const coord = this.visjsNetworkGraph.network.DOMtoCanvas({
      x,
      y
    });

    // ADD NODE
    const cmd = {
      action: 'add node',
      data: {
        group: 'map',
        label,
        ...coord,
        source
      }
    };
    this.recordCommand(cmd);
  }

  /**
   * Event handler for node template dropping onto canvas
   * @param event object representing a drag-and-drop event
   */
  dropNode(event: CdkDragDrop < any > ) {
    const nodeType = event.item.element.nativeElement.id;
    const label = `${nodeType}-${makeid()}`;

    // Get DOM coordinate of dropped node relative
    // to container DOM
    const nodeCoord: DOMRect =
      document
      .getElementById(nodeType)
      .getBoundingClientRect() as DOMRect;
    const containerCoord: DOMRect =
      document
      .getElementById('drawing-tool-view-container')
      .getBoundingClientRect() as DOMRect;
    const x =
      nodeCoord.x -
      containerCoord.x +
      event.distance.x;
    const y =
      nodeCoord.y + event.distance.y + 16;

    // Convert DOM coordinate to canvas coordinate
    const coord = this.visjsNetworkGraph.network.DOMtoCanvas({
      x,
      y
    });

    // ADD NODE
    const cmd = {
      action: 'add node',
      data: {
        group: nodeType,
        label,
        ...coord
      }
    };
    this.recordCommand(cmd);
  }

  /**
   * Handle drawing node onto canvas accoridng to pdf payload
   * @param node - represent data of new node
   */
  dropPdf(node: GraphData) {
    if (!node) {
      return;
    }

    // Convert DOM coordinate to canvas coordinate
    const coord =
      this.visjsNetworkGraph
      .network.DOMtoCanvas({
        x: node.x,
        y: node.y
      });

    // ADD NODE
    const cmd = {
      action: 'add node',
      data: {
        label: node.label,
        group: node.group,
        x: coord.x,
        y: coord.y,
        source: node.data.source,
        hyperlinks: node.data.hyperlinks
      }
    };
    this.recordCommand(cmd);
  }

  /**
   * Save the current representation of knowledge model
   */
  save() {
    // Export the graph from vis_js instance object
    const graph = this.visjsNetworkGraph.export();

    // Convert it to universal representation ..
    this.project.graph = this.projectService.vis2Universe(graph);
    this.project.date_modified = new Date().toISOString();

    // Push to backend to save
    this.projectService.updateProject(this.project).subscribe(() => {
      this.saveState = true;
      this.snackBar.open('Project is saved', null, {
        duration: 2000,
      });
    });
  }

  /**
   * Asks for the format to download the map
   */
  download() {
    if (!this.saveState) {
      this.snackBar.open('Please save the project before exporting', null, {
        duration: 2000,
      });
    } else {

      const dialogConfig = new MatDialogConfig();
      dialogConfig.autoFocus = true;
      dialogConfig.panelClass = 'export-dialog';

      const dialogRef = this.dialog.open(ExportModalComponent, dialogConfig);
      dialogRef.afterClosed().subscribe(fileFormat => {
        if (fileFormat === 'pdf') {
          this.downloadPDF();
        }
        if (fileFormat === 'svg') {
          this.downloadSVG();
        }
        if (fileFormat === 'png') {
          this.downloadPNG();
        }
      });

    }

  }
  /**
   * Saves and downloads the PDF version of the current map
   */
  downloadPDF() {
    if (!this.saveState) {
      this.snackBar.open('Please save the project before exporting', null, {
        duration: 2000,
      });
    } else {
      this.projectService.getPDF(this.project).subscribe(resp => {
        // It is necessary to create a new blob object with mime-type explicitly set
        // otherwise only Chrome works like it should
        const newBlob = new Blob([resp], {
          type: 'application/pdf'
        });

        // IE doesn't allow using a blob object directly as link href
        // instead it is necessary to use msSaveOrOpenBlob
        if (window.navigator && window.navigator.msSaveOrOpenBlob) {
          window.navigator.msSaveOrOpenBlob(newBlob);
          return;
        }

        // For other browsers:
        // Create a link pointing to the ObjectURL containing the blob.
        const data = window.URL.createObjectURL(newBlob);

        const link = document.createElement('a');
        link.href = data;
        link.download = this.project.label + '.pdf';
        // this is necessary as link.click() does not work on the latest firefox
        link.dispatchEvent(new MouseEvent('click', {
          bubbles: true,
          cancelable: true,
          view: window
        }));

        setTimeout(() => {
          // For Firefox it is necessary to delay revoking the ObjectURL
          window.URL.revokeObjectURL(data);
          link.remove();
        }, 100);
      });
    }
  }


  /**
   * Saves and downloads the SVG version of the current map
   */
  downloadSVG() {
    if (!this.saveState) {
      this.snackBar.open('Please save the project before exporting', null, {
        duration: 2000,
      });
    } else {
      this.projectService.getSVG(this.project).subscribe(resp => {
        // It is necessary to create a new blob object with mime-type explicitly set
        // otherwise only Chrome works like it should
        const newBlob = new Blob([resp], {
          type: 'image/svg'
        });

        // IE doesn't allow using a blob object directly as link href
        // instead it is necessary to use msSaveOrOpenBlob
        if (window.navigator && window.navigator.msSaveOrOpenBlob) {
          window.navigator.msSaveOrOpenBlob(newBlob);
          return;
        }

        // For other browsers:
        // Create a link pointing to the ObjectURL containing the blob.
        const data = window.URL.createObjectURL(newBlob);

        const link = document.createElement('a');
        link.href = data;
        link.download = this.project.label + '.svg';
        // this is necessary as link.click() does not work on the latest firefox
        link.dispatchEvent(new MouseEvent('click', {
          bubbles: true,
          cancelable: true,
          view: window
        }));

        setTimeout(() => {
          // For Firefox it is necessary to delay revoking the ObjectURL
          window.URL.revokeObjectURL(data);
          link.remove();
        }, 100);
      });
    }
  }


  /**
   * Saves and downloads the PNG version of the current map
   */
  downloadPNG() {
    if (!this.saveState) {
      this.snackBar.open('Please save the project before exporting', null, {
        duration: 2000,
      });
    } else {
      this.projectService.getPNG(this.project).subscribe(resp => {
        // It is necessary to create a new blob object with mime-type explicitly set
        // otherwise only Chrome works like it should
        const newBlob = new Blob([resp], {
          type: 'image/png'
        });

        // IE doesn't allow using a blob object directly as link href
        // instead it is necessary to use msSaveOrOpenBlob
        if (window.navigator && window.navigator.msSaveOrOpenBlob) {
          window.navigator.msSaveOrOpenBlob(newBlob);
          return;
        }

        // For other browsers:
        // Create a link pointing to the ObjectURL containing the blob.
        const data = window.URL.createObjectURL(newBlob);

        const link = document.createElement('a');
        link.href = data;
        link.download = this.project.label + '.png';
        // this is necessary as link.click() does not work on the latest firefox
        link.dispatchEvent(new MouseEvent('click', {
          bubbles: true,
          cancelable: true,
          view: window
        }));

        setTimeout(() => {
          // For Firefox it is necessary to delay revoking the ObjectURL
          window.URL.revokeObjectURL(data);
          link.remove();
        }, 100);
      });
    }
  }


  // -- Helpers --
  /**
   * Build key,value pair style dict
   * from nodeTemplate
   * @param nodeTemplate represents a node object
   */
  nodeStyleCompute(nodeTemplate) {
    return {
      color: nodeTemplate.color,
      background: nodeTemplate.background
    };
  }

  fitAll() {
    this.visjsNetworkGraph.zoom2All();
  }

  // -- Event Handlers --
  /**
   * Listen for double click event from vis.js Network
   * to handle
   * - initating addMode for drawing edges from source node
   * @param properties represents a double click event
   */
  networkDoubleClickHandler(properties) {
    if (!properties.nodes.length) {
      return;
    }

    // Set up rendering gesture for the node
    this.node4AddingEdge2 = properties.nodes[0];
    this.addMode = true;

    const e = properties.event.srcEvent;
    const canvasOffset = $('#canvas > div > canvas').offset();

    // Convert DOM coordinate to canvas coordinate
    const coord = this.visjsNetworkGraph.network.DOMtoCanvas({
      x: e.pageX - canvasOffset.left,
      y: e.pageY - canvasOffset.top
    });

    // Place placeholder node near mouse cursor
    const addedNode = this.visjsNetworkGraph.addNode({
      size: 0,
      shape: 'dot',
      id: 'EDGE_FORMATION_DRAGGING',
      x: coord.x - 5,
      y: coord.y - 5
    });

    // Add edge from selected node to placeholder node
    this.visjsNetworkGraph.addEdge(
      this.node4AddingEdge2,
      addedNode.id
    );
  }
  /**
   * Listen for click events from vis.js network
   * to handle certain events ..
   * - if a node is clicked on
   * - if a edge is clicked on
   * - if a node is clicked on during addMode
   * @param properties represents a network click event
   */
  networkClickHandler(properties) {
    this.hideAllTooltips();

    if (this.addMode) {
      if (properties.nodes.length) {
        const targetId = properties.nodes[0];

        // ADD EDGE
        const cmd = {
          action: 'add edge',
          data: {
            edge: {
              from: this.node4AddingEdge2,
              to: targetId
            }
          }
        };
        this.recordCommand(cmd);
      }

      // Reset dragging gesture rendering
      this.visjsNetworkGraph.removeNode(
        'EDGE_FORMATION_DRAGGING'
      );
      this.addMode = false;
    } else {
      if (properties.nodes.length) {
        // If a node is clicked on
        const nodeId = properties.nodes[0];
        const data = this.visjsNetworkGraph.getNode(nodeId);
        this.dataFlow.pushGraphData(data);
      } else if (properties.edges.length) {
        // If an edge is clicked on
        const edgeId = properties.edges[0];
        const data = this.visjsNetworkGraph.getEdge(edgeId);
        this.dataFlow.pushGraphData(data);
      }
    }
  }

  networkDragStartCallback(params: any) {
    this.hideAllTooltips();
  }

  networkOnContextCallback(params: any) {
    const hoveredNode = this.visjsNetworkGraph.network.getNodeAt(params.pointer.DOM);

    // Stop the browser from showing the normal context
    params.event.preventDefault();

    // Update the canvas location
    const canvas = document.querySelector('canvas').getBoundingClientRect() as DOMRect;

    const contextMenuXPos = params.pointer.DOM.x + canvas.x;
    const contextMenuYPos = params.pointer.DOM.y + canvas.y;

    this.drawingToolContextMenuControlService.updatePopper(contextMenuXPos, contextMenuYPos);

    const hoveredEdge = this.visjsNetworkGraph.network.getEdgeAt(params.pointer.DOM);
    const currentlySelectedNodes = this.visjsNetworkGraph.network.getSelectedNodes();
    const currentlySelectedEdges = this.visjsNetworkGraph.network.getSelectedEdges();

    if (hoveredNode !== undefined) {
      if (currentlySelectedNodes.length === 0 || !currentlySelectedNodes.includes(hoveredNode)) {
        this.visjsNetworkGraph.network.selectNodes([hoveredNode], false);
      }
    } else if (hoveredEdge !== undefined) {
      if (currentlySelectedEdges.length === 0 || !currentlySelectedEdges.includes(hoveredEdge)) {
        this.visjsNetworkGraph.network.selectEdges([hoveredEdge]);
      }
    } else {
      this.visjsNetworkGraph.network.unselectAll();
    }

    this.updateSelectedNodesAndEdges();

    this.drawingToolContextMenuControlService.showTooltip();
  }

  /**
   * Handler for mouse movement on canvas
   * to render edge formation gesture in addMode
   * @param e - used to pull vent coordinate
   */
  edgeFormationRenderer(e: JQuery.Event) {
    if (!this.addMode) {
      return;
    }

    const canvasOffset = $('#canvas > div > canvas').offset();

    // Convert DOM coordinate to canvas coordinate
    const coord = this.visjsNetworkGraph.network.DOMtoCanvas({
      x: e.pageX - canvasOffset.left,
      y: e.pageY - canvasOffset.top
    });

    // Render placeholder node near mouse cursor
    this.visjsNetworkGraph.network.moveNode(
      'EDGE_FORMATION_DRAGGING',
      coord.x - 5,
      coord.y - 5
    );
  }

  // TODO LL-233
  removeNodes(nodes: IdType[]) {
    nodes.map(nodeId => this.visjsNetworkGraph.removeNode(nodeId));
  }

  // TODO LL-233
  removeEdges(edges: IdType[]) {
    edges.map(nodeId => this.visjsNetworkGraph.removeEdge(nodeId));
  }

  /**
   * Selects the neighbors of the currently selected node.
   * @param node the ID of the node whose neighbors are being selected
   */
  selectNeighbors(node: IdType) {
    this.visjsNetworkGraph.network.selectNodes(this.visjsNetworkGraph.network.getConnectedNodes(node) as IdType[]);
    this.updateSelectedNodes();
  }

  /**
   * Saves the selected nodes and edges to the CopyPaste service.
   *
   * For every edge, we check if both connected nodes have also been selected. If not, then we
   * discard the edge.
   */
  copySelection() {
    const copiedNodeIds = this.selectedNodes;
    const copiedEdgeIds = this.selectedEdges.filter(edgeId => {
      const connectedNodes = this.visjsNetworkGraph.network.getConnectedNodes(edgeId);
      // If even one of the nodes connected to this edge is not in the list of copied nodes, abandon the edge
      // (we don't want to draw edges that don't have a src/dest).
      return connectedNodes.every(connectedNodeId => copiedNodeIds.includes(connectedNodeId));
    });

    this.copyPasteMapsService.copiedNodes = copiedNodeIds.map(nodeId => this.visjsNetworkGraph.getNode(nodeId).nodeData);
    this.copyPasteMapsService.copiedEdges = copiedEdgeIds.map(edgeId => this.visjsNetworkGraph.getEdge(edgeId).edgeData);
  }

  // TODO LL-233
  pasteSelection() {
    // Implement me!
  }

  async createLinkNodeFromClipboard(coords: Coords2D) {
    const clipboardContent = await this.clipboardService.readClipboard();
    const canvasCoords = this.visjsNetworkGraph.network.DOMtoCanvas({
      x: coords.x,
      y: coords.y
    });
    const cmd = {
      action: 'add node',
      data: {
        shape: 'icon',
        icon: LINK_NODE_ICON_OBJECT,
        group: 'note',
        label: '',
        detail: clipboardContent,
        ...canvasCoords
      }
    };
    this.recordCommand(cmd);
  }
}<|MERGE_RESOLUTION|>--- conflicted
+++ resolved
@@ -78,19 +78,10 @@
 import {
   InfoPanelComponent
 } from './info-panel/info-panel.component';
-<<<<<<< HEAD
-import {
-  ExportModalComponent
-} from './export-modal/export-modal.component';
-import {
-  MatDialog,
-  MatDialogConfig
-} from '@angular/material/dialog';
-=======
+
 import { annotationTypes } from 'app/shared/annotation-styles';
 import {ExportModalComponent} from './export-modal/export-modal.component';
 import {MatDialog, MatDialogConfig} from '@angular/material/dialog';
->>>>>>> 23d11f35
 
 interface Update {
   event: string;
