import {
    Component,
    OnInit,
    AfterViewInit,
    OnDestroy,
    HostListener,
    Output,
    EventEmitter,
    Input,
    ViewChild
} from '@angular/core';
import { MatSnackBar } from '@angular/material/snack-bar';
import { CdkDragDrop } from '@angular/cdk/drag-drop';

import { Options } from '@popperjs/core';

import * as $ from 'jquery';

import {
    Subscription, Observable, fromEvent, Subject
} from 'rxjs';
import { filter, first, takeUntil, debounceTime } from 'rxjs/operators';

import { IdType } from 'vis-network';

import { LINK_NODE_ICON_OBJECT } from 'app/constants';
import { Coords2D } from 'app/interfaces/shared.interface';
import { ClipboardService } from 'app/shared/services/clipboard.service';
import { keyCodeRepresentsPasteEvent } from 'app/shared/utils';

import {
    NetworkVis
} from '../network-vis';
import {
    DataFlowService,
    ProjectsService,
    nodeTemplates,
    makeid
} from '../services';
import {
    GraphData,
    Project,
    VisNetworkGraphEdge,
    VisNetworkGraphNode,
    VisNetworkGraph
} from '../services/interfaces';
import { DrawingToolContextMenuControlService } from '../services/drawing-tool-context-menu-control.service';
import { CopyPasteMapsService } from '../services/copy-paste-maps.service';

import {
    InfoPanelComponent
} from './info-panel/info-panel.component';

interface Update {
    event: string;
    type: string;
    data: object | string | number;
}
interface Graph {
    edges: VisNetworkGraphEdge[];
    nodes: VisNetworkGraphNode[];
}
interface Command {
    action: string;
    data: {
        id?: string;
        label?: string;
        group?: string;
        x?: number;
        y?: number;
        node?: VisNetworkGraphNode;
        edges?: VisNetworkGraphEdge[]
        edge?: VisNetworkGraphEdge;
    };
}
export interface Action {
    cmd: string;
    graph: Graph;
}

@Component({
    selector: 'app-drawing-tool',
    templateUrl: './drawing-tool.component.html',
    styleUrls: ['./drawing-tool.component.scss'],
    providers: [ClipboardService],
})
export class DrawingToolComponent implements OnInit, AfterViewInit, OnDestroy {
<<<<<<< HEAD
  /** Communicate to parent component to open another app side by side */
  @Output() openApp: EventEmitter<string> = new EventEmitter<string>();
  /** Communiacte save State to parent component */
  @Output() saveStateListener: EventEmitter<boolean> = new EventEmitter<boolean>();
  /** Communicate which app is active for app icon presentation */
  @Input() currentApp = '';

  @ViewChild(InfoPanelComponent, {static: false}) infoPanel: InfoPanelComponent;

  /** The current graph representation on canvas */
  currentGraphState: {edges: VisNetworkGraphEdge[], nodes: VisNetworkGraphNode[]} = null;

  undoStack: Action[] = [];
  redoStack: Action[] = [];

  /** Obj representation of knowledge model with metadata */
  project: Project = null;
  /** vis.js network graph DOM instantiation */
  visjsNetworkGraph = null;

  /** Render condition for dragging gesture of edge formation */
  addMode = false;
  /** Node part of draggign gesture for edge formation  */
  node4AddingEdge2;

  /** Build the palette ui with node templates defined */
  nodeTemplates = nodeTemplates;

  /**
   * Subscription for subjects
   * to quit in destroy lifecycle
   */
  formDataSubscription: Subscription = null;
  pdfDataSubscription: Subscription = null;

  get saveStyle() {
    return {
      saved: this.saveState,
      not_saved: !this.saveState
    };
  }

  /** Whether or not graph is saved from modification */
  SAVE_STATE = true;
  get saveState() {
    return this.SAVE_STATE;
  }
  set saveState(val) {
    this.SAVE_STATE = val;
    this.saveStateListener.emit(val);
  }

  constructor(
    private dataFlow: DataFlowService,
    private projectService: ProjectsService,
    private snackBar: MatSnackBar
  ) {}
  ngOnInit() {
    // Listen for node addition from pdf-viewer
    this.pdfDataSubscription =
      this.dataFlow.$pdfDataSource.subscribe(
        (node: GraphData) => {
          if (!node) { return; }

          // Convert DOM coordinate to canvas coordinate
          const coord =
            this.visjsNetworkGraph
              .network.DOMtoCanvas({x: node.x, y: node.y});
=======
    /** Communicate to parent component to open another app side by side */
    @Output() openApp: EventEmitter<string> = new EventEmitter<string>();
    /** Communicate which app is active for app icon presentation */
    @Input() currentApp = '';
>>>>>>> a960cd1f

    @ViewChild(InfoPanelComponent, {static: false}) infoPanel: InfoPanelComponent;

    mouseMoveEventStream: Observable<MouseEvent>;
    endMouseMoveEventSource: Subject<boolean>;
    mouseMoveSub: Subscription;

    pasteEventStream: Observable<KeyboardEvent>;
    endPasteEventSource: Subject<boolean>;
    pasteSub: Subscription;

    cursorDocumentPos: Coords2D; // Represents the position of the cursor within the document { x: number; y: number }

    selectedNodes: IdType[];
    selectedEdges: IdType[];

    contextMenuTooltipSelector: string;
    contextMenuTooltipOptions: Partial<Options>;

    /** The current graph representation on canvas */
    currentGraphState: {edges: VisNetworkGraphEdge[], nodes: VisNetworkGraphNode[]} = null;

    undoStack: Action[] = [];
    redoStack: Action[] = [];

    /** Obj representation of knowledge model with metadata */
    project: Project = null;
    /** vis.js network graph DOM instantiation */
    visjsNetworkGraph: NetworkVis = null;
    /** Whether or not graph is saved from modification */
    saveState = true;

    /** Render condition for dragging gesture of edge formation */
    addMode = false;
    /** Node part of dragging gesture for edge formation  */
    node4AddingEdge2;

    /** Build the palette ui with node templates defined */
    nodeTemplates = nodeTemplates;

    /**
     * Subscription for subjects
     * to quit in destroy lifecycle
     */
    formDataSubscription: Subscription = null;
    pdfDataSubscription: Subscription = null;

    @HostListener('window:beforeunload')
    canDeactivate(): Observable<boolean> | boolean {
        return this.saveState ? true : confirm(
            'WARNING: You have unsaved changes. Press Cancel to go back and save these changes, or OK to lose these changes.'
        );
    }

    get saveStyle() {
        return {
            saved: this.saveState,
            not_saved: !this.saveState
        };
    }

    constructor(
        private dataFlow: DataFlowService,
        private drawingToolContextMenuControlService: DrawingToolContextMenuControlService,
        private projectService: ProjectsService,
        private snackBar: MatSnackBar,
        private copyPasteMapsService: CopyPasteMapsService,
        private clipboardService: ClipboardService,
    ) {}

    ngOnInit() {
        this.endMouseMoveEventSource = new Subject();
        this.endPasteEventSource = new Subject();
        this.setupCtrlVPasteOnCanvas();

        this.selectedNodes = [];
        this.selectedEdges = [];

        this.contextMenuTooltipSelector = '#***ARANGO_USERNAME***-menu';
        this.contextMenuTooltipOptions = {
            placement: 'right-start',
        };

        // Listen for node addition from pdf-viewer
        this.pdfDataSubscription = this.dataFlow.$pdfDataSource.subscribe((node: GraphData) => {
            if (!node) { return; }

            // Convert DOM coordinate to canvas coordinate
            const coord =
            this.visjsNetworkGraph
                .network.DOMtoCanvas({x: node.x, y: node.y});

            // TODO ADD NODE
            const cmd = {
                action: 'add node',
                data: {
                    label: node.label,
                    group: node.group,
                    x: coord.x,
                    y: coord.y,
                    hyperlink: node.hyperlink
                }
            };
            this.recordCommand(cmd);
        });

        // Listen for graph update from info-panel-ui
        this.formDataSubscription = this.dataFlow.formDataSource.subscribe((update: Update) => {
            if (!update) { return; }

            const event = update.event;
            const type = update.type;

            if (event === 'delete' &&  type === 'node') {
                // TODO REMOVE NODE
                const cmd = {
                    action: 'delete node',
                    data: update.data as VisNetworkGraphNode
                };
                this.recordCommand(cmd);
            } else if (event === 'delete' &&  type === 'edge') {
                // TODO REMOVE EDGE
                const cmd = {
                    action: 'delete edge',
                    data: update.data as VisNetworkGraphEdge
                };
                this.recordCommand(cmd);
            } else if (event === 'update' && type === 'node') {
                // TODO UPDATE NODE
                const cmd = {
                    action: 'update node',
                    data: update.data as {
                        node: VisNetworkGraphNode,
                        edges: VisNetworkGraphEdge[]
                    }
                };
                this.recordCommand(cmd);
            } else if (event === 'update' && type === 'edge') {
                // TODO UPDATE EDGE
                const cmd = {
                    action: 'update edge',
                    data: update.data as VisNetworkGraphEdge
                };
                this.recordCommand(cmd);
            }
        });
    }

    ngAfterViewInit() {
        setTimeout(() => {
            // Init network graph object
            this.visjsNetworkGraph = new NetworkVis(
                document.getElementById('canvas')
            );

            // Listen for project sent from project-list view
            this.dataFlow.$projectlist2Canvas.subscribe((project) => {
                if (!project) { return; }

                this.project = project;

                // Convert graph from universal to vis.js format
                const g = this.projectService.universe2Vis(project.graph);

                // Draw graph around data
                this.visjsNetworkGraph.draw(
                    g.nodes,
                    g.edges
                );

                /**
                 * Event handlers
                 */
                this.visjsNetworkGraph.network.on(
                    'click',
                    (properties) => this.networkClickHandler(properties)
                );
                this.visjsNetworkGraph.network.on(
                    'doubleClick',
                    (properties) => this.networkDoubleClickHandler(properties)
                );
                this.visjsNetworkGraph.network.on(
                    'oncontext',
                    (properties) => this.networkOnContextCallback(properties)
                );
                this.visjsNetworkGraph.network.on(
                    'dragStart',
                    (properties) => this.networkDragStartCallback(properties)
                );
                // Listen for nodes moving on canvas
                this.visjsNetworkGraph.network.on(
                    'dragEnd',
                    (properties) => {
                        // Dragging a node doesn't fire node selection, but it is selected after dragging finishes, so update
                        this.updateSelectedNodes();
                        if (properties.nodes.length) {
                            this.saveState = false;
                        }
                    }
                );
                // Listen for mouse movement on canvas to feed to handler
                $('#canvas > div > canvas').on('mousemove',
                    (e) => this.edgeFormationRenderer(e)
                );
            });
        });
    }

    ngOnDestroy() {
        // Unsubscribe from subscriptions
        this.formDataSubscription.unsubscribe();
        this.pdfDataSubscription.unsubscribe();

        // Reset BehaviorSubjects form dataFlow service
        this.dataFlow.pushGraphData(null);
        this.dataFlow.pushGraphUpdate(null);
        this.dataFlow.pushNode2Canvas(null);

        // Complete the vis canvas element event listeners
        this.endMouseMoveEventSource.complete();
        this.endPasteEventSource.complete();
    }

    updateCursorDocumentPos(event: MouseEvent) {
        this.cursorDocumentPos = {
            x: event.clientX - 59, // The canvas is offset a bit by the toolbar menu, so we modify the x-pos a bit here
            y: event.clientY,
        };
    }

    setupCtrlVPasteOnCanvas() {
        const visCanvas = document.querySelector('#canvas');

        // We need to get the cursor coords the first time the user clicks the canvas (i.e. when they focus it for the first time).
        // Otherwise they would be undefined if the user focused the canvas but didn't move the mouse at all and tried to paste.
        (fromEvent(visCanvas, 'click') as Observable<MouseEvent>).pipe(
            first(),
        ).subscribe((event) => {
            this.updateCursorDocumentPos(event);
        });

        // When the canvas is focused, keep track of where the mouse is so we know where to paste
        visCanvas.addEventListener('focusin', () => {
            // We should take great care with this listener, as it fires VERY often if we don't
            // properly debounce it
            this.mouseMoveEventStream = fromEvent(visCanvas, 'mousemove').pipe(
                debounceTime(25),
                takeUntil(this.endMouseMoveEventSource),
            ) as Observable<MouseEvent>;

            this.mouseMoveSub = this.mouseMoveEventStream.subscribe((event) => {
                this.updateCursorDocumentPos(event);
            });

            // We also want to keep track of when the "Paste" command is issued by the user
            this.pasteEventStream = (fromEvent(visCanvas, 'keydown') as Observable<KeyboardEvent>).pipe(
                filter(event => keyCodeRepresentsPasteEvent(event)),
                takeUntil(this.endPasteEventSource),
            );

            this.pasteSub = this.pasteEventStream.subscribe(() => {
                this.createLinkNodeFromClipboard(this.cursorDocumentPos);
            });
        });

        // If the canvas isn't focused, we don't care where the mouse is, nor do we care about catching paste events
        visCanvas.addEventListener('focusout', () => {
            // This will complete the mouseMoveEventStream observable, and the corresponding mouseMoveSub
            this.endMouseMoveEventSource.next(true);

            // Similar to above
            this.endPasteEventSource.next(true);
        });
    }

    updateSelectedNodes() {
        this.selectedNodes = this.visjsNetworkGraph.network.getSelectedNodes();
    }

    updateSelectedEdges() {
        this.selectedEdges = this.visjsNetworkGraph.network.getSelectedEdges();
    }

    updateSelectedNodesAndEdges() {
        this.updateSelectedNodes();
        this.updateSelectedEdges();
    }

    hideAllTooltips() {
        this.drawingToolContextMenuControlService.hideTooltip();
    }

    /**
     * Handle closing or opening apps
     * @param app - any app such as pdf-viewer, map-search, kg-visualizer
     */
    toggle(app) {
        if (this.currentApp === app) {
            // Shutdown app
            this.openApp.emit(null);
        } else {
            // Open app
            this.openApp.emit(app);
        }
    }

    /**
     * Checks if an undo or redo action contains a graph update
     * affecting the focused entity and push update to info-panel
     * @param graph - represent a network
     */
    shouldIUpdateInfoPanel(graph: VisNetworkGraph) {
        if (!this.infoPanel.graphData.id) { return; }

        const currentEntity = this.infoPanel.graphData;
        const currentEntityType = this.infoPanel.entityType;

        if (currentEntityType === 'node') {
            const nodeIds = graph.nodes.map(n => n.id);
            if (nodeIds.includes(currentEntity.id)) {
                const data = this.visjsNetworkGraph.getNode(currentEntity.id);
                this.dataFlow.pushGraphData(data);
            } else {
                this.infoPanel.reset();
            }
        } else {
            const edgeIds = graph.edges.map(e => e.id);
            if (edgeIds.includes(currentEntity.id)) {
                const data = this.visjsNetworkGraph.getEdge(currentEntity.id);
                this.dataFlow.pushGraphData(data);
            } else {
                this.infoPanel.reset();
            }
        }
    }

    undo() {
        // Pop the action from undo stack
        const undoAction = this.undoStack.pop();

        // Record the current state of graph into redo action
        const redoAction = {
            graph: Object.assign({}, this.visjsNetworkGraph.export()),
            cmd: undoAction.cmd
        };

        // Undo action
        this.visjsNetworkGraph.import(
            undoAction.graph
        );
        this.shouldIUpdateInfoPanel(undoAction.graph);

        // Push redo action into redo stack
        this.redoStack.push(redoAction);

        this.saveState = false;
    }

    redo() {
        // Pop the action from redo stack
        const redoAction = this.redoStack.pop();

        // Record the current state of graph into undo action
        const undoAction = {
            graph: Object.assign({}, this.visjsNetworkGraph.export()),
            cmd: redoAction.cmd
        };

        // Redo action
        this.visjsNetworkGraph.import(
            redoAction.graph
        );
        this.shouldIUpdateInfoPanel(redoAction.graph);

        // Push undo action into undo stack
        this.undoStack.push(undoAction);

        this.saveState = false;
    }

    /**
     * Process all modification cmd to the graph representation
     * @param cmd The cmd to execute and push to stack
     * @param push Whether or not to push to undo stack
     */
    recordCommand(cmd: Command) {
        this.saveState = false;

        this.currentGraphState = this.visjsNetworkGraph.export();

        this.undoStack.push({
            graph: Object.assign({}, this.currentGraphState),
            cmd: cmd.action
        });
        this.redoStack = [];


        switch (cmd.action) {
            case 'add node':
                // Add node to network graph
                const addedNode = this.visjsNetworkGraph.addNode({...cmd.data});
                // Toggle info-panel-ui for added node
                const data = this.visjsNetworkGraph.getNode(addedNode.id);
                this.dataFlow.pushGraphData(data);
                break;
            case 'update node':
                // Update node
                this.visjsNetworkGraph.updateNode(
                    cmd.data.node.id,
                    {
                        label: cmd.data.node.label,
                        group: cmd.data.node.group,
                        shape: cmd.data.node.shape || 'box',
                        icon: cmd.data.node.icon,
                        data: cmd.data.node.data
                    }
                );
                // Update edges of node
                cmd.data.edges.map(e => {
                    this.visjsNetworkGraph.updateEdge(
                        e.id,
                        {
                            label: e.label,
                            from: e.from,
                            to: e.to
                        }
                    );
                });
                break;
            case 'delete node':
                this.visjsNetworkGraph.removeNode(cmd.data.id);
                break;
            case 'add edge':
                this.visjsNetworkGraph.addEdge(
                    cmd.data.edge.from,
                    cmd.data.edge.to
                );
                break;
            case 'update edge':
                this.visjsNetworkGraph.updateEdge(
                    cmd.data.edge.id,
                    cmd.data.edge
                );
                break;
            case 'delete edge':
                this.visjsNetworkGraph.removeEdge(cmd.data.id);
                break;
            default:
                break;
        }
    }

    /**
     * Event handler for node template dropping onto canvas
     * @param event object representing a drag-and-drop event
     */
    drop(event: CdkDragDrop<any>) {
        const nodeType = event.item.element.nativeElement.id;
        const label = `${nodeType}-${makeid()}`;

        // Get DOM coordinate of dropped node relative
        // to container DOM
        const nodeCoord: DOMRect =
            document
                .getElementById(nodeType)
                .getBoundingClientRect() as DOMRect;
        const containerCoord: DOMRect =
            document
                .getElementById('drawing-tool-view-container')
                .getBoundingClientRect() as DOMRect;
        const x =
            nodeCoord.x -
            containerCoord.x +
            event.distance.x;
        const y =
            nodeCoord.y + event.distance.y + 16;

        // Convert DOM coordinate to canvas coordinate
        const coord = this.visjsNetworkGraph.network.DOMtoCanvas({x, y});

        // TODO ADD NODE
        const cmd = {
            action: 'add node',
            data: {
                group: nodeType,
                label,
                ...coord
            }
        };
        this.recordCommand(cmd);
    }

    /**
     * Save the current representation of knowledge model
     */
    save() {
        // Export the graph from vis_js instance object
        const graph = this.visjsNetworkGraph.export();

        // Convert it to universal representation ..
        this.project.graph = this.projectService.vis2Universe(graph);
        this.project.date_modified = new Date().toISOString();

        // Push to backend to save
        this.projectService.updateProject(this.project).subscribe(() => {
            this.saveState = true;
            this.snackBar.open('Project is saved', null, {
                duration: 2000,
            });
        });
    }

    /**
     * Saves and downloads the PDF version of the current map
     */
    downloadPDF() {
        if (!this.saveState) {
            this.snackBar.open('Please save the project before exporting', null, {
                duration: 2000,
            });
        } else {
            this.projectService.getPDF(this.project).subscribe (resp => {
                // It is necessary to create a new blob object with mime-type explicitly set
                // otherwise only Chrome works like it should
                const newBlob = new Blob([resp], { type: 'application/pdf' });

                // IE doesn't allow using a blob object directly as link href
                // instead it is necessary to use msSaveOrOpenBlob
                if (window.navigator && window.navigator.msSaveOrOpenBlob) {
                    window.navigator.msSaveOrOpenBlob(newBlob);
                    return;
                }

                // For other browsers:
                // Create a link pointing to the ObjectURL containing the blob.
                const data = window.URL.createObjectURL(newBlob);

                const link = document.createElement('a');
                link.href = data;
                link.download = this.project.label + '.pdf';
                // this is necessary as link.click() does not work on the latest firefox
                link.dispatchEvent(new MouseEvent('click', { bubbles: true, cancelable: true, view: window }));

                setTimeout(() => {
                    // For Firefox it is necessary to delay revoking the ObjectURL
                    window.URL.revokeObjectURL(data);
                    link.remove();
                }, 100);
            });
        }
    }

    // -- Helpers --
    /**
     * Build key,value pair style dict
     * from nodeTemplate
     * @param nodeTemplate represents a node object
     */
    nodeStyleCompute(nodeTemplate) {
        return {
            color: nodeTemplate.color,
            background: nodeTemplate.background
        };
    }

    fitAll() {
        this.visjsNetworkGraph.zoom2All();
    }

    // -- Event Handlers --
    /**
     * Listen for double click event from vis.js Network
     * to handle
     * - initating addMode for drawing edges from source node
     * @param properties represents a double click event
     */
    networkDoubleClickHandler(properties) {
        if (!properties.nodes.length) { return; }

        // Set up rendering gesture for the node
        this.node4AddingEdge2 = properties.nodes[0];
        this.addMode = true;

        const e = properties.event.srcEvent;
        const canvasOffset = $('#canvas > div > canvas').offset();

        // Convert DOM coordinate to canvas coordinate
        const coord = this.visjsNetworkGraph.network.DOMtoCanvas({
            x: e.pageX - canvasOffset.left,
            y: e.pageY - canvasOffset.top
        });

        // Place placeholder node near mouse cursor
        const addedNode = this.visjsNetworkGraph.addNode(
            {
                size: 0,
                shape: 'dot',
                id: 'EDGE_FORMATION_DRAGGING',
                x: coord.x - 5,
                y: coord.y - 5
            }
        );

        // Add edge from selected node to placeholder node
        this.visjsNetworkGraph.addEdge(
            this.node4AddingEdge2,
            addedNode.id
        );
<<<<<<< HEAD
        break;
      case 'delete edge':
        this.visjsNetworkGraph.removeEdge(cmd.data.id);
        break;
      default:
        break;
    }
  }


  drop(event: CdkDragDrop<any>) {
    if (
      event.item.element.nativeElement.classList.contains('map-template')
    ) {
      this.dropMap(event);
    } else {
      this.dropNode(event);
    }
  }

  dropMap(event: CdkDragDrop<any>) {
    const nativeElement = event.item.element.nativeElement;
    const getUrl = window.location;

    const mapId = nativeElement.id;
    const label = nativeElement.children[0].textContent;
    const hyperlink = getUrl.protocol + '//' + getUrl.host + '/dt/map/' + mapId;

    console.log(nativeElement);

    // Get DOM coordinate of dropped node relative
    // to container DOM
    const nodeCoord: DOMRect =
      document
        .getElementById(mapId)
        .getBoundingClientRect() as DOMRect;
    const containerCoord: DOMRect =
      document
        .getElementById('drawing-tool-view-container')
        .getBoundingClientRect() as DOMRect;
    const x =
      nodeCoord.x -
      containerCoord.x +
      event.distance.x + 100;
    const y =
      nodeCoord.y + event.distance.y + 80;

    // Convert DOM coordinate to canvas coordinate
    const coord = this.visjsNetworkGraph.network.DOMtoCanvas({x, y});

    // TODO ADD NODE
    const cmd = {
      action: 'add node',
      data: {
        group: 'map',
        label,
        ...coord,
        hyperlink
      }
    };
    this.recordCommand(cmd);
  }

  /**
   * Event handler for node template dropping onto canvas
   * @param event object representing a drag-and-drop event
   */
  dropNode(event: CdkDragDrop<any>) {
    const nodeType = event.item.element.nativeElement.id;
    const label = `${nodeType}-${makeid()}`;

    // Get DOM coordinate of dropped node relative
    // to container DOM
    const nodeCoord: DOMRect =
      document
        .getElementById(nodeType)
        .getBoundingClientRect() as DOMRect;
    const containerCoord: DOMRect =
      document
        .getElementById('drawing-tool-view-container')
        .getBoundingClientRect() as DOMRect;
    const x =
      nodeCoord.x -
      containerCoord.x +
      event.distance.x;
    const y =
      nodeCoord.y + event.distance.y + 16;

    // Convert DOM coordinate to canvas coordinate
    const coord = this.visjsNetworkGraph.network.DOMtoCanvas({x, y});

    // TODO ADD NODE
    const cmd = {
      action: 'add node',
      data: {
        group: nodeType,
        label,
        ...coord
      }
    };
    this.recordCommand(cmd);
  }

  /**
   * Save the current representation of knowledge model
   */
  save() {
    // Export the graph from vis_js instance object
    const graph = this.visjsNetworkGraph.export();

    // Convert it to universal representation ..
    this.project.graph = this.projectService.vis2Universe(graph);
    this.project.date_modified = new Date().toISOString();

    // Push to backend to save
    this.projectService.updateProject(this.project)
      .subscribe(resp => {

        this.saveState = true;
        this.snackBar.open('Project is saved', null, {
          duration: 2000,
=======
    }
    /**
     * Listen for click events from vis.js network
     * to handle certain events ..
     * - if a node is clicked on
     * - if a edge is clicked on
     * - if a node is clicked on during addMode
     * @param properties represents a network click event
     */
    networkClickHandler(properties) {
        this.hideAllTooltips();

        if (this.addMode) {
            if (properties.nodes.length) {
                const targetId = properties.nodes[0];

                // TODO ADD EDGE
                const cmd = {
                    action: 'add edge',
                    data: {
                        edge: {
                            from: this.node4AddingEdge2,
                            to: targetId
                        }
                    }
                };
                this.recordCommand(cmd);
            }

            // Reset dragging gesture rendering
            this.visjsNetworkGraph.removeNode(
                'EDGE_FORMATION_DRAGGING'
            );
            this.addMode = false;
        } else {
            if (properties.nodes.length) {
                // If a node is clicked on
                const nodeId = properties.nodes[0];
                const data = this.visjsNetworkGraph.getNode(nodeId);
                this.dataFlow.pushGraphData(data);
            } else if (properties.edges.length) {
                // If an edge is clicked on
                const edgeId = properties.edges[0];
                const data = this.visjsNetworkGraph.getEdge(edgeId);
                this.dataFlow.pushGraphData(data);
            }
        }
    }

    networkDragStartCallback(params: any) {
        this.hideAllTooltips();
    }

    networkOnContextCallback(params: any) {
        const hoveredNode = this.visjsNetworkGraph.network.getNodeAt(params.pointer.DOM);

        // Stop the browser from showing the normal context
        params.event.preventDefault();

        // Update the canvas location
        const canvas = document.querySelector('canvas').getBoundingClientRect() as DOMRect;

        const contextMenuXPos = params.pointer.DOM.x + canvas.x;
        const contextMenuYPos = params.pointer.DOM.y + canvas.y;

        this.drawingToolContextMenuControlService.updatePopper(contextMenuXPos, contextMenuYPos);

        const hoveredEdge = this.visjsNetworkGraph.network.getEdgeAt(params.pointer.DOM);
        const currentlySelectedNodes = this.visjsNetworkGraph.network.getSelectedNodes();
        const currentlySelectedEdges = this.visjsNetworkGraph.network.getSelectedEdges();

        if (hoveredNode !== undefined) {
            if (currentlySelectedNodes.length === 0 || !currentlySelectedNodes.includes(hoveredNode)) {
                this.visjsNetworkGraph.network.selectNodes([hoveredNode], false);
            }
        } else if (hoveredEdge !== undefined) {
            if (currentlySelectedEdges.length === 0 || !currentlySelectedEdges.includes(hoveredEdge)) {
                this.visjsNetworkGraph.network.selectEdges([hoveredEdge]);
            }
        } else {
            this.visjsNetworkGraph.network.unselectAll();
        }

        this.updateSelectedNodesAndEdges();

        this.drawingToolContextMenuControlService.showTooltip();
    }

    /**
     * Handler for mouse movement on canvas
     * to render edge formation gesture in addMode
     * @param e - used to pull vent coordinate
     */
    edgeFormationRenderer(e: JQuery.Event) {
        if (!this.addMode) { return; }

        const canvasOffset = $('#canvas > div > canvas').offset();

        // Convert DOM coordinate to canvas coordinate
        const coord = this.visjsNetworkGraph.network.DOMtoCanvas({
            x: e.pageX - canvasOffset.left,
            y: e.pageY - canvasOffset.top
>>>>>>> a960cd1f
        });

        // Render placeholder node near mouse cursor
        this.visjsNetworkGraph.network.moveNode(
            'EDGE_FORMATION_DRAGGING',
            coord.x - 5,
            coord.y - 5
        );
    }

    // TODO LL-233
    removeNodes(nodes: IdType[]) {
        nodes.map(nodeId => this.visjsNetworkGraph.removeNode(nodeId));
    }

    // TODO LL-233
    removeEdges(edges: IdType[]) {
        edges.map(nodeId => this.visjsNetworkGraph.removeEdge(nodeId));
    }

    /**
     * Selects the neighbors of the currently selected node.
     * @param node the ID of the node whose neighbors are being selected
     */
    selectNeighbors(node: IdType) {
        this.visjsNetworkGraph.network.selectNodes(this.visjsNetworkGraph.network.getConnectedNodes(node) as IdType[]);
        this.updateSelectedNodes();
    }

    /**
     * Saves the selected nodes and edges to the CopyPaste service.
     *
     * For every edge, we check if both connected nodes have also been selected. If not, then we
     * discard the edge.
     */
    copySelection() {
        const copiedNodeIds = this.selectedNodes;
        const copiedEdgeIds = this.selectedEdges.filter(edgeId => {
            const connectedNodes = this.visjsNetworkGraph.network.getConnectedNodes(edgeId);
            // If even one of the nodes connected to this edge is not in the list of copied nodes, abandon the edge
            // (we don't want to draw edges that don't have a src/dest).
            return connectedNodes.every(connectedNodeId => copiedNodeIds.includes(connectedNodeId));
        });

        this.copyPasteMapsService.copiedNodes = copiedNodeIds.map(nodeId => this.visjsNetworkGraph.getNode(nodeId).nodeData);
        this.copyPasteMapsService.copiedEdges = copiedEdgeIds.map(edgeId => this.visjsNetworkGraph.getEdge(edgeId).edgeData);
    }

    // TODO LL-233
    pasteSelection() {
        // Implement me!
    }

    async createLinkNodeFromClipboard(coords: Coords2D) {
        const clipboardContent = await this.clipboardService.readClipboard();
        const canvasCoords = this.visjsNetworkGraph.network.DOMtoCanvas({x: coords.x, y: coords.y});
        const cmd = {
            action: 'add node',
            data: {
                shape: 'icon',
                icon: LINK_NODE_ICON_OBJECT,
                group: 'link',
                label: '',
                detail: clipboardContent,
                ...canvasCoords
            }
        };
        this.recordCommand(cmd);
    }
}<|MERGE_RESOLUTION|>--- conflicted
+++ resolved
@@ -85,81 +85,10 @@
     providers: [ClipboardService],
 })
 export class DrawingToolComponent implements OnInit, AfterViewInit, OnDestroy {
-<<<<<<< HEAD
-  /** Communicate to parent component to open another app side by side */
-  @Output() openApp: EventEmitter<string> = new EventEmitter<string>();
-  /** Communiacte save State to parent component */
-  @Output() saveStateListener: EventEmitter<boolean> = new EventEmitter<boolean>();
-  /** Communicate which app is active for app icon presentation */
-  @Input() currentApp = '';
-
-  @ViewChild(InfoPanelComponent, {static: false}) infoPanel: InfoPanelComponent;
-
-  /** The current graph representation on canvas */
-  currentGraphState: {edges: VisNetworkGraphEdge[], nodes: VisNetworkGraphNode[]} = null;
-
-  undoStack: Action[] = [];
-  redoStack: Action[] = [];
-
-  /** Obj representation of knowledge model with metadata */
-  project: Project = null;
-  /** vis.js network graph DOM instantiation */
-  visjsNetworkGraph = null;
-
-  /** Render condition for dragging gesture of edge formation */
-  addMode = false;
-  /** Node part of draggign gesture for edge formation  */
-  node4AddingEdge2;
-
-  /** Build the palette ui with node templates defined */
-  nodeTemplates = nodeTemplates;
-
-  /**
-   * Subscription for subjects
-   * to quit in destroy lifecycle
-   */
-  formDataSubscription: Subscription = null;
-  pdfDataSubscription: Subscription = null;
-
-  get saveStyle() {
-    return {
-      saved: this.saveState,
-      not_saved: !this.saveState
-    };
-  }
-
-  /** Whether or not graph is saved from modification */
-  SAVE_STATE = true;
-  get saveState() {
-    return this.SAVE_STATE;
-  }
-  set saveState(val) {
-    this.SAVE_STATE = val;
-    this.saveStateListener.emit(val);
-  }
-
-  constructor(
-    private dataFlow: DataFlowService,
-    private projectService: ProjectsService,
-    private snackBar: MatSnackBar
-  ) {}
-  ngOnInit() {
-    // Listen for node addition from pdf-viewer
-    this.pdfDataSubscription =
-      this.dataFlow.$pdfDataSource.subscribe(
-        (node: GraphData) => {
-          if (!node) { return; }
-
-          // Convert DOM coordinate to canvas coordinate
-          const coord =
-            this.visjsNetworkGraph
-              .network.DOMtoCanvas({x: node.x, y: node.y});
-=======
     /** Communicate to parent component to open another app side by side */
     @Output() openApp: EventEmitter<string> = new EventEmitter<string>();
     /** Communicate which app is active for app icon presentation */
     @Input() currentApp = '';
->>>>>>> a960cd1f
 
     @ViewChild(InfoPanelComponent, {static: false}) infoPanel: InfoPanelComponent;
 
@@ -768,129 +697,6 @@
             this.node4AddingEdge2,
             addedNode.id
         );
-<<<<<<< HEAD
-        break;
-      case 'delete edge':
-        this.visjsNetworkGraph.removeEdge(cmd.data.id);
-        break;
-      default:
-        break;
-    }
-  }
-
-
-  drop(event: CdkDragDrop<any>) {
-    if (
-      event.item.element.nativeElement.classList.contains('map-template')
-    ) {
-      this.dropMap(event);
-    } else {
-      this.dropNode(event);
-    }
-  }
-
-  dropMap(event: CdkDragDrop<any>) {
-    const nativeElement = event.item.element.nativeElement;
-    const getUrl = window.location;
-
-    const mapId = nativeElement.id;
-    const label = nativeElement.children[0].textContent;
-    const hyperlink = getUrl.protocol + '//' + getUrl.host + '/dt/map/' + mapId;
-
-    console.log(nativeElement);
-
-    // Get DOM coordinate of dropped node relative
-    // to container DOM
-    const nodeCoord: DOMRect =
-      document
-        .getElementById(mapId)
-        .getBoundingClientRect() as DOMRect;
-    const containerCoord: DOMRect =
-      document
-        .getElementById('drawing-tool-view-container')
-        .getBoundingClientRect() as DOMRect;
-    const x =
-      nodeCoord.x -
-      containerCoord.x +
-      event.distance.x + 100;
-    const y =
-      nodeCoord.y + event.distance.y + 80;
-
-    // Convert DOM coordinate to canvas coordinate
-    const coord = this.visjsNetworkGraph.network.DOMtoCanvas({x, y});
-
-    // TODO ADD NODE
-    const cmd = {
-      action: 'add node',
-      data: {
-        group: 'map',
-        label,
-        ...coord,
-        hyperlink
-      }
-    };
-    this.recordCommand(cmd);
-  }
-
-  /**
-   * Event handler for node template dropping onto canvas
-   * @param event object representing a drag-and-drop event
-   */
-  dropNode(event: CdkDragDrop<any>) {
-    const nodeType = event.item.element.nativeElement.id;
-    const label = `${nodeType}-${makeid()}`;
-
-    // Get DOM coordinate of dropped node relative
-    // to container DOM
-    const nodeCoord: DOMRect =
-      document
-        .getElementById(nodeType)
-        .getBoundingClientRect() as DOMRect;
-    const containerCoord: DOMRect =
-      document
-        .getElementById('drawing-tool-view-container')
-        .getBoundingClientRect() as DOMRect;
-    const x =
-      nodeCoord.x -
-      containerCoord.x +
-      event.distance.x;
-    const y =
-      nodeCoord.y + event.distance.y + 16;
-
-    // Convert DOM coordinate to canvas coordinate
-    const coord = this.visjsNetworkGraph.network.DOMtoCanvas({x, y});
-
-    // TODO ADD NODE
-    const cmd = {
-      action: 'add node',
-      data: {
-        group: nodeType,
-        label,
-        ...coord
-      }
-    };
-    this.recordCommand(cmd);
-  }
-
-  /**
-   * Save the current representation of knowledge model
-   */
-  save() {
-    // Export the graph from vis_js instance object
-    const graph = this.visjsNetworkGraph.export();
-
-    // Convert it to universal representation ..
-    this.project.graph = this.projectService.vis2Universe(graph);
-    this.project.date_modified = new Date().toISOString();
-
-    // Push to backend to save
-    this.projectService.updateProject(this.project)
-      .subscribe(resp => {
-
-        this.saveState = true;
-        this.snackBar.open('Project is saved', null, {
-          duration: 2000,
-=======
     }
     /**
      * Listen for click events from vis.js network
@@ -993,7 +799,6 @@
         const coord = this.visjsNetworkGraph.network.DOMtoCanvas({
             x: e.pageX - canvasOffset.left,
             y: e.pageY - canvasOffset.top
->>>>>>> a960cd1f
         });
 
         // Render placeholder node near mouse cursor
