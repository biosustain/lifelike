import {
  Component,
  OnInit,
  AfterViewInit,
  OnDestroy,
  HostListener,
  ComponentFactoryResolver,
  Injector,
  Output,
  EventEmitter,
  Input
} from '@angular/core';
import { MatSnackBar } from '@angular/material/snack-bar';
import { CdkDragDrop } from '@angular/cdk/drag-drop';
import {
  Subscription, Observable
} from 'rxjs';
<<<<<<< HEAD

import * as $ from 'jquery'
=======
import * as $ from 'jquery';
>>>>>>> 0c4d2b0d

import {
  DataFlowService,
  ProjectsService,
  nodeTemplates,
  makeid
} from '../services';
import {
  Project,
  VisNetworkGraphEdge,
  VisNetworkGraphNode,
  GraphData
} from '../services/interfaces';
import {
  NetworkVis
} from '../network-vis';

interface Update {
  event: string;
  type: string;
  data: object | string | number;
}
interface Graph {
  edges: VisNetworkGraphEdge[];
  nodes: VisNetworkGraphNode[];
}
interface Command {
  action: string;
  data: {
    id?: string;
    label?: string;
    group?: string;
    x?: number;
    y?: number;
    node?: VisNetworkGraphNode;
    edges?: VisNetworkGraphEdge[]
    edge?: VisNetworkGraphEdge;
  };
}
export interface Action {
  cmd: string;
  graph: Graph;
}

@Component({
  selector: 'app-drawing-tool',
  templateUrl: './drawing-tool.component.html',
  styleUrls: ['./drawing-tool.component.scss']
})
export class DrawingToolComponent implements OnInit, AfterViewInit, OnDestroy {
<<<<<<< HEAD
  @HostListener('window:beforeunload')
  canDeactivate(): Observable<boolean> | boolean {
    return this.saveState ? true : confirm('WARNING: You have unsaved changes. Press Cancel to go back and save these changes, or OK to lose these changes.');
  }

  /** Communicate to parent component to open another app side by side */
  @Output() openApp: EventEmitter<string> = new EventEmitter<string>();
  /** Communicate which app is active for app icon presentation */
  @Input() currentApp: string = '';

=======
>>>>>>> 0c4d2b0d
  /** The current graph representation on canvas */
  currentGraphState: {edges: VisNetworkGraphEdge[], nodes: VisNetworkGraphNode[]} = null;

  undoStack: Action[] = [];
  redoStack: Action[] = [];

  /** Obj representation of knowledge model with metadata */
  project: Project = null;
  /** vis.js network graph DOM instantiation */
  visjsNetworkGraph = null;
  /** Whether or not graph is saved from modification */
  saveState = true;

  /** Render condition for dragging gesture of edge formation */
  addMode = false;
  /** Node part of draggign gesture for edge formation  */
  node4AddingEdge2: string;

  /** Build the palette ui with node templates defined */
  nodeTemplates = nodeTemplates;

  /**
   * Subscription for subjects
   * to quit in destroy lifecycle
   */
  formDataSubscription: Subscription = null;
  pdfDataSubscription: Subscription = null;

  @HostListener('window:beforeunload')
  canDeactivate(): Observable<boolean> | boolean {
    return this.saveState ? true : confirm(
        'WARNING: You have unsaved changes. Press Cancel to go back and save these changes, or OK to lose these changes.'
    );
  }

  get saveStyle() {
    return {
      saved: this.saveState,
      not_saved: !this.saveState
    };
  }

  constructor(
    private injector: Injector,
    private r: ComponentFactoryResolver,
    private dataFlow: DataFlowService,
    private projectService: ProjectsService,
    private snackBar: MatSnackBar
  ) {}
  ngOnInit() {
    // Listen for node addition from pdf-viewer
    this.pdfDataSubscription =
      this.dataFlow.$pdfDataSource.subscribe(
        (node: GraphData) => {
          if (!node) { return; }

          // Convert DOM coordinate to canvas coordinate
          const coord =
            this.visjsNetworkGraph
              .network.DOMtoCanvas({x: node.x, y: node.y});

          // TODO ADD NODE
          const cmd = {
            action: 'add node',
            data: {
              label: node.label,
              group: node.group,
              x: coord.x,
              y: coord.y,
              hyperlink: node.hyperlink
            }
          };
          this.recordCommand(cmd);
        }
      );

    // Listen for graph update from info-panel-ui
    this.formDataSubscription =
      this.dataFlow.formDataSource.subscribe(
        (update: Update) => {
          if (!update) { return; }

          const event = update.event;
          const type = update.type;

          if (event === 'delete' &&  type === 'node') {
            // TODO REMOVE NODE
            const cmd = {
              action: 'delete node',
              data: update.data as VisNetworkGraphNode
            };
            this.recordCommand(cmd);
          } else if (event === 'delete' &&  type === 'edge') {
            // TODO REMOVE EDGE
            const cmd = {
              action: 'delete edge',
              data: update.data as VisNetworkGraphEdge
            };
            this.recordCommand(cmd);
          } else if (event === 'update' && type === 'node') {
            // TODO UPDATE NODE
            const cmd = {
              action: 'update node',
              data: update.data as {
                node: VisNetworkGraphNode,
                edges: VisNetworkGraphEdge[]
              }
            };
            this.recordCommand(cmd);
          } else if (event === 'update' && type === 'edge') {
            // TODO UPDATE EDGE
            const cmd = {
              action: 'update edge',
              data: update.data as VisNetworkGraphEdge
            };
            this.recordCommand(cmd);
          }
        }
      );
  }
  ngAfterViewInit() {
    setTimeout(() => {
      // Init network graph object
      this.visjsNetworkGraph = new NetworkVis(
        document.getElementById('canvas')
      );

      // Listen for project sent from project-list view
      this.dataFlow.$projectlist2Canvas.subscribe(
        (project) => {
          if (!project) { return; }

          this.project = project;

          // Convert graph from universal to vis.js format
          const g = this.projectService.universe2Vis(project.graph);

          // Draw graph around data
          this.visjsNetworkGraph.draw(
            g.nodes,
            g.edges
          );

          /**
           * Event handlers
           */
          this.visjsNetworkGraph.network.on(
            'click',
            (properties) => this.networkClickHandler(properties)
          );
          this.visjsNetworkGraph.network.on(
            'doubleClick',
            (properties) => this.networkDoubleClickHandler(properties)
          );
          // Listen for nodes moving on canvas
          this.visjsNetworkGraph.network.on(
            'dragEnd',
            (properties) => {
              if (properties.nodes.length) {
                this.saveState = false;
              }
            }
          );
          // Listen for mouse movement on canvas to feed to handler
          $('#canvas > div > canvas').on('mousemove',
            (e) => this.edgeFormationRenderer(e)
          );
        }
      );
    });
  }
  ngOnDestroy() {
    // Unsubscribe from subscriptions
    this.formDataSubscription.unsubscribe();
    this.pdfDataSubscription.unsubscribe();

    // Reset BehaviorSubjects form dataFlow service
    this.dataFlow.pushGraphData(null);
    this.dataFlow.pushGraphUpdate(null);
    this.dataFlow.pushNode2Canvas(null);
  }

  /**
   * Handle closing or opening apps
   * @param app 
   */
  toggle(app:string) {

    if (this.currentApp === app) {
      // Shutdown app
      this.openApp.emit(null);
    } else {
      // Open app
      this.openApp.emit(app);
    }
  }

  undo() {
    // Pop the action from undo stack
    const undoAction = this.undoStack.pop();

    // Record the current state of graph into redo action
    const redoAction = {
      graph: Object.assign({}, this.visjsNetworkGraph.export()),
      cmd: undoAction.cmd
    };

    // Undo action
    this.visjsNetworkGraph.import(
      undoAction.graph
    );

    // Push redo action into redo stack
    this.redoStack.push(redoAction);
  }

  redo() {
    // Pop the action from redo stack
    const redoAction = this.redoStack.pop();

    // Record the current state of graph into undo action
    const undoAction = {
      graph: Object.assign({}, this.visjsNetworkGraph.export()),
      cmd: redoAction.cmd
    };

    // Redo action
    this.visjsNetworkGraph.import(
      redoAction.graph
    );

    // Push undo action into undo stack
    this.undoStack.push(undoAction);
  }

  /**
   * Process all modification cmd to the graph representation
   * @param cmd The cmd to execute and push to stack
   * @param push Whether or not to push to undo stack
   */
  recordCommand(cmd: Command) {
    this.saveState = false;

    this.currentGraphState = this.visjsNetworkGraph.export();

    this.undoStack.push({
      graph: Object.assign({}, this.currentGraphState),
      cmd: cmd.action
    });
    this.redoStack = [];


    switch (cmd.action) {
      case 'add node':
        // Add node to network graph
        const addedNode = this.visjsNetworkGraph.addNode(
          {
            ...cmd.data
          }
        );
        // Toggle info-panel-ui for added node
        const data = this.visjsNetworkGraph.getNode(addedNode.id);
        this.dataFlow.pushGraphData(data);
        break;
      case 'update node':
        // Update node
        this.visjsNetworkGraph.updateNode(
          cmd.data.node.id,
          {
            label: cmd.data.node.label,
            group: cmd.data.node.group,
            data: cmd.data.node.data
          }
        );
        // Update edges of node
        cmd.data.edges.map(e => {
          this.visjsNetworkGraph.updateEdge(
            e.id,
            {
              label: e.label,
              from: e.label,
              to: e.to
            }
          );
        });
        break;
      case 'delete node':
        this.visjsNetworkGraph.removeNode(cmd.data.id);
        break;
      case 'add edge':
        this.visjsNetworkGraph.addEdge(
          cmd.data.edge.from,
          cmd.data.edge.to
        );
        break;
      case 'update edge':
        this.visjsNetworkGraph.updateEdge(
          cmd.data.edge.id,
          cmd.data.edge
        );
        break;
      case 'delete edge':
        this.visjsNetworkGraph.removeEdge(cmd.data.id);
        break;
      default:
        break;
    }
  }

  /**
   * Event handler for node template dropping onto canvas
   * @param event object representing a drag-and-drop event
   */
  drop(event: CdkDragDrop<any>) {

    const nodeType = event.item.element.nativeElement.id;
    const label = `${nodeType}-${makeid()}`;

    // Get DOM coordinate of dropped node relative
    // to container DOM
    const nodeCoord: DOMRect =
      document
        .getElementById(nodeType)
        .getBoundingClientRect() as DOMRect;
    const containerCoord: DOMRect =
      document
        .getElementById('drawing-tool-view-container')
        .getBoundingClientRect() as DOMRect;
    const x =
      nodeCoord.x -
      containerCoord.x +
      event.distance.x;
    const y =
      nodeCoord.y + event.distance.y + 16;

    // Convert DOM coordinate to canvas coordinate
    const coord = this.visjsNetworkGraph.network.DOMtoCanvas({x, y});

    // TODO ADD NODE
    const cmd = {
      action: 'add node',
      data: {
        group: nodeType,
        label,
        ...coord
      }
    };
    this.recordCommand(cmd);
  }

  /**
   * Save the current representation of knowledge model
   */
  save() {
    // Export the graph from vis_js instance object
    const graph = this.visjsNetworkGraph.export();

    // Convert it to universal representation ..
    this.project.graph = this.projectService.vis2Universe(graph);
    this.project.date_modified = new Date().toISOString();

    // Push to backend to save
    this.projectService.updateProject(this.project)
      .subscribe(resp => {

        this.saveState = true;
        this.snackBar.open('Project is saved', null, {
          duration: 2000,
        });
      });
  }

  /**
   * Saves and downloads the PDF version of the current map
   */
  downloadPDF() {
    if (!this.saveState) {
      this.snackBar.open('Please save the project before exporting', null, {
          duration: 2000,
        });
    } else {
      this.projectService.getPDF(this.project).subscribe (resp => {
        // It is necessary to create a new blob object with mime-type explicitly set
        // otherwise only Chrome works like it should
        const newBlob = new Blob([resp], { type: 'application/pdf' });

        // IE doesn't allow using a blob object directly as link href
        // instead it is necessary to use msSaveOrOpenBlob
        if (window.navigator && window.navigator.msSaveOrOpenBlob) {
            window.navigator.msSaveOrOpenBlob(newBlob);
            return;
        }

        // For other browsers:
        // Create a link pointing to the ObjectURL containing the blob.
        const data = window.URL.createObjectURL(newBlob);

        const link = document.createElement('a');
        link.href = data;
        link.download = this.project.label + '.pdf';
        // this is necessary as link.click() does not work on the latest firefox
        link.dispatchEvent(new MouseEvent('click', { bubbles: true, cancelable: true, view: window }));

        setTimeout(() => {
            // For Firefox it is necessary to delay revoking the ObjectURL
            window.URL.revokeObjectURL(data);
            link.remove();
        }, 100);
      });
    }
  }
  // -- Helpers --
  /**
   * Build key,value pair style dict
   * from nodeTemplate
   * @param nodeTemplate represents a node object
   */
  nodeStyleCompute(nodeTemplate) {
    return {
      color: nodeTemplate.color,
      background: nodeTemplate.background
    };
  }
  fitAll() {
    this.visjsNetworkGraph.zoom2All();
  }

  // -- Event Handlers --
  /**
   * Listen for double click event from vis.js Network
   * to handle
   * - initating addMode for drawing edges from source node
   * @param properties represents a double click event
   */
  networkDoubleClickHandler(properties) {
    if (!properties.nodes.length) { return; }

    // Set up rendering gesture for the node
    this.node4AddingEdge2 = properties.nodes[0];
    this.addMode = true;

    const e = properties.event.srcEvent;
    const canvasOffset = $('#canvas > div > canvas').offset();

    // Convert DOM coordinate to canvas coordinate
    const coord = this.visjsNetworkGraph.network.DOMtoCanvas({
      x: e.pageX - canvasOffset.left,
      y: e.pageY - canvasOffset.top
    });

    // Place placeholder node near mouse cursor
    const addedNode = this.visjsNetworkGraph.addNode(
      {
        size: 0,
        shape: 'dot',
        id: 'EDGE_FORMATION_DRAGGING',
        x: coord.x - 5,
        y: coord.y - 5
      }
    );

    // Add edge from selected node to placeholder node
    this.visjsNetworkGraph.addEdge(
      this.node4AddingEdge2,
      addedNode.id
    );
  }
  /**
   * Listen for click events from vis.js network
   * to handle certain events ..
   * - if a node is clicked on
   * - if a edge is clicked on
   * - if a node is clicked on during addMode
   * @param properties represents a network click event
   */
  networkClickHandler(properties) {
    if (this.addMode) {
      if (properties.nodes.length) {
        const targetId = properties.nodes[0];

        // TODO ADD EDGE
        const cmd = {
          action: 'add edge',
          data: {
            edge: {
              from: this.node4AddingEdge2,
              to: targetId
            }
          }
        };
        this.recordCommand(cmd);
      }

      // Reset dragging gesture rendering
      this.visjsNetworkGraph.removeNode(
        'EDGE_FORMATION_DRAGGING'
      );
      this.addMode = false;
    } else {
      if (properties.nodes.length) {
        // If a node is clicked on
        const nodeId = properties.nodes[0];
        const data = this.visjsNetworkGraph.getNode(nodeId);
        this.dataFlow.pushGraphData(data);
      } else if (properties.edges.length) {
        // If an edge is clicked on
        const edgeId = properties.edges[0];
        const data = this.visjsNetworkGraph.getEdge(edgeId);
        this.dataFlow.pushGraphData(data);
      }
    }
  }

  /**
   * Handler for mouse movement on canvas
   * to render edge formation gesture in addMode
   * @param e - used to pull vent coordinate
   */
  edgeFormationRenderer(e: JQuery.Event) {
    if (!this.addMode) { return; }

    const canvasOffset = $('#canvas > div > canvas').offset();

    // Convert DOM coordinate to canvas coordinate
    const coord = this.visjsNetworkGraph.network.DOMtoCanvas({
      x: e.pageX - canvasOffset.left,
      y: e.pageY - canvasOffset.top
    });

    // Render placeholder node near mouse cursor
    this.visjsNetworkGraph.network.moveNode(
      'EDGE_FORMATION_DRAGGING',
      coord.x - 5,
      coord.y - 5
    );
  }
}<|MERGE_RESOLUTION|>--- conflicted
+++ resolved
@@ -15,12 +15,8 @@
 import {
   Subscription, Observable
 } from 'rxjs';
-<<<<<<< HEAD
-
-import * as $ from 'jquery'
-=======
+
 import * as $ from 'jquery';
->>>>>>> 0c4d2b0d
 
 import {
   DataFlowService,
@@ -71,19 +67,11 @@
   styleUrls: ['./drawing-tool.component.scss']
 })
 export class DrawingToolComponent implements OnInit, AfterViewInit, OnDestroy {
-<<<<<<< HEAD
-  @HostListener('window:beforeunload')
-  canDeactivate(): Observable<boolean> | boolean {
-    return this.saveState ? true : confirm('WARNING: You have unsaved changes. Press Cancel to go back and save these changes, or OK to lose these changes.');
-  }
-
   /** Communicate to parent component to open another app side by side */
   @Output() openApp: EventEmitter<string> = new EventEmitter<string>();
   /** Communicate which app is active for app icon presentation */
   @Input() currentApp: string = '';
 
-=======
->>>>>>> 0c4d2b0d
   /** The current graph representation on canvas */
   currentGraphState: {edges: VisNetworkGraphEdge[], nodes: VisNetworkGraphNode[]} = null;
 
