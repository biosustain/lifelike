import {
<<<<<<< HEAD
    Component,
    OnInit,
    AfterViewInit,
    OnDestroy,
    HostListener
=======
  Component,
  OnInit,
  AfterViewInit,
  OnDestroy,
  HostListener,
  ComponentFactoryResolver,
  Injector,
  Output,
  EventEmitter,
  Input,
  ViewChild
>>>>>>> 69c9e915
} from '@angular/core';
import { MatSnackBar } from '@angular/material/snack-bar';
import { CdkDragDrop } from '@angular/cdk/drag-drop';

import { Options } from '@popperjs/core';

import * as $ from 'jquery';

import {
    Subscription, Observable
} from 'rxjs';

<<<<<<< HEAD
import { isNullOrUndefined } from 'util';

import { IdType } from 'vis-network';
=======
import * as $ from 'jquery';
>>>>>>> 69c9e915

import {
    DataFlowService,
    ProjectsService,
    nodeTemplates,
    makeid
} from '../services';
import {
<<<<<<< HEAD
    Project,
    VisNetworkGraphEdge,
    VisNetworkGraphNode,
    GraphData
=======
  Project,
  VisNetworkGraphEdge,
  VisNetworkGraphNode,
  GraphData,
  VisNetworkGraph
>>>>>>> 69c9e915
} from '../services/interfaces';
import {
    NetworkVis
} from '../network-vis';
<<<<<<< HEAD
import { DrawingToolContextMenuControlService } from '../services/drawing-tool-context-menu-control.service';
=======
import {
  InfoPanelComponent
} from './info-panel/info-panel.component';
>>>>>>> 69c9e915

interface Update {
    event: string;
    type: string;
    data: object | string | number;
}
interface Graph {
    edges: VisNetworkGraphEdge[];
    nodes: VisNetworkGraphNode[];
}
interface Command {
    action: string;
    data: {
        id?: string;
        label?: string;
        group?: string;
        x?: number;
        y?: number;
        node?: VisNetworkGraphNode;
        edges?: VisNetworkGraphEdge[]
        edge?: VisNetworkGraphEdge;
    };
}
export interface Action {
    cmd: string;
    graph: Graph;
}

@Component({
<<<<<<< HEAD
    selector: 'app-drawing-tool',
    templateUrl: './drawing-tool.component.html',
    styleUrls: ['./drawing-tool.component.scss']
})
export class DrawingToolComponent implements OnInit, AfterViewInit, OnDestroy {
    selectedNodes: IdType[];
    selectedEdges: IdType[];

    contextMenuTooltipSelector: string;
    contextMenuTooltipOptions: Partial<Options>;
    /** The current graph representation on canvas */
    currentGraphState: {edges: any[], nodes: any[]} = null;

    undoStack: Action[] = [];
    redoStack: Action[] = [];

    /** Obj representation of knowledge model with metadata */
    project: Project = null;
    /** vis.js network graph DOM instantiation */
    visjsNetworkGraph: NetworkVis = null;
    /** Whether or not graph is saved from modification */
    saveState = true;

    /** Render condition for dragging gesture of edge formation */
    addMode = false;
    /** Node part of draggign gesture for edge formation  */
    node4AddingEdge2: string;

    /** Build the palette ui with node templates defined */
    nodeTemplates = nodeTemplates;

    /**
     * Subscription for subjects
     * to quit in destroy lifecycle
     */
    formDataSubscription: Subscription = null;
    pdfDataSubscription: Subscription = null;

    @HostListener('window:beforeunload')
    canDeactivate(): Observable<boolean> | boolean {
        return this.saveState ? true : confirm(
            'WARNING: You have unsaved changes. Press Cancel to go back and save these changes, or OK to lose these changes.'
        );
    }

    get saveStyle() {
        return {
            saved: this.saveState,
            not_saved: !this.saveState
        };
    }

    constructor(
        private dataFlow: DataFlowService,
        private drawingToolContextMenuControlService: DrawingToolContextMenuControlService,
        private projectService: ProjectsService,
        private snackBar: MatSnackBar,
    ) {}
    ngOnInit() {
        this.selectedNodes = [];
        this.selectedEdges = [];

        this.contextMenuTooltipSelector = '#root-menu';
        this.contextMenuTooltipOptions = {
            placement: 'right-start',
        };

        // Listen for node addition from pdf-viewer
        this.pdfDataSubscription =
        this.dataFlow.$pdfDataSource.subscribe(
            (node: GraphData) => {
                if (isNullOrUndefined(node)) { return; }

                // Convert DOM coordinate to canvas coordinate
                const coord =
                    this.visjsNetworkGraph
                    .network.DOMtoCanvas({x: node.x, y: node.y});

                // TODO ADD NODE
                const cmd = {
                    action: 'add node',
                    data: {
                        label: node.label,
                        group: node.group,
                        x: coord.x,
                        y: coord.y,
                        hyperlink: node.hyperlink
                    }
                };
                this.recordCommand(cmd);
=======
  selector: 'app-drawing-tool',
  templateUrl: './drawing-tool.component.html',
  styleUrls: ['./drawing-tool.component.scss']
})
export class DrawingToolComponent implements OnInit, AfterViewInit, OnDestroy {
  /** Communicate to parent component to open another app side by side */
  @Output() openApp: EventEmitter<string> = new EventEmitter<string>();
  /** Communicate which app is active for app icon presentation */
  @Input() currentApp = '';

  @ViewChild(InfoPanelComponent, {static: false}) infoPanel: InfoPanelComponent;

  /** The current graph representation on canvas */
  currentGraphState: {edges: VisNetworkGraphEdge[], nodes: VisNetworkGraphNode[]} = null;

  undoStack: Action[] = [];
  redoStack: Action[] = [];

  /** Obj representation of knowledge model with metadata */
  project: Project = null;
  /** vis.js network graph DOM instantiation */
  visjsNetworkGraph = null;
  /** Whether or not graph is saved from modification */
  saveState = true;

  /** Render condition for dragging gesture of edge formation */
  addMode = false;
  /** Node part of draggign gesture for edge formation  */
  node4AddingEdge2;

  /** Build the palette ui with node templates defined */
  nodeTemplates = nodeTemplates;

  /**
   * Subscription for subjects
   * to quit in destroy lifecycle
   */
  formDataSubscription: Subscription = null;
  pdfDataSubscription: Subscription = null;

  @HostListener('window:beforeunload')
  canDeactivate(): Observable<boolean> | boolean {
    return this.saveState ? true : confirm(
        'WARNING: You have unsaved changes. Press Cancel to go back and save these changes, or OK to lose these changes.'
    );
  }

  get saveStyle() {
    return {
      saved: this.saveState,
      not_saved: !this.saveState
    };
  }

  constructor(
    private dataFlow: DataFlowService,
    private projectService: ProjectsService,
    private snackBar: MatSnackBar
  ) {}
  ngOnInit() {
    // Listen for node addition from pdf-viewer
    this.pdfDataSubscription =
      this.dataFlow.$pdfDataSource.subscribe(
        (node: GraphData) => {
          if (!node) { return; }

          // Convert DOM coordinate to canvas coordinate
          const coord =
            this.visjsNetworkGraph
              .network.DOMtoCanvas({x: node.x, y: node.y});

          // TODO ADD NODE
          const cmd = {
            action: 'add node',
            data: {
              label: node.label,
              group: node.group,
              x: coord.x,
              y: coord.y,
              hyperlink: node.hyperlink
>>>>>>> 69c9e915
            }
        );

        // Listen for graph update from info-panel-ui
        this.formDataSubscription =
        this.dataFlow.formDataSource.subscribe((update: Update) => {
            if (!update) { return; }

            const event = update.event;
            const type = update.type;

            if (event === 'delete' &&  type === 'node') {
                // TODO REMOVE NODE
                const cmd = {
                    action: 'delete node',
                    data: update.data as VisNetworkGraphNode
                };
                this.recordCommand(cmd);
            } else if (event === 'delete' &&  type === 'edge') {
                // TODO REMOVE EDGE
                const cmd = {
                    action: 'delete edge',
                    data: update.data as VisNetworkGraphEdge
                };
                this.recordCommand(cmd);
            } else if (event === 'update' && type === 'node') {
                // TODO UPDATE NODE
                const cmd = {
                    action: 'update node',
                    data: update.data as {
                        node: VisNetworkGraphNode,
                        edges: VisNetworkGraphEdge[]
                    }
                };
                this.recordCommand(cmd);
            } else if (event === 'update' && type === 'edge') {
                // TODO UPDATE EDGE
                const cmd = {
                    action: 'update edge',
                    data: update.data as VisNetworkGraphEdge
                };
                this.recordCommand(cmd);
            }
<<<<<<< HEAD
        });
    }

    ngAfterViewInit() {
        setTimeout(() => {
            // Init network graph object
            this.visjsNetworkGraph = new NetworkVis(
                document.getElementById('canvas')
            );

            // Listen for project sent from project-list view
            this.dataFlow.$projectlist2Canvas.subscribe((project) => {
                if (!project) { return; }

                this.project = project;

                // Convert graph from universal to vis.js format
                const g = this.projectService.universe2Vis(project.graph);

                // Draw graph around data
                this.visjsNetworkGraph.draw(
                    g.nodes,
                    g.edges
                );

                /**
                 * Event handlers
                 */
                this.visjsNetworkGraph.network.on(
                    'click',
                    (properties) => this.networkClickHandler(properties)
                );
                this.visjsNetworkGraph.network.on(
                    'doubleClick',
                    (properties) => this.networkDoubleClickHandler(properties)
                );
                this.visjsNetworkGraph.network.on(
                    'oncontext',
                    (properties) => this.networkOnContextCallback(properties)
                );
                this.visjsNetworkGraph.network.on(
                    'dragStart',
                    (properties) => this.networkDragStartCallback(properties)
                );
                // Listen for nodes moving on canvas
                this.visjsNetworkGraph.network.on(
                    'dragEnd',
                    (properties) => {
                        // Dragging a node doesn't fire node selection, but it is selected after dragging finishes, so update
                        this.updateSelectedNodes();
                        if (properties.nodes.length) {
                            this.saveState = false;
                        }
                    }
                );
                // Listen for mouse movement on canvas to feed to handler
                $('#canvas > div > canvas').on('mousemove',
                    (e) => this.edgeFormationRenderer(e)
                );
            });
        });
    }
    ngOnDestroy() {
        // Unsubscribe from subscriptions
        this.formDataSubscription.unsubscribe();
        this.pdfDataSubscription.unsubscribe();

        // Reset BehaviorSubjects form dataFlow service
        this.dataFlow.pushGraphData(null);
        this.dataFlow.pushGraphUpdate(null);
        this.dataFlow.pushNode2Canvas(null);
    }

    updateSelectedNodes() {
        this.selectedNodes = this.visjsNetworkGraph.network.getSelectedNodes();
    }

    updateSelectedEdges() {
        this.selectedEdges = this.visjsNetworkGraph.network.getSelectedEdges();
    }
=======
          );
          // Listen for mouse movement on canvas to feed to handler
          $('#canvas > div > canvas').on('mousemove',
            (e) => this.edgeFormationRenderer(e)
          );
        }
      );
    });
  }
  ngOnDestroy() {
    // Unsubscribe from subscriptions
    this.formDataSubscription.unsubscribe();
    this.pdfDataSubscription.unsubscribe();

    // Reset BehaviorSubjects form dataFlow service
    this.dataFlow.pushGraphData(null);
    this.dataFlow.pushGraphUpdate(null);
    this.dataFlow.pushNode2Canvas(null);
  }

  /**
   * Handle closing or opening apps
   * @param app - any app such as pdf-viewer, map-search, kg-visualizer
   */
  toggle(app) {

    if (this.currentApp === app) {
      // Shutdown app
      this.openApp.emit(null);
    } else {
      // Open app
      this.openApp.emit(app);
    }
  }

  /**
   * Checks if an undo or redo action contains a graph update
   * affecting the focused entity and push update to info-panel
   * @param graph - represent a network
   */
  shouldIUpdateInfoPanel(graph: VisNetworkGraph) {
    if (!this.infoPanel.graphData.id) { return; }

    const currentEntity = this.infoPanel.graphData;
    const currentEntityType = this.infoPanel.entityType;

    if (currentEntityType === 'node') {
      const nodeIds = graph.nodes.map(n => n.id);
      if (nodeIds.includes(currentEntity.id)) {
        const data = this.visjsNetworkGraph.getNode(currentEntity.id);
        this.dataFlow.pushGraphData(data);
      } else {
        this.infoPanel.reset();
      }
    } else {
      const edgeIds = graph.edges.map(e => e.id);
      if (edgeIds.includes(currentEntity.id)) {
        const data = this.visjsNetworkGraph.getEdge(currentEntity.id);
        this.dataFlow.pushGraphData(data);
      } else {
        this.infoPanel.reset();
      }
    }
  }

  undo() {
    // Pop the action from undo stack
    const undoAction = this.undoStack.pop();

    // Record the current state of graph into redo action
    const redoAction = {
      graph: Object.assign({}, this.visjsNetworkGraph.export()),
      cmd: undoAction.cmd
    };

    // Undo action
    this.visjsNetworkGraph.import(
      undoAction.graph
    );
    this.shouldIUpdateInfoPanel(undoAction.graph);

    // Push redo action into redo stack
    this.redoStack.push(redoAction);

    this.saveState = false;
  }
>>>>>>> 69c9e915

    updateSelectedNodesAndEdges() {
        this.updateSelectedNodes();
        this.updateSelectedEdges();
    }

    hideAllTooltips() {
        this.drawingToolContextMenuControlService.hideTooltip();
    }

<<<<<<< HEAD
    undo() {
        // Pop the action from undo stack
        const undoAction = this.undoStack.pop();

        // Record the current state of graph into redo action
        const redoAction = {
            graph: Object.assign({}, this.visjsNetworkGraph.export()),
            cmd: undoAction.cmd
        };
=======
    // Redo action
    this.visjsNetworkGraph.import(
      redoAction.graph
    );
    this.shouldIUpdateInfoPanel(redoAction.graph);

    // Push undo action into undo stack
    this.undoStack.push(undoAction);

    this.saveState = false;
  }
>>>>>>> 69c9e915

        // Undo action
        this.visjsNetworkGraph.import(
            undoAction.graph
        );

        // Push redo action into redo stack
        this.redoStack.push(redoAction);
    }

    redo() {
        // Pop the action from redo stack
        const redoAction = this.redoStack.pop();

        // Record the current state of graph into undo action
        const undoAction = {
            graph: Object.assign({}, this.visjsNetworkGraph.export()),
            cmd: redoAction.cmd
        };

        // Redo action
        this.visjsNetworkGraph.import(
            redoAction.graph
        );
<<<<<<< HEAD

        // Push undo action into undo stack
        this.undoStack.push(undoAction);
    }

    /**
     * Process all modification cmd to the graph representation
     * @param cmd The cmd to execute and push to stack
     * @param push Whether or not to push to undo stack
     */
    recordCommand(cmd: Command) {
        this.saveState = false;

        this.currentGraphState = this.visjsNetworkGraph.export();

        this.undoStack.push({
            graph: Object.assign({}, this.currentGraphState),
            cmd: cmd.action
        });
        this.redoStack = [];


        switch (cmd.action) {
            case 'add node':
                // Add node to network graph
                const addedNode = this.visjsNetworkGraph.addNode({...cmd.data});
                // Toggle info-panel-ui for added node
                const data = this.visjsNetworkGraph.getNode(addedNode.id);
                this.dataFlow.pushGraphData(data);
                break;
            case 'update node':
                // Update node
                this.visjsNetworkGraph.updateNode(
                    cmd.data.node.id,
                    {
                        label: cmd.data.node.label,
                        group: cmd.data.node.group,
                        data: cmd.data.node.data
                    }
                );
                // Update edges of node
                cmd.data.edges.map(e => {
                    this.visjsNetworkGraph.updateEdge(
                        e.id,
                        {
                            label: e.label,
                            from: e.label,
                            to: e.to
                        }
                    );
                });
                break;
            case 'delete node':
                this.visjsNetworkGraph.removeNode(cmd.data.id);
                break;
            case 'add edge':
                this.visjsNetworkGraph.addEdge(
                    cmd.data.edge.from,
                    cmd.data.edge.to
                );
                break;
            case 'update edge':
                this.visjsNetworkGraph.updateEdge(
                    cmd.data.edge.id,
                    cmd.data.edge
                );
                break;
            case 'delete edge':
                this.visjsNetworkGraph.removeEdge(cmd.data.id);
                break;
            default:
                break;
        }
    }

    /**
     * Event handler for node template dropping onto canvas
     * @param event object representing a drag-and-drop event
     */
    drop(event: CdkDragDrop<any>) {

        const nodeType = event.item.element.nativeElement.id;
        const label = `${nodeType}-${makeid()}`;

        // Get DOM coordinate of dropped node relative
        // to container DOM
        const nodeCoord: DOMRect =
            document
                .getElementById(nodeType)
                .getBoundingClientRect() as DOMRect;
        const containerCoord: DOMRect =
            document
                .getElementById('drawing-tool-view-container')
                .getBoundingClientRect() as DOMRect;
        const x =
            nodeCoord.x -
            containerCoord.x +
            event.distance.x;
        const y =
            nodeCoord.y + event.distance.y + 16;

        // Convert DOM coordinate to canvas coordinate
        const coord = this.visjsNetworkGraph.network.DOMtoCanvas({x, y});

        // TODO ADD NODE
        const cmd = {
            action: 'add node',
            data: {
                group: nodeType,
                label,
                ...coord
=======
        // Update edges of node
        cmd.data.edges.map(e => {
          this.visjsNetworkGraph.updateEdge(
            e.id,
            {
              label: e.label,
              from: e.from,
              to: e.to
>>>>>>> 69c9e915
            }
        };
        this.recordCommand(cmd);
    }

    /**
     * Save the current representation of knowledge model
     */
    save() {
        // Export the graph from vis_js instance object
        const graph = this.visjsNetworkGraph.export();

        // Convert it to universal representation ..
        this.project.graph = this.projectService.vis2Universe(graph);
        this.project.date_modified = new Date().toISOString();

        // Push to backend to save
        this.projectService.updateProject(this.project).subscribe(() => {
                this.saveState = true;
                this.snackBar.open('Project is saved', null, {
                duration: 2000,
            });
        });
    }

    /**
     * Saves and downloads the PDF version of the current map
     */
    downloadPDF() {
        if (!this.saveState) {
            this.snackBar.open('Please save the project before exporting', null, {
                duration: 2000,
            });
        } else {
            this.projectService.getPDF(this.project).subscribe (resp => {
                // It is necessary to create a new blob object with mime-type explicitly set
                // otherwise only Chrome works like it should
                const newBlob = new Blob([resp], { type: 'application/pdf' });

                // IE doesn't allow using a blob object directly as link href
                // instead it is necessary to use msSaveOrOpenBlob
                if (window.navigator && window.navigator.msSaveOrOpenBlob) {
                    window.navigator.msSaveOrOpenBlob(newBlob);
                    return;
                }

                // For other browsers:
                // Create a link pointing to the ObjectURL containing the blob.
                const data = window.URL.createObjectURL(newBlob);

                const link = document.createElement('a');
                link.href = data;
                link.download = this.project.label + '.pdf';
                // this is necessary as link.click() does not work on the latest firefox
                link.dispatchEvent(new MouseEvent('click', { bubbles: true, cancelable: true, view: window }));

                setTimeout(() => {
                    // For Firefox it is necessary to delay revoking the ObjectURL
                    window.URL.revokeObjectURL(data);
                    link.remove();
                }, 100);
            });
        }
    }

    // -- Helpers --
    /**
     * Build key,value pair style dict
     * from nodeTemplate
     * @param nodeTemplate represents a node object
     */
    nodeStyleCompute(nodeTemplate) {
        return {
            color: nodeTemplate.color,
            background: nodeTemplate.background
        };
    }

    fitAll() {
        this.visjsNetworkGraph.zoom2All();
    }

    // -- Event Handlers --
    /**
     * Listen for double click event from vis.js Network
     * to handle
     * - initating addMode for drawing edges from source node
     * @param properties represents a double click event
     */
    networkDoubleClickHandler(properties) {
        if (!properties.nodes.length) { return; }

        // Set up rendering gesture for the node
        this.node4AddingEdge2 = properties.nodes[0];
        this.addMode = true;

        const e = properties.event.srcEvent;
        const canvasOffset = $('#canvas > div > canvas').offset();

        // Convert DOM coordinate to canvas coordinate
        const coord = this.visjsNetworkGraph.network.DOMtoCanvas({
            x: e.pageX - canvasOffset.left,
            y: e.pageY - canvasOffset.top
        });

        // Place placeholder node near mouse cursor
        const addedNode = this.visjsNetworkGraph.addNode(
            {
                size: 0,
                shape: 'dot',
                id: 'EDGE_FORMATION_DRAGGING',
                x: coord.x - 5,
                y: coord.y - 5
            }
        );

        // Add edge from selected node to placeholder node
        this.visjsNetworkGraph.addEdge(
        this.node4AddingEdge2,
            addedNode.id
        );
    }
    /**
     * Listen for click events from vis.js network
     * to handle certain events ..
     * - if a node is clicked on
     * - if a edge is clicked on
     * - if a node is clicked on during addMode
     * @param properties represents a network click event
     */
    networkClickHandler(properties) {
        this.hideAllTooltips();

        if (this.addMode) {
            if (properties.nodes.length) {
                const targetId = properties.nodes[0];

                // TODO ADD EDGE
                const cmd = {
                    action: 'add edge',
                    data: {
                        edge: {
                        from: this.node4AddingEdge2,
                        to: targetId
                        }
                    }
                };
                this.recordCommand(cmd);
            }

            // Reset dragging gesture rendering
            this.visjsNetworkGraph.removeNode(
                'EDGE_FORMATION_DRAGGING'
            );
            this.addMode = false;
        } else {
            if (properties.nodes.length) {
                // If a node is clicked on
                const nodeId = properties.nodes[0];
                const data = this.visjsNetworkGraph.getNode(nodeId);
                this.dataFlow.pushGraphData(data);
            } else if (properties.edges.length) {
                // If an edge is clicked on
                const edgeId = properties.edges[0];
                const data = this.visjsNetworkGraph.getEdge(edgeId);
                this.dataFlow.pushGraphData(data);
            }
        }
    }

    networkDragStartCallback(params: any) {
        this.hideAllTooltips();
    }

    networkOnContextCallback(params: any) {
        const hoveredNode = this.visjsNetworkGraph.network.getNodeAt(params.pointer.DOM);

        // Stop the browser from showing the normal context
        params.event.preventDefault();

        // Update the canvas location
        const canvas = document.querySelector('canvas').getBoundingClientRect() as DOMRect;

        const contextMenuXPos = params.pointer.DOM.x + canvas.x;
        const contextMenuYPos = params.pointer.DOM.y + canvas.y;

        this.drawingToolContextMenuControlService.updatePopper(contextMenuXPos, contextMenuYPos);

        const hoveredEdge = this.visjsNetworkGraph.network.getEdgeAt(params.pointer.DOM);
        const currentlySelectedNodes = this.visjsNetworkGraph.network.getSelectedNodes();
        const currentlySelectedEdges = this.visjsNetworkGraph.network.getSelectedEdges();

        if (hoveredNode !== undefined) {
            if (currentlySelectedNodes.length === 0 || !currentlySelectedNodes.includes(hoveredNode)) {
                this.visjsNetworkGraph.network.selectNodes([hoveredNode], false);
            }
        } else if (hoveredEdge !== undefined) {
            if (currentlySelectedEdges.length === 0 || !currentlySelectedEdges.includes(hoveredEdge)) {
                this.visjsNetworkGraph.network.selectEdges([hoveredEdge]);
            }
        } else {
            this.visjsNetworkGraph.network.unselectAll();
        }

        this.updateSelectedNodesAndEdges();

        this.drawingToolContextMenuControlService.showTooltip();
      }


    /**
     * Handler for mouse movement on canvas
     * to render edge formation gesture in addMode
     * @param e - used to pull vent coordinate
     */
    edgeFormationRenderer(e: JQuery.Event) {
        if (!this.addMode) { return; }

        const canvasOffset = $('#canvas > div > canvas').offset();

        // Convert DOM coordinate to canvas coordinate
        const coord = this.visjsNetworkGraph.network.DOMtoCanvas({
            x: e.pageX - canvasOffset.left,
            y: e.pageY - canvasOffset.top
        });

        // Render placeholder node near mouse cursor
        this.visjsNetworkGraph.network.moveNode(
            'EDGE_FORMATION_DRAGGING',
            coord.x - 5,
            coord.y - 5
        );
    }

    // TODO LL-233
    removeNodes(nodes: IdType[]) {
        nodes.map(nodeId => this.visjsNetworkGraph.removeNode(nodeId));
    }

    // TODO LL-233
    removeEdges(edges: IdType[]) {
        edges.map(nodeId => this.visjsNetworkGraph.removeEdge(nodeId));
    }

    /**
     * Selects the neighbors of the currently selected node.
     * @param node the ID of the node whose neighbors are being selected
     */
    selectNeighbors(node: IdType) {
        this.visjsNetworkGraph.network.selectNodes(this.visjsNetworkGraph.network.getConnectedNodes(node) as IdType[]);
        this.updateSelectedNodes();
    }
}<|MERGE_RESOLUTION|>--- conflicted
+++ resolved
@@ -1,24 +1,14 @@
 import {
-<<<<<<< HEAD
     Component,
     OnInit,
     AfterViewInit,
     OnDestroy,
-    HostListener
-=======
-  Component,
-  OnInit,
-  AfterViewInit,
-  OnDestroy,
-  HostListener,
-  ComponentFactoryResolver,
-  Injector,
-  Output,
-  EventEmitter,
-  Input,
-  ViewChild
->>>>>>> 69c9e915
-} from '@angular/core';
+    HostListener,
+    Output,
+    EventEmitter,
+    Input,
+    ViewChild
+  } from '@angular/core';
 import { MatSnackBar } from '@angular/material/snack-bar';
 import { CdkDragDrop } from '@angular/cdk/drag-drop';
 
@@ -30,13 +20,7 @@
     Subscription, Observable
 } from 'rxjs';
 
-<<<<<<< HEAD
-import { isNullOrUndefined } from 'util';
-
 import { IdType } from 'vis-network';
-=======
-import * as $ from 'jquery';
->>>>>>> 69c9e915
 
 import {
     DataFlowService,
@@ -45,29 +29,20 @@
     makeid
 } from '../services';
 import {
-<<<<<<< HEAD
+    GraphData,
     Project,
     VisNetworkGraphEdge,
     VisNetworkGraphNode,
-    GraphData
-=======
-  Project,
-  VisNetworkGraphEdge,
-  VisNetworkGraphNode,
-  GraphData,
-  VisNetworkGraph
->>>>>>> 69c9e915
+    VisNetworkGraph
 } from '../services/interfaces';
+import { DrawingToolContextMenuControlService } from '../services/drawing-tool-context-menu-control.service';
 import {
     NetworkVis
 } from '../network-vis';
-<<<<<<< HEAD
-import { DrawingToolContextMenuControlService } from '../services/drawing-tool-context-menu-control.service';
-=======
+
 import {
-  InfoPanelComponent
+    InfoPanelComponent
 } from './info-panel/info-panel.component';
->>>>>>> 69c9e915
 
 interface Update {
     event: string;
@@ -97,19 +72,26 @@
 }
 
 @Component({
-<<<<<<< HEAD
     selector: 'app-drawing-tool',
     templateUrl: './drawing-tool.component.html',
     styleUrls: ['./drawing-tool.component.scss']
 })
 export class DrawingToolComponent implements OnInit, AfterViewInit, OnDestroy {
+    /** Communicate to parent component to open another app side by side */
+    @Output() openApp: EventEmitter<string> = new EventEmitter<string>();
+    /** Communicate which app is active for app icon presentation */
+    @Input() currentApp = '';
+
+    @ViewChild(InfoPanelComponent, {static: false}) infoPanel: InfoPanelComponent;
+
     selectedNodes: IdType[];
     selectedEdges: IdType[];
 
     contextMenuTooltipSelector: string;
     contextMenuTooltipOptions: Partial<Options>;
+
     /** The current graph representation on canvas */
-    currentGraphState: {edges: any[], nodes: any[]} = null;
+    currentGraphState: {edges: VisNetworkGraphEdge[], nodes: VisNetworkGraphNode[]} = null;
 
     undoStack: Action[] = [];
     redoStack: Action[] = [];
@@ -123,8 +105,8 @@
 
     /** Render condition for dragging gesture of edge formation */
     addMode = false;
-    /** Node part of draggign gesture for edge formation  */
-    node4AddingEdge2: string;
+    /** Node part of dragging gesture for edge formation  */
+    node4AddingEdge2;
 
     /** Build the palette ui with node templates defined */
     nodeTemplates = nodeTemplates;
@@ -166,116 +148,30 @@
         };
 
         // Listen for node addition from pdf-viewer
-        this.pdfDataSubscription =
-        this.dataFlow.$pdfDataSource.subscribe(
-            (node: GraphData) => {
-                if (isNullOrUndefined(node)) { return; }
-
-                // Convert DOM coordinate to canvas coordinate
-                const coord =
-                    this.visjsNetworkGraph
-                    .network.DOMtoCanvas({x: node.x, y: node.y});
-
-                // TODO ADD NODE
-                const cmd = {
-                    action: 'add node',
-                    data: {
-                        label: node.label,
-                        group: node.group,
-                        x: coord.x,
-                        y: coord.y,
-                        hyperlink: node.hyperlink
-                    }
-                };
-                this.recordCommand(cmd);
-=======
-  selector: 'app-drawing-tool',
-  templateUrl: './drawing-tool.component.html',
-  styleUrls: ['./drawing-tool.component.scss']
-})
-export class DrawingToolComponent implements OnInit, AfterViewInit, OnDestroy {
-  /** Communicate to parent component to open another app side by side */
-  @Output() openApp: EventEmitter<string> = new EventEmitter<string>();
-  /** Communicate which app is active for app icon presentation */
-  @Input() currentApp = '';
-
-  @ViewChild(InfoPanelComponent, {static: false}) infoPanel: InfoPanelComponent;
-
-  /** The current graph representation on canvas */
-  currentGraphState: {edges: VisNetworkGraphEdge[], nodes: VisNetworkGraphNode[]} = null;
-
-  undoStack: Action[] = [];
-  redoStack: Action[] = [];
-
-  /** Obj representation of knowledge model with metadata */
-  project: Project = null;
-  /** vis.js network graph DOM instantiation */
-  visjsNetworkGraph = null;
-  /** Whether or not graph is saved from modification */
-  saveState = true;
-
-  /** Render condition for dragging gesture of edge formation */
-  addMode = false;
-  /** Node part of draggign gesture for edge formation  */
-  node4AddingEdge2;
-
-  /** Build the palette ui with node templates defined */
-  nodeTemplates = nodeTemplates;
-
-  /**
-   * Subscription for subjects
-   * to quit in destroy lifecycle
-   */
-  formDataSubscription: Subscription = null;
-  pdfDataSubscription: Subscription = null;
-
-  @HostListener('window:beforeunload')
-  canDeactivate(): Observable<boolean> | boolean {
-    return this.saveState ? true : confirm(
-        'WARNING: You have unsaved changes. Press Cancel to go back and save these changes, or OK to lose these changes.'
-    );
-  }
-
-  get saveStyle() {
-    return {
-      saved: this.saveState,
-      not_saved: !this.saveState
-    };
-  }
-
-  constructor(
-    private dataFlow: DataFlowService,
-    private projectService: ProjectsService,
-    private snackBar: MatSnackBar
-  ) {}
-  ngOnInit() {
-    // Listen for node addition from pdf-viewer
-    this.pdfDataSubscription =
-      this.dataFlow.$pdfDataSource.subscribe(
-        (node: GraphData) => {
-          if (!node) { return; }
-
-          // Convert DOM coordinate to canvas coordinate
-          const coord =
+        this.pdfDataSubscription = this.dataFlow.$pdfDataSource.subscribe((node: GraphData) => {
+            if (!node) { return; }
+
+            // Convert DOM coordinate to canvas coordinate
+            const coord =
             this.visjsNetworkGraph
-              .network.DOMtoCanvas({x: node.x, y: node.y});
-
-          // TODO ADD NODE
-          const cmd = {
-            action: 'add node',
-            data: {
-              label: node.label,
-              group: node.group,
-              x: coord.x,
-              y: coord.y,
-              hyperlink: node.hyperlink
->>>>>>> 69c9e915
-            }
-        );
+                .network.DOMtoCanvas({x: node.x, y: node.y});
+
+            // TODO ADD NODE
+            const cmd = {
+                action: 'add node',
+                data: {
+                    label: node.label,
+                    group: node.group,
+                    x: coord.x,
+                    y: coord.y,
+                    hyperlink: node.hyperlink
+                }
+            };
+            this.recordCommand(cmd);
+        });
 
         // Listen for graph update from info-panel-ui
-        this.formDataSubscription =
-        this.dataFlow.formDataSource.subscribe((update: Update) => {
+        this.formDataSubscription = this.dataFlow.formDataSource.subscribe((update: Update) => {
             if (!update) { return; }
 
             const event = update.event;
@@ -313,7 +209,6 @@
                 };
                 this.recordCommand(cmd);
             }
-<<<<<<< HEAD
         });
     }
 
@@ -394,94 +289,6 @@
     updateSelectedEdges() {
         this.selectedEdges = this.visjsNetworkGraph.network.getSelectedEdges();
     }
-=======
-          );
-          // Listen for mouse movement on canvas to feed to handler
-          $('#canvas > div > canvas').on('mousemove',
-            (e) => this.edgeFormationRenderer(e)
-          );
-        }
-      );
-    });
-  }
-  ngOnDestroy() {
-    // Unsubscribe from subscriptions
-    this.formDataSubscription.unsubscribe();
-    this.pdfDataSubscription.unsubscribe();
-
-    // Reset BehaviorSubjects form dataFlow service
-    this.dataFlow.pushGraphData(null);
-    this.dataFlow.pushGraphUpdate(null);
-    this.dataFlow.pushNode2Canvas(null);
-  }
-
-  /**
-   * Handle closing or opening apps
-   * @param app - any app such as pdf-viewer, map-search, kg-visualizer
-   */
-  toggle(app) {
-
-    if (this.currentApp === app) {
-      // Shutdown app
-      this.openApp.emit(null);
-    } else {
-      // Open app
-      this.openApp.emit(app);
-    }
-  }
-
-  /**
-   * Checks if an undo or redo action contains a graph update
-   * affecting the focused entity and push update to info-panel
-   * @param graph - represent a network
-   */
-  shouldIUpdateInfoPanel(graph: VisNetworkGraph) {
-    if (!this.infoPanel.graphData.id) { return; }
-
-    const currentEntity = this.infoPanel.graphData;
-    const currentEntityType = this.infoPanel.entityType;
-
-    if (currentEntityType === 'node') {
-      const nodeIds = graph.nodes.map(n => n.id);
-      if (nodeIds.includes(currentEntity.id)) {
-        const data = this.visjsNetworkGraph.getNode(currentEntity.id);
-        this.dataFlow.pushGraphData(data);
-      } else {
-        this.infoPanel.reset();
-      }
-    } else {
-      const edgeIds = graph.edges.map(e => e.id);
-      if (edgeIds.includes(currentEntity.id)) {
-        const data = this.visjsNetworkGraph.getEdge(currentEntity.id);
-        this.dataFlow.pushGraphData(data);
-      } else {
-        this.infoPanel.reset();
-      }
-    }
-  }
-
-  undo() {
-    // Pop the action from undo stack
-    const undoAction = this.undoStack.pop();
-
-    // Record the current state of graph into redo action
-    const redoAction = {
-      graph: Object.assign({}, this.visjsNetworkGraph.export()),
-      cmd: undoAction.cmd
-    };
-
-    // Undo action
-    this.visjsNetworkGraph.import(
-      undoAction.graph
-    );
-    this.shouldIUpdateInfoPanel(undoAction.graph);
-
-    // Push redo action into redo stack
-    this.redoStack.push(redoAction);
-
-    this.saveState = false;
-  }
->>>>>>> 69c9e915
 
     updateSelectedNodesAndEdges() {
         this.updateSelectedNodes();
@@ -492,7 +299,50 @@
         this.drawingToolContextMenuControlService.hideTooltip();
     }
 
-<<<<<<< HEAD
+    /**
+     * Handle closing or opening apps
+     * @param app - any app such as pdf-viewer, map-search, kg-visualizer
+     */
+    toggle(app) {
+        if (this.currentApp === app) {
+            // Shutdown app
+            this.openApp.emit(null);
+        } else {
+            // Open app
+            this.openApp.emit(app);
+        }
+    }
+
+    /**
+     * Checks if an undo or redo action contains a graph update
+     * affecting the focused entity and push update to info-panel
+     * @param graph - represent a network
+     */
+    shouldIUpdateInfoPanel(graph: VisNetworkGraph) {
+        if (!this.infoPanel.graphData.id) { return; }
+
+        const currentEntity = this.infoPanel.graphData;
+        const currentEntityType = this.infoPanel.entityType;
+
+        if (currentEntityType === 'node') {
+            const nodeIds = graph.nodes.map(n => n.id);
+            if (nodeIds.includes(currentEntity.id)) {
+                const data = this.visjsNetworkGraph.getNode(currentEntity.id);
+                this.dataFlow.pushGraphData(data);
+            } else {
+                this.infoPanel.reset();
+            }
+        } else {
+            const edgeIds = graph.edges.map(e => e.id);
+            if (edgeIds.includes(currentEntity.id)) {
+                const data = this.visjsNetworkGraph.getEdge(currentEntity.id);
+                this.dataFlow.pushGraphData(data);
+            } else {
+                this.infoPanel.reset();
+            }
+        }
+    }
+
     undo() {
         // Pop the action from undo stack
         const undoAction = this.undoStack.pop();
@@ -502,27 +352,17 @@
             graph: Object.assign({}, this.visjsNetworkGraph.export()),
             cmd: undoAction.cmd
         };
-=======
-    // Redo action
-    this.visjsNetworkGraph.import(
-      redoAction.graph
-    );
-    this.shouldIUpdateInfoPanel(redoAction.graph);
-
-    // Push undo action into undo stack
-    this.undoStack.push(undoAction);
-
-    this.saveState = false;
-  }
->>>>>>> 69c9e915
 
         // Undo action
         this.visjsNetworkGraph.import(
             undoAction.graph
         );
+        this.shouldIUpdateInfoPanel(undoAction.graph);
 
         // Push redo action into redo stack
         this.redoStack.push(redoAction);
+
+        this.saveState = false;
     }
 
     redo() {
@@ -539,10 +379,12 @@
         this.visjsNetworkGraph.import(
             redoAction.graph
         );
-<<<<<<< HEAD
+        this.shouldIUpdateInfoPanel(redoAction.graph);
 
         // Push undo action into undo stack
         this.undoStack.push(undoAction);
+
+        this.saveState = false;
     }
 
     /**
@@ -586,7 +428,7 @@
                         e.id,
                         {
                             label: e.label,
-                            from: e.label,
+                            from: e.from,
                             to: e.to
                         }
                     );
@@ -620,7 +462,6 @@
      * @param event object representing a drag-and-drop event
      */
     drop(event: CdkDragDrop<any>) {
-
         const nodeType = event.item.element.nativeElement.id;
         const label = `${nodeType}-${makeid()}`;
 
@@ -651,16 +492,6 @@
                 group: nodeType,
                 label,
                 ...coord
-=======
-        // Update edges of node
-        cmd.data.edges.map(e => {
-          this.visjsNetworkGraph.updateEdge(
-            e.id,
-            {
-              label: e.label,
-              from: e.from,
-              to: e.to
->>>>>>> 69c9e915
             }
         };
         this.recordCommand(cmd);
@@ -679,8 +510,8 @@
 
         // Push to backend to save
         this.projectService.updateProject(this.project).subscribe(() => {
-                this.saveState = true;
-                this.snackBar.open('Project is saved', null, {
+            this.saveState = true;
+            this.snackBar.open('Project is saved', null, {
                 duration: 2000,
             });
         });
@@ -779,7 +610,7 @@
 
         // Add edge from selected node to placeholder node
         this.visjsNetworkGraph.addEdge(
-        this.node4AddingEdge2,
+            this.node4AddingEdge2,
             addedNode.id
         );
     }
@@ -803,8 +634,8 @@
                     action: 'add edge',
                     data: {
                         edge: {
-                        from: this.node4AddingEdge2,
-                        to: targetId
+                            from: this.node4AddingEdge2,
+                            to: targetId
                         }
                     }
                 };
@@ -868,8 +699,7 @@
         this.updateSelectedNodesAndEdges();
 
         this.drawingToolContextMenuControlService.showTooltip();
-      }
-
+    }
 
     /**
      * Handler for mouse movement on canvas
