--- conflicted
+++ resolved
@@ -197,47 +197,7 @@
            */
           this.visjsNetworkGraph.network.on(
             'click',
-<<<<<<< HEAD
-            (properties) => {
-              if (this.addMode) {
-                if (properties.nodes.length) {
-                  let target_id:string = properties.nodes[0];
-
-                  // TODO ADD EDGE
-                  const cmd = {
-                    action: 'add edge',
-                    data: {
-                      edge: {
-                        from: this.node4AddingEdge2,
-                        to: target_id
-                      }
-                    }
-                  };
-                  this.recordCommand(cmd);
-                }
-
-                // Reset dragging gesture rendering
-                this.visjsNetworkGraph.removeNode(
-                  "EDGE_FORMATION_DRAGGING"
-                );
-                this.addMode = false;
-              } else {
-                if (properties.nodes.length) {
-                  // If a node is clicked on
-                  let node_id = properties.nodes[0];
-                  let data = this.visjsNetworkGraph.getNode(node_id);
-                  this.dataFlow.pushGraphData(data);
-                } else if (properties.edges.length) {
-                  // If an edge is clicked on
-                  let edge_id = properties.edges[0];
-                  let data = this.visjsNetworkGraph.getEdge(edge_id);
-                  this.dataFlow.pushGraphData(data);
-                }
-              }
-            }
-=======
             (properties) => this.networkClickHandler(properties)
->>>>>>> 3ccf70a3
           );
           this.visjsNetworkGraph.network.on(
             'doubleClick',
@@ -463,12 +423,11 @@
       background: node_template['background']
     }
   }
-
-<<<<<<< HEAD
   fitAll() {
     this.visjsNetworkGraph.zoom2All();
-=======
-    // -- Event Handlers --
+  }
+
+  // -- Event Handlers --
   /**
    * Listen for double click event from vis.js Network
    * to handle
@@ -545,13 +504,11 @@
         let node_id = properties.nodes[0];
         let data = this.visjsNetworkGraph.getNode(node_id);
         this.dataFlow.pushGraphData(data);
-        this.sideBarUIToggle(true);
       } else if (properties.edges.length) {
         // If an edge is clicked on
         let edge_id = properties.edges[0];
         let data = this.visjsNetworkGraph.getEdge(edge_id);
         this.dataFlow.pushGraphData(data);
-        this.sideBarUIToggle(true);
       }
     }    
   }
@@ -578,6 +535,5 @@
       coord.x - 5,
       coord.y - 5
     );    
->>>>>>> 3ccf70a3
   }
 }