import {
  Component,
  OnInit,
  AfterViewInit,
  OnDestroy,
  HostListener,
  Output,
  EventEmitter,
  Input,
  ViewChild
} from '@angular/core';
import {
  MatSnackBar
} from '@angular/material/snack-bar';
import {
  CdkDragDrop
} from '@angular/cdk/drag-drop';

import {
  Options
} from '@popperjs/core';

import * as $ from 'jquery';

import {
  Subscription,
  Observable,
  fromEvent,
  Subject
} from 'rxjs';
import {
  filter,
  first,
  takeUntil,
  debounceTime
} from 'rxjs/operators';

import {
  IdType
} from 'vis-network';

import {
  LINK_NODE_ICON_OBJECT
} from 'app/constants';
import {
  Coords2D
} from 'app/interfaces/shared.interface';
import {
  ClipboardService
} from 'app/shared/services/clipboard.service';
import {
  keyCodeRepresentsPasteEvent
} from 'app/shared/utils';

import {
  NetworkVis
} from '../network-vis';
import {
  DataFlowService,
  ProjectsService,
  makeid
} from '../services';
import {
  GraphData,
  Project,
  VisNetworkGraphEdge,
  VisNetworkGraphNode,
  VisNetworkGraph,
  LaunchApp
} from '../services/interfaces';
import {
  DrawingToolContextMenuControlService
} from '../services/drawing-tool-context-menu-control.service';
import {
  CopyPasteMapsService
} from '../services/copy-paste-maps.service';

import {
  InfoPanelComponent
} from './info-panel/info-panel.component';

import {annotationTypes} from 'app/shared/annotation-styles';
import {ExportModalComponent} from './export-modal/export-modal.component';
import {MatDialog, MatDialogConfig} from '@angular/material/dialog';

interface Update {
  event: string;
  type: string;
  data: object | string | number;
}

interface Graph {
  edges: VisNetworkGraphEdge[];
  nodes: VisNetworkGraphNode[];
}

interface Command {
  action: string;
  data: {
    id?: string;
    label?: string;
    group?: string;
    x?: number;
    y?: number;
    source?: string;
    node?: VisNetworkGraphNode;
    edges?: VisNetworkGraphEdge[]
    edge?: VisNetworkGraphEdge;
  };
}

export interface Action {
  cmd: string;
  graph: Graph;
}

@Component({
  selector: 'app-drawing-tool',
  templateUrl: './drawing-tool.component.html',
  styleUrls: ['./drawing-tool.component.scss'],
  providers: [ClipboardService],
})
export class DrawingToolComponent implements OnInit, AfterViewInit, OnDestroy {
  /** Communicate to parent component to open another app side by side */
  @Output() openApp: EventEmitter<LaunchApp> = new EventEmitter<LaunchApp>();
  /** Communicate which app is active for app icon presentation */
  @Input() currentApp = '';

  /** Communicate what map to load by map hash id */
  CURRENT_MAP = '';

  get currentMap() {
    return this.CURRENT_MAP;
  }

  @Input()
  set currentMap(val) {
    this.CURRENT_MAP = val;
  }

  @ViewChild(InfoPanelComponent, {
    static: false
  }) infoPanel: InfoPanelComponent;

  mouseMoveEventStream: Observable<MouseEvent>;
  endMouseMoveEventSource: Subject<boolean>;
  mouseMoveSub: Subscription;

  pasteEventStream: Observable<KeyboardEvent>;
  endPasteEventSource: Subject<boolean>;
  pasteSub: Subscription;

  cursorDocumentPos: Coords2D; // Represents the position of the cursor within the document { x: number; y: number }

  selectedNodes: IdType[];
  selectedEdges: IdType[];

  contextMenuTooltipSelector: string;
  contextMenuTooltipOptions: Partial<Options>;

  /** The current graph representation on canvas */
  currentGraphState: {
    edges: VisNetworkGraphEdge[],
    nodes: VisNetworkGraphNode[]
  } = null;

  undoStack: Action[] = [];
  redoStack: Action[] = [];

  /** Obj representation of knowledge model with metadata */
  project: Project = null;
  /** vis.js network graph DOM instantiation */
  visjsNetworkGraph: NetworkVis = null;

  /** Communicate save state to parent component */
  @Output() saveStateListener: EventEmitter<boolean> = new EventEmitter<boolean>();

  /** Whether or not graph is saved from modification */
  SAVE_STATE = true;

  get saveState() {
    return this.SAVE_STATE;
  }

  set saveState(val) {
    this.SAVE_STATE = val;
    // communicate to parent component of save state change
    this.saveStateListener.emit(this.SAVE_STATE);
  }


  /** Render condition for dragging gesture of edge formation */
  addMode = false;
  /** Node part of dragging gesture for edge formation  */
  node4AddingEdge2;

  /** Build the palette ui with node templates defined */
  nodeTemplates = annotationTypes;

  /**
   * Subscription for subjects
   * to quit in destroy lifecycle
   */
  formDataSubscription: Subscription = null;
  pdfDataSubscription: Subscription = null;

  // Prevent the user from leaving the page
  // if work is left un-saved
  @HostListener('window:beforeunload')
  canDeactivate(): Observable<boolean> | boolean {
    return this.saveState ? true : confirm(
      'WARNING: You have unsaved changes. Press Cancel to go back and save these changes, or OK to lose these changes.'
    );
  }

  get saveStyle() {
    return {
      saved: this.saveState,
      not_saved: !this.saveState
    };
  }

  constructor(
    private dataFlow: DataFlowService,
    private drawingToolContextMenuControlService: DrawingToolContextMenuControlService,
    private projectService: ProjectsService,
    private snackBar: MatSnackBar,
    private copyPasteMapsService: CopyPasteMapsService,
    private clipboardService: ClipboardService,
    private dialog: MatDialog
  ) {
  }

  ngOnInit() {
    this.endMouseMoveEventSource = new Subject();
    this.endPasteEventSource = new Subject();
    this.setupCtrlVPasteOnCanvas();

    this.selectedNodes = [];
    this.selectedEdges = [];

    this.contextMenuTooltipSelector = '#root-menu';
    this.contextMenuTooltipOptions = {
      placement: 'right-start',
    };

    // Listen for node addition from pdf-viewer
    this.pdfDataSubscription = this.dataFlow.$pdfDataSource.subscribe(
      (node: GraphData) => this.dropPdf(node)
    );

    // Listen for graph update from info-panel-ui
    this.formDataSubscription = this.dataFlow.formDataSource.subscribe((update: Update) => {
      if (!update) {
        return;
      }

      const event = update.event;
      const type = update.type;

      if (event === 'delete' && type === 'node') {
        // DELETE NODE
        const cmd = {
          action: 'delete node',
          data: update.data as VisNetworkGraphNode
        };
        this.recordCommand(cmd);
      } else if (event === 'delete' && type === 'edge') {
        // DELETE EDGE
        const cmd = {
          action: 'delete edge',
          data: update.data as VisNetworkGraphEdge
        };
        this.recordCommand(cmd);
      } else if (event === 'update' && type === 'node') {
        // UPDATE NODE
        const cmd = {
          action: 'update node',
          data: update.data as {
            node: VisNetworkGraphNode,
            edges: VisNetworkGraphEdge[]
          }
        };
        this.recordCommand(cmd);
      } else if (event === 'update' && type === 'edge') {
        // UPDATE EDGE
        const cmd = {
          action: 'update edge',
          data: update.data as VisNetworkGraphEdge
        };
        this.recordCommand(cmd);
      }
    });
  }

  ngAfterViewInit() {
    setTimeout(() => {
      // Init network graph object
      this.visjsNetworkGraph = new NetworkVis(
        document.getElementById('canvas')
      );
      this.openMap(this.currentMap);
    });
  }

  ngOnDestroy() {
    // Unsubscribe from subscriptions
    this.formDataSubscription.unsubscribe();
    this.pdfDataSubscription.unsubscribe();

    // Reset BehaviorSubjects form dataFlow service
    this.dataFlow.pushGraphData(null);
    this.dataFlow.pushGraphUpdate(null);
    this.dataFlow.pushNode2Canvas(null);

    // Complete the vis canvas element event listeners
    this.endMouseMoveEventSource.complete();
    this.endPasteEventSource.complete();
  }

  /**
   * Pull map from server by hash id and draw it onto canvas
   * @param hashId - identifier to pull by from the server
   */
  openMap(hashId: string) {
    this.projectService.serveProject(hashId)
      .subscribe(
        (resp: any) => {
          this.project = resp.project;

          // Convert graph from universal to vis.js format
          const g = this.projectService.universe2Vis(this.project.graph);

          // Draw graph around data
          this.visjsNetworkGraph.draw(
            g.nodes,
            g.edges
          );

          /**
           * Event handlers
           */
          this.visjsNetworkGraph.network.on(
            'click',
            (properties) => this.networkClickHandler(properties)
          );
          this.visjsNetworkGraph.network.on(
            'doubleClick',
            (properties) => this.networkDoubleClickHandler(properties)
          );
          this.visjsNetworkGraph.network.on(
            'oncontext',
            (properties) => this.networkOnContextCallback(properties)
          );
          this.visjsNetworkGraph.network.on(
            'dragStart',
            (properties) => this.networkDragStartCallback(properties)
          );
          // Listen for nodes moving on canvas
          this.visjsNetworkGraph.network.on(
            'dragEnd',
            (properties) => {
              // Dragging a node doesn't fire node selection, but it is selected after dragging finishes, so update
              this.updateSelectedNodes();
              if (properties.nodes.length) {
                this.saveState = false;
              }
            }
          );
          // Listen for mouse movement on canvas to feed to handler
          $('#canvas > div > canvas').on('mousemove',
            (e) => this.edgeFormationRenderer(e)
          );
        },
        err => console.log(err)
      );
  }

  updateCursorDocumentPos(event: MouseEvent) {
    this.cursorDocumentPos = {
      x: event.clientX - 59, // The canvas is offset a bit by the toolbar menu, so we modify the x-pos a bit here
      y: event.clientY,
    };
  }

  setupCtrlVPasteOnCanvas() {
    const visCanvas = document.querySelector('#canvas');

    // We need to get the cursor coords the first time the user clicks the canvas (i.e. when they focus it for the first time).
    // Otherwise they would be undefined if the user focused the canvas but didn't move the mouse at all and tried to paste.
    (fromEvent(visCanvas, 'click') as Observable<MouseEvent>).pipe(
      first(),
    ).subscribe((event) => {
      this.updateCursorDocumentPos(event);
    });

    // When the canvas is focused, keep track of where the mouse is so we know where to paste
    visCanvas.addEventListener('focusin', () => {
      // We should take great care with this listener, as it fires VERY often if we don't
      // properly debounce it
      this.mouseMoveEventStream = fromEvent(visCanvas, 'mousemove').pipe(
        debounceTime(25),
        takeUntil(this.endMouseMoveEventSource),
      ) as Observable<MouseEvent>;

      this.mouseMoveSub = this.mouseMoveEventStream.subscribe((event) => {
        this.updateCursorDocumentPos(event);
      });

      // We also want to keep track of when the "Paste" command is issued by the user
      this.pasteEventStream = (fromEvent(visCanvas, 'keydown') as Observable<KeyboardEvent>).pipe(
        filter(event => keyCodeRepresentsPasteEvent(event)),
        takeUntil(this.endPasteEventSource),
      );

      this.pasteSub = this.pasteEventStream.subscribe(() => {
        this.createLinkNodeFromClipboard(this.cursorDocumentPos);
      });
    });

    // If the canvas isn't focused, we don't care where the mouse is, nor do we care about catching paste events
    visCanvas.addEventListener('focusout', () => {
      // This will complete the mouseMoveEventStream observable, and the corresponding mouseMoveSub
      this.endMouseMoveEventSource.next(true);

      // Similar to above
      this.endPasteEventSource.next(true);
    });
  }

  updateSelectedNodes() {
    this.selectedNodes = this.visjsNetworkGraph.network.getSelectedNodes();
  }

  updateSelectedEdges() {
    this.selectedEdges = this.visjsNetworkGraph.network.getSelectedEdges();
  }

  updateSelectedNodesAndEdges() {
    this.updateSelectedNodes();
    this.updateSelectedEdges();
  }

  hideAllTooltips() {
    this.drawingToolContextMenuControlService.hideTooltip();
  }

  /**
   * Handle closing or opening apps
   * @param app - any app such as pdf-viewer, map-search, kg-visualizer
   */
  toggle(app, arg = null) {
    if (this.currentApp === app) {
      // Shutdown app
      this.openApp.emit(null);
    } else {
      // Open app
      this.openApp.emit({
        app,
        arg
      });
    }
  }

  toggleApp(appCmd: LaunchApp) {
    this.openApp.emit(appCmd);
  }

  /**
   * Checks if an undo or redo action contains a graph update
   * affecting the focused entity and push update to info-panel
   * @param graph - represent a network
   */
  shouldIUpdateInfoPanel(graph: VisNetworkGraph) {
    if (!this.infoPanel.graphData.id) {
      return;
    }

    const currentEntity = this.infoPanel.graphData;
    const currentEntityType = this.infoPanel.entityType;

    if (currentEntityType === 'node') {
      const nodeIds = graph.nodes.map(n => n.id);
      if (nodeIds.includes(currentEntity.id)) {
        const data = this.visjsNetworkGraph.getNode(currentEntity.id);
        this.dataFlow.pushGraphData(data);
      } else {
        this.infoPanel.reset();
      }
    } else {
      const edgeIds = graph.edges.map(e => e.id);
      if (edgeIds.includes(currentEntity.id)) {
        const data = this.visjsNetworkGraph.getEdge(currentEntity.id);
        this.dataFlow.pushGraphData(data);
      } else {
        this.infoPanel.reset();
      }
    }
  }

  undo() {
    // Pop the action from undo stack
    const undoAction = this.undoStack.pop();

    // Record the current state of graph into redo action
    const redoAction = {
      graph: Object.assign({}, this.visjsNetworkGraph.export()),
      cmd: undoAction.cmd
    };

    // Undo action
    this.visjsNetworkGraph.import(
      undoAction.graph
    );
    this.shouldIUpdateInfoPanel(undoAction.graph);

    // Push redo action into redo stack
    this.redoStack.push(redoAction);

    this.saveState = false;
  }

  redo() {
    // Pop the action from redo stack
    const redoAction = this.redoStack.pop();

    // Record the current state of graph into undo action
    const undoAction = {
      graph: Object.assign({}, this.visjsNetworkGraph.export()),
      cmd: redoAction.cmd
    };

    // Redo action
    this.visjsNetworkGraph.import(
      redoAction.graph
    );
    this.shouldIUpdateInfoPanel(redoAction.graph);

    // Push undo action into undo stack
    this.undoStack.push(undoAction);

    this.saveState = false;
  }

  /**
   * Process all modification cmd to the graph representation
   * @param cmd The cmd to execute and push to stack
   * @param push Whether or not to push to undo stack
   */
  recordCommand(cmd: Command) {
    this.saveState = false;

    this.currentGraphState = this.visjsNetworkGraph.export();

    this.undoStack.push({
      graph: Object.assign({}, this.currentGraphState),
      cmd: cmd.action
    });
    this.redoStack = [];


    switch (cmd.action) {
      case 'add node':
        // Add node to network graph
        const addedNode = this.visjsNetworkGraph.addNode({
          ...cmd.data
        });
        // Toggle info-panel-ui for added node
        const data = this.visjsNetworkGraph.getNode(addedNode.id);
        this.dataFlow.pushGraphData(data);
        break;
      case 'update node':
        // Update node
        this.visjsNetworkGraph.updateNode(
          cmd.data.node.id, {
            label: cmd.data.node.label,
            group: cmd.data.node.group,
            shape: cmd.data.node.shape || 'box',
            icon: cmd.data.node.icon,
            data: cmd.data.node.data
          }
        );
        // Update edges of node
        cmd.data.edges.map(e => {
          this.visjsNetworkGraph.updateEdge(
            e.id, {
              label: e.label,
              from: e.from,
              to: e.to
            }
          );
        });
        break;
      case 'delete node':
        this.visjsNetworkGraph.removeNode(cmd.data.id);
        break;
      case 'add edge':
        this.visjsNetworkGraph.addEdge(
          cmd.data.edge.from,
          cmd.data.edge.to
        );
        break;
      case 'update edge':
        this.visjsNetworkGraph.updateEdge(
          cmd.data.edge.id,
          cmd.data.edge
        );
        break;
      case 'delete edge':
        this.visjsNetworkGraph.removeEdge(cmd.data.id);
        break;
      default:
        break;
    }
  }

  /**
   * Event handler for node template dropping onto canvas
   * @param event object representing a drag-and-drop event
   */
  drop(event: CdkDragDrop<any>) {
    event.item.element.nativeElement.classList.contains('map-template') ?
      this.dropMap(event) : event.item.element.nativeElement.classList.contains('node-search-template') ?
      this.dropSearchNode(event) : this.dropNode(event);
  }

<<<<<<< HEAD
  dropMap(event: CdkDragDrop<any>) {
=======
  /**
   * Handle drop events from the map list
   * @param event - represent map schema through dom element
   */
  dropMap(event: CdkDragDrop < any > ) {
>>>>>>> 2a7e8f48
    const nativeElement = event.item.element.nativeElement;

    const mapId = nativeElement.id;
    const label = nativeElement.children[0].textContent;
    const source = '/dt/map/' + mapId;
    const hyperlink = window.location.host + source;

    // Get DOM coordinate of dropped node relative
    // to container DOM
    const nodeCoord: DOMRect =
      document
        .getElementById(mapId)
        .getBoundingClientRect() as DOMRect;
    const containerCoord: DOMRect =
      document
        .getElementById('drawing-tool-view-container')
        .getBoundingClientRect() as DOMRect;
    const x =
      nodeCoord.x -
      containerCoord.x +
      event.distance.x + 100;
    const y =
      nodeCoord.y + event.distance.y + 80;

    // Convert DOM coordinate to canvas coordinate
    const coord = this.visjsNetworkGraph.network.DOMtoCanvas({
      x,
      y
    });

    // ADD NODE
    const cmd = {
      action: 'add node',
      data: {
        group: 'map',
        label,
        ...coord,
        source,
        hyperlink
      }
    };
    this.recordCommand(cmd);
  }

  dropSearchNode(event: CdkDragDrop<any>) {
    const data = event.item.data;
    const nativeElement = event.item.element.nativeElement;
    const nodeId = nativeElement.id;
    const nodeCoord: DOMRect =
      document
        .getElementById(nodeId)
        .getBoundingClientRect() as DOMRect;
    const containerCoord: DOMRect =
      document
        .getElementById('drawing-tool-view-container')
        .getBoundingClientRect() as DOMRect;
    const x =
      nodeCoord.x -
      containerCoord.x +
      event.distance.x + 100;
    const y =
      nodeCoord.y + event.distance.y + 80;
    const coord = this.visjsNetworkGraph.network.DOMtoCanvas({
      x,
      y
    });

    const cmd = {
      action: 'add node',
      data: {
        group: data.type.toLowerCase() === 'snippet' ? 'study' : data.type.toLowerCase() === 'taxonomy' ?
          'species' : data.type.toLowerCase(),
        label: data.name,
        hyperlink: data.link.changingThisBreaksApplicationSecurity,
        ...coord
      }
    };
    this.recordCommand(cmd);

  }

  /**
   * Event handler for node template dropping onto canvas
   * @param event object representing a drag-and-drop event
   */
  dropNode(event: CdkDragDrop<any>) {
    const nodeType = event.item.element.nativeElement.id;
    const label = `${nodeType}`;

    // Get DOM coordinate of dropped node relative
    // to container DOM
    const nodeCoord: DOMRect =
      document
        .getElementById(nodeType)
        .getBoundingClientRect() as DOMRect;
    const containerCoord: DOMRect =
      document
        .getElementById('drawing-tool-view-container')
        .getBoundingClientRect() as DOMRect;
    const x =
      nodeCoord.x -
      containerCoord.x +
      event.distance.x;
    const y =
      nodeCoord.y + event.distance.y + 16;

    // Convert DOM coordinate to canvas coordinate
    const coord = this.visjsNetworkGraph.network.DOMtoCanvas({
      x,
      y
    });

    // ADD NODE
    const cmd = {
      action: 'add node',
      data: {
        group: nodeType,
        label,
        ...coord
      }
    };
    this.recordCommand(cmd);
  }

  /**
   * Handle drawing node onto canvas accoridng to pdf payload
   * @param node - represent data of new node
   */
  dropPdf(node: GraphData) {
    if (!node) {
      return;
    }

    // Convert DOM coordinate to canvas coordinate
    const coord =
      this.visjsNetworkGraph
        .network.DOMtoCanvas({
        x: node.x,
        y: node.y
      });

    // ADD NODE
    const cmd = {
      action: 'add node',
      data: {
        label: node.label,
        group: node.group,
        x: coord.x,
        y: coord.y,
        ...node.data
      }
    };
    this.recordCommand(cmd);
  }

  /**
   * Save the current representation of knowledge model
   */
  save() {
    // Export the graph from vis_js instance object
    const graph = this.visjsNetworkGraph.export();

    // Convert it to universal representation ..
    this.project.graph = this.projectService.vis2Universe(graph);
    this.project.date_modified = new Date().toISOString();

    // Push to backend to save
    this.projectService.updateProject(this.project).subscribe(() => {
      this.saveState = true;
      this.snackBar.open('Map is saved', null, {
        duration: 2000,
      });
    });
  }

  /**
   * Asks for the format to download the map
   */
  download() {
    if (!this.saveState) {
      this.snackBar.open('Please save the project before exporting', null, {
        duration: 2000,
      });
    } else {

      const dialogConfig = new MatDialogConfig();
      dialogConfig.autoFocus = true;
      dialogConfig.panelClass = 'export-dialog';

      const dialogRef = this.dialog.open(ExportModalComponent, dialogConfig);
      dialogRef.afterClosed().subscribe(fileFormat => {
        if (fileFormat === 'pdf') {
          this.downloadPDF();
        }
        if (fileFormat === 'svg') {
          this.downloadSVG();
        }
        if (fileFormat === 'png') {
          this.downloadPNG();
        }
      });

    }

  }

  /**
   * Saves and downloads the PDF version of the current map
   */
  downloadPDF() {
    if (!this.saveState) {
      this.snackBar.open('Please save the project before exporting', null, {
        duration: 2000,
      });
    } else {
      this.projectService.getPDF(this.project).subscribe(resp => {
        // It is necessary to create a new blob object with mime-type explicitly set
        // otherwise only Chrome works like it should
        const newBlob = new Blob([resp], {
          type: 'application/pdf'
        });

        // IE doesn't allow using a blob object directly as link href
        // instead it is necessary to use msSaveOrOpenBlob
        if (window.navigator && window.navigator.msSaveOrOpenBlob) {
          window.navigator.msSaveOrOpenBlob(newBlob);
          return;
        }

        // For other browsers:
        // Create a link pointing to the ObjectURL containing the blob.
        const data = window.URL.createObjectURL(newBlob);

        const link = document.createElement('a');
        link.href = data;
        link.download = this.project.label + '.pdf';
        // this is necessary as link.click() does not work on the latest firefox
        link.dispatchEvent(new MouseEvent('click', {
          bubbles: true,
          cancelable: true,
          view: window
        }));

        setTimeout(() => {
          // For Firefox it is necessary to delay revoking the ObjectURL
          window.URL.revokeObjectURL(data);
          link.remove();
        }, 100);
      });
    }
  }


  /**
   * Saves and downloads the SVG version of the current map
   */
  downloadSVG() {
    if (!this.saveState) {
      this.snackBar.open('Please save the project before exporting', null, {
        duration: 2000,
      });
    } else {
      this.projectService.getSVG(this.project).subscribe(resp => {
        // It is necessary to create a new blob object with mime-type explicitly set
        // otherwise only Chrome works like it should
        const newBlob = new Blob([resp], {
          type: 'image/svg'
        });

        // IE doesn't allow using a blob object directly as link href
        // instead it is necessary to use msSaveOrOpenBlob
        if (window.navigator && window.navigator.msSaveOrOpenBlob) {
          window.navigator.msSaveOrOpenBlob(newBlob);
          return;
        }

        // For other browsers:
        // Create a link pointing to the ObjectURL containing the blob.
        const data = window.URL.createObjectURL(newBlob);

        const link = document.createElement('a');
        link.href = data;
        link.download = this.project.label + '.svg';
        // this is necessary as link.click() does not work on the latest firefox
        link.dispatchEvent(new MouseEvent('click', {
          bubbles: true,
          cancelable: true,
          view: window
        }));

        setTimeout(() => {
          // For Firefox it is necessary to delay revoking the ObjectURL
          window.URL.revokeObjectURL(data);
          link.remove();
        }, 100);
      });
    }
  }


  /**
   * Saves and downloads the PNG version of the current map
   */
  downloadPNG() {
    if (!this.saveState) {
      this.snackBar.open('Please save the project before exporting', null, {
        duration: 2000,
      });
    } else {
      this.projectService.getPNG(this.project).subscribe(resp => {
        // It is necessary to create a new blob object with mime-type explicitly set
        // otherwise only Chrome works like it should
        const newBlob = new Blob([resp], {
          type: 'image/png'
        });

        // IE doesn't allow using a blob object directly as link href
        // instead it is necessary to use msSaveOrOpenBlob
        if (window.navigator && window.navigator.msSaveOrOpenBlob) {
          window.navigator.msSaveOrOpenBlob(newBlob);
          return;
        }

        // For other browsers:
        // Create a link pointing to the ObjectURL containing the blob.
        const data = window.URL.createObjectURL(newBlob);

        const link = document.createElement('a');
        link.href = data;
        link.download = this.project.label + '.png';
        // this is necessary as link.click() does not work on the latest firefox
        link.dispatchEvent(new MouseEvent('click', {
          bubbles: true,
          cancelable: true,
          view: window
        }));

        setTimeout(() => {
          // For Firefox it is necessary to delay revoking the ObjectURL
          window.URL.revokeObjectURL(data);
          link.remove();
        }, 100);
      });
    }
  }


  // -- Helpers --
  /**
   * Build key,value pair style dict
   * from nodeTemplate
   * @param nodeTemplate represents a node object
   */
  nodeStyleCompute(nodeTemplate) {
    return {
      color: nodeTemplate.color,
      background: nodeTemplate.background
    };
  }

  fitAll() {
    this.visjsNetworkGraph.zoom2All();
  }

  // -- Event Handlers --
  /**
   * Listen for double click event from vis.js Network
   * to handle
   * - initating addMode for drawing edges from source node
   * @param properties represents a double click event
   */
  networkDoubleClickHandler(properties) {
    if (!properties.nodes.length) {
      return;
    }

    // Set up rendering gesture for the node
    this.node4AddingEdge2 = properties.nodes[0];
    this.addMode = true;

    const e = properties.event.srcEvent;
    const canvasOffset = $('#canvas > div > canvas').offset();

    // Convert DOM coordinate to canvas coordinate
    const coord = this.visjsNetworkGraph.network.DOMtoCanvas({
      x: e.pageX - canvasOffset.left,
      y: e.pageY - canvasOffset.top
    });

    // Place placeholder node near mouse cursor
    const addedNode = this.visjsNetworkGraph.addNode({
      size: 0,
      shape: 'dot',
      id: 'EDGE_FORMATION_DRAGGING',
      x: coord.x - 5,
      y: coord.y - 5
    });

    // Add edge from selected node to placeholder node
    this.visjsNetworkGraph.addEdge(
      this.node4AddingEdge2,
      addedNode.id
    );
  }

  /**
   * Listen for click events from vis.js network
   * to handle certain events ..
   * - if a node is clicked on
   * - if a edge is clicked on
   * - if a node is clicked on during addMode
   * @param properties represents a network click event
   */
  networkClickHandler(properties) {
    this.hideAllTooltips();

    if (this.addMode) {
      if (properties.nodes.length) {
        const targetId = properties.nodes[0];

        // ADD EDGE
        const cmd = {
          action: 'add edge',
          data: {
            edge: {
              from: this.node4AddingEdge2,
              to: targetId
            }
          }
        };
        this.recordCommand(cmd);
      }

      // Reset dragging gesture rendering
      this.visjsNetworkGraph.removeNode(
        'EDGE_FORMATION_DRAGGING'
      );
      this.addMode = false;
    } else {
      if (properties.nodes.length) {
        // If a node is clicked on
        const nodeId = properties.nodes[0];
        const data = this.visjsNetworkGraph.getNode(nodeId);
        this.dataFlow.pushGraphData(data);
      } else if (properties.edges.length) {
        // If an edge is clicked on
        const edgeId = properties.edges[0];
        const data = this.visjsNetworkGraph.getEdge(edgeId);
        this.dataFlow.pushGraphData(data);
      }
    }
  }

  networkDragStartCallback(params: any) {
    this.hideAllTooltips();
  }

  networkOnContextCallback(params: any) {
    const hoveredNode = this.visjsNetworkGraph.network.getNodeAt(params.pointer.DOM);

    // Stop the browser from showing the normal context
    params.event.preventDefault();

    // Update the canvas location
    const canvas = document.querySelector('canvas').getBoundingClientRect() as DOMRect;

    const contextMenuXPos = params.pointer.DOM.x + canvas.x;
    const contextMenuYPos = params.pointer.DOM.y + canvas.y;

    this.drawingToolContextMenuControlService.updatePopper(contextMenuXPos, contextMenuYPos);

    const hoveredEdge = this.visjsNetworkGraph.network.getEdgeAt(params.pointer.DOM);
    const currentlySelectedNodes = this.visjsNetworkGraph.network.getSelectedNodes();
    const currentlySelectedEdges = this.visjsNetworkGraph.network.getSelectedEdges();

    if (hoveredNode !== undefined) {
      if (currentlySelectedNodes.length === 0 || !currentlySelectedNodes.includes(hoveredNode)) {
        this.visjsNetworkGraph.network.selectNodes([hoveredNode], false);
      }
    } else if (hoveredEdge !== undefined) {
      if (currentlySelectedEdges.length === 0 || !currentlySelectedEdges.includes(hoveredEdge)) {
        this.visjsNetworkGraph.network.selectEdges([hoveredEdge]);
      }
    } else {
      this.visjsNetworkGraph.network.unselectAll();
    }

    this.updateSelectedNodesAndEdges();

    this.drawingToolContextMenuControlService.showTooltip();
  }

  /**
   * Handler for mouse movement on canvas
   * to render edge formation gesture in addMode
   * @param e - used to pull vent coordinate
   */
  edgeFormationRenderer(e: JQuery.Event) {
    if (!this.addMode) {
      return;
    }

    const canvasOffset = $('#canvas > div > canvas').offset();

    // Convert DOM coordinate to canvas coordinate
    const coord = this.visjsNetworkGraph.network.DOMtoCanvas({
      x: e.pageX - canvasOffset.left,
      y: e.pageY - canvasOffset.top
    });

    // Render placeholder node near mouse cursor
    this.visjsNetworkGraph.network.moveNode(
      'EDGE_FORMATION_DRAGGING',
      coord.x - 5,
      coord.y - 5
    );
  }

  // TODO LL-233
  removeNodes(nodes: IdType[]) {
    nodes.map(nodeId => this.visjsNetworkGraph.removeNode(nodeId));
  }

  // TODO LL-233
  removeEdges(edges: IdType[]) {
    edges.map(nodeId => this.visjsNetworkGraph.removeEdge(nodeId));
  }

  /**
   * Selects the neighbors of the currently selected node.
   * @param node the ID of the node whose neighbors are being selected
   */
  selectNeighbors(node: IdType) {
    this.visjsNetworkGraph.network.selectNodes(this.visjsNetworkGraph.network.getConnectedNodes(node) as IdType[]);
    this.updateSelectedNodes();
  }

  /**
   * Saves the selected nodes and edges to the CopyPaste service.
   *
   * For every edge, we check if both connected nodes have also been selected. If not, then we
   * discard the edge.
   */
  copySelection() {
    const copiedNodeIds = this.selectedNodes;
    const copiedEdgeIds = this.selectedEdges.filter(edgeId => {
      const connectedNodes = this.visjsNetworkGraph.network.getConnectedNodes(edgeId);
      // If even one of the nodes connected to this edge is not in the list of copied nodes, abandon the edge
      // (we don't want to draw edges that don't have a src/dest).
      return connectedNodes.every(connectedNodeId => copiedNodeIds.includes(connectedNodeId));
    });

    this.copyPasteMapsService.copiedNodes = copiedNodeIds.map(nodeId => this.visjsNetworkGraph.getNode(nodeId).nodeData);
    this.copyPasteMapsService.copiedEdges = copiedEdgeIds.map(edgeId => this.visjsNetworkGraph.getEdge(edgeId).edgeData);
  }

  // TODO LL-233
  pasteSelection() {
    // Implement me!
  }

  async createLinkNodeFromClipboard(coords: Coords2D) {
    const clipboardContent = await this.clipboardService.readClipboard();
    const canvasCoords = this.visjsNetworkGraph.network.DOMtoCanvas({
      x: coords.x,
      y: coords.y
    });

    const cmd = {
      action: 'add node',
      data: {
        icon: LINK_NODE_ICON_OBJECT,
        group: 'note',
        label: 'note',
        detail: clipboardContent,
        ...canvasCoords
      }
    };
    this.recordCommand(cmd);
  }
}<|MERGE_RESOLUTION|>--- conflicted
+++ resolved
@@ -624,15 +624,11 @@
       this.dropSearchNode(event) : this.dropNode(event);
   }
 
-<<<<<<< HEAD
-  dropMap(event: CdkDragDrop<any>) {
-=======
   /**
    * Handle drop events from the map list
    * @param event - represent map schema through dom element
    */
-  dropMap(event: CdkDragDrop < any > ) {
->>>>>>> 2a7e8f48
+  dropMap(event: CdkDragDrop<any>) {
     const nativeElement = event.item.element.nativeElement;
 
     const mapId = nativeElement.id;
