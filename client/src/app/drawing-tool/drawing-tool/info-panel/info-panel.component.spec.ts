--- conflicted
+++ resolved
@@ -5,11 +5,7 @@
 import { DrawingToolModule } from '../../drawing-tool.module';
 import { InfoPanelComponent } from './info-panel.component';
 
-<<<<<<< HEAD
-xdescribe('InfoPanelComponent', () => {
-=======
 describe('InfoPanelComponent', () => {
->>>>>>> 15be01a9
     let component: InfoPanelComponent;
     let fixture: ComponentFixture<InfoPanelComponent>;
 
