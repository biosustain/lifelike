import { ComponentFixture, TestBed } from '@angular/core/testing';

import { configureTestSuite } from 'ng-bullet';

import { DrawingToolModule } from '../../drawing-tool.module';
import { InfoPanelComponent } from './info-panel.component';

<<<<<<< HEAD
xdescribe('InfoPanelComponent', () => {
=======
describe('InfoPanelComponent', () => {
>>>>>>> ecc01cbd
    let component: InfoPanelComponent;
    let fixture: ComponentFixture<InfoPanelComponent>;

    configureTestSuite(() => {
        TestBed.configureTestingModule({
            imports: [ DrawingToolModule ]
        });
    });

    beforeEach(() => {
        fixture = TestBed.createComponent(InfoPanelComponent);
        component = fixture.componentInstance;
        fixture.detectChanges();
    });

    it('should create', () => {
        expect(component).toBeTruthy();
    });
});<|MERGE_RESOLUTION|>--- conflicted
+++ resolved
@@ -5,11 +5,7 @@
 import { DrawingToolModule } from '../../drawing-tool.module';
 import { InfoPanelComponent } from './info-panel.component';
 
-<<<<<<< HEAD
-xdescribe('InfoPanelComponent', () => {
-=======
 describe('InfoPanelComponent', () => {
->>>>>>> ecc01cbd
     let component: InfoPanelComponent;
     let fixture: ComponentFixture<InfoPanelComponent>;
 
