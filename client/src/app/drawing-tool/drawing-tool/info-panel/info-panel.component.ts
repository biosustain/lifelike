--- conflicted
+++ resolved
@@ -274,12 +274,8 @@
           edges: [],
           hyperlink: null,
           detail: null,
-<<<<<<< HEAD
           subtype: null,
           hyperlinks: []
-=======
-          subtype: null
->>>>>>> 2f29db76
         };
         this.entityForm.setValue(formData, {emitEvent: false});
       }
