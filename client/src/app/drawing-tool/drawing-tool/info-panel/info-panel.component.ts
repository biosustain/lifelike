--- conflicted
+++ resolved
@@ -19,13 +19,11 @@
   GraphData,
   GraphSelectionData
 } from '../../services/interfaces';
+
 import { Subscription } from 'rxjs';
-<<<<<<< HEAD
 import { filter } from 'rxjs/operators';
+
 import { isNullOrUndefined } from 'util';
-=======
-import { filter, take } from 'rxjs/operators';
->>>>>>> dbd87aac
 
 @Component({
   selector: 'app-info-panel',
