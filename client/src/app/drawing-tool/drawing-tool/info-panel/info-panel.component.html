--- conflicted
+++ resolved
@@ -55,10 +55,6 @@
             </textarea>
         </mat-form-field>
 
-<<<<<<< HEAD
-        <!-- TODO - Replace with search links component -->
-=======
->>>>>>> aef5f214
         <app-search-links
             [graphData]='graphData'>
         </app-search-links>
