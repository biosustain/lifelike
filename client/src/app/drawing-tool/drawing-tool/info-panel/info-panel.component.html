<div class='w-100'>
    <div class='nav-bar'>
        <mat-icon (click)='changeSize()' class='fr'>menu</mat-icon>
    </div>
<<<<<<< HEAD
    <form
        *ngIf='graphData.id!==""'
        class='w-90 center'
        [formGroup]='entityForm'>

=======
    <form 
        *ngIf='graphData.id!==""'
        class='w-90 center'
        [formGroup]='entityForm'>
        
>>>>>>> ae1729e6
        <mat-form-field class="w-100 mt3">
            <mat-label>Label</mat-label>
            <input
                matInput
                (keydown.enter)="blurInput($event)"
                formControlName='label'>
        </mat-form-field>

        <mat-form-field
            *ngIf='isNode'
            class='w-100'>
            <mat-label>Type</mat-label>
            <mat-select
                formControlName='group'>
                <mat-option
                    *ngFor="let type of nodeTemplates"
                    [value]='type.label'>
                    {{type.label | titlecase}}
                </mat-option>
            </mat-select>
        </mat-form-field>

<<<<<<< HEAD
        <div
            *ngIf='isNode'
            class='flex' style="flex-wrap: wrap;">
            <p class='blue'>Edges</p>
            <button
=======
        <mat-form-field 
            *ngIf='isNode'
            class="w-100 mt3">
            <mat-label>Hyperlink</mat-label>
            <input 
                matInput
                (keydown.enter)="blurInput($event)"
                formControlName='hyperlink'>
            <mat-icon (click)='goToLink()' matSuffix>link</mat-icon>
        </mat-form-field>

        <div 
            *ngIf='isNode'
            class='flex' style="flex-wrap: wrap;">
            <p 
                matTooltip='Click to collapse/uncollapse'
                matTooltipPosition="right"
                (click)='toggleCollapsible()'
                class='blue dim collapsible'>
                Edges
            </p>
            <button 
>>>>>>> ae1729e6
                (click)='addEdge()'
                mat-button color="primary"
                style="margin-left: auto;">
                Add Edge
            </button>
            <p
                *ngIf='!edges'
                class='silver w-100 tc mv3'>
                No edges ...
            </p>
        </div>

<<<<<<< HEAD
        <div *ngIf='isNode'>
            <div
=======
        <div 
            *ngIf='isNode'
            [ngClass]='edgeListStyle'
            id='edge-list'>
            <div 
>>>>>>> ae1729e6
                formArrayName='edges'
                *ngFor="let edge of edgeFormArr.controls; let i = index;"
                class='db flex mb3'
                style="font-size: 14px;">
                <div
                    [formGroupName]='i'
                    class='w-70 fl'>
                    <mat-form-field appearance='outline' class="w-100 mt3">
                        <mat-label>Label</mat-label>
                        <input
                            (keydown.enter)="blurInput($event)"
                            matInput
                            placeholder="Label"
                            formControlName='label'>
                    </mat-form-field>
                    <mat-form-field appearance='outline' class='w-100'>
                        <mat-label>Connected To</mat-label>
                        <mat-select
                            formControlName='to'>
                            <mat-option
                                *ngFor="let n of nodeBank"
                                [value]='n.id'>
                                {{n.label | titlecase}}
                            </mat-option>
                        </mat-select>
                    </mat-form-field>
                </div>
                <div class='w-30 fl flex flex-column justify-center pointer'>
                    <mat-icon (click)='deleteEdge(edge, i)' color='warn' style='margin: 0 auto; display: block;'>delete</mat-icon>
                    <p class='tc red' style='font-size: 12px;'>Delete</p>
                </div>
            </div>
        </div>

<<<<<<< HEAD
        <mat-divider *ngIf='isNode'></mat-divider>

        <mat-form-field
            *ngIf='isNode'
            class="w-100 mt3">
            <mat-label>Hyperlink</mat-label>
            <input
                matInput
                (keydown.enter)="blurInput($event)"
                formControlName='hyperlink'>
            <mat-icon (click)='goToLink("https://www.who.int")' matSuffix>link</mat-icon>
        </mat-form-field>

=======
>>>>>>> ae1729e6
        <button (click)='delete()' mat-button color="warn" class='delete'>
            Delete
        </button>

    </form>
</div><|MERGE_RESOLUTION|>--- conflicted
+++ resolved
@@ -2,19 +2,11 @@
     <div class='nav-bar'>
         <mat-icon (click)='changeSize()' class='fr'>menu</mat-icon>
     </div>
-<<<<<<< HEAD
     <form
         *ngIf='graphData.id!==""'
         class='w-90 center'
         [formGroup]='entityForm'>
 
-=======
-    <form 
-        *ngIf='graphData.id!==""'
-        class='w-90 center'
-        [formGroup]='entityForm'>
-        
->>>>>>> ae1729e6
         <mat-form-field class="w-100 mt3">
             <mat-label>Label</mat-label>
             <input
@@ -37,36 +29,28 @@
             </mat-select>
         </mat-form-field>
 
-<<<<<<< HEAD
-        <div
-            *ngIf='isNode'
-            class='flex' style="flex-wrap: wrap;">
-            <p class='blue'>Edges</p>
-            <button
-=======
-        <mat-form-field 
+        <mat-form-field
             *ngIf='isNode'
             class="w-100 mt3">
             <mat-label>Hyperlink</mat-label>
-            <input 
+            <input
                 matInput
                 (keydown.enter)="blurInput($event)"
                 formControlName='hyperlink'>
             <mat-icon (click)='goToLink()' matSuffix>link</mat-icon>
         </mat-form-field>
 
-        <div 
+        <div
             *ngIf='isNode'
             class='flex' style="flex-wrap: wrap;">
-            <p 
+            <p
                 matTooltip='Click to collapse/uncollapse'
                 matTooltipPosition="right"
                 (click)='toggleCollapsible()'
                 class='blue dim collapsible'>
                 Edges
             </p>
-            <button 
->>>>>>> ae1729e6
+            <button
                 (click)='addEdge()'
                 mat-button color="primary"
                 style="margin-left: auto;">
@@ -79,16 +63,11 @@
             </p>
         </div>
 
-<<<<<<< HEAD
-        <div *ngIf='isNode'>
-            <div
-=======
-        <div 
+        <div
             *ngIf='isNode'
             [ngClass]='edgeListStyle'
             id='edge-list'>
-            <div 
->>>>>>> ae1729e6
+            <div
                 formArrayName='edges'
                 *ngFor="let edge of edgeFormArr.controls; let i = index;"
                 class='db flex mb3'
@@ -123,22 +102,6 @@
             </div>
         </div>
 
-<<<<<<< HEAD
-        <mat-divider *ngIf='isNode'></mat-divider>
-
-        <mat-form-field
-            *ngIf='isNode'
-            class="w-100 mt3">
-            <mat-label>Hyperlink</mat-label>
-            <input
-                matInput
-                (keydown.enter)="blurInput($event)"
-                formControlName='hyperlink'>
-            <mat-icon (click)='goToLink("https://www.who.int")' matSuffix>link</mat-icon>
-        </mat-form-field>
-
-=======
->>>>>>> ae1729e6
         <button (click)='delete()' mat-button color="warn" class='delete'>
             Delete
         </button>
