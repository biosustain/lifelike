<div class='w-100'>
    <div class='nav-bar'>
        <mat-icon (click)='changeSize()' class='fr'>menu</mat-icon>
    </div>
    <form
        *ngIf='graphData.id!==""'
        class='w-90 center'
        [formGroup]='entityForm'>

        <mat-form-field class="w-100 mt3">
            <mat-label>Label</mat-label>
            <input
                matInput
                (keydown.enter)="blurInput($event)"
                formControlName='label'>
        </mat-form-field>

        <mat-form-field
            *ngIf='isNode'
            class='w-100'>
            <mat-label>Type</mat-label>
            <mat-select
                formControlName='group'>
                <mat-option
                    *ngFor="let type of nodeTemplates"
                    [value]='type.label'>
                    {{type.label | titlecase}}
                </mat-option>
            </mat-select>
        </mat-form-field>

        <mat-form-field
            *ngIf='isNode'
            class="w-100 mt3">
            <mat-label>Hyperlink</mat-label>
            <input
                matInput
                (keydown.enter)="blurInput($event)"
                formControlName='hyperlink'>
            <mat-icon (click)='goToLink()' matSuffix>link</mat-icon>
        </mat-form-field>

<<<<<<< HEAD
        <div
=======
        <mat-form-field 
            *ngIf='isNode'
            class="w-100 mt3">
            <mat-label>Detail</mat-label>
            <textarea
                id='textArea'
                matInput
                cdkTextareaAutosize
                #autosize="cdkTextareaAutosize"
                (keydown.enter)="blurInput($event)"
                formControlName='detail'>
            </textarea>
        </mat-form-field>

        <div 
>>>>>>> 213ab620
            *ngIf='isNode'
            class='flex' style="flex-wrap: wrap;">
            <p
                matTooltip='Click to collapse/uncollapse'
                matTooltipPosition="right"
                (click)='toggleCollapsible()'
                class='blue dim collapsible'>
                Edges
            </p>
            <button
                (click)='addEdge()'
                mat-button color="primary"
                style="margin-left: auto;">
                Add Edge
            </button>
            <p
                *ngIf='!edges'
                class='silver w-100 tc mv3'>
                No edges ...
            </p>
        </div>

        <div
            *ngIf='isNode'
            [ngClass]='edgeListStyle'
            id='edge-list'>
            <div
                formArrayName='edges'
                *ngFor="let edge of edgeFormArr.controls; let i = index;"
                class='db flex mb3'
                style="font-size: 14px;">
                <div
                    [formGroupName]='i'
                    class='w-70 fl'>
                    <mat-form-field appearance='outline' class="w-100 mt3">
                        <mat-label>Label</mat-label>
                        <input
                            (keydown.enter)="blurInput($event)"
                            matInput
                            placeholder="Label"
                            formControlName='label'>
                    </mat-form-field>
                    <mat-form-field appearance='outline' class='w-100'>
                        <mat-label>Connected To</mat-label>
                        <mat-select
                            formControlName='to'>
                            <mat-option
                                *ngFor="let n of nodeBank"
                                [value]='n.id'>
                                {{n.label | titlecase}}
                            </mat-option>
                        </mat-select>
                    </mat-form-field>
                </div>
                <div class='w-30 fl flex flex-column justify-center pointer'>
                    <mat-icon (click)='deleteEdge(edge, i)' color='warn' style='margin: 0 auto; display: block;'>delete</mat-icon>
                    <p class='tc red' style='font-size: 12px;'>Delete</p>
                </div>
            </div>
        </div>

        <button (click)='delete()' mat-button color="warn" class='delete'>
            Delete
        </button>

    </form>
</div><|MERGE_RESOLUTION|>--- conflicted
+++ resolved
@@ -40,10 +40,7 @@
             <mat-icon (click)='goToLink()' matSuffix>link</mat-icon>
         </mat-form-field>
 
-<<<<<<< HEAD
-        <div
-=======
-        <mat-form-field 
+        <mat-form-field
             *ngIf='isNode'
             class="w-100 mt3">
             <mat-label>Detail</mat-label>
@@ -57,8 +54,7 @@
             </textarea>
         </mat-form-field>
 
-        <div 
->>>>>>> 213ab620
+        <div
             *ngIf='isNode'
             class='flex' style="flex-wrap: wrap;">
             <p
