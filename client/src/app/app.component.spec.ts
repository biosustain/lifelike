--- conflicted
+++ resolved
@@ -1,11 +1,4 @@
-<<<<<<< HEAD
-import { APP_BASE_HREF } from '@angular/common';
-import { HttpClientModule } from '@angular/common/http';
 import { TestBed, ComponentFixture } from '@angular/core/testing';
-import { BrowserModule } from '@angular/platform-browser';
-=======
-import { TestBed, ComponentFixture } from '@angular/core/testing';
->>>>>>> a1217736
 import { RouterTestingModule } from '@angular/router/testing';
 
 import { configureTestSuite } from 'ng-bullet';
@@ -13,14 +6,7 @@
 import { ToolbarMenuModule } from 'toolbar-menu';
 
 import { AppComponent } from './app.component';
-<<<<<<< HEAD
-import { AppRoutingModule } from './app-routing.module';
 import { RootStoreModule } from './***ARANGO_USERNAME***-store';
-import { Neo4jModule } from './upload/neo4j.module';
-import { VisualizationModule } from './visualization/visualization.module';
-=======
-import { RootStoreModule } from './***ARANGO_USERNAME***-store';
->>>>>>> a1217736
 
 describe('AppComponent', () => {
     let fixture: ComponentFixture<AppComponent>;
@@ -30,31 +16,13 @@
         TestBed.configureTestingModule({
             imports: [
                 RouterTestingModule,
-<<<<<<< HEAD
-                BrowserModule,
-                AppRoutingModule,
-                HttpClientModule,
-                Neo4jModule,
-                VisualizationModule,
-                // ngrx
                 RootStoreModule,
-                VisualizationModule,
-=======
-                RootStoreModule,
->>>>>>> a1217736
                 ToolbarMenuModule,
             ],
             declarations: [
                 AppComponent
             ],
-<<<<<<< HEAD
-            providers: [
-                {provide: APP_BASE_HREF, useValue: '/'},
-            ]
         });
-=======
-        }).compileComponents();
->>>>>>> a1217736
     });
 
     beforeEach(() => {
