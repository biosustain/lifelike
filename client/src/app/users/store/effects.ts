--- conflicted
+++ resolved
@@ -12,22 +12,6 @@
 
 @Injectable()
 export class UserEffects {
-<<<<<<< HEAD
-  updateUser$ = createEffect(() => this.actions$.pipe(
-    ofType(UserActions.updateUser),
-    exhaustMap(({userUpdates}) => {
-      return this.accountService.updateUser(userUpdates).pipe(
-        switchMap(user => [
-          UserActions.updateUserSuccess(),
-          AuthActions.refreshUser({user}),
-        ]),
-        catchError((err: HttpErrorResponse) => {
-          const error = (err.error as ErrorResponse).apiHttpError;
-          return from([
-            SnackbarActions.displaySnackbar({
-              payload: {
-                message: error.message,
-=======
     constructor(
         private actions$: Actions,
         private accountService: AccountService,
@@ -57,32 +41,9 @@
         map(_ => SnackbarActions.displaySnackbar(
             {payload: {
                 message: 'Update success!',
->>>>>>> baf49b01
                 action: 'Dismiss',
-                config: {duration: 10000},
-              }
-            })
-          ]);
-        }),
-      );
-    })
-  ));
-  updateUserSuccess$ = createEffect(() => this.actions$.pipe(
-    ofType(UserActions.updateUserSuccess),
-    map(_ => SnackbarActions.displaySnackbar(
-      {
-        payload: {
-          message: 'Update success!',
-          action: 'Dismiss',
-          config: {duration: 10000},
-        }
-      }
-    )),
-  ));
-
-  constructor(
-    private actions$: Actions,
-    private accountService: AccountService,
-  ) {
-  }
+                config: { duration: 10000 },
+            }}
+        )),
+    ));
 }