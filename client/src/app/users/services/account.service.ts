import { Injectable, OnDestroy } from '@angular/core';
import { HttpClient } from '@angular/common/http';
import { AppUser, UpdateUserRequest, UserCreationRequest, } from 'app/interfaces';
import { map, takeUntil } from 'rxjs/operators';
import { BehaviorSubject, Observable, Subject } from 'rxjs';

@Injectable({providedIn: 'root'})
export class AccountService implements OnDestroy {
<<<<<<< HEAD
  readonly accountApi = '/api/accounts';

  private completedSubjectsSource = new Subject<boolean>();
  private userListSource = new BehaviorSubject<AppUser[]>([]);
  readonly userList = this.userListSource.asObservable().pipe(takeUntil(this.completedSubjectsSource));

  constructor(private http: HttpClient) {
  }

  getUserList() {
    this.listOfUsers().subscribe((users: AppUser[]) => {
      this.userListSource.next(users);
    });
  }

  createUser(request: UserCreationRequest) {
    return this.http.post<{ result: AppUser }>(
      `${this.accountApi}/`, request,
    ).pipe(map(resp => resp.result));
  }

  /**
   * Return list of users
   * @param username - optional val to query against list of users
   */
  listOfUsers(username: string = ''): Observable<AppUser[]> {

    const hyperlink = username.length >= 1 ?
      `${this.accountApi}/?fields=username&filters=${username}` :
      `${this.accountApi}/`;

    return this.http.get<{ result: AppUser[] }>(
      hyperlink,
    ).pipe(map(resp => resp.result));
  }

  currentUser() {
    return this.http.get<{ result: AppUser }>(
      `${this.accountApi}/user`,
    ).pipe(map(resp => resp.result));
  }

  updateUser(updateRequest: UpdateUserRequest) {
    return this.http.put<{ result: AppUser }>(
      `${this.accountApi}/user`,
      updateRequest,
    ).pipe(map(resp => resp.result));
  }

  ngOnDestroy() {
    this.completedSubjectsSource.next(true);
  }
=======
    readonly accountApi = '/api/accounts';

    private completedSubjectsSource = new Subject<boolean>();
    private userListSource = new BehaviorSubject<AppUser[]>([]);
    readonly userList = this.userListSource.asObservable().pipe(takeUntil(this.completedSubjectsSource));

    constructor(private http: HttpClient) {}

    getUserList() {
        this.listOfUsers().subscribe((users: AppUser[]) => {
            this.userListSource.next(users);
        });
    }

    createUser(request: UserCreationRequest) {
        return this.http.post<{result: AppUser}>(
            `${this.accountApi}/`, request,
        ).pipe(map(resp => resp.result));
    }

    /**
     * Return list of users
     * @param username - optional val to query against list of users
     */
    listOfUsers(username: string = ''): Observable<AppUser[]> {

        const hyperlink = username.length >= 1 ?
          `${this.accountApi}/?fields=username&filters=${username}` :
          `${this.accountApi}/`;

        return this.http.get<{result: AppUser[]}>(
            hyperlink,
        ).pipe(map(resp => resp.result));
    }

    currentUser() {
        return this.http.get<AppUser>(
            `${this.accountApi}/user`,
        ).pipe(
            map(resp => resp),
        );
    }

    updateUser(updateRequest: UpdateUserRequest) {
        return this.http.put<{result: AppUser}>(
            `${this.accountApi}/user`,
            updateRequest,
        ).pipe(map(resp => resp.result));
    }

    ngOnDestroy() {
        this.completedSubjectsSource.next(true);
    }
>>>>>>> a60b2362
}<|MERGE_RESOLUTION|>--- conflicted
+++ resolved
@@ -1,117 +1,66 @@
-import { Injectable, OnDestroy } from '@angular/core';
-import { HttpClient } from '@angular/common/http';
-import { AppUser, UpdateUserRequest, UserCreationRequest, } from 'app/interfaces';
-import { map, takeUntil } from 'rxjs/operators';
-import { BehaviorSubject, Observable, Subject } from 'rxjs';
-
-@Injectable({providedIn: 'root'})
-export class AccountService implements OnDestroy {
-<<<<<<< HEAD
-  readonly accountApi = '/api/accounts';
-
-  private completedSubjectsSource = new Subject<boolean>();
-  private userListSource = new BehaviorSubject<AppUser[]>([]);
-  readonly userList = this.userListSource.asObservable().pipe(takeUntil(this.completedSubjectsSource));
-
-  constructor(private http: HttpClient) {
-  }
-
-  getUserList() {
-    this.listOfUsers().subscribe((users: AppUser[]) => {
-      this.userListSource.next(users);
-    });
-  }
-
-  createUser(request: UserCreationRequest) {
-    return this.http.post<{ result: AppUser }>(
-      `${this.accountApi}/`, request,
-    ).pipe(map(resp => resp.result));
-  }
-
-  /**
-   * Return list of users
-   * @param username - optional val to query against list of users
-   */
-  listOfUsers(username: string = ''): Observable<AppUser[]> {
-
-    const hyperlink = username.length >= 1 ?
-      `${this.accountApi}/?fields=username&filters=${username}` :
-      `${this.accountApi}/`;
-
-    return this.http.get<{ result: AppUser[] }>(
-      hyperlink,
-    ).pipe(map(resp => resp.result));
-  }
-
-  currentUser() {
-    return this.http.get<{ result: AppUser }>(
-      `${this.accountApi}/user`,
-    ).pipe(map(resp => resp.result));
-  }
-
-  updateUser(updateRequest: UpdateUserRequest) {
-    return this.http.put<{ result: AppUser }>(
-      `${this.accountApi}/user`,
-      updateRequest,
-    ).pipe(map(resp => resp.result));
-  }
-
-  ngOnDestroy() {
-    this.completedSubjectsSource.next(true);
-  }
-=======
-    readonly accountApi = '/api/accounts';
-
-    private completedSubjectsSource = new Subject<boolean>();
-    private userListSource = new BehaviorSubject<AppUser[]>([]);
-    readonly userList = this.userListSource.asObservable().pipe(takeUntil(this.completedSubjectsSource));
-
-    constructor(private http: HttpClient) {}
-
-    getUserList() {
-        this.listOfUsers().subscribe((users: AppUser[]) => {
-            this.userListSource.next(users);
-        });
-    }
-
-    createUser(request: UserCreationRequest) {
-        return this.http.post<{result: AppUser}>(
-            `${this.accountApi}/`, request,
-        ).pipe(map(resp => resp.result));
-    }
-
-    /**
-     * Return list of users
-     * @param username - optional val to query against list of users
-     */
-    listOfUsers(username: string = ''): Observable<AppUser[]> {
-
-        const hyperlink = username.length >= 1 ?
-          `${this.accountApi}/?fields=username&filters=${username}` :
-          `${this.accountApi}/`;
-
-        return this.http.get<{result: AppUser[]}>(
-            hyperlink,
-        ).pipe(map(resp => resp.result));
-    }
-
-    currentUser() {
-        return this.http.get<AppUser>(
-            `${this.accountApi}/user`,
-        ).pipe(
-            map(resp => resp),
-        );
-    }
-
-    updateUser(updateRequest: UpdateUserRequest) {
-        return this.http.put<{result: AppUser}>(
-            `${this.accountApi}/user`,
-            updateRequest,
-        ).pipe(map(resp => resp.result));
-    }
-
-    ngOnDestroy() {
-        this.completedSubjectsSource.next(true);
-    }
->>>>>>> a60b2362
-}+import { Injectable, OnDestroy } from '@angular/core';
+import { HttpClient } from '@angular/common/http';
+import {
+    AppUser,
+    UserCreationRequest,
+    UpdateUserRequest,
+} from 'app/interfaces';
+import { map, takeUntil } from 'rxjs/operators';
+import { BehaviorSubject, Subject, Observable } from 'rxjs';
+
+@Injectable({providedIn: 'root'})
+export class AccountService implements OnDestroy {
+    readonly accountApi = '/api/accounts';
+
+    private completedSubjectsSource = new Subject<boolean>();
+    private userListSource = new BehaviorSubject<AppUser[]>([]);
+    readonly userList = this.userListSource.asObservable().pipe(takeUntil(this.completedSubjectsSource));
+
+    constructor(private http: HttpClient) {}
+
+    getUserList() {
+        this.listOfUsers().subscribe((users: AppUser[]) => {
+            this.userListSource.next(users);
+        });
+    }
+
+    createUser(request: UserCreationRequest) {
+        return this.http.post<{result: AppUser}>(
+            `${this.accountApi}/`, request,
+        ).pipe(map(resp => resp.result));
+    }
+
+    /**
+     * Return list of users
+     * @param username - optional val to query against list of users
+     */
+    listOfUsers(username: string = ''): Observable<AppUser[]> {
+
+        const hyperlink = username.length >= 1 ?
+          `${this.accountApi}/?fields=username&filters=${username}` :
+          `${this.accountApi}/`;
+
+        return this.http.get<{result: AppUser[]}>(
+            hyperlink,
+        ).pipe(map(resp => resp.result));
+    }
+
+    currentUser() {
+        return this.http.get<AppUser>(
+            `${this.accountApi}/user`,
+        ).pipe(
+            map(resp => resp),
+        );
+    }
+
+    updateUser(updateRequest: UpdateUserRequest) {
+        return this.http.put<{result: AppUser}>(
+            `${this.accountApi}/user`,
+            updateRequest,
+        ).pipe(map(resp => resp.result));
+    }
+
+    ngOnDestroy() {
+        this.completedSubjectsSource.next(true);
+    }
+}