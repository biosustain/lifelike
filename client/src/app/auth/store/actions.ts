--- conflicted
+++ resolved
@@ -27,18 +27,15 @@
     '[Auth] Logout'
 );
 
-<<<<<<< HEAD
 /** Used when an update is performed on a logged in user */
 export const refreshUser = createAction(
     '[Auth] Refresh User',
     props<{user: AppUser}>(),
 );
 
-=======
 export const loginReset = createAction(
     '[Auth] Login Reset'
 );
 
 
->>>>>>> dae3f526
 export const logoutSuccess = createAction(LOGOUT_SUCCESS);