--- conflicted
+++ resolved
@@ -1,185 +1,143 @@
-<<<<<<< HEAD
-import { Injectable } from '@angular/core';
-import { HttpClient } from '@angular/common/http';
-import { map } from 'rxjs/operators';
-import { AppUser } from 'app/interfaces';
-=======
-import { Injectable, OnDestroy } from '@angular/core';
-import { HttpClient } from '@angular/common/http';
-import { AppUser, JWTTokenResponse } from 'app/interfaces';
->>>>>>> 05b7fad8
-import { isNullOrUndefined } from 'util';
-import { of, timer, Subscription } from 'rxjs';
-import { map, mergeMap } from 'rxjs/operators';
-
-@Injectable({providedIn: '***ARANGO_USERNAME***'})
-export class AuthenticationService implements OnDestroy {
-  readonly baseUrl = '/api/auth';
-
-<<<<<<< HEAD
-  constructor(private http: HttpClient) {
-  }
-=======
-  private refreshSubscription: Subscription;
-
-  constructor(private http: HttpClient) { }
->>>>>>> 05b7fad8
-
-  ngOnDestroy() {
-    this.refreshSubscription.unsubscribe();
-  }
-
-  getAuthHeader(): string | void {
-    const token = localStorage.getItem('access_jwt');
-    if (token) {
-      return `Bearer ${token}`;
-    }
-  }
-
-  public isAuthenticated(): boolean {
-    const expirationTime = new Date(localStorage.getItem('expires_at')).getTime();
-    const currentTime = new Date().getTime();
-    return currentTime < expirationTime;
-  }
-
-  public scheduleRenewal() {
-    if (!this.isAuthenticated()) {
-      return;
-    }
-    const expirationTime = new Date(localStorage.getItem('expires_at')).getTime();
-    const source = of(expirationTime).pipe(mergeMap((expiresAt) => {
-      const now = new Date().getTime();
-      const refreshAt = expiresAt - (1000 * 60);
-      return timer(Math.max(1, refreshAt - now)).pipe(
-        mergeMap(() => this.refresh()));
-    }));
-
-    this.refreshSubscription = source.subscribe(() => {});
-  }
-
-  /**
-   * Authenticate users to get a JWT
-   */
-  public login(email: string, password: string) {
-<<<<<<< HEAD
-    return this.http.post<{ user: AppUser, access_jwt: string, refresh_jwt: string }>(
-=======
-    return this.http.post<JWTTokenResponse>(
->>>>>>> 05b7fad8
-      this.baseUrl + '/login',
-      {email, password},
-    ).pipe(
-      map((resp: JWTTokenResponse) => {
-        localStorage.setItem('authId', resp.user.id.toString());
-        localStorage.setItem('access_jwt', resp.accessToken.token);
-        localStorage.setItem('expires_at', resp.accessToken.exp);
-        // TODO: Move this out of localStorage
-        localStorage.setItem('refresh_jwt', resp.refreshToken.token);
-        this.scheduleRenewal();
-        return resp;
-      })
-    );
-  }
-
-  /**
-   * Logout user and return to logout page ..
-   * whle removing refresh and access jwt
-   */
-  public logout() {
-    localStorage.removeItem('refresh_jwt');
-    localStorage.removeItem('access_jwt');
-    localStorage.removeItem('expires_at');
-    // See ***ARANGO_USERNAME***-store module where this is set
-    localStorage.removeItem('authId');
-  }
-
-  /**
-   * Renew user access token with their refresh token
-   */
-  public refresh() {
-    const jwt = localStorage.getItem('refresh_jwt');
-<<<<<<< HEAD
-    return this.http.post<{ access_jwt: string, refresh_jwt: string }>(
-=======
-    return this.http.post<JWTTokenResponse>(
->>>>>>> 05b7fad8
-      this.baseUrl + '/refresh',
-      {jwt},
-    ).pipe(
-<<<<<<< HEAD
-      map((resp: { access_jwt: string, refresh_jwt: string }) => {
-        localStorage.setItem('access_jwt', resp.access_jwt);
-        localStorage.setItem('refresh_jwt', resp.refresh_jwt);
-        return resp;
-      }),
-    );
-=======
-        map((resp) => {
-          localStorage.setItem('access_jwt', resp.accessToken.token);
-          localStorage.setItem('expires_at', resp.accessToken.exp);
-          // TODO: Remove refresh token from localStorage
-          localStorage.setItem('refresh_jwt', resp.refreshToken.token);
-          this.scheduleRenewal();
-          return resp;
-        }),
-      );
->>>>>>> 05b7fad8
-  }
-
-  public whoAmI(): number {
-    const authId = JSON.parse(localStorage.getItem('authId'));
-
-    if (
-<<<<<<< HEAD
-      isNullOrUndefined(auth)
-    ) {
-      return;
-    }
-=======
-      isNullOrUndefined(authId)
-    ) { return; }
->>>>>>> 05b7fad8
-
-    return authId;
-  }
-
-  public getAccessToken() {
-    return localStorage.getItem('access_jwt') || '';
-  }
-
-  /**
-   * Write cookie to system
-   * @param name - represent id name of cookie
-   * @param value - value for cookie to store
-   * @param days - how long should cookie exist
-   */
-  setCookie(name, value, days = 30) {
-    let expires = '';
-    if (days) {
-      const date = new Date();
-      date.setTime(date.getTime() + (days * 24 * 60 * 60 * 1000));
-      expires = '; expires=' + date.toUTCString();
-    }
-    document.cookie = name + '=' + (value || '') + expires + '; path=/';
-  }
-
-  getCookie(name) {
-    const nameEQ = name + '=';
-    const ca = document.cookie.split(';');
-    // tslint:disable-next-line: prefer-for-of
-    for (let i = 0; i < ca.length; i++) {
-      let c = ca[i];
-      while (c.charAt(0) === ' ') {
-        c = c.substring(1, c.length);
-      }
-      if (c.indexOf(nameEQ) === 0) {
-        return c.substring(nameEQ.length, c.length);
-      }
-    }
-    return null;
-  }
-
-  eraseCookie(name) {
-    document.cookie = name + '=; Max-Age=-99999999;';
-  }
-}+import { Injectable, OnDestroy } from '@angular/core';
+import { HttpClient } from '@angular/common/http';
+import { AppUser, JWTTokenResponse } from 'app/interfaces';
+import { isNullOrUndefined } from 'util';
+import { of, timer, Subscription } from 'rxjs';
+import { map, mergeMap } from 'rxjs/operators';
+
+@Injectable({providedIn: '***ARANGO_USERNAME***'})
+export class AuthenticationService implements OnDestroy {
+  readonly baseUrl = '/api/auth';
+
+  private refreshSubscription: Subscription;
+
+  constructor(private http: HttpClient) { }
+
+  ngOnDestroy() {
+    this.refreshSubscription.unsubscribe();
+  }
+
+  getAuthHeader(): string | void {
+    const token = localStorage.getItem('access_jwt');
+    if (token) {
+      return `Bearer ${token}`;
+    }
+  }
+
+  public isAuthenticated(): boolean {
+    const expirationTime = new Date(localStorage.getItem('expires_at')).getTime();
+    const currentTime = new Date().getTime();
+    return currentTime < expirationTime;
+  }
+
+  public scheduleRenewal() {
+    if (!this.isAuthenticated()) {
+      return;
+    }
+    const expirationTime = new Date(localStorage.getItem('expires_at')).getTime();
+    const source = of(expirationTime).pipe(mergeMap((expiresAt) => {
+      const now = new Date().getTime();
+      const refreshAt = expiresAt - (1000 * 60);
+      return timer(Math.max(1, refreshAt - now)).pipe(
+        mergeMap(() => this.refresh()));
+    }));
+
+    this.refreshSubscription = source.subscribe(() => {});
+  }
+
+  /**
+   * Authenticate users to get a JWT
+   */
+  public login(email: string, password: string) {
+    return this.http.post<JWTTokenResponse>(
+      this.baseUrl + '/login',
+      {email, password},
+    ).pipe(
+      map((resp: JWTTokenResponse) => {
+        localStorage.setItem('authId', resp.user.id.toString());
+        localStorage.setItem('access_jwt', resp.accessToken.token);
+        localStorage.setItem('expires_at', resp.accessToken.exp);
+        // TODO: Move this out of localStorage
+        localStorage.setItem('refresh_jwt', resp.refreshToken.token);
+        this.scheduleRenewal();
+        return resp;
+      })
+    );
+  }
+
+  /**
+   * Logout user and return to logout page ..
+   * whle removing refresh and access jwt
+   */
+  public logout() {
+    localStorage.removeItem('refresh_jwt');
+    localStorage.removeItem('access_jwt');
+    localStorage.removeItem('expires_at');
+    // See ***ARANGO_USERNAME***-store module where this is set
+    localStorage.removeItem('authId');
+  }
+
+  /**
+   * Renew user access token with their refresh token
+   */
+  public refresh() {
+    const jwt = localStorage.getItem('refresh_jwt');
+    return this.http.post<JWTTokenResponse>(
+      this.baseUrl + '/refresh',
+      { jwt },
+    ).pipe(
+        map((resp) => {
+          localStorage.setItem('access_jwt', resp.accessToken.token);
+          localStorage.setItem('expires_at', resp.accessToken.exp);
+          // TODO: Remove refresh token from localStorage
+          localStorage.setItem('refresh_jwt', resp.refreshToken.token);
+          this.scheduleRenewal();
+          return resp;
+        }),
+      );
+  }
+
+  public whoAmI(): number {
+    const authId = JSON.parse(localStorage.getItem('authId'));
+
+    if (
+      isNullOrUndefined(authId)
+    ) { return; }
+
+    return authId;
+  }
+
+  public getAccessToken() {
+    return localStorage.getItem('access_jwt') || '';
+  }
+
+  /**
+   * Write cookie to system
+   * @param name - represent id name of cookie
+   * @param value - value for cookie to store
+   * @param days - how long should cookie exist
+   */
+  setCookie(name, value, days= 30) {
+    let expires = '';
+    if (days) {
+        const date = new Date();
+        date.setTime(date.getTime() + (days * 24 * 60 * 60 * 1000));
+        expires = '; expires=' + date.toUTCString();
+    }
+    document.cookie = name + '=' + (value || '')  + expires + '; path=/';
+  }
+  getCookie(name) {
+    const nameEQ = name + '=';
+    const ca = document.cookie.split(';');
+    // tslint:disable-next-line: prefer-for-of
+    for (let i = 0; i < ca.length; i++) {
+        let c = ca[i];
+        while (c.charAt(0) === ' ') { c = c.substring(1, c.length); }
+        if (c.indexOf(nameEQ) === 0) { return c.substring(nameEQ.length, c.length); }
+    }
+    return null;
+  }
+  eraseCookie(name) {
+    document.cookie = name + '=; Max-Age=-99999999;';
+  }
+}