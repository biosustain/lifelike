import { Injectable } from '@angular/core';
import { HttpClient, HttpHeaders } from '@angular/common/http';
import { map } from 'rxjs/operators';
import { AppUser } from 'app/interfaces';

@Injectable({
  providedIn: '***ARANGO_USERNAME***'
})
export class AuthenticationService {
  readonly baseUrl = '/api/auth';

  constructor(private http: HttpClient) { }

  /**
   * Create http options with authorization
   * header if boolean set to true
   * @param withJwt boolean representing whether to return the options with a jwt
   */
  createHttpOptions(withJwt = false) {
    if (withJwt) {
      return {
        headers: new HttpHeaders({
          'Content-Type': 'application/json',
          Authorization: 'Bearer ' + localStorage.getItem('access_jwt'),
        }),
      };
    } else {
      return {
        headers: new HttpHeaders({
          'Content-Type': 'application/json',
        }),
      };
    }
  }

  /**
   * Authenticate users to get a JWT
   */
  public login(email: string, password: string) {
    return this.http.post<{user: AppUser, access_jwt: string, refresh_jwt: string}>(
      this.baseUrl + '/login',
      {email, password},
      this.createHttpOptions(),
    ).pipe(
      map((resp) => {
        localStorage.setItem('access_jwt', resp.access_jwt);
        localStorage.setItem('refresh_jwt', resp.refresh_jwt);
        return resp;
      })
    );
  }

  /**
   * Logout user and return to logout page ..
   * whle removing refresh and access jwt
   */
  public logout() {
    localStorage.removeItem('refresh_jwt');
    localStorage.removeItem('access_jwt');
    // See ***ARANGO_USERNAME***-store module where this is set
    localStorage.removeItem('auth');
  }

  /**
   * Renew user access token with their refresh token
   */
  public refresh() {
    const jwt = localStorage.getItem('refresh_jwt');

    return this.http.post<{access_jwt: string, refresh_jwt: string}>(
      this.baseUrl + '/refresh',
      { jwt },
      this.createHttpOptions()
    ).pipe(
        map((resp) => {
          localStorage.setItem('access_jwt', resp.access_jwt);
          localStorage.setItem('refresh_jwt', resp.refresh_jwt);
          return resp;
        })
      );
  }

<<<<<<< HEAD
  public whoAmI() {
    const auth = JSON.parse(localStorage.getItem('auth'));

    if (!auth.user) { return; }

    return auth.user.id;
=======
  public getAccessToken() {
    return localStorage.getItem('access_jwt') || '';
>>>>>>> a960cd1f
  }
}<|MERGE_RESOLUTION|>--- conflicted
+++ resolved
@@ -80,16 +80,11 @@
       );
   }
 
-<<<<<<< HEAD
   public whoAmI() {
     const auth = JSON.parse(localStorage.getItem('auth'));
 
     if (!auth.user) { return; }
 
     return auth.user.id;
-=======
-  public getAccessToken() {
-    return localStorage.getItem('access_jwt') || '';
->>>>>>> a960cd1f
   }
 }