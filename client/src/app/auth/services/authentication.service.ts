import { Injectable } from '@angular/core';
import { HttpClient, HttpHeaders } from '@angular/common/http';
import { map } from 'rxjs/operators';
import { AppUser } from 'app/interfaces';
<<<<<<< HEAD
import { environment } from '../../../environments/environment';
=======
import { environment } from 'environments/environment';
>>>>>>> 213ab620

@Injectable({
  providedIn: 'root'
})
export class AuthenticationService {
  baseUrl = environment.apiUrl + '/auth';

  constructor(private http: HttpClient) { }

  /**
   * Create http options with authorization
   * header if boolean set to true
   * @param withJwt boolean representing whether to return the options with a jwt
   */
  createHttpOptions(withJwt = false) {
    if (withJwt) {
      return {
        headers: new HttpHeaders({
          'Content-Type': 'application/json',
          Authorization: 'Bearer ' + localStorage.getItem('access_jwt'),
        }),
      };
    } else {
      return {
        headers: new HttpHeaders({
          'Content-Type': 'application/json',
        }),
      };
    }
  }

  /**
   * Authenticate users to get a JWT
   */
  public login(email: string, password: string) {
    return this.http.post<{user: AppUser, access_jwt: string, refresh_jwt: string}>(
      this.baseUrl + '/login',
      {email, password},
      this.createHttpOptions(),
    ).pipe(
      map((resp) => {
        localStorage.setItem('access_jwt', resp.access_jwt);
        localStorage.setItem('refresh_jwt', resp.refresh_jwt);
        return resp;
      })
    );
  }

  /**
   * Logout user and return to logout page ..
   * whle removing refresh and access jwt
   */
  public logout() {
    localStorage.removeItem('refresh_jwt');
    localStorage.removeItem('access_jwt');
    // See root-store module where this is set
    localStorage.removeItem('auth');
  }

  /**
   * Renew user access token with their refresh token
   */
  public refresh() {
    const jwt = localStorage.getItem('refresh_jwt');

    return this.http.post<{access_jwt: string, refresh_jwt: string}>(
      this.baseUrl + '/refresh',
      { jwt },
      this.createHttpOptions()
    ).pipe(
        map((resp) => {
          localStorage.setItem('access_jwt', resp.access_jwt);
          localStorage.setItem('refresh_jwt', resp.refresh_jwt);
          return resp;
        })
      );
  }

  public whoAmI() {
    const auth = JSON.parse(localStorage.getItem('auth'));

    if (!auth.user) { return; }

    return auth.user.id;
  }
}<|MERGE_RESOLUTION|>--- conflicted
+++ resolved
@@ -2,11 +2,7 @@
 import { HttpClient, HttpHeaders } from '@angular/common/http';
 import { map } from 'rxjs/operators';
 import { AppUser } from 'app/interfaces';
-<<<<<<< HEAD
-import { environment } from '../../../environments/environment';
-=======
 import { environment } from 'environments/environment';
->>>>>>> 213ab620
 
 @Injectable({
   providedIn: 'root'
