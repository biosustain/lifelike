import { STEPPER_GLOBAL_OPTIONS } from '@angular/cdk/stepper';
import { Component } from '@angular/core';
import { FormGroup, FormBuilder, Validators, FormArray } from '@angular/forms';
<<<<<<< HEAD
import { MatSnackBar } from '@angular/material';
import { HttpErrorResponse } from '@angular/common/http';
=======
import { MatSnackBar } from '@angular/material/snack-bar';
>>>>>>> 8d14ffd0

import { Subject } from 'rxjs';

import { FileNameAndSheets, SheetNameAndColumnNames } from 'app/interfaces';
import { MessageType } from 'app/interfaces/message-dialog.interface';
import { KgImportService } from 'app/kg-import/services/kg-import.service';
import { MessageArguments, MessageDialog } from 'app/shared/services/message-dialog.service';
import { UserFileImportService } from 'app/user-file-import/services/user-file-import.service';
import { ErrorResponse } from 'app/shared/schemas/common';

@Component({
    selector: 'app-gene-import',
    templateUrl: './gene-import-wizard.component.html',
    styleUrls: ['./gene-import-wizard.component.scss'],
    providers: [{
        provide: STEPPER_GLOBAL_OPTIONS, useValue: {displayDefaultIndicatorType: false}
    }]
})
export class GeneImportWizardComponent {
    loadingSheet: boolean;
    importingRelationships: boolean;

    worksheetData: FileNameAndSheets;

    importFileForm: FormGroup;
    sheetForm: FormGroup;

    geneConfigFormValid: boolean;
    geneConfigFormArray: FormArray;

    resetFileInputSubject: Subject<boolean>;

    readonly acceptedFileTypes = '.xlsx';

    get selectedSheet(): SheetNameAndColumnNames {
      return this.sheetForm.get('sheet').value;
    }

    constructor(
        private fb: FormBuilder,
        private userFileImportService: UserFileImportService,
        private kgImportService: KgImportService,
        private snackbar: MatSnackBar,
        private readonly messageDialog: MessageDialog,
    ) {
        this.loadingSheet = false;
        this.importingRelationships = false;

        this.worksheetData = null;

        this.importFileForm = this.fb.group({
            fileInput: ['', Validators.required],
        });

        this.sheetForm = this.fb.group({
            sheet: [null, Validators.required],
            worksheetNodeName: ['', Validators.required],
        });

        this.geneConfigFormValid = false;
        this.geneConfigFormArray =  null;

        this.resetFileInputSubject = new Subject<boolean>();
    }

    /**
     * Sets the file input form control, and retrieves the parsed file data from the backend.
     * @param file file input object
     */
    onFileChange(file: File) {
        this.importFileForm.get('fileInput').setValue(file);

        const formData = new FormData();
        formData.append('fileInput', this.importFileForm.value.fileInput);

        this.worksheetData = null;
        this.loadingSheet = true;
        this.userFileImportService.uploadExperimentalDataFile(formData).subscribe(
            result => {
                this.worksheetData = result;

                this.loadingSheet = false;
                this.snackbar.open('Finished loading worksheet!', 'Close', {duration: 3000});
            },
            (error: HttpErrorResponse) => {
                const message = (error.error as ErrorResponse).message;

                // Reset the fileInput for the purpose of detecting a file change (and having clean data). Otherwise,
                // if the user tries to re-select the file that failed to upload, no change will be detected.
                this.importFileForm.get('fileInput').setValue('');
                this.resetFileInputSubject.next(true);
                this.loadingSheet = false;
                this.messageDialog.display(
                    {
                        title: 'File Upload Error',
                        message,
                        type: MessageType.Error,
                    } as MessageArguments
                );
            }
        );
    }

    onSheetNameChange() {
       // Reset the gene config form objects whenever a new sheet is chosen. We can't do this in the
       // gene config component without triggering "Expression Changed After Checks" errors.
       this.geneConfigFormValid = false;
       this.geneConfigFormArray = null;
    }

    onRelationshipFormValidityChanged(valid: boolean) {
        this.geneConfigFormValid = valid;
    }

    onRelationshipsChanged(relationshipForms: FormGroup[]) {
        this.geneConfigFormArray = this.fb.array(relationshipForms);
    }

    importGeneRelationships() {
        const formData = new FormData();
        formData.append('fileName', this.worksheetData.filename);
        formData.append('sheetName', this.selectedSheet.sheetName);
        formData.append('fileInput', this.importFileForm.value.fileInput);
        formData.append('worksheetNodeName', this.sheetForm.get('worksheetNodeName').value);
        formData.append('relationships', JSON.stringify(this.geneConfigFormArray.getRawValue()));

        this.importingRelationships = true;
        // Need to use rawValue here to get the value of any disabled inputs (e.g.
        // the "nodeLabel2" input if KG Gene was selected for the column value).
        this.kgImportService.importGeneRelationships(formData).subscribe(
            result => {
                // TODO: Eventually we may do something with the result, which is a list
                // of relationships which didn't get matched to genes, if any.
                this.importingRelationships = false;
                this.snackbar.open('Finished importing relationships!', 'Close', {duration: 3000});
            },
            (error: HttpErrorResponse) => {
                const message = (error.error as ErrorResponse).message;

                this.importingRelationships = false;
                this.messageDialog.display(
                    {
                        title: 'Import Error',
                        message,
                        type: MessageType.Error,
                    } as MessageArguments
                );
            }
        );
    }
}<|MERGE_RESOLUTION|>--- conflicted
+++ resolved
@@ -1,12 +1,8 @@
 import { STEPPER_GLOBAL_OPTIONS } from '@angular/cdk/stepper';
 import { Component } from '@angular/core';
 import { FormGroup, FormBuilder, Validators, FormArray } from '@angular/forms';
-<<<<<<< HEAD
-import { MatSnackBar } from '@angular/material';
+import { MatSnackBar } from '@angular/material/snack-bar';
 import { HttpErrorResponse } from '@angular/common/http';
-=======
-import { MatSnackBar } from '@angular/material/snack-bar';
->>>>>>> 8d14ffd0
 
 import { Subject } from 'rxjs';
 
