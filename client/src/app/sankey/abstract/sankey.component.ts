import { AfterViewInit, ElementRef, OnDestroy, ViewChild, NgZone, OnInit, Component } from '@angular/core';
import { MatSnackBar } from '@angular/material/snack-bar';

import { select as d3_select, ValueFn as d3_ValueFn, Selection as d3_Selection, event as d3_event } from 'd3-selection';
import { drag as d3_drag } from 'd3-drag';
import { map, switchMap, first, filter, tap, publish, takeUntil, shareReplay } from 'rxjs/operators';
import { combineLatest, Subject } from 'rxjs';
import { assign, partial, groupBy } from 'lodash-es';
import { zoomIdentity } from 'd3';

import { ClipboardService } from 'app/shared/services/clipboard.service';
import { createResizeObservable } from 'app/shared/rxjs/resize-observable';
import { SankeyLink, SankeyNode, SankeyId } from 'app/sankey/interfaces';
import { debug } from 'app/shared/rxjs/debug';
import { d3Callback, d3EventCallback } from 'app/shared/utils/d3';
import { isNotEmpty } from 'app/shared/utils';

import { representativePositiveNumber } from '../utils';
import { SankeySelectionService } from '../services/selection.service';
import { SankeySearchService } from '../services/search.service';
import { SankeyBaseOptions, SankeyBaseState } from '../base-views/interfaces';
import { LayoutService } from '../services/layout.service';
import { updateAttr, updateSingular } from '../utils/rxjs';
<<<<<<< HEAD
import { Zoom } from '../utils/zoom';
=======
import { NotImplemented } from '../utils/error';
import { Match, EntityType } from '../interfaces/search';
>>>>>>> 228094e8

export type DefaultSankeyAbstractComponent = SankeyAbstractComponent<SankeyBaseOptions, SankeyBaseState>;

@Component({ templateUrl: './sankey.component.svg' })
export class SankeyAbstractComponent<Options extends SankeyBaseOptions, State extends SankeyBaseState> implements OnInit, AfterViewInit,
  OnDestroy {
  constructor(
    readonly clipboard: ClipboardService,
    readonly snackBar: MatSnackBar,
    readonly sankey: LayoutService<Options, State>,
    readonly wrapper: ElementRef,
    protected zone: NgZone,
    protected selection: SankeySelectionService,
    protected search: SankeySearchService
  ) {
  }

  // region D3Selection
  get linkSelection(): d3_Selection<any, SankeyLink, any, any> {
    // returns empty selection if DOM struct was not initialised
    return d3_select(this.links.nativeElement)
      .selectAll(function() {
        // by default there is recursive match, not desired in here
        return this.children;
      });
  }

  get nodeSelection(): d3_Selection<any, SankeyNode, any, any> {
    // returns empty selection if DOM struct was not initialised
    return d3_select(this.nodes.nativeElement)
      .selectAll(function() {
        // by default there is recursive match, not desired in here
        return this.children;
      });
  }

  get sankeySelection() {
    return d3_select(this.svg && this.svg.nativeElement);
  }

  focusedNode$ = this.sankey.graph$.pipe(
    switchMap(({nodes}) =>
      this.sankey.nodeLabel$.pipe(
        switchMap(({nodeLabelShort}) => this.search.searchFocus$.pipe(
          map(({type, id}) =>
            type === EntityType.Node &&
            // allow string == number match interpolation ("58" == 58 -> true)
            // tslint:disable-next-line:triple-equals
            nodes.find(({_id}) => _id == id)
          ),
          updateSingular(this.renderedNodes$, {
            enter: s => s
              .attr('focused', true)
              .call(node => node
                .select('g')
                .call(textGroup => {
                  textGroup
                    .select('text')
                    .text(this.sankey.nodeLabel);
                  // postpone so the size is known
                  requestAnimationFrame(() => {
                    textGroup
                      .each(SankeyAbstractComponent.updateTextShadow);
                  });
                })
              )
              .raise(),
            exit: s => s
              .attr('focused', false)
              .select('g')
              .call(textGroup => {
                textGroup
                  .select('text')
                  .text(nodeLabelShort);
                // postpone so the size is known
                requestAnimationFrame(() => {
                  textGroup
                    .each(SankeyAbstractComponent.updateTextShadow);
                });
              })
          }),
        )),
        tap(node => node && this.panToNode(node)),
      )
    ));

  readonly MARGIN = 10;

  margin = {
    top: this.MARGIN,
    right: this.MARGIN,
    bottom: this.MARGIN,
    left: this.MARGIN
  };

  destroy$ = new Subject();

  @ViewChild('svg', {static: true}) svg!: ElementRef;
  @ViewChild('g', {static: true}) g!: ElementRef;
  @ViewChild('nodes', {static: true}) nodes!: ElementRef;
  @ViewChild('links', {static: true}) links!: ElementRef;

  zoom: Zoom<SVGElement, number>;

  width: number;

  // resize and listen to future resize events
  resize$ = createResizeObservable(this.wrapper.nativeElement)
    .subscribe(rect => this.onResize(rect));

  renderedLinks$ = combineLatest([
    this.sankey.graph$,
    this.sankey.linkPath$
  ]).pipe(
    map(([{links}, linkPath]) => {
      const {
        sankey: {
          id,
          linkTitle,
          linkColor,
          linkBorder,
          circular
        }
      } = this;
      const layerWidth = ({_source, _target}) => Math.abs(_target._layer - _source._layer);
      return this.linkSelection
        .data<SankeyLink>(links.sort((a, b) => layerWidth(b) - layerWidth(a)), id)
        .join(
          enter => enter
            .append('path')
            .call(this.attachLinkEvents)
            .attr('d', linkPath)
            .classed('circular', circular)
            .call(path =>
              path.append('title')
            ),
          update => update
            // todo: reenable when performance improves
            // .transition().duration(RELAYOUT_DURATION)
            // .attrTween('d', link => {
            //   const newPathParams = calculateLinkPathParams(link, this.normalizeLinks);
            //   const paramsInterpolator = d3Interpolate.interpolateObject(link._calculated_params, newPathParams);
            //   return t => {
            //     const interpolatedParams = paramsInterpolator(t);
            //     // save last params on each iteration so we can interpolate from last position upon
            //     // animation interrupt/cancel
            //     link._calculated_params = interpolatedParams;
            //     return composeLinkPath(interpolatedParams);
            //   };
            // })
            .attr('d', linkPath),
          exit => exit.remove()
        )
        .style('fill', linkColor as any)
        .style('stroke', linkBorder as any)
        .attr('thickness', d => d._width || 0)
        .call(join =>
          join.select('title')
            .text(linkTitle)
        );
    })
  );

  renderedNodes$ = combineLatest([
    this.sankey.graph$,
    this.sankey.fontSize$,
    this.sankey.nodeLabel$
  ]).pipe(
    map(([{nodes}, fontSize, {nodeLabelShort}]) => {
      const {
        updateNodeRect,
        sankey: {
          id,
          nodeColor,
          nodeLabel
        },
        updateNodeText
      } = this;
      return this.nodeSelection
        .data<SankeyNode>(
          nodes.filter(
            // should no longer be an issue but leaving as sanity check
            // (if not satisfied visualisation brakes)
            n => n._sourceLinks.length + n._targetLinks.length > 0
          ),
          id
        )
        .join(
          enter => enter.append('g')
            .call(enterNode => updateNodeRect(enterNode.append('rect')))
            .call(this.attachNodeEvents)
            .attr('transform', ({_x0, _y0}) => `translate(${_x0},${_y0})`)
            .call(enterNode =>
              updateNodeText(
                fontSize,
                enterNode
                  .append('g')
                  .call(textGroup => {
                    textGroup.append('rect')
                      .classed('text-shadow', true);
                    textGroup.append('text');
                  })
              )
            )
            .call(enterNode =>
              enterNode.append('title')
                .text(nodeLabel)
            ),
          // it was used in some very strage construct - hope it is not needed anymore
          // .call(e => this.enter.emit(e)),
          update => update
            .call(enterNode => {
              updateNodeRect(
                enterNode.select('rect')
                // todo: reenable when performance improves
                // .transition().duration(RELAYOUT_DURATION)
              );
              updateNodeText(
                fontSize,
                enterNode.select('g')
                  .attr('dy', '0.35em')
                  .attr('text-anchor', 'end')
                // todo: reenable when performance improves
                // .transition().duration(RELAYOUT_DURATION)
              );
            })
            // todo: reenable when performance improves
            // .transition().duration(RELAYOUT_DURATION)
            .attr('transform', ({_x0, _y0}) => `translate(${_x0},${_y0})`),
          exit => exit.remove()
        )
        .call(joined => {
          updateNodeRect(
            joined
              .select('rect')
              .style('fill', nodeColor as d3_ValueFn<any, SankeyNode, string>)
          );
          joined.select('g')
            .call(textGroup => {
              textGroup.select('text')
                .text(nodeLabelShort);
            });
        });
    })
  );

  /**
   * Run d3 lifecycle code to update DOM
   * @param graph: { links, nodes } to be rendered
   */
  updateDOM$ = combineLatest([
    this.renderedLinks$,
    this.renderedNodes$,
  ]).pipe(
    map(([linkSelection, nodeSelection]) => ({
      linkSelection,
      nodeSelection
    })),
    debug('updateDOM'),
    shareReplay({bufferSize: 1, refCount: true})
  );

  updateSearch$ = this.search.preprocessedMatches$.pipe(
    map(entities => groupBy(entities, 'type')),
    publish(matches$ => combineLatest([
      matches$.pipe(
        map(({[EntityType.Node]: nodes = []}) => (nodes as Match[]).map<SankeyId>(({id}) => id)),
        updateAttr(this.renderedNodes$, 'searched', {
          // dont update other
          otherOnStart: null,
          // just delete property (don't set it to false)
          exit: s => s.attr('searched', undefined),
          accessor: (arr, {_id}) => arr.includes(_id),
        })
      ),
      matches$.pipe(
        map(({[EntityType.Link]: links = []}) => (links as Match[]).map<SankeyId>(({id}) => id)),
        updateAttr(this.renderedLinks$, 'searched', {
          // dont update other
          otherOnStart: null,
          // just delete property (don't set it to false)
          exit: s => s.attr('searched', undefined),
          accessor: (arr, {_id}) => arr.includes(_id),
        })
      )
    ]))
  );

  // endregion

  static updateTextShadow(this: SVGElement, _) {
    // this contains ref to textGroup
    const [shadow, text] = this.children as any as [SVGRectElement, SVGTextElement];
    const {x, y, width, height} = text.getBBox();
    d3_select(shadow)
      .attr('x', x)
      .attr('y', y)
      .attr('width', width)
      .attr('height', height);
  }

  @d3Callback
  extendNodeLabel() {
    const {nodeLabel} = this.sankey;
    return textGroup => this.sankey.nodeLabel$.pipe(
      first(),
      tap(({nodeLabelShort, nodeLabelShouldBeShorted}) => {
        textGroup
          .select('text')
          .text(nodeLabelShort)
          .filter(nodeLabelShouldBeShorted)
          // todo: reenable when performance improves
          // .transition().duration(RELAYOUT_DURATION)
          // .textTween(n => {
          //   const label = nodeLabelAccessor(n);
          //   const length = label.length;
          //   const interpolator = d3Interpolate.interpolateRound(INITIALLY_SHOWN_CHARS, length);
          //   return t => t === 1 ? label :
          //     (label.slice(0, interpolator(t)) + '...').slice(0, length);
          // })
          .text(nodeLabel);
      })
    ).toPromise();
  }

  @d3Callback
  updateNodeText(fontSize, texts) {
    const {width} = this;
    return texts
      .attr('transform', ({_x0, _x1, _y0, _y1}) =>
        `translate(${_x0 < width / 2 ? (_x1 - _x0) + 6 : -6} ${(_y1 - _y0) / 2})`
      )
      .attr('text-anchor', 'end')
      .attr('font-size', fontSize)
      .call(textGroup =>
        textGroup.select('text')
          .attr('dy', '0.35em')
      )
      .filter(({_x0}) => _x0 < width / 2)
      .attr('text-anchor', 'start')
      .attr('font-size', fontSize);
  }

  initSearch() {
    this.updateSearch$.pipe(
      takeUntil(this.destroy$)
    ).subscribe();
  }

  ngOnInit() {
    this.zoom = new Zoom(this.svg, {scaleExtent: [0.1, 8]});
    this.sankey.zoomAdjustment$.subscribe(({zoom, x0 = 0, y0 = 0}) => {
      this.zoom.initialTransform = zoomIdentity.translate(0, 0).scale(zoom).translate(x0, y0);
    });

    this.updateDOM$.subscribe(() => {
      console.log('updateDOM');
    });

    this.initSelection();
    this.initFocus();
    this.initSearch();
  }


  initFocus() {
    throw new NotImplemented();
  }

  initSelection() {
    throw new NotImplemented();
  }

  panToNode({_x0, _x1, _y0, _y1}) {
    this.zoom.translateTo(
      // x
      (_x0 + _x1) / 2,
      // y
      (_y0 + _y1) / 2,
      [0, 0],
      true
    );
  }

  // endregion

  ngAfterViewInit() {
    // attach zoom behaviour
    const {g, zoom} = this;
    const zoomContainer = d3_select(g.nativeElement);
    this.zoom.on$('zoom').subscribe(() => zoomContainer.attr('transform', d3_event.transform));

    this.sankeySelection.on('click', () => {
      const e = d3_event;
      if (!e.target.__data__) {
        this.selection.reset();

        // events are consumed by d3_zoom recall mouse down/up on document to close possible popups
        document.dispatchEvent(new MouseEvent('mousedown'));
        document.dispatchEvent(new MouseEvent('mouseup'));
      }
    });
  }

  ngOnDestroy() {
    this.destroy$.next();
    if (this.resize$) {
      this.resize$.unsubscribe();
      delete this.resize$;
    }
  }

  // region Graph sizing
  onResize({width, height}) {
    this.width = width;
    const {margin} = this;
    const extentX = width - margin.right;
    const extentY = height - margin.bottom;

    this.zoom.extent = [[0, 0], [width, height]];
    // Get the svg element and update
    this.sankeySelection
      .attr('width', width)
      .attr('height', height);

    this.sankey.setExtent({
      x0: margin.left,
      x1: extentX,
      y0: margin.top,
      y1: extentY
    });
  }

  // endregion

  // region Events
  @d3Callback
  attachLinkEvents(d3Links) {
    d3Links
      .on('click', this.linkClick)
      .on('mouseover', this.pathMouseOver)
      .on('mouseout', this.pathMouseOut);
  }

  @d3EventCallback
  dragStart(element, delta, data) {
    assign(delta, {dx: 0, dy: 0});
    d3_select(element).raise();
  }

  @d3EventCallback
  drag(element, delta, data) {
    delta.dx += d3_event.dx;
    delta.dy += d3_event.dy;
    this.dragmove(element, data);
  }

  @d3EventCallback
  dragEnd(element, {dx, dy}, data) {
    // d3v5 does not include implementation for this
    if (Math.hypot(dx, dy) < 10) {
      return this.nodeClick(element, data);
    }
  }

  dragWithDeltaFactory(delta, calback) {
    return partial(calback, delta);
  }

  @d3Callback
  attachNodeEvents(d3Nodes) {
    const delta = {dx: 0, dy: 0};
    d3Nodes
      .on('mouseover', this.nodeMouseOver)
      .on('mouseout', this.nodeMouseOut)
      .call(
        d3_drag()
          .on('start', this.dragWithDeltaFactory(delta, this.dragStart))
          .on('drag', this.dragWithDeltaFactory(delta, this.drag))
          .on('end', this.dragWithDeltaFactory(delta, this.dragEnd))
      );
  }

  @d3EventCallback
  linkClick(element, data) {
    return Promise.resolve(this.selection.toggleLink(data)).then(() =>
      this.clipboard.writeToClipboard(data.path).then(() =>
          this.snackBar.open(
            `Path copied to clipboard`,
            undefined,
            {duration: 500},
          ),
        console.error
      )
    );
  }

  nodeClick(element, data) {
    return this.selection.toggleNode(data);
  }

  /**
   * Callback that dims any nodes/links not connected through the hovered path.
   * @param element the svg element being hovered over
   * @param data object representing the link data
   */
  @d3EventCallback
  async pathMouseOver(element, data) {
    throw new NotImplemented();
  }

  /**
   * Callback that undims all nodes/links.
   * @param element the svg element being hovered over
   * @param data object representing the link data
   */
  @d3EventCallback
  async pathMouseOut(element, data) {
    throw new NotImplemented();
  }

  /**
   * Callback that dims any nodes/links not connected through the hovered node.
   * styling on the hovered node.
   * @param element the svg element being hovered over
   * @param data object representing the node data
   */
  @d3EventCallback
  async nodeMouseOver(element, data) {
    this.highlightNode(element);
  }

  /**
   * Callback that undims all nodes/links. Also unsets hover styling on the hovered node.
   * @param element the svg element being hovered over
   * @param data object representing the node data
   */
  @d3EventCallback
  async nodeMouseOut(element, data) {
    throw new NotImplemented();
  }

  // the function for moving the nodes
  dragmove(element, d) {
    const {
      id,
      linkPath$
    } = this.sankey;

    const nodeWidth = d._x1 - d._x0;
    const nodeHeight = d._y1 - d._y0;
    const newPosition = {
      _x0: d._x0 + d3_event.dx,
      _x1: d._x0 + d3_event.dx + nodeWidth,
      _y0: d._y0 + d3_event.dy,
      _y1: d._y0 + d3_event.dy + nodeHeight
    };
    Object.assign(d, newPosition);
    d3_select(element)
      .raise()
      .attr('transform', `translate(${d._x0},${d._y0})`);
    const relatedLinksIds = d._sourceLinks.concat(d._targetLinks).map(id);
    return linkPath$.pipe(
      switchMap(linkPath =>
        this.renderedLinks$.pipe(
          map(linkSelection => linkSelection
            .filter((...args) => relatedLinksIds.includes(id(...args)))
            .attr('d', linkPath)
          )
        )
      ),
      first()
    ).toPromise();
  }

  // endregion

  // Assign attr based on accessor and raise trueish results
  assignAttrAndRaise(selection, attr, accessor) {
    return selection
      // This technique fails badly
      // there is race condition between attr set and moving the node by raise call
      // .each(function(s) {
      //   // use each so we search traces only once
      //   const selected = accessor(s);
      //   const element = d3_select(this)
      //     .attr(attr, selected);
      //   if (selected) {
      //     element.raise();
      //   }
      // })
      .attr(attr, accessor)
      .filter(accessor)
      .call(e => e.raise());
  }

  // region Search
  searchNodes(nodeIdxs: Set<string | number>) {
    const selection = this.nodeSelection
      .attr('searched', n => nodeIdxs.has(n._id))
      .filter(n => nodeIdxs.has(n._id))
      // .raise()
      .select('g');

    // postpone so the size is known
    requestAnimationFrame(_ =>
      selection
        .each(SankeyAbstractComponent.updateTextShadow)
    );
  }

  stopSearchNodes() {
    // tslint:disable-next-line:no-unused-expression
    this.nodeSelection
      .attr('searched', undefined);
  }

  searchLinks(linkIdxs: Set<SankeyLink['_id']>) {
    this.linkSelection
      .attr('searched', l => linkIdxs.has(l._id))
      .filter(l => linkIdxs.has(l._id))
      .raise();
  }

  stopSearchLinks() {
    return this.linkSelection
      .attr('searched', undefined);
  }

  // endregion

  // region Highlight
  highlightTraces(traces: Set<object>) {
    this.assignAttrAndRaise(this.linkSelection, 'highlighted', ({_trace}) => traces.has(_trace));
  }

  highlightNodeGroup(group) {
    this.nodeSelection
      .attr('highlighted', ({id}) => group.has(id));
  }

  unhighlightLinks() {
    this.linkSelection
      .attr('highlighted', undefined);
  }

  unhighlightNodes() {
    this.nodeSelection
      .attr('highlighted', undefined);
  }

  // endregion

  highlightNode(element) {
    throw new NotImplemented();
  }

  unhighlightNode(element) {
    return this.sankey.nodeLabel$.pipe(
      map(({nodeLabelShort, nodeLabelShouldBeShorted}) => {
        const selection = d3_select(element);
        selection.select('text')
          .filter(nodeLabelShouldBeShorted)
          // todo: reenable when performance improves
          // .transition().duration(RELAYOUT_DURATION)
          // .textTween(n => {
          //   const label = nodeLabelAccessor(n);
          //   const length = label.length;
          //   const interpolator = d3Interpolate.interpolateRound(length, INITIALLY_SHOWN_CHARS);
          //   return t => (label.slice(0, interpolator(t)) + '...').slice(0, length);
          // });
          .text(nodeLabelShort);
        return selection;
      }),
      switchMap(selection => this.search.preprocessedMatches$.pipe(
          first(),
          // resize shadow back to shorter test when it is used as search result
          filter(isNotEmpty),
          tap(matches =>
            // postpone so the size is known
            requestAnimationFrame(_ =>
              (selection as any).select('g')
                .each(SankeyAbstractComponent.updateTextShadow)
            )
          ),
        )
      ),
      first()
    ).toPromise();
  }

  // region Render

  updateNodeRect(rects) {
    return rects
      .attr('height', ({_y1, _y0}) => representativePositiveNumber(_y1 - _y0))
      .attr('width', ({_x1, _x0}) => _x1 - _x0)
      .attr('width', ({_x1, _x0}) => _x1 - _x0);
  }

  // endregion
}<|MERGE_RESOLUTION|>--- conflicted
+++ resolved
@@ -21,12 +21,9 @@
 import { SankeyBaseOptions, SankeyBaseState } from '../base-views/interfaces';
 import { LayoutService } from '../services/layout.service';
 import { updateAttr, updateSingular } from '../utils/rxjs';
-<<<<<<< HEAD
 import { Zoom } from '../utils/zoom';
-=======
 import { NotImplemented } from '../utils/error';
 import { Match, EntityType } from '../interfaces/search';
->>>>>>> 228094e8
 
 export type DefaultSankeyAbstractComponent = SankeyAbstractComponent<SankeyBaseOptions, SankeyBaseState>;
 
