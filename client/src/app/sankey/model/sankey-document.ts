import { assign, mapValues, entries, max, isNumber, omit, zip, flatMap } from 'lodash-es';
import { BehaviorSubject, Observable } from 'rxjs';
import { Color } from 'd3-color';
import { switchMap } from 'rxjs/internal/operators/switchMap';
import { shareReplay, map, first } from 'rxjs/operators';

import Graph from 'app/shared/providers/graph-type/interfaces';
import { isNotEmpty } from 'app/shared/utils';
import { FilesystemService } from 'app/file-browser/services/filesystem.service';
import { mapBlobToBuffer, mapBufferToJson } from 'app/shared/utils/files';
import { MimeTypes } from 'app/shared/constants';
import { FilesystemObject } from 'app/file-browser/models/filesystem-object';
import { BackgroundTask } from 'app/shared/rxjs/background-task';

<<<<<<< HEAD
import { SankeyTraceNetwork, SankeyId, SankeyNodePosition, SankeyLinkInterface, SankeyNodeInterface, DisplayProperty } from '../interfaces';
=======
import { SankeyTraceNetwork, SankeyId, SankeyNodePosition, SankeyLinkInterface, SankeyNodeInterface, SankeyState } from '../interfaces';
>>>>>>> c54bd7f8
import { indexByProperty } from '../utils';
import { SankeyView } from '../interfaces/view';
import { ErrorMessages } from '../constants/error';

const listMapToDict =
  <GraphType extends object>(list: SankeyDocumentPartMixin<GraphType>[]) =>
    list.map(entity => entity.toDict());

const objectMapToDict =
  <GraphType extends object>(obj: { [key: string]: SankeyDocumentPartMixin<GraphType> }) =>
    mapValues(obj, entity => entity.toDict());

interface SankeyDocumentPartMixin<GraphType extends object> {
  toDict(): GraphType;
}

export class View implements SankeyDocumentPartMixin<SankeyView> {
  state: SankeyView['state'];
  size: SankeyView['size'];
  nodes: SankeyView['nodes'];
  links: SankeyView['links'];
  private sankeyDocument;

  constructor({state, size, nodes, links}, sankeyDocument) {
    this.sankeyDocument = sankeyDocument;
    this.state = state;
    this.size = size;
    this.nodes = nodes;
    this.links = links;
  }

  toDict() {
    return {
      state: this.state,
      size: this.size,
      nodes: this.nodes,
      links: this.links
    };
  }
}

export class Trace implements SankeyDocumentPartMixin<Graph.Trace> {
  id: number;
  nodePaths: Array<Array<number>>;
  edges: Array<number>;
  source: number;
  target: number;
  group: number;
  displayProperties?: DisplayProperty[];

  detailEdges?: Array<[number, number, Graph.DetailEdge]>;
  color: string | Color;

  constructor({node_paths, detail_edges, ...rest}: Graph.Trace, id) {
    assign(this, rest);
    this.id = id;
    this.nodePaths = node_paths;
    this.detailEdges = detail_edges;
  }

  toDict() {
    return {
      node_paths: this.nodePaths,
      edges: this.edges,
      source: this.source,
      target: this.target,
      group: this.group,
      detail_edges: this.detailEdges
    };
  }

  containsNode(nodeId) {
    return flatMap(this.nodePaths).some(id => id === nodeId);
  }

  containsLink(linkId) {
    return this.edges.some(id => id === linkId);
  }
}

export class TraceNetwork implements SankeyDocumentPartMixin<Graph.TraceNetwork> {
  traces: Trace[];
  views$: BehaviorSubject<Record<string, View>>;
  private sankeyDocument;
  sources: SankeyNode[];
  targets: SankeyNode[];
  defaultSizing: any;
  _defaultSizing: any;
  description: string;
  name: string;
  color: string | Color;
  _sources: string;
  _targets: string;
  defaults: Record<keyof SankeyState, string>;

  get views() {
    return this.views$.value;
  }

  constructor(
    {
      traces, sources, targets, default_sizing, defaults, name, description, _views
    }: SankeyTraceNetwork,
    {nodeSets, sizing}: SankeyGraph,
    sankeyDocument
  ) {
    this.sankeyDocument = sankeyDocument;
    this.defaults = defaults;
    this.traces = traces.map((trace, index) => new Trace(trace, index));
    const tracesWithoutGroups = this.traces.filter(({group}) => !isNumber(group));
    if (isNotEmpty(tracesWithoutGroups)) {
      let maxVal = max(traces.map(({group}) => group ?? -1));
      if (!isFinite(maxVal)) {
        maxVal = Math.random();
      }
      tracesWithoutGroups.forEach(trace => trace.group = ++maxVal);
    }
    this._defaultSizing = default_sizing;
    this.defaultSizing = sizing[default_sizing];
    this._sources = sources;
    this._targets = targets;
    this.sources = nodeSets[sources];
    this.targets = nodeSets[targets];
    this.name = name;
    this.description = description;
    const views = mapValues(_views, view => new View(view, sankeyDocument));
    this.views$ = new BehaviorSubject(views);
    this.views$.subscribe(sankeyDocument.isDirty$);
  }

  addView(name: string, view: SankeyView) {
    this.views$.next({...this.views$.value, [name]: new View(view, this.sankeyDocument)});
  }

  deleteView(name: string) {
    this.views$.next(omit(this.views$.value, name));
  }

  toString() {
    return JSON.stringify({
      traces: this.traces,
      _views: this.views$.value,
      sources: this.sources,
      targets: this.targets,
    });
  }

  toDict() {
    return {
      traces: listMapToDict(this.traces),
      _views: objectMapToDict(this.views$.value),
      sources: this._sources,
      targets: this._targets,
      description: this.description,
      name: this.name,
      default_sizing: this._defaultSizing,
    };
  }

  toJSON() {
    return JSON.stringify(this.toDict());
  }
}

class NodeSets implements SankeyDocumentPartMixin<Graph.NodeSets> {
  notMappedNodeSets: Graph.NodeSets;

  constructor(nodeSets: Graph.NodeSets, sankeyDocument) {
    this.notMappedNodeSets = nodeSets;
    entries(nodeSets).forEach(([key, value]) => {
      this[key] = value.map(id => sankeyDocument.nodeById.get(id));
    });
  }

  toDict() {
    return this.notMappedNodeSets;
  }
}

class SankeyGraph implements SankeyDocumentPartMixin<Graph.Graph> {
  traceNetworks: TraceNetwork[];
  private readonly sankeyDocument;
  nodeSets: NodeSets;
  description: string;
  name?: string;
  sizing?: Graph.PredefinedSizing;
  log?: string | Array<string>;

  constructor({trace_networks, sizing = {}, node_sets}, sankeyDocument) {
    this.sankeyDocument = sankeyDocument;
    this.sizing = sizing;
    this.nodeSets = new NodeSets(node_sets, sankeyDocument);

    if (!trace_networks.length) {
      throw Error(ErrorMessages.missingNetworkTraces);
    }
    this.traceNetworks = trace_networks.map(traceNetwork => new TraceNetwork(traceNetwork, this, sankeyDocument));
  }

  toDict() {
    return {
      trace_networks: listMapToDict(this.traceNetworks),
      node_sets: this.nodeSets.toDict(),
      sizing: this.sizing,
      log: this.log,
      name: this.name,
      description: this.description
    };
  }
}

export class SankeyNode<Link extends (SankeyLink | SankeyTraceLink) = (SankeyLink | SankeyTraceLink)>
  implements SankeyDocumentPartMixin<Graph.Node>, SankeyNodePosition, SankeyNodeInterface {
  id: number;
  depth: number;
  index: number;
  layer: number;
  sourceLinks: Link[];
  targetLinks: Link[];
  y0: number;
  y1: number;
  reversedDepth: number;
  height: number;
  x0: number;
  x1: number;
  label?: string;
  color: string | Color;
  description?: string;
  value: number;
  order: number;
  displayProperties?: DisplayProperty[];

  constructor(node, id) {
    assign(this, node);
    this.id = id;
  }

  toDict() {
    return {
      id: this.id
    };
  }

  get viewProperties() {
    return {
      value: this.value,
      layer: this.layer,
      depth: this.depth,
      height: this.height,
      x0: this.x0,
      x1: this.x1,
      y0: this.y0,
      y1: this.y1,
      order: this.order,
    };
  }
}

export class SankeyLink implements SankeyDocumentPartMixin<Graph.Link>, SankeyLinkInterface {
  id: any;
  source: any;
  target: any;
  value: number;
  multipleValues: [number, number];
  traces: Trace[];
  circular: boolean;
  y0: number;
  y1: number;
  width: number;
  description: string;
  label: string;
  color: string | Color;
  graphRelativePosition?: 'left' | 'right' | 'multiple';
  visited?: string | number;
  order: number;
  readonly adjacentDivider = 1;
  displayProperties?: DisplayProperty[];

  constructor({source, target, ...rest}, id, sankeyDocument) {
    assign(this, rest);
    this.id = id;
    this.source = sankeyDocument.nodeById.get(source);
    this.target = sankeyDocument.nodeById.get(target);
  }

  toDict() {
    return {
      source: this.source.id,
      target: this.target.id,
      description: this.description,
      label: this.label
    };
  }

  get viewProperties() {
    return {
      value: this.value,
      multipleValues: this.multipleValues,
      y0: this.y0,
      y1: this.y1,
      circular: this.circular,
      width: this.width,
      order: this.order,
      adjacentDivider: this.adjacentDivider,
      id: this.id
    };
  }

  get(key: string) {
    return this[key];
  }

  belongsToTrace(id) {
    return this.traces.some(trace => trace.id === id);
  }
}

export class SankeyTraceLink implements SankeyLinkInterface {
  id: string;
  originLink: SankeyLink;
  trace: Trace;
  color: string | Color;
  order: number;
  originLinkId: number;
  y0: number;
  y1: number;
  width: number;
  adjacentDivider: number;
  multipleValues: [number, number];
  value: number;
  circular: boolean;

  constructor(originLink, trace, traceIdx) {
    this.originLink = originLink;
    this.trace = trace;
    this.id = `${originLink.id}_${trace.group}_${traceIdx}`;
    this.color = trace.color;
    this.order = -trace.group;
    this.originLinkId = originLink.id;
  }

  get source() {
    return this.originLink.source;
  }

  get target() {
    return this.originLink.target;
  }

  get description() {
    return this.originLink.description;
  }

  get label() {
    return this.originLink.label;
  }

  get displayProperties() {
    return this.originLink.displayProperties;
  }
  
  get viewProperties() {
    return {
      value: this.value,
      multipleValues: this.multipleValues,
      y0: this.y0,
      y1: this.y1,
      circular: this.circular,
      width: this.width,
      order: this.order,
      adjacentDivider: this.adjacentDivider,
      id: this.id
    };
  }

  get(key) {
    return this[key] ?? this.originLink.get(key);
  }

  belongsToTrace(id) {
    return this.trace.id === id;
  }
}

export class SankeyDocument implements SankeyDocumentPartMixin<Graph.File> {
  nodes: SankeyNode[];
  links: SankeyLink[];
  graph: SankeyGraph;
  nodeById: Map<SankeyId, SankeyNode>;
  isDirty$: BehaviorSubject<boolean>;
  directed: boolean;
  multigraph: boolean;

  constructor({nodes, links, graph, ...rest}: Graph.File) {
    if (!nodes.length) {
      throw Error(ErrorMessages.missingNodes);
    }
    if (!links.length) {
      throw Error(ErrorMessages.missingLinks);
    }

    assign(this, rest);
    this.isDirty$ = new BehaviorSubject(false);
    this.nodes = nodes.map(node => new SankeyNode(node, node.id));
    this.nodeById = indexByProperty(this.nodes, 'id');
    this.links = links.map((link, index) => new SankeyLink(link, index, this));
    this.graph = new SankeyGraph(graph, this);
  }

  toDict() {
    return {
      nodes: listMapToDict(this.nodes),
      links: listMapToDict(this.links),
      graph: this.graph.toDict(),
      directed: this.directed,
      multigraph: this.multigraph
    };
  }
}

export class SankeyFile {

  constructor(
    filesystemService: FilesystemService,
    hashId: string
  ) {
    this.hashId = hashId;
    this.filesystemService = filesystemService;
    this.reload();
  }

  private readonly hashId;
  private readonly filesystemService: FilesystemService;

  metaLoadTask = new BackgroundTask<string, FilesystemObject>(
    hash => this.filesystemService.get(hash)
  );

  contentLoadTask = new BackgroundTask<string, Graph.File>(
    hash => this.filesystemService.getContent(hash).pipe(
      mapBlobToBuffer(),
      mapBufferToJson()
    )
  );

  metadata$ = this.metaLoadTask.results$.pipe(
    map(({result}) => result),
    shareReplay<FilesystemObject>({bufferSize: 1, refCount: true})
  );

  content$ = this.contentLoadTask.results$.pipe(
    map(({result}) => result),
    shareReplay<Graph.File>({bufferSize: 1, refCount: true})
  );

  document$ = this.content$.pipe(
    map(raw => new SankeyDocument(raw)),
    shareReplay({bufferSize: 1, refCount: true})
  );

  /**
   * Temporary safty net SankeyDocument is under development
   * SankeyDocument.toDict() should give stringable representation of file
   * and SankeyDocument.toString() should encode it as string.
   * Ultimatly for given FileContent:
   * `new SankeyDocument(FileContent).toString() = FileContent`
   * yet current implementation cannot guarantee that just yet.
   */
  contentWithOnlyViewsUpdated$ = this.content$.pipe(
    switchMap(({graph: {trace_networks, ...fcGraph}, ...fc}) =>
      this.document$.pipe(
        map(({graph: {traceNetworks}}) => ({
          graph: {
            ...fcGraph,
            trace_networks: zip(traceNetworks, trace_networks).map(([tn, fctn]) => ({
              ...fctn,
              _views: tn.toDict()._views
            }))
          },
          ...fc
        }))
      )
    )
  );

  reload() {
    const {hashId} = this;
    this.metaLoadTask.update(hashId);
    this.contentLoadTask.update(hashId);
  }

  save(): Observable<FilesystemObject> {
    const {hashId} = this;
    return this.contentWithOnlyViewsUpdated$.pipe(
      first(),
      map(content =>
        new Blob(
          [JSON.stringify(content)],
          {type: MimeTypes.Graph}
        )
      ),
      switchMap(contentValue =>
        this.filesystemService.save(
          [hashId],
          {contentValue}
        )
      ),
      map(updatedFiles => updatedFiles[hashId])
    );
  }
}<|MERGE_RESOLUTION|>--- conflicted
+++ resolved
@@ -12,11 +12,10 @@
 import { FilesystemObject } from 'app/file-browser/models/filesystem-object';
 import { BackgroundTask } from 'app/shared/rxjs/background-task';
 
-<<<<<<< HEAD
-import { SankeyTraceNetwork, SankeyId, SankeyNodePosition, SankeyLinkInterface, SankeyNodeInterface, DisplayProperty } from '../interfaces';
-=======
-import { SankeyTraceNetwork, SankeyId, SankeyNodePosition, SankeyLinkInterface, SankeyNodeInterface, SankeyState } from '../interfaces';
->>>>>>> c54bd7f8
+import {
+  SankeyTraceNetwork, SankeyId, SankeyNodePosition, SankeyLinkInterface,
+  SankeyNodeInterface, DisplayProperty, SankeyState
+} from '../interfaces';
 import { indexByProperty } from '../utils';
 import { SankeyView } from '../interfaces/view';
 import { ErrorMessages } from '../constants/error';
@@ -377,7 +376,7 @@
   get displayProperties() {
     return this.originLink.displayProperties;
   }
-  
+
   get viewProperties() {
     return {
       value: this.value,
@@ -447,6 +446,7 @@
     this.filesystemService = filesystemService;
     this.reload();
   }
+
 
   private readonly hashId;
   private readonly filesystemService: FilesystemService;
