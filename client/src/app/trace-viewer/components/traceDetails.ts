--- conflicted
+++ resolved
@@ -2,23 +2,14 @@
 
 import { GraphData } from 'app/interfaces/vis-js.interface';
 import { annotationTypesMap } from 'app/shared/annotation-styles';
-<<<<<<< HEAD
-
-import { IntermediateNodeType } from './interfaces';
-=======
 import { TraceNode, TraceData } from './interfaces';
->>>>>>> 58b896d8
 
 function find(nodeById, id) {
   const node = nodeById.get(id);
   if (!node) {
     throw new Error('missing: ' + id);
   }
-<<<<<<< HEAD
-  return node as GraphNode;
-=======
   return node;
->>>>>>> 58b896d8
 }
 
 function* generateSLayout(segmentSize, scale = 1) {
@@ -57,11 +48,7 @@
     node._fromEdges = [];
     node._toEdges = [];
   });
-<<<<<<< HEAD
-  const nodeById: Map<number, IntermediateNodeType> = new Map(nodes.map(d => [d.id, d]));
-=======
   const nodeById = new Map(nodes.map(d => [d.id, d]));
->>>>>>> 58b896d8
   for (const edge of edges) {
     const {
       from, to
