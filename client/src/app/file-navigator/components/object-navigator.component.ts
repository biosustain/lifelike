import { Component, EventEmitter, Output } from '@angular/core';
import { ActivatedRoute } from '@angular/router';

<<<<<<< HEAD
import { escapeRegExp } from 'lodash';
=======
import { escapeRegExp } from 'lodash-es';

>>>>>>> fbb0e1c4
import { combineLatest, Subscription } from 'rxjs';

import { EnrichmentTableViewerComponent } from 'app/enrichment/components/table/enrichment-table-viewer.component';
import { ENRICHMENT_TABLE_MIMETYPE } from 'app/enrichment/providers/enrichment-table.type-provider';
import { FilesystemObject} from 'app/file-browser/models/filesystem-object';
import { FilesystemService } from 'app/file-browser/services/filesystem.service';
import { WordCloudAnnotationFilterEntity } from 'app/interfaces/annotation-filter.interface';
import { FileViewComponent } from 'app/pdf-viewer/components/file-view.component';
import { ModuleAwareComponent, ModuleProperties } from 'app/shared/modules';
import { BackgroundTask } from 'app/shared/rxjs/background-task';
import { WorkspaceManager } from 'app/shared/workspace-manager';

import { MimeTypes } from '../../shared/constants';


@Component({
  selector: 'app-object-navigator',
  templateUrl: './object-navigator.component.html',
})
export class ObjectNavigatorComponent implements ModuleAwareComponent {

  @Output() modulePropertiesChange = new EventEmitter<ModuleProperties>();

  loadTask: BackgroundTask<string, [FilesystemObject]>;
  fileLoadedSub: Subscription;

  object: FilesystemObject;

  constructor(protected readonly route: ActivatedRoute,
              protected readonly filesystemService: FilesystemService,
              protected readonly workspaceManager: WorkspaceManager) {

    this.loadTask = new BackgroundTask(hashId => {
      return combineLatest(
        this.filesystemService.get(hashId),
      );
    });

    this.fileLoadedSub = this.loadTask.results$.subscribe(({
                                                             result: [object],
                                                             value: [],
                                                           }) => {
      this.object = object;
      this.modulePropertiesChange.emit({
        title: object.effectiveName,
        fontAwesomeIcon: 'fas fa-compass',
      });
    });

    this.loadTask.update(this.route.snapshot.params.file_id);
  }

  openWord(annotation: WordCloudAnnotationFilterEntity, useKeyword: boolean) {
    if (this.object.mimeType === MimeTypes.Pdf) {
      const url = this.object.getURL();
      this.workspaceManager.navigateByUrl({
        url: `${url}#annotation=${encodeURIComponent(annotation.id)}`,
        extras: {
          newTab: true,
          sideBySide: true,
          matchExistingTab: `^/*${escapeRegExp(url)}.*`,
          shouldReplaceTab: component => {
              const fileViewComponent = component as FileViewComponent;
              fileViewComponent.highlightAnnotation(annotation.id);
              return false;
          },
        }
      });
    } else if (this.object.mimeType === ENRICHMENT_TABLE_MIMETYPE) {
      const url = this.object.getURL();
      const encodedId = encodeURIComponent(annotation.id);
      const encodedText = encodeURIComponent(annotation.text);
      const encodedColor = encodeURIComponent(annotation.color);
      this.workspaceManager.navigateByUrl({
        url: `${url}#id=${encodedId}&text=${encodedText}&color=${encodedColor}`,
        extras: {
          newTab: true,
          sideBySide: true,
          matchExistingTab: `^/*${escapeRegExp(url)}.*`,
          shouldReplaceTab: component => {
            const enrichmentTableViewerComponent = component as EnrichmentTableViewerComponent;
            enrichmentTableViewerComponent.startAnnotationFind(annotation.id, annotation.text, annotation.color);
            return false;
          },
        }
      });
    } else {
      this.workspaceManager.navigate(
        ['/search', 'content'], {
          queryParams: {
            q: `"${useKeyword ? annotation.text : annotation.primaryName}"`,
          },
          newTab: true,
          sideBySide: true,
        },
      );
    }
  }
}<|MERGE_RESOLUTION|>--- conflicted
+++ resolved
@@ -1,12 +1,7 @@
 import { Component, EventEmitter, Output } from '@angular/core';
 import { ActivatedRoute } from '@angular/router';
 
-<<<<<<< HEAD
-import { escapeRegExp } from 'lodash';
-=======
 import { escapeRegExp } from 'lodash-es';
-
->>>>>>> fbb0e1c4
 import { combineLatest, Subscription } from 'rxjs';
 
 import { EnrichmentTableViewerComponent } from 'app/enrichment/components/table/enrichment-table-viewer.component';
