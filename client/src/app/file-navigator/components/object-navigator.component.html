<div class="d-flex flex-column position-relative h-100"
     *ngIf="(loadTask.status$ | async) as status">
  <app-module-progress *ngIf="status.running" class="position-absolute w-100 h-100 bg-white p-4"
                       style="z-index: 2">
    <div>Retrieving file data...</div>
  </app-module-progress>

  <app-module-error *ngIf="status.failedErrorShown"
                    class="position-absolute w-100 h-100 bg-white p-4"
                    [error]="status.error" style="z-index: 2">
    <a appLink="/projects">Go to Projects <i class="fa fa-fw fa-arrow-right"></i></a>
  </app-module-error>

  <div *ngIf="status.resultsShown" class="position-absolute w-100 h-100 d-flex flex-column"
       style="z-index: 0">
    <div class="module d-flex flex-column" appContainerBreakpoints>
      <!-- Header -->
      <div class="module-header">
        <!-- Breadcrumbs -->
        <div class="module-breadcrumb-bar mb-1">
          <app-object-path [object]="object" [newTab]="true"></app-object-path>
        </div>

        <!-- Title bar -->
        <div class="module-titlebar">
          <h1 class="module-title">
<<<<<<< HEAD
            <ng-container *ngIf="object?.isDirectory && !object?.parent">
              File Navigator (Entire Project)
            </ng-container>
            <ng-container *ngIf="object?.isDirectory && object?.parent">
              File Navigator (Folder Contents)
=======
            <ng-container *ngIf="object.isDirectory && !object.parent">
              Project Navigator for: {{object.project.name}}
            </ng-container>
            <ng-container *ngIf="object.isDirectory && object.parent">
              Project Navigator for: {{object.filename}}
>>>>>>> ace3ad75
            </ng-container>
            <ng-container *ngIf="!object?.isDirectory">
              File Navigator
            </ng-container>
          </h1>
        </div>
      </div>

      <div class="flex-fill overflow-auto">
        <!-- Body -->
        <div class="module-body" *ngIf="object.isFile" [class.border-bottom]="object.hasWordCloud">
          <app-associated-maps [object]="object"></app-associated-maps>
        </div>

        <div class="module-body flex-fill" *ngIf="object.hasWordCloud"
             style="height: 100%; min-height: 60vh">
          <app-word-cloud [object]="object" [clickableWords]="true"
                          (wordOpen)="openWord($event.entity, $event.keywordsShown)"></app-word-cloud>
        </div>

        <div class="module-body border-top" *ngIf="object.isAnnotatable">
          <div class="module-section">
            <div class="module-section-header">
              <h2 class="module-section-header-title">Annotation History</h2>
            </div>

            <div class="module-section-body">
              <app-object-annotation-history [object]="object"
                                             [limit]="10"></app-object-annotation-history>
            </div>
          </div>
        </div>
      </div>
    </div>
  </div>
</div><|MERGE_RESOLUTION|>--- conflicted
+++ resolved
@@ -24,19 +24,11 @@
         <!-- Title bar -->
         <div class="module-titlebar">
           <h1 class="module-title">
-<<<<<<< HEAD
             <ng-container *ngIf="object?.isDirectory && !object?.parent">
-              File Navigator (Entire Project)
+              Project Navigator for: {{object.project.name}}
             </ng-container>
             <ng-container *ngIf="object?.isDirectory && object?.parent">
-              File Navigator (Folder Contents)
-=======
-            <ng-container *ngIf="object.isDirectory && !object.parent">
-              Project Navigator for: {{object.project.name}}
-            </ng-container>
-            <ng-container *ngIf="object.isDirectory && object.parent">
               Project Navigator for: {{object.filename}}
->>>>>>> ace3ad75
             </ng-container>
             <ng-container *ngIf="!object?.isDirectory">
               File Navigator
