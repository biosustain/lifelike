import { NgModule } from '@angular/core';
import { EffectsModule } from '@ngrx/effects';
import {
    ActionReducerMap,
    StoreModule,
} from '@ngrx/store';

import { StoreDevtoolsModule } from '@ngrx/store-devtools';

import { UserFileImportModule } from 'app/user-file-import/user-file-import.module';

import { environment } from '../../environments/environment';

import { State } from './state';



/**
 * Our state is composed of a map of action reducer functions.
 * These reducer functions are called with each dispatched action
 * and the current or initial state and return a new immutable state.
 */
export const reducers: ActionReducerMap<State> = {};


@NgModule({
    imports: [
        UserFileImportModule,
        /**
         * StoreModule.forRoot is imported once in the root module, accepting a reducer
         * function or object map of reducer functions. If passed an object of
         * reducers, combineReducers will be run creating your application
         * meta-reducer. This returns all providers for an @ngrx/store
         * based application.
         */
        StoreModule.forRoot(reducers, {
            // These are opt-in with NGRX 8, but will be on by default with the option to opt-out in future versions.
            // Karma also logs a bunch of warnings if we don't have them turned on.
            runtimeChecks: {
                strictStateImmutability: true,
                strictActionImmutability: true,
                strictStateSerializability: true,
<<<<<<< HEAD
                strictActionSerializability: true,
=======
                // setting to false because ngrx 8.6.0
                // prevents FormData and File objects
                // from being included in actions
                // as they're non-serializable
                // breaks file uploads
                strictActionSerializability: false,
>>>>>>> 809b0167
              },
        }),

        /**
         * Store devtools instrument the store retaining past versions of state
         * and recalculating new states. This enables powerful time-travel
         * debugging.
         *
         * To use the debugger, install the Redux Devtools extension for either
         * Chrome or Firefox
         *
         * See: https://github.com/zalmoxisus/redux-devtools-extension
         */
        StoreDevtoolsModule.instrument({
            name: 'KG Prototypes',
            logOnly: environment.production,
        }),

        /**
         * EffectsModule.forRoot() is imported once in the root module and
         * sets up the effects class to be initialized immediately when the
         * application starts.
         *
         * See: https://github.com/ngrx/platform/blob/master/docs/effects/api.md#forroot
         */
        EffectsModule.forRoot([]),
    ],
    providers: [],
})
export class RootStoreModule {}<|MERGE_RESOLUTION|>--- conflicted
+++ resolved
@@ -40,16 +40,12 @@
                 strictStateImmutability: true,
                 strictActionImmutability: true,
                 strictStateSerializability: true,
-<<<<<<< HEAD
-                strictActionSerializability: true,
-=======
                 // setting to false because ngrx 8.6.0
                 // prevents FormData and File objects
                 // from being included in actions
                 // as they're non-serializable
                 // breaks file uploads
                 strictActionSerializability: false,
->>>>>>> 809b0167
               },
         }),
 
