--- conflicted
+++ resolved
@@ -2,14 +2,6 @@
 
 import { VisEdge, VisNode } from './neo4j.interface';
 
-<<<<<<< HEAD
-export interface AssociationData {
-    fromNode: VisNode;
-    toNode: VisNode;
-    association: string;
-}
-=======
->>>>>>> 1267486f
 
 export interface AssociationSnippet {
     entry1Text: string;
@@ -45,13 +37,8 @@
 
 export interface GetSnippetsResult {
     references: AssociationSnippet[];
-<<<<<<< HEAD
-    fromNode: VisNode;
-    toNode: VisNode;
-=======
     fromNodeId: number;
     toNodeId: number;
->>>>>>> 1267486f
     association: string;
 }
 
