--- conflicted
+++ resolved
@@ -136,10 +136,7 @@
 }
 
 export interface SidenavClusterEntity {
-<<<<<<< HEAD
-    includes: VisNode[];
-    clusterGraphData: GetClusterGraphDataResult;
-    clusterSnippetData: SidenavEdgeEntity[];
+    data: SidenavSnippetData[];
 }
 
 export interface SettingsFormControl {
@@ -150,7 +147,4 @@
 export interface SettingsFormValues {
     maxClusterShownRows: SettingsFormControl;
     [key: string]: SettingsFormControl; // Could be any number of node entity checkboxes
-=======
-    data: SidenavSnippetData[];
->>>>>>> 323c2ea1
 }