export * from './neo4j.interface';
<<<<<<< HEAD
export * from './visualization.interface';
=======
// export * from './user-file-import.interface';
export * from './error.interface';
>>>>>>> af07f325
<|MERGE_RESOLUTION|>--- conflicted
+++ resolved
@@ -1,7 +1,4 @@
 export * from './neo4j.interface';
-<<<<<<< HEAD
 export * from './visualization.interface';
-=======
 // export * from './user-file-import.interface';
-export * from './error.interface';
->>>>>>> af07f325
+export * from './error.interface';