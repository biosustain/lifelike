--- conflicted
+++ resolved
@@ -40,13 +40,8 @@
 }
 
 export interface DuplicateVisNode<Data = DefaultNodeData> extends VisNode<Data> {
-<<<<<<< HEAD
-    id: IdType;
-    duplicateOf: IdType;
-=======
-  id: any;
-  duplicateOf: number;
->>>>>>> ea95cbc1
+  id: IdType;
+  duplicateOf: IdType;
 }
 
 /** VisJS Edge Representations for Client */
@@ -58,17 +53,10 @@
 // TODO: For DuplicateVisEdge, `to` and `from` are actually string types in the shape 'duplicateEdge:{hash}'.
 // We may want to update this interface so the type is reflected properly.
 export interface DuplicateVisEdge<Data = Record<string, any>> extends VisEdge<Data> {
-<<<<<<< HEAD
-    id: IdType;
-    duplicateOf: IdType | null;
-    originalFrom: IdType | null;
-    originalTo: IdType | null;
-=======
-  id: any;
-  duplicateOf: number | null;
-  originalFrom: number | null;
-  originalTo: number | null;
->>>>>>> ea95cbc1
+  id: IdType;
+  duplicateOf: IdType | null;
+  originalFrom: IdType | null;
+  originalTo: IdType | null;
 }
 
 export interface Neo4jResults<NodeData = DefaultNodeData, EdgeData = Record<string, any>> {
@@ -83,17 +71,10 @@
 }
 
 export interface AssociationSentence {
-<<<<<<< HEAD
-    entry1Text: string;
-    entry2Text: string;
-    id: IdType;
-    sentence: string;
-=======
   entry1Text: string;
   entry2Text: string;
   id: string;
   sentence: string;
->>>>>>> ea95cbc1
 }
 
 export interface FTSQueryRecord<Data = Record<string, any>> {
