export interface ColumnNameIndex {
  // key is column name
  // value is column index
  [key: string]: number;
}

// parsed worksheet sheet name and sheet column names
export interface SheetNameAndColumnNames {
  sheetName: string;
  sheetColumnNames: ColumnNameIndex[];
}

export interface FileNameAndSheets {
  sheets: SheetNameAndColumnNames[];
  filename: string;
}

export interface Neo4jNodeMapping {
  nodeType: string;
  nodeProperties: { [key: number]: string };
  mappedNodeType: string;
  mappedNodeProperty: string;  // { [key: number]: string };
  uniqueProperty: string;
}

/**
 * The use of numbers represent the column index used to filter.
 */
export interface Neo4jRelationshipMapping {
  edge: string;
  edgeProperty: { [key: number]: string };
  sourceNode: {
    mappedNodeType: string;
    mappedNodeProperty: { [key: number]: string };
  };
  targetNode: {
    mappedNodeType: string;
    mappedNodeProperty: { [key: number]: string };
  };
}

export interface Neo4jColumnMapping {
  node: Neo4jNodeMapping;
  relationship: Neo4jRelationshipMapping;
  fileName: string;
  sheetName: string;
}

/** Node representation from the backend */
export interface GraphNode {
  id: number;
  label: string;
  data: {[key: string]: any};
  subLabels: Array<string>;
  displayName: string;
}

/** Edge represenattion from the backend */
export interface GraphRelationship {
  id: number;
  label: string;
  data: {[key: string]: any};
  to: number;
  from: number;
}

/** VisJS Node Representations for Client */
export interface VisNode extends GraphNode {
  primaryLabel?: string; // Label to display in VisJS
  color: any; // VisJS color options
  expanded?: boolean; // Whether a node has been expanded
}

export interface DuplicateVisNode extends VisNode {
    id: any;
    duplicateOf: number;
}

/** VisJS Edge Representations for Client */
export interface VisEdge extends GraphRelationship {
  arrows?: string;
}

export interface DuplicateVisEdge extends VisEdge {
    id: any;
    duplicateOf: number | null;
    originalFrom: number | null;
    originalTo: number | null;
}

export interface Neo4jResults {
  nodes: Array<GraphNode | VisNode>;
  edges: Array<GraphRelationship | VisEdge>;
}

// Used for vis.js configuration
// https://visjs.github.io/vis-network/docs/network/configure.html#
export interface Neo4jGraphConfig {
  [key: string]: any;
<<<<<<< HEAD
}

export interface ReferenceTableRow {
    displayName: string;
    nodeId: number;
}

export interface AssociationData {
    nodeId: number;
    description: string;
    entryText: string;
}

export interface AssociationSentence {
    entry1Text: string;
    entry2Text: string;
    id: string;
    score: number;
    sentence: string;
}

export interface FTSQueryRecord {
  node: GraphNode;
  score: number;
}

export interface FTSReferenceRecord extends FTSQueryRecord {
  publicationTitle: string;
  publicationYear: number;
  publicationId: number;
  relationship: string;
  chemical?: GraphNode;
  disease?: GraphNode;
}

export interface FTSResult {
  query: string;
  nodes: Array<FTSQueryRecord>;
  total: number;
  page: number;
  limit: number;
}

export interface SearchQuery {
  query: string;
  page: number;
  limit: number;
}

export interface SearchRecord {
  nodeId: number;
  label: string;
  subLabels: Array<string>;
  data: string;
  dataId: string;
}
=======
}
>>>>>>> 4d1d1f79
<|MERGE_RESOLUTION|>--- conflicted
+++ resolved
@@ -97,12 +97,6 @@
 // https://visjs.github.io/vis-network/docs/network/configure.html#
 export interface Neo4jGraphConfig {
   [key: string]: any;
-<<<<<<< HEAD
-}
-
-export interface ReferenceTableRow {
-    displayName: string;
-    nodeId: number;
 }
 
 export interface AssociationData {
@@ -154,6 +148,3 @@
   data: string;
   dataId: string;
 }
-=======
-}
->>>>>>> 4d1d1f79
