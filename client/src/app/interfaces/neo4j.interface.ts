export interface NodeLegend {
    [key: string]: {
        color: string;
        label: string;
    };
}

/** Node representation from the backend */
export interface GraphNode {
  id: number;
  label: string;
  data: {[key: string]: any};
  subLabels: Array<string>;
  displayName: string;
}

/** Edge represenattion from the backend */
export interface GraphRelationship {
  id: number;
  label: string;
  data: {[key: string]: any};
  to: number;
  from: number;
  toLabel: string;
  fromLabel: string;
}

/** VisJS Node Representations for Client */
export interface VisNode extends GraphNode {
  primaryLabel?: string; // Label to display in VisJS
  color: any; // VisJS color options
  font: any; // VisJS font options
  expanded?: boolean; // Whether a node has been expanded
}

export interface DuplicateVisNode extends VisNode {
    id: any;
    duplicateOf: number;
}

/** VisJS Edge Representations for Client */
export interface VisEdge extends GraphRelationship {
  arrows?: string;
  color: any;
}

// TODO: For DuplicateVisEdge, `to` and `from` are actually string types in the shape 'duplicateEdge:{hash}'.
// We may want to update this interface so the type is reflected properly.
export interface DuplicateVisEdge extends VisEdge {
    id: any;
    duplicateOf: number | null;
    originalFrom: number | null;
    originalTo: number | null;
}

export interface Neo4jResults {
  nodes: Array<GraphNode | VisNode>;
  edges: Array<GraphRelationship | VisEdge>;
}

// Used for vis.js configuration
// https://visjs.github.io/vis-network/docs/network/configure.html#
export interface Neo4jGraphConfig {
  [key: string]: any;
}

export interface AssociationSentence {
    entry1Text: string;
    entry2Text: string;
    id: string;
    sentence: string;
}

export interface FTSQueryRecord {
  node: GraphNode;
  score: number;
  taxonomyId?: number;
  taxonomyName?: string;
  goClass?: string;
}

export interface FTSReferenceRecord extends FTSQueryRecord {
  publicationTitle: string;
  publicationYear: number;
  publicationId: number;
  relationship: string;
  chemical?: GraphNode;
  disease?: GraphNode;
}

export interface FTSResult {
  query: string;
  nodes: Array<FTSQueryRecord>;
  total: number;
  page: number;
  limit: number;
}

export interface SearchParameters {
  query: string;
  domains?: Domain[];
  entityTypes?: EntityType[];
  page: number;
  limit: number;
}

export interface SearchRecord {
  nodeId: number;
  label: string;
  subLabels: Array<string>;
  data: string;
  dataId: string;
}

<<<<<<< HEAD
export interface OrganismsResult {
  limit: number;
  nodes: OrganismAutocomplete;
  query: string;
  total: number;
}

export interface OrganismAutocomplete {
  organism_name: string;
  synonym: string;
  tax_id: string;
=======
export interface Domain {
  id: string;
  name: string;
  label: string;
}

export interface EntityType {
  id: string;
  name: string;
  label: string;
>>>>>>> d9c966c9
}<|MERGE_RESOLUTION|>--- conflicted
+++ resolved
@@ -112,7 +112,6 @@
   dataId: string;
 }
 
-<<<<<<< HEAD
 export interface OrganismsResult {
   limit: number;
   nodes: OrganismAutocomplete;
@@ -124,7 +123,8 @@
   organism_name: string;
   synonym: string;
   tax_id: string;
-=======
+}
+
 export interface Domain {
   id: string;
   name: string;
@@ -135,5 +135,4 @@
   id: string;
   name: string;
   label: string;
->>>>>>> d9c966c9
 }