import { NgModule } from '@angular/core';
import { HttpClientModule } from '@angular/common/http';

import { RootStoreModule } from 'app/***ARANGO_USERNAME***-store';

import { AdminModule } from 'app/admin/admin.module';
import { AuthModule } from 'app/auth/auth.module';
import { AppRoutingModule } from './app-routing.module';
import { AppComponent } from './app.component';
import { LifelikeHomeModule } from 'app/home/***ARANGO_DB_NAME***-home.module';
import { UserFileImportModule } from './user-file-import/user-file-import.module';
import { SearchModule } from './search/search.module';
import { SharedModule } from './shared/shared.module';
import { FileBrowserComponent } from './file-browser/file-browser.component';
import { UserModule } from 'app/users/users.module';
import { KgStatisticsComponent } from './kg-statistics/kg-statistics.component';
import { ChartsModule } from 'ng2-charts';

import { httpInterceptorProviders } from 'app/http-interceptors/index';
import { BrowserAnimationsModule } from '@angular/platform-browser/animations';
import { BrowserModule } from '@angular/platform-browser';

@NgModule({
  declarations: [
    AppComponent,
    FileBrowserComponent,
    KgStatisticsComponent,
  ],
  imports: [
    HttpClientModule,
    BrowserModule,
    BrowserAnimationsModule,
    AdminModule,
    AuthModule,
    SharedModule,
    AppRoutingModule,
    UserFileImportModule,
    LifelikeHomeModule,
    UserModule,
    // ngrx
    RootStoreModule,
    SearchModule,
<<<<<<< HEAD
=======
    DrawingToolModule,
    ChartsModule,
>>>>>>> ee0e8db4
  ],
  providers: [httpInterceptorProviders],
  exports: [
  ],
  bootstrap: [AppComponent]
})
export class AppModule { }<|MERGE_RESOLUTION|>--- conflicted
+++ resolved
@@ -40,11 +40,7 @@
     // ngrx
     RootStoreModule,
     SearchModule,
-<<<<<<< HEAD
-=======
-    DrawingToolModule,
     ChartsModule,
->>>>>>> ee0e8db4
   ],
   providers: [httpInterceptorProviders],
   exports: [
