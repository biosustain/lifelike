--- conflicted
+++ resolved
@@ -9,11 +9,8 @@
 import { ToolbarMenuModule } from 'toolbar-menu';
 import { Neo4jModule } from './upload/neo4j.module';
 import { VisualizationModule } from './visualization/visualization.module';
-<<<<<<< HEAD
 import { SearchModule } from './search/search.module';
-=======
 import { DrawingToolModule } from './drawing-tool/drawing-tool.module';
->>>>>>> 40870c54
 
 @NgModule({
   declarations: [
