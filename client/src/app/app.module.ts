--- conflicted
+++ resolved
@@ -22,15 +22,10 @@
     Neo4jModule,
     // ngrx
     RootStoreModule,
-<<<<<<< HEAD
     VisualizationModule,
-=======
     ToolbarMenuModule,
   ],
-  providers: [
-    VisualizationService,
->>>>>>> bbb93a2e
-  ],
+  providers: [],
   exports: [
     HttpClientModule,
   ],
