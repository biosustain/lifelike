import { BrowserModule } from '@angular/platform-browser';
import { NgModule } from '@angular/core';
import { HttpClientModule } from '@angular/common/http';
import { AppRoutingModule } from './app-routing.module';
import { AppComponent } from './app.component';
import { ToolbarMenuModule } from 'toolbar-menu';

<<<<<<< HEAD
import { VisualizationService } from './visualization/services/visualization.service';

=======
>>>>>>> 149062e3
import { Neo4jModule } from './upload/neo4j.module';
import { VisualizationModule } from './visualization/visualization.module';

import { RootStoreModule } from 'src/app/root-store';


@NgModule({
  declarations: [
    AppComponent,
  ],
  imports: [
    BrowserModule,
    AppRoutingModule,
    HttpClientModule,
    Neo4jModule,
    VisualizationModule,
    // ngrx
    RootStoreModule,
    VisualizationModule,
    ToolbarMenuModule,
  ],
  providers: [],
  exports: [
    HttpClientModule,
  ],
  bootstrap: [AppComponent]
})
export class AppModule { }<|MERGE_RESOLUTION|>--- conflicted
+++ resolved
@@ -5,11 +5,6 @@
 import { AppComponent } from './app.component';
 import { ToolbarMenuModule } from 'toolbar-menu';
 
-<<<<<<< HEAD
-import { VisualizationService } from './visualization/services/visualization.service';
-
-=======
->>>>>>> 149062e3
 import { Neo4jModule } from './upload/neo4j.module';
 import { VisualizationModule } from './visualization/visualization.module';
 
