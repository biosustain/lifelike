export const LOGOUT_SUCCESS = '[Auth] Logout Success';

/** API response that contains the following message is
 * used as a flag to determine a user's course of action
 * within the auth-interceptors.
 */
export const JWT_AUTH_TOKEN_EXPIRED = 'auth token has expired';
export const JWT_AUTH_TOKEN_INVALID = 'auth token is invalid';
export const JWT_REFRESH_TOKEN_EXPIRED = 'refresh token has expired';
export const JWT_REFRESH_TOKEN_INVALID = 'refresh token is invalid';

<<<<<<< HEAD
export const LINK_NODE_ICON_OBJECT = {
    face: 'FontAwesome',
    weight: 'bold', // Font Awesome 5 doesn't work properly unless bold.
    code: '\uf15b',
    size: 50,
    color: '#669999'
};
=======
export const MAX_CLUSTER_ROWS = 20;
>>>>>>> 6f94daa2
<|MERGE_RESOLUTION|>--- conflicted
+++ resolved
@@ -9,7 +9,6 @@
 export const JWT_REFRESH_TOKEN_EXPIRED = 'refresh token has expired';
 export const JWT_REFRESH_TOKEN_INVALID = 'refresh token is invalid';
 
-<<<<<<< HEAD
 export const LINK_NODE_ICON_OBJECT = {
     face: 'FontAwesome',
     weight: 'bold', // Font Awesome 5 doesn't work properly unless bold.
@@ -17,6 +16,5 @@
     size: 50,
     color: '#669999'
 };
-=======
-export const MAX_CLUSTER_ROWS = 20;
->>>>>>> 6f94daa2
+
+export const MAX_CLUSTER_ROWS = 20;