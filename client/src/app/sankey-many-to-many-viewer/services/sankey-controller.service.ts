import { Injectable } from '@angular/core';

import { flatMap, groupBy, merge, intersection } from 'lodash-es';

import { LINK_VALUE_GENERATOR, ValueGenerator, SankeyTraceNetwork, SankeyLink } from 'app/shared-sankey/interfaces';
import { SankeyControllerService } from 'app/sankey-viewer/services/sankey-controller.service';
import EdgeColorCodes from 'app/shared/styles/EdgeColorCode';
import { RecursivePartial } from 'app/shared/schemas/common';

<<<<<<< HEAD
import {
  SankeyManyToManyLink,
  SankeyManyToManyState,
  SankeyManyToManyOptions,
  SankeyManyToManyNode,
  SankeyManyToManyOptionsExtend, SankeyManyToManyStateExtend
} from '../components/interfaces';
=======
import { SankeyManyToManyLink, SankeyManyToManyState, SankeyManyToManyOptions, SankeyManyToManyNode } from '../components/interfaces';
>>>>>>> 386a7656
import * as linkValues from '../components/algorithms/linkValues';
import { nodeColors, NodePosition } from '../utils/nodeColors';

/**
 * Service meant to hold overall state of Sankey view (for ease of use in nested components)
 * It is responsible for holding Sankey data and view options (including selected networks trace)
 * This class is not meant to be aware of singular Sankey visualisation state like,
 *  selected|hovered nodes|links|traces, zooming, panning etc.
 */
@Injectable()
// @ts-ignore
export class SankeyManyToManyControllerService extends SankeyControllerService {
  viewBase = 'sankey-many-to-many';

  // @ts-ignore
  get defaultState(): SankeyManyToManyState {
    return merge(super.defaultState, {
      highlightCircular: true,
      colorLinkByType: false,
      nodeHeight: {
        min: {
          enabled: true,
          value: 4
        },
        max: {
          enabled: true,
          ratio: 2
        }
<<<<<<< HEAD
=======
      },
      linkValueGenerators: {
        [LINK_VALUE_GENERATOR.input_count]: {
          description: LINK_VALUE_GENERATOR.input_count,
          preprocessing: linkValues.inputCount,
          disabled: () => false
        } as ValueGenerator
>>>>>>> 386a7656
      }
    } as SankeyManyToManyStateExtend & RecursivePartial<SankeyManyToManyState>);
  }

  get defaultOptions(): SankeyManyToManyOptions {
    return merge(super.defaultOptions, {
      colorLinkTypes: EdgeColorCodes,
      linkValueGenerators: {
        [LINK_VALUE_GENERATOR.input_count]: {
          description: LINK_VALUE_GENERATOR.input_count,
          preprocessing: linkValues.inputCount,
          disabled: () => false
        } as ValueGenerator
      }
    } as SankeyManyToManyOptionsExtend & RecursivePartial<SankeyManyToManyOptions>);
  }

  // @ts-ignore
  options: SankeyManyToManyOptions;
  // @ts-ignore
  state: SankeyManyToManyState;

  // Trace logic
  /**
   * Extract links which relates to certain trace network.
   */
  getNetworkTraceLinks(
    networkTrace: SankeyTraceNetwork,
    links: Array<SankeyLink>
  ): SankeyManyToManyLink[] {
    const traceLink = flatMap(networkTrace.traces, trace => trace.edges.map(linkIdx => ({trace, linkIdx})));
    const linkIdxToTraceLink = groupBy(traceLink, 'linkIdx');
    return Object.entries(linkIdxToTraceLink).map(([linkIdx, wrappedTraces]) => ({
      ...links[linkIdx],
      _traces: wrappedTraces.map(({trace}) => trace)
    }));
  }

  /**
   * Given nodes and links find all traces which they are relating to.
   */
  getRelatedTraces({nodes, links}) {
    // check nodes links for traces which are coming in and out
    const nodesLinks = [...nodes].reduce(
      (linksAccumulator, {_sourceLinks, _targetLinks}) =>
        linksAccumulator.concat(_sourceLinks, _targetLinks)
      , []
    );
    // add links traces and reduce to unique values
    return new Set(flatMap(nodesLinks.concat([...links]), '_traces')) as Set<GraphTrace>;
  }

  colorLinkByType(links) {
    links.forEach(link => {
      const {label} = link;
      if (label) {
        const color = EdgeColorCodes[label.toLowerCase()];
        if (color) {
          link._color = color;
        } else {
          console.warn(`There is no color mapping for label: ${label}`);
        }
      }
    });
  }

  get sourcesIds() {
    return this.allData.graph.node_sets[
      this.selectedNetworkTrace.sources
      ];
  }

  get targetsIds() {
    return this.allData.graph.node_sets[
      this.selectedNetworkTrace.targets
      ];
  }

  /**
   * Color nodes if they are in source or target set.
   */
  // @ts-ignore
  colorNodes(nodes, sourcesIds: number[], targetsIds: number[]) {
    nodes.forEach(node => node._color = undefined);
    const nodeById = new Map<number, SankeyManyToManyNode>(nodes.map(node => [node.id, node]));
    const mapNodePositionToColor = (ids: number[], position: NodePosition) =>
      ids.forEach(id => {
        const node = nodeById.get(id);
        if (node) {
          node._color = nodeColors.get(position);
        } else {
          console.warn(`Id ${id} could not be mapped to node - inconsistent file`);
        }
      });
    mapNodePositionToColor(sourcesIds, NodePosition.left);
    mapNodePositionToColor(targetsIds, NodePosition.right);
    const reusedIds = intersection(sourcesIds, targetsIds);
    if (reusedIds.length) {
      console.warn('Nodes set to be both in and out', reusedIds);
      mapNodePositionToColor(reusedIds, NodePosition.multi);
    }
  }

  computeData() {
    const {selectedNetworkTrace, state: {colorLinkByType}} = this;
    const {links, nodes, graph: {node_sets}} = this.allData;
    const networkTraceLinks = this.getNetworkTraceLinks(selectedNetworkTrace, links);
    const networkTraceNodes = this.getNetworkTraceNodes(networkTraceLinks, nodes);
    if (colorLinkByType) {
      this.colorLinkByType(networkTraceLinks);
    }
    const _inNodes = node_sets[selectedNetworkTrace.sources];
    const _outNodes = node_sets[selectedNetworkTrace.targets];
    this.colorNodes(networkTraceNodes, _inNodes, _outNodes);
    this.state.nodeAlign = _inNodes.length > _outNodes.length ? 'right' : 'left';
    return this.linkGraph({
      nodes: networkTraceNodes,
      links: networkTraceLinks,
      _inNodes, _outNodes
    });
  }
}<|MERGE_RESOLUTION|>--- conflicted
+++ resolved
@@ -7,7 +7,6 @@
 import EdgeColorCodes from 'app/shared/styles/EdgeColorCode';
 import { RecursivePartial } from 'app/shared/schemas/common';
 
-<<<<<<< HEAD
 import {
   SankeyManyToManyLink,
   SankeyManyToManyState,
@@ -15,9 +14,6 @@
   SankeyManyToManyNode,
   SankeyManyToManyOptionsExtend, SankeyManyToManyStateExtend
 } from '../components/interfaces';
-=======
-import { SankeyManyToManyLink, SankeyManyToManyState, SankeyManyToManyOptions, SankeyManyToManyNode } from '../components/interfaces';
->>>>>>> 386a7656
 import * as linkValues from '../components/algorithms/linkValues';
 import { nodeColors, NodePosition } from '../utils/nodeColors';
 
@@ -46,16 +42,6 @@
           enabled: true,
           ratio: 2
         }
-<<<<<<< HEAD
-=======
-      },
-      linkValueGenerators: {
-        [LINK_VALUE_GENERATOR.input_count]: {
-          description: LINK_VALUE_GENERATOR.input_count,
-          preprocessing: linkValues.inputCount,
-          disabled: () => false
-        } as ValueGenerator
->>>>>>> 386a7656
       }
     } as SankeyManyToManyStateExtend & RecursivePartial<SankeyManyToManyState>);
   }
@@ -64,7 +50,8 @@
     return merge(super.defaultOptions, {
       colorLinkTypes: EdgeColorCodes,
       linkValueGenerators: {
-        [LINK_VALUE_GENERATOR.input_count]: {
+      [LINK_VALUE_GENERATOR.input_count]: {
+        input_count: {
           description: LINK_VALUE_GENERATOR.input_count,
           preprocessing: linkValues.inputCount,
           disabled: () => false
