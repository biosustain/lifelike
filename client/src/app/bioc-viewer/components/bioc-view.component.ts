import { Component, EventEmitter, OnDestroy, Output, ViewChild, HostListener, ElementRef } from '@angular/core';
import { MatSnackBar } from '@angular/material/snack-bar';
import { ActivatedRoute } from '@angular/router';

import { NgbDropdown, NgbModal } from '@ng-bootstrap/ng-bootstrap';
<<<<<<< HEAD
import { uniqueId } from 'lodash';
=======

import { uniqueId } from 'lodash-es';

>>>>>>> 8d14ffd0
import { BehaviorSubject, combineLatest, Observable, Subject, Subscription } from 'rxjs';
import { map } from 'rxjs/operators';

import { ENTITY_TYPES, EntityType } from 'app/shared/annotation-types';
import { ProgressDialog } from 'app/shared/services/progress-dialog.service';
import { BiocFile } from 'app/interfaces/bioc-files.interface';
import { ModuleAwareComponent, ModuleProperties } from 'app/shared/modules';
import { BackgroundTask } from 'app/shared/rxjs/background-task';
import { ErrorHandler } from 'app/shared/services/error-handler.service';
import { WorkspaceManager } from 'app/shared/workspace-manager';
import { mapBlobToBuffer, mapBufferToJsons } from 'app/shared/utils/files';
import { SearchControlComponent } from 'app/shared/components/search-control.component';
import { Location, BiocAnnotationLocation } from 'app/pdf-viewer/annotation-type';
import { SEARCH_LINKS } from 'app/shared/links';

import { UniversalGraphNode } from '../../drawing-tool/services/interfaces';
import { FilesystemService } from '../../file-browser/services/filesystem.service';
import { FilesystemObject } from '../../file-browser/models/filesystem-object';
import { FilesystemObjectActions } from '../../file-browser/services/filesystem-object-actions';


@Component({
  selector: 'app-bioc-viewer',
  templateUrl: './bioc-view.component.html',
  styleUrls: ['./bioc-view.component.scss'],
})
export class BiocViewComponent implements OnDestroy, ModuleAwareComponent {
  @ViewChild('dropdown', { static: false, read: NgbDropdown }) dropdownComponent: NgbDropdown;
  @ViewChild('searchControl', {
    static: false,
    read: SearchControlComponent,
  }) searchControlComponent: SearchControlComponent;
  @Output() requestClose: EventEmitter<any> = new EventEmitter();
  @Output() fileOpen: EventEmitter<BiocFile> = new EventEmitter();

  id = uniqueId('FileViewComponent-');

  paramsSubscription: Subscription;
  returnUrl: string;

  entityTypeVisibilityMap: Map<string, boolean> = new Map();
  @Output() filterChangeSubject = new Subject<void>();

  searchChanged: Subject<{ keyword: string, findPrevious: boolean }> = new Subject<{ keyword: string, findPrevious: boolean }>();
  searchQuery = '';
  goToPosition: Subject<Location> = new Subject<Location>();
  highlightAnnotations = new BehaviorSubject<{
    id: string;
    text: string;
  }>(null);
  highlightAnnotationIds: Observable<string> = this.highlightAnnotations.pipe(
    map((value) => value ? value.id : null),
  );
  loadTask: any;
  pendingScroll: Location;
  pendingAnnotationHighlightId: string;
  openbiocSub: Subscription;
  openStatusSub: Subscription;
  ready = false;
  object?: FilesystemObject;
  // Type information coming from interface biocSource at:
  // https://github.com/DefinitelyTyped/DefinitelyTyped/blob/master/types/biocjs-dist/index.d.ts
  biocData: Array<Document>;
  currentFileId: string;
  addAnnotationSub: Subscription;
  removedAnnotationIds: string[];
  removeAnnotationSub: Subscription;
  biocFileLoaded = false;
  entityTypeVisibilityChanged = false;
  modulePropertiesChange = new EventEmitter<ModuleProperties>();
  addAnnotationExclusionSub: Subscription;
  showExcludedAnnotations = false;
  removeAnnotationExclusionSub: Subscription;

  matchesCount = {
    current: 0,
    total: 0,
  };
  searching = false;

  selectedText = '';
  createdNode;

  constructor(
    protected readonly filesystemService: FilesystemService,
    protected readonly fileObjectActions: FilesystemObjectActions,
    protected readonly snackBar: MatSnackBar,
    protected readonly modalService: NgbModal,
    protected readonly route: ActivatedRoute,
    protected readonly errorHandler: ErrorHandler,
    protected readonly progressDialog: ProgressDialog,
    protected readonly workSpaceManager: WorkspaceManager,
    protected readonly _elemenetRef: ElementRef
  ) {
    this.loadTask = new BackgroundTask(([hashId]) => {
      return combineLatest(
        this.filesystemService.get(hashId),
        this.filesystemService.getContent(hashId).pipe(
          mapBlobToBuffer(),
          mapBufferToJsons()
        )
      );
    });

    this.paramsSubscription = this.route.queryParams.subscribe(params => {
      this.returnUrl = params.return;
    });

    // Listener for file open
    this.openbiocSub = this.loadTask.results$.subscribe(({
      result: [object, content],
      value: [file],
    }) => {
      this.biocData = content.splice(0, 1);
      const ref = (this.biocData[0] as any).passages.findIndex((p: any) => p.infons.section_type === 'REF');
      if (ref > -1) {
        // then insert here the References Title
        const referencesTitleObj: any = {};
        referencesTitleObj.infons = {
          section_type: 'INTRO',
          type: 'title_1'
        };
        referencesTitleObj.offset = 0;
        referencesTitleObj.annotations = [];
        referencesTitleObj.text = 'References';
        ((this.biocData[0] as any).passages as any[]).splice(ref, 0, referencesTitleObj);
      }
      this.object = object;
      this.emitModuleProperties();

      this.currentFileId = object.hashId;
      this.ready = true;
    });

    this.openStatusSub = this.loadTask.status$.subscribe((data) => {
      if (data.resultsShown) {
        const fragment = (this.route.snapshot.fragment || '');
        if (fragment.indexOf('offset') >= 0) {
          setTimeout(() => {
            this.scrollInOffset(this.parseLocationFromUrl(fragment));
          }, 1000);
        }
      }
    });

    this.loadFromUrl();
  }

  getFigureCaption(passage) {
    return passage.infons.id || 'Fig';
  }

  isGeneric(passage) {
    return !this.isTableView(passage) && !this.isFigure(passage);
  }

  isTableView(passage) {
    const TYPES = ['table', 'table_caption', 'table_footnote'];
    const infons = passage.infons || {};
    const type = infons.type && infons.type.toLowerCase();
    const res = TYPES.includes(type);
    return res;
  }

  isFigure(passage) {
    const TYPES = ['fig_caption', 'fig_caption_title'];
    const infons = passage.infons || {};
    const type = infons.type && infons.type.toLowerCase();
    const res = TYPES.includes(type);
    return res;
  }

  buildFigureLink(doc, passage) {
    const pmcid = doc.passages.find(p => p.infons['article-id_pmc']);
    const infons = passage.infons || {};
    const file = infons.file;
    return `https://www.ncbi.nlm.nih.gov/pmc/articles/PMC${pmcid.infons['article-id_pmc']}/bin/${file}`;
  }

  pmid(doc) {
    const pmid = doc.passages.find(p => p.infons['article-id_pmid']);
    if (pmid) {
      const PMID_LINK = 'https://www.ncbi.nlm.nih.gov/pubmed/' + String(pmid.infons['article-id_pmid']);
      const text = 'PMID' + String(pmid.infons['article-id_pmid']);
      return [text, PMID_LINK];
    }
    const pmc = doc.passages.find(p => p.infons['article-id_pmc']);
    if (pmc) {
      const PMCID_LINK = 'http://www.ncbi.nlm.nih.gov/pmc/articles/pmc' + String(pmc.infons['article-id_pmc']);
      const text = 'PMC' + String(pmc.infons['article-id_pmc']);
      return [text, PMCID_LINK];
    }

    return [];
  }

  journal(doc) {
    const journal = doc.passages.find(p => p.infons[`journal`]);
    if (journal) {
      return journal.infons[`journal`];
    }
  }

  authors(doc) {
    const authors = doc.passages.find(p => p.infons[`authors`]);
    if (authors) {
      return authors.infons[`authors`];
    }
  }

  year(doc) {
    const year = doc.passages.find(p => p.infons[`year`]);
    if (year) {
      return year.infons[`year`];
    }
  }

  title(doc) {
    try {
      return doc.passages.find(p => p.infons.type.toLowerCase() === 'title' || p.infons.section_type.toLowerCase() === 'title').text;
    } catch (e) {
      return doc.pmid;
    }
  }

  loadFromUrl() {
    // Check if the component was loaded with a url to parse fileId
    // from
    if (this.route.snapshot.params.file_id) {
      this.object = null;
      this.currentFileId = null;

      const linkedFileId = this.route.snapshot.params.file_id;
      const fragment = this.route.snapshot.fragment || '';
      // TODO: Do proper query string parsing
      this.openbioc(linkedFileId);
    }
  }

  requestRefresh() {
    if (confirm('There have been some changes. Would you like to refresh this open document?')) {
      this.loadFromUrl();
    }
  }

  isEntityTypeVisible(entityType: EntityType) {
    const value = this.entityTypeVisibilityMap.get(entityType.id);
    if (value === undefined) {
      return true;
    } else {
      return value;
    }
  }

  scrollInOffset(params: BiocAnnotationLocation) {
    if (!isNaN(Number(params.offset))) {
      const query = `span[offset='${params.offset}']`;
      const annotationElem = this._elemenetRef.nativeElement.querySelector(query);
      if (annotationElem) {
        annotationElem.scrollIntoView({ block: 'center' });
        jQuery(annotationElem).css('border', '2px solid #D62728');
        jQuery(annotationElem).animate({
          borderLeftColor: 'white',
          borderTopColor: 'white',
          borderRightColor: 'white',
          borderBottomColor: 'white',
        }, 1000);
      }
    }
    // if start and end exists then
    // then it is frictionless drag and drop
    if (params.start && params.len) {
      const query = `span[position='${params.offset}']`;
      const annotationElem = this._elemenetRef.nativeElement.querySelector(query);
      const range = document.createRange();
      range.setStart(annotationElem.firstChild, Number(params.start));
      range.setEnd(annotationElem.firstChild, Number(params.start) + Number(params.len));
      const newNode = document.createElement('span');
      newNode.style['background-color'] = 'rgba(255, 255, 51, 0.3)';
      jQuery(newNode).css('border', '2px solid #D62728');
      range.surroundContents(newNode);
      this.createdNode = newNode;
      if (newNode) {
        newNode.scrollIntoView({ block: 'center' });
        jQuery(newNode).animate({
          borderLeftColor: 'white',
          borderTopColor: 'white',
          borderRightColor: 'white',
          borderBottomColor: 'white',
        }, 1000);
        setTimeout(() => {
          this.removeFrictionlessNode();
        }, 800);
      }
    }
  }

  setAllEntityTypesVisibility(state: boolean) {
    for (const type of ENTITY_TYPES) {
      this.entityTypeVisibilityMap.set(type.id, state);
    }
    this.invalidateEntityTypeVisibility();
  }

  changeEntityTypeVisibility(entityType: EntityType, event) {
    this.entityTypeVisibilityMap.set(entityType.id, event.target.checked);
    this.invalidateEntityTypeVisibility();
  }

  invalidateEntityTypeVisibility() {
    // Keep track if the user has some entity types disabled
    let entityTypeVisibilityChanged = false;
    for (const value of this.entityTypeVisibilityMap.values()) {
      if (!value) {
        entityTypeVisibilityChanged = true;
        break;
      }
    }
    this.entityTypeVisibilityChanged = entityTypeVisibilityChanged;

    this.filterChangeSubject.next();
  }

  closeFilterPopup() {
    this.dropdownComponent.close();
  }

  /**
   * Open bioc by file_id along with location to scroll to
   * @param hashId - represent the bioc to open
   */
  openbioc(hashId: string) {
    if (this.object != null && this.currentFileId === this.object.hashId) {
      return;
    }
    this.biocFileLoaded = false;
    this.ready = false;

    this.loadTask.update([hashId]);
  }

  ngOnDestroy() {
    if (this.paramsSubscription) {
      this.paramsSubscription.unsubscribe();
    }
    if (this.openbiocSub) {
      this.openbiocSub.unsubscribe();
    }
    if (this.addAnnotationSub) {
      this.addAnnotationSub.unsubscribe();
    }
    if (this.removeAnnotationSub) {
      this.removeAnnotationSub.unsubscribe();
    }
    if (this.addAnnotationExclusionSub) {
      this.addAnnotationExclusionSub.unsubscribe();
    }
    if (this.removeAnnotationExclusionSub) {
      this.removeAnnotationExclusionSub.unsubscribe();
    }
    if (this.openStatusSub) {
      this.openStatusSub.unsubscribe();
    }
  }

  scrollInbioc(loc: Location) {
    this.pendingScroll = loc;
    if (!this.biocFileLoaded) {
      console.log('File in the bioc viewer is not loaded yet. So, I cant scroll');
      return;
    }
    this.goToPosition.next(loc);
  }

  loadCompleted(status) {
    this.biocFileLoaded = status;
    if (this.pendingScroll) {
      this.scrollInbioc(this.pendingScroll);
    }
    if (this.pendingAnnotationHighlightId) {
      this.pendingAnnotationHighlightId = null;
    }
  }

  close() {
    this.requestClose.emit(null);
  }

  findPrevious() {
    this.searchChanged.next({
      keyword: this.searchQuery,
      findPrevious: true,
    });
  }

  emitModuleProperties() {
    this.modulePropertiesChange.next({
      title: this.object.filename,
      fontAwesomeIcon: 'file',
    });
  }

  parseHighlightFromUrl(fragment: string): string | undefined {
    if (window.URLSearchParams) {
      const params = new URLSearchParams(fragment);
      return params.get('annotation');
    }
    return null;
  }


  openFileNavigatorPane() {
    const url = `/file-navigator/${this.object.project.name}/${this.object.hashId}`;
    this.workSpaceManager.navigateByUrl({url, extras: { sideBySide: true, newTab: true }});
  }

  dragStarted(event: DragEvent) {
    const dataTransfer: DataTransfer = event.dataTransfer;
    dataTransfer.setData('text/plain', this.object.filename);
    dataTransfer.setData('application/lifelike-node', JSON.stringify({
      display_name: this.object.filename,
      label: 'link',
      sub_labels: [],
      data: {
        references: [{
          type: 'PROJECT_OBJECT',
          id: this.object.hashId + '',
        }],
        sources: [{
          domain: this.object.filename,
          url: ['/projects', encodeURIComponent(this.object.project.name), 'bioc',
            'files', encodeURIComponent(this.object.hashId)].join('/'),
        }],
      },
    } as Partial<UniversalGraphNode>));
  }

  @HostListener('dragend', ['$event'])
  dragEnd(event: (DragEvent & { path: Element[] } )) {
    const paths = event.path;
    const biocViewer = paths.filter((el) => el.tagName && el.tagName.toLowerCase() === 'app-bioc-viewer');
    if (biocViewer.length > 0) {
      const firstPath = paths[0];
      if (!firstPath.tagName) {
        // then this is frictionless drag and drop
        this.removeFrictionlessNode();
      }
    }
  }

  removeFrictionlessNode() {
    // I will replace this code
    if (this.createdNode && this.createdNode.parentNode) {
      const wholeText = this.createdNode.parentNode.textContent;
      const parent = this.createdNode.parentNode;
      this.createdNode.parentNode.replaceChild(document.createTextNode(this.selectedText), this.createdNode);
      this.createdNode = null;
      jQuery(parent).text(wholeText);
    }
  }

  @HostListener('document:mouseup', ['$event'])
  selectionChange(event: (MouseEvent & { target: Element })) {
    const isItComingFromBiocViewer = (event.target).closest('app-bioc-viewer');
    if (!isItComingFromBiocViewer) {
      return;
    }
    this.removeFrictionlessNode();
    const selection = window.getSelection();
    const selectedText = selection.toString();
    if (selectedText && selectedText.length > 0) {
      const range = window.getSelection().getRangeAt(0);
      this.selectedText = selection.toString();
      // create a new DOM node and set it's style property to something yellowish.
      const newNode = document.createElement('span');
      newNode.style['background-color'] = 'rgba(255, 255, 51, 0.3)';
      newNode.setAttribute('draggable', 'true');
      this.createdNode = newNode;

      try {
        // surround the selection with the new span tag
        range.surroundContents(this.createdNode);
      } catch (e) {
        window.getSelection().empty();
      }

      const ann = jQuery(this.createdNode).parent();
      const offset = jQuery(ann).attr('position');
      const parentText: string = ann.text();
      const createdText = jQuery(this.createdNode).text();
      const innerIndex = parentText.indexOf(createdText);
      jQuery(this.createdNode).attr('start', innerIndex);
      jQuery(this.createdNode).attr('len', createdText.length);
      return false;
    }
  }

  reBindType(type: string) {
    const typeMap = {
      SNP: 'Mutation',
      DNAMutation: 'Mutation',
      ProteinMutation: 'Mutation',
      CellLine: 'Species'
    };
    return typeMap[type] ? typeMap[type] : type;
  }

  parseLocationFromUrl(fragment: string): BiocAnnotationLocation {
    const params = new URLSearchParams(fragment);
    return {
      offset: params.get('offset'),
      start: params.get('start'),
      len: params.get('len')
    };
  }

  @HostListener('dragstart', ['$event'])
  dragStart(event: DragEvent) {
    // I will replace this code
    const meta: any = {};
    const dataTransfer: DataTransfer = event.dataTransfer;
    const txt = (event.target as any).innerHTML;
    const clazz = (event.target as any).classList;
    const type = this.reBindType((clazz && clazz.length > 1) ? clazz[1] : 'link');
    const pmcidFomDoc = this.pmid(this.biocData[0]);
    const pmcid = ({
      domain: pmcidFomDoc[0],
      url: pmcidFomDoc[1]
    });
    if (!clazz || clazz.value === '') {
      const node = jQuery((event as any).path[1]);
      const position = jQuery(node).parent().attr('position');
      const startIndex = jQuery(node).attr('start');
      const len = jQuery(node).attr('len');
      let source = ['/projects', encodeURIComponent(this.object.project.name),
        'bioc', encodeURIComponent(this.object.hashId)].join('/');
      if (position) {
        source += '#';
        source += new URLSearchParams({
          offset: position,
          start: startIndex,
          len
        });
      }
      const link = meta.idHyperlink || '';
      dataTransfer.setData('text/plain', this.selectedText);
      dataTransfer.setData('application/lifelike-node', JSON.stringify({
        display_name: 'Link',
        label: 'link',
        data: {
          sources: [{
            domain: this.object.filename,
            url: source
          }, pmcid],
          detail: this.selectedText,
          references: [{
            type: 'PROJECT_OBJECT',
            id: this.object.hashId,
          }, {
            type: 'DATABASE',
            url: link,
          }]
        },
        style: {
          showDetail: true,
        },
      } as Partial<UniversalGraphNode>));
      return;
    }
    const id = ((event.target as any).attributes[`identifier`] || {}).nodeValue;
    const annType = ((event.target as any).attributes[`annType`] || {}).nodeValue;
    const src = this.getSource({
      identifier: id,
      type: annType
    });
    const offset = ((event.target as any).attributes[`offset`] || {}).nodeValue;
    const search = [];
    const hyperlinks = [];
    const url = src;
    const domain = new URL(src).hostname.replace(/^www\./i, '');
    hyperlinks.push({ url, domain });
    const hyperlink = meta.idHyperlink || '';
    let sourceUrl = ['/projects', encodeURIComponent(this.object.project.name),
      'bioc', encodeURIComponent(this.object.hashId)].join('/');
    if (offset) {
      sourceUrl += '#offset=' + offset;
    }
    dataTransfer.setData('text/plain', txt);
    dataTransfer.setData('application/lifelike-node', JSON.stringify({
      display_name: txt,
      label: String(type).toLowerCase() === 'text-truncate' ? 'link' : String(type).toLowerCase(),
      sub_labels: [],
      data: {
        sources: [{
          domain: this.object.filename,
          url: sourceUrl
        }, pmcid],
        search,
        references: [{
          type: 'PROJECT_OBJECT',
          id: this.object.hashId,
        }, {
          type: 'DATABASE',
          url: hyperlink,
        }],
        hyperlinks,
        detail: meta.type === 'link' ? meta.allText : '',
      },
      style: {
        showDetail: meta.type === 'link',
      },
    } as Partial<UniversalGraphNode>));
    event.stopPropagation();
  }

  getSource(payload: any = {}) {
    // I will replace this code
    const identifier = payload.identifier || payload.Identifier;
    const type = payload.type;

    // MESH Handling
    if (identifier && identifier.toLowerCase().startsWith('mesh')) {
      const mesh = SEARCH_LINKS.find((a) => a.domain.toLowerCase() === 'mesh');
      const url = mesh.url;
      const idPart = identifier.split(':');
      return url.replace(/%s/, encodeURIComponent(idPart[1]));
    }

    // NCBI
    if (identifier && !isNaN(Number(identifier))) {
      let domain = 'ncbi';
      if (type === 'Species') {
        domain = 'ncbi_taxonomy';
      }
      const mesh = SEARCH_LINKS.find((a) => a.domain.toLowerCase() === domain);
      const url = mesh.url;
      return url.replace(/%s/, encodeURIComponent(identifier));
    }
    const fallback = SEARCH_LINKS.find((a) => a.domain.toLowerCase() === 'google');
    return fallback.url.replace(/%s/, encodeURIComponent(identifier));
  }

}
<|MERGE_RESOLUTION|>--- conflicted
+++ resolved
@@ -3,13 +3,7 @@
 import { ActivatedRoute } from '@angular/router';
 
 import { NgbDropdown, NgbModal } from '@ng-bootstrap/ng-bootstrap';
-<<<<<<< HEAD
-import { uniqueId } from 'lodash';
-=======
-
 import { uniqueId } from 'lodash-es';
-
->>>>>>> 8d14ffd0
 import { BehaviorSubject, combineLatest, Observable, Subject, Subscription } from 'rxjs';
 import { map } from 'rxjs/operators';
 
