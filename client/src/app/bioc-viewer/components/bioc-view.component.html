<div class="module" *ngIf="(loadTask.status$ | async) as status">
    <app-module-progress *ngIf="status.running">
        Downloading file...
    </app-module-progress>

    <app-module-error *ngIf="status.failedErrorShown" [error]="status.error">
        <a appLink="/projects">Go to Projects <i class="fa fa-fw fa-arrow-right"></i></a>
    </app-module-error>

    <ng-container *ngIf="status.resultsShown">
        <app-module-header *ngIf="object"
                           [object]="object"
                           (dragStarted)="dragStarted($event)"
        >
            <app-object-menu [object]="object" [forEditing]="true" [showOpen]="false"
                             [showDelete]="false" (objectRefresh)="requestRefresh()">
            </app-object-menu>
        </app-module-header>
        <div class="module-body overflow-auto" style="z-index: 0">
            <div class="document" *ngFor="let doc of biocData">
                <h1 class="title">
                    <app-bioc-annotated-text [text]="doc.passages[0].text"
                                             [annotations]="doc.passages[0].annotations"
                                             [offset]="doc.passages[0].offset"
                                             [ngClass]="doc.passages[0].infons.type">
                    </app-bioc-annotated-text>
                </h1>
                <ng-template ngFor let-passage [ngForOf]="doc.passages.slice(1)">
                    <!-- generic component -->
                    <app-bioc-annotated-text *ngIf="isGeneric(passage)" [text]="passage.text"
                                             [annotations]="passage.annotations" [offset]="passage.offset"
                                             [ngClass]="passage.infons.type">
                    </app-bioc-annotated-text>

                    <app-bioc-table-view *ngIf="isTableView(passage)" [passage]="passage"></app-bioc-table-view>

                    <!-- figure view -->
                    <div *ngIf="isFigure(passage)" class="figure row">
                        <div class="col-lg-3 col-md-12 col-sm-12 figure-img">
                            <a href="{{ buildFigureLink(doc, passage) }}" target="_blank">
                                <img src="{{ buildFigureLink(doc, passage) }}">
                            </a>
                        </div>
<<<<<<< HEAD
                        <div class="figure-text col-lg-9 col-md-12 col-sm-12">
                            <b>{{ getFigureCaption(passage) }}: </b>
                            <app-bioc-annotated-text [text]="passage.text" [annotations]="passage.annotations"
                                                     [offset]="passage.offset" [ngClass]="passage.infons.type">
                            </app-bioc-annotated-text>
=======
                    </div>
                </div>
            </div>
            <div class="module-body overflow-auto">
                <div class="document" *ngFor="let doc of biocData">
                    <h1 class="title ordertop">
                        <app-bioc-annotated-text [text]="doc.passages[0].text"
                            [annotations]="doc.passages[0].annotations" [offset]="doc.passages[0].offset"
                            [ngClass]="doc.passages[0].infons.type">
                        </app-bioc-annotated-text>
                    </h1>
                    <ng-template ngFor let-passage [ngForOf]="doc.passages.slice(1)">

                        <!-- generic component -->
                        <app-bioc-annotated-text *ngIf="isGeneric(passage)" [text]="passage.text"
                            [annotations]="passage.annotations" [offset]="passage.offset"
                            [ngClass]="passage.infons.type">
                        </app-bioc-annotated-text>

                        <app-bioc-table-view *ngIf="isTableView(passage)" [passage]="passage"></app-bioc-table-view>

                        <!-- figure view -->
                        <div *ngIf="isFigure(passage)" class="figure row">
                            <div class="col-lg-3 col-md-12 col-sm-12 figure-img">
                                <a href="{{ buildFigureLink(doc, passage) }}" target="_blank">
                                    <img src="{{ buildFigureLink(doc, passage) }}">
                                </a>
                            </div>
                            <div class="figure-text col-lg-9 col-md-12 col-sm-12">
                                <b>{{ getFigureCaption(passage) }}: </b>
                                <app-bioc-annotated-text [text]="passage.text" [annotations]="passage.annotations"
                                    [offset]="passage.offset" [ngClass]="passage.infons.type">
                                </app-bioc-annotated-text>
                            </div>
>>>>>>> aed3de34
                        </div>
                    </div>

                    <div class="sentences">
                        <div *ngFor="let sentence of passage.sentences">
                            {{sentence}}
                        </div>
                    </div>
                    <div class="relations">
                        <div *ngFor="let relation of passage.relations">
                            {{relation}}
                        </div>
<<<<<<< HEAD
=======
                    </ng-template>

                    <div class="date" *ngIf="doc.created">{{doc.created.$date | date}}</div>
                    <div *ngIf="doc.accessions && doc.accessions.length > 0" class="accessions">
                        Accessions:
                        <ul>
                            <li *ngFor="let accession of doc.accessions">
                                {{accession}}
                            </li>
                        </ul>
>>>>>>> aed3de34
                    </div>
                </ng-template>
                <div class="date" *ngIf="doc.created">{{doc.created.$date | date}}</div>
                <div *ngIf="doc.accessions && doc.accessions.length > 0" class="accessions">
                    Accessions:
                    <ul>
                        <li *ngFor="let accession of doc.accessions">
                            {{accession}}
                        </li>
                    </ul>
                </div>
                <div class="meta">
                    <span class="pmid"><a href="{{ pmid(doc)[1] }} ">{{ pmid(doc)[0] }}</a></span>
                    <span class="authors">
                            <span>
                                {{ authors(doc) }}
                            </span>
                        </span>
                    <span class="journal">{{ journal(doc) }}</span>
                    <span class="year">{{ year(doc) }}</span>
                </div>
            </div>
        </div>
    </ng-container>
</div><|MERGE_RESOLUTION|>--- conflicted
+++ resolved
@@ -16,20 +16,20 @@
                              [showDelete]="false" (objectRefresh)="requestRefresh()">
             </app-object-menu>
         </app-module-header>
-        <div class="module-body overflow-auto" style="z-index: 0">
+        <div class="module-body overflow-auto">
             <div class="document" *ngFor="let doc of biocData">
-                <h1 class="title">
+                <h1 class="title ordertop">
                     <app-bioc-annotated-text [text]="doc.passages[0].text"
-                                             [annotations]="doc.passages[0].annotations"
-                                             [offset]="doc.passages[0].offset"
-                                             [ngClass]="doc.passages[0].infons.type">
+                        [annotations]="doc.passages[0].annotations" [offset]="doc.passages[0].offset"
+                        [ngClass]="doc.passages[0].infons.type">
                     </app-bioc-annotated-text>
                 </h1>
                 <ng-template ngFor let-passage [ngForOf]="doc.passages.slice(1)">
+
                     <!-- generic component -->
                     <app-bioc-annotated-text *ngIf="isGeneric(passage)" [text]="passage.text"
-                                             [annotations]="passage.annotations" [offset]="passage.offset"
-                                             [ngClass]="passage.infons.type">
+                        [annotations]="passage.annotations" [offset]="passage.offset"
+                        [ngClass]="passage.infons.type">
                     </app-bioc-annotated-text>
 
                     <app-bioc-table-view *ngIf="isTableView(passage)" [passage]="passage"></app-bioc-table-view>
@@ -41,48 +41,11 @@
                                 <img src="{{ buildFigureLink(doc, passage) }}">
                             </a>
                         </div>
-<<<<<<< HEAD
                         <div class="figure-text col-lg-9 col-md-12 col-sm-12">
                             <b>{{ getFigureCaption(passage) }}: </b>
                             <app-bioc-annotated-text [text]="passage.text" [annotations]="passage.annotations"
-                                                     [offset]="passage.offset" [ngClass]="passage.infons.type">
+                                [offset]="passage.offset" [ngClass]="passage.infons.type">
                             </app-bioc-annotated-text>
-=======
-                    </div>
-                </div>
-            </div>
-            <div class="module-body overflow-auto">
-                <div class="document" *ngFor="let doc of biocData">
-                    <h1 class="title ordertop">
-                        <app-bioc-annotated-text [text]="doc.passages[0].text"
-                            [annotations]="doc.passages[0].annotations" [offset]="doc.passages[0].offset"
-                            [ngClass]="doc.passages[0].infons.type">
-                        </app-bioc-annotated-text>
-                    </h1>
-                    <ng-template ngFor let-passage [ngForOf]="doc.passages.slice(1)">
-
-                        <!-- generic component -->
-                        <app-bioc-annotated-text *ngIf="isGeneric(passage)" [text]="passage.text"
-                            [annotations]="passage.annotations" [offset]="passage.offset"
-                            [ngClass]="passage.infons.type">
-                        </app-bioc-annotated-text>
-
-                        <app-bioc-table-view *ngIf="isTableView(passage)" [passage]="passage"></app-bioc-table-view>
-
-                        <!-- figure view -->
-                        <div *ngIf="isFigure(passage)" class="figure row">
-                            <div class="col-lg-3 col-md-12 col-sm-12 figure-img">
-                                <a href="{{ buildFigureLink(doc, passage) }}" target="_blank">
-                                    <img src="{{ buildFigureLink(doc, passage) }}">
-                                </a>
-                            </div>
-                            <div class="figure-text col-lg-9 col-md-12 col-sm-12">
-                                <b>{{ getFigureCaption(passage) }}: </b>
-                                <app-bioc-annotated-text [text]="passage.text" [annotations]="passage.annotations"
-                                    [offset]="passage.offset" [ngClass]="passage.infons.type">
-                                </app-bioc-annotated-text>
-                            </div>
->>>>>>> aed3de34
                         </div>
                     </div>
 
@@ -95,21 +58,9 @@
                         <div *ngFor="let relation of passage.relations">
                             {{relation}}
                         </div>
-<<<<<<< HEAD
-=======
-                    </ng-template>
-
-                    <div class="date" *ngIf="doc.created">{{doc.created.$date | date}}</div>
-                    <div *ngIf="doc.accessions && doc.accessions.length > 0" class="accessions">
-                        Accessions:
-                        <ul>
-                            <li *ngFor="let accession of doc.accessions">
-                                {{accession}}
-                            </li>
-                        </ul>
->>>>>>> aed3de34
                     </div>
                 </ng-template>
+
                 <div class="date" *ngIf="doc.created">{{doc.created.$date | date}}</div>
                 <div *ngIf="doc.accessions && doc.accessions.length > 0" class="accessions">
                     Accessions:
@@ -122,10 +73,10 @@
                 <div class="meta">
                     <span class="pmid"><a href="{{ pmid(doc)[1] }} ">{{ pmid(doc)[0] }}</a></span>
                     <span class="authors">
-                            <span>
-                                {{ authors(doc) }}
-                            </span>
+                        <span>
+                            {{ authors(doc) }}
                         </span>
+                    </span>
                     <span class="journal">{{ journal(doc) }}</span>
                     <span class="year">{{ year(doc) }}</span>
                 </div>
