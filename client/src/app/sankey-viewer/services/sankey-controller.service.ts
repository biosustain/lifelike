--- conflicted
+++ resolved
@@ -1,17 +1,13 @@
 import { Injectable } from '@angular/core';
 import { SankeyLayoutService } from '../components/sankey/sankey-layout.service';
 
-import { SankeyAdvancedOptions, ValueGenerator, SankeyData } from '../components/interfaces';
+import { SankeyAdvancedOptions, ValueGenerator, SankeyData, SankeyTraceNetwork, SankeyLink } from '../components/interfaces';
 import * as linkValues from '../components/algorithms/linkValues';
 import * as nodeValues from '../components/algorithms/nodeValues';
 import prescalers from '../components/algorithms/prescalers';
 import { linkPalettes, createMapToColor, DEFAULT_ALPHA, DEFAULT_SATURATION, christianColors } from '../components/color-palette';
 import { uuidv4 } from '../../shared/utils';
 import { isPositiveNumber } from '../components/utils';
-<<<<<<< HEAD
-import { CustomisedSankeyLayoutService } from './customised-sankey-layout.service';
-=======
->>>>>>> 0110db9b
 import { BehaviorSubject } from 'rxjs';
 
 const LINK_VALUE = {
@@ -134,7 +130,16 @@
   selectedNetworkTrace;
 
   // Trace logic
-  getAndColorNetworkTraceLinks(networkTrace, links, colorMap?) {
+  /**
+   * Extract links which relates to certain trace network and
+   * assign _color property based on their trace.
+   * Also creates duplicates if given link is used in multiple traces.
+   */
+  getAndColorNetworkTraceLinks(
+    networkTrace: SankeyTraceNetwork,
+    links: Array<SankeyLink>,
+    colorMap?
+  ) {
     const traceBasedLinkSplitMap = new Map();
     const traceGroupColorMap = colorMap ? colorMap : new Map(
       networkTrace.traces.map(({group}) => [group, christianColors[group]])
@@ -150,7 +155,7 @@
             _color: color,
             _trace: trace
           };
-          link.id += trace.group;
+          link._id += trace.group;
           let adjacentLinks = traceBasedLinkSplitMap.get(originLink);
           if (!adjacentLinks) {
             adjacentLinks = [];
@@ -173,6 +178,9 @@
     return networkTraceLinks;
   }
 
+  /**
+   * Helper to create Map for fast lookup
+   */
   getNodeById(nodes) {
     // todo: find the way to declare it only once
     // tslint:disable-next-line
@@ -180,6 +188,9 @@
     return new Map(nodes.map((d, i) => [id(d, i, nodes), d]));
   }
 
+  /**
+   * Given links find all nodes they are connecting to and replace id ref with objects
+   */
   getNetworkTraceNodes(networkTraceLinks, nodes) {
     const nodeById = this.getNodeById(nodes);
     return [
@@ -198,6 +209,9 @@
     ];
   }
 
+  /**
+   * Color nodes in gray scale based on group they are relating to.
+   */
   colorNodes(nodes, nodeColorCategoryAccessor = ({schemaClass}) => schemaClass) {
     // set colors for all node types
     const nodeCategories = new Set(nodes.map(nodeColorCategoryAccessor));
@@ -218,12 +232,17 @@
     });
   }
 
+  /**
+   * Given nodes and links find all traces which they are relating to.
+   */
   getRelatedTraces({nodes, links}) {
+    // check nodes links for traces which are comming in and out
     const nodesLinks = [...nodes].reduce(
       (linksAccumulator, {_sourceLinks, _targetLinks}) =>
         linksAccumulator.concat(_sourceLinks, _targetLinks)
       , []
     );
+    // add links traces and reduce to unique values
     return new Set(nodesLinks.concat([...links]).map(link => link._trace)) as Set<object>;
   }
 
