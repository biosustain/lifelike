import { Injectable } from '@angular/core';
import { SankeyLayoutService } from '../components/sankey/sankey-layout.service';

import { SankeyAdvancedOptions, ValueGenerator, SankeyData, SankeyTraceNetwork, SankeyLink, SankeyNode } from '../components/interfaces';
import * as linkValues from '../components/algorithms/linkValues';
import * as nodeValues from '../components/algorithms/nodeValues';
import prescalers from '../components/algorithms/prescalers';
import { linkPalettes, createMapToColor, DEFAULT_ALPHA, DEFAULT_SATURATION, christianColors } from '../components/color-palette';
import { uuidv4 } from '../../shared/utils';
import { isPositiveNumber } from '../components/utils';
import { BehaviorSubject } from 'rxjs';


export const LINK_VALUE = {
  fixedValue0: 'Fixed Value = 0',
  fixedValue1: 'Fixed Value = 1',
  input_count: 'Input count',
  fraction_of_fixed_node_value: 'Fraction of fixed node value',
};
export const NODE_VALUE = {
  none: 'None',
  fixedValue1: 'Fixed Value = 1'
};
export const PREDEFINED_VALUE = {
  fixed_height: 'Fixed height',
  input_count: LINK_VALUE.input_count
};

/**
 * Service meant to hold overall state of Sankey view (for ease of use in nested components)
 * It is responsible for holding Sankey data and view options (including selected networks trace)
 * This class is not meant to be aware of singular Sankey visualisation state like,
 *  selected|hovered nodes|links|traces, zooming, panning etc.
 */
@Injectable()
// @ts-ignore
export class SankeyControllerService {
  constructor() {
    this.resetOptions();
  }

  get defaultOptions() {
    return {
      nodeHeight: {
        min: {
          enabled: false,
          value: 0
        },
        max: {
          enabled: false,
          ratio: 10
        }
      },
      normalizeLinks: false,
      linkValueAccessors: [],
      nodeValueAccessors: [],
      predefinedValueAccessors: [
        {
          description: PREDEFINED_VALUE.fixed_height,
          callback: () => {
            this.options.selectedLinkValueAccessor = this.options.linkValueGenerators.fixedValue0;
            this.options.selectedNodeValueAccessor = this.options.nodeValueGenerators.fixedValue1;
          }
        },
        {
          description: PREDEFINED_VALUE.input_count,
          callback: () => {
            this.options.selectedLinkValueAccessor = this.options.linkValueGenerators.input_count;
            this.options.selectedNodeValueAccessor = this.options.nodeValueGenerators.none;
          }
        }],
      linkValueGenerators: {
        input_count: {
          description: LINK_VALUE.input_count,
          preprocessing: linkValues.inputCount,
          disabled: () => false
        } as ValueGenerator,
        fixedValue0: {
          description: LINK_VALUE.fixedValue0,
          preprocessing: linkValues.fixedValue(0),
          disabled: () => false
        } as ValueGenerator,
        fixedValue1: {
          description: LINK_VALUE.fixedValue1,
          preprocessing: linkValues.fixedValue(1),
          disabled: () => false
        } as ValueGenerator,
        fraction_of_fixed_node_value: {
          description: LINK_VALUE.fraction_of_fixed_node_value,
          disabled: () => this.options.selectedNodeValueAccessor === this.options.nodeValueGenerators.none,
          requires: ({node}) => node.fixedValue,
          preprocessing: linkValues.fractionOfFixedNodeValue
        } as ValueGenerator
      },
      nodeValueGenerators: {
        none: {
          description: NODE_VALUE.none,
          preprocessing: nodeValues.noneNodeValue,
          disabled: () => false
        } as ValueGenerator,
        fixedValue1: {
          description: NODE_VALUE.fixedValue1,
          preprocessing: nodeValues.fixedValue(1),
          disabled: () => false
        } as ValueGenerator
      },
      selectedLinkValueAccessor: undefined,
      selectedNodeValueAccessor: undefined,
      selectedPredefinedValueAccessor: undefined,
      prescalers,
      selectedPrescaler: prescalers.default,
      linkPalettes,
      selectedLinkPalette: linkPalettes.default,
      labelEllipsis: {
        enabled: true,
        value: SankeyLayoutService.labelEllipsis
      },
      fontSizeScale: 1.0
    };
  }

  allData: SankeyData;
  dataToRender = new BehaviorSubject(undefined);
  networkTraces;

<<<<<<< HEAD
  options: SankeyAdvancedOptions;
=======
  options: SankeyAdvancedOptions = {
    nodeHeight: {
      min: {
        enabled: false,
        value: 0
      },
      max: {
        enabled: false,
        ratio: 10
      }
    },
    normalizeLinks: false,
    linkValueAccessors: [],
    nodeValueAccessors: [],
    predefinedValueAccessors: [
      {
        description: PREDEFINED_VALUE.fixed_height,
        callback: () => {
          this.options.selectedLinkValueAccessor = this.options.linkValueGenerators.fixedValue1;
          this.options.selectedNodeValueAccessor = this.options.nodeValueGenerators.none;
        }
      },
      {
        description: PREDEFINED_VALUE.input_count,
        callback: () => {
          this.options.selectedLinkValueAccessor = this.options.linkValueGenerators.input_count;
          this.options.selectedNodeValueAccessor = this.options.nodeValueGenerators.none;
        }
      }],
    linkValueGenerators: {
      input_count: {
        description: LINK_VALUE.input_count,
        preprocessing: linkValues.inputCount,
        disabled: () => false
      } as ValueGenerator,
      fixedValue0: {
        description: LINK_VALUE.fixedValue0,
        preprocessing: linkValues.fixedValue(0),
        disabled: () => false
      } as ValueGenerator,
      fixedValue1: {
        description: LINK_VALUE.fixedValue1,
        preprocessing: linkValues.fixedValue(1),
        disabled: () => false
      } as ValueGenerator,
      fraction_of_fixed_node_value: {
        description: LINK_VALUE.fraction_of_fixed_node_value,
        disabled: () => this.options.selectedNodeValueAccessor === this.options.nodeValueGenerators.none,
        requires: ({node}) => node.fixedValue,
        preprocessing: linkValues.fractionOfFixedNodeValue
      } as ValueGenerator
    },
    nodeValueGenerators: {
      none: {
        description: NODE_VALUE.none,
        preprocessing: nodeValues.noneNodeValue,
        disabled: () => false
      } as ValueGenerator,
      fixedValue1: {
        description: NODE_VALUE.fixedValue1,
        preprocessing: nodeValues.fixedValue(1),
        disabled: () => false
      } as ValueGenerator
    },
    selectedLinkValueAccessor: undefined,
    selectedNodeValueAccessor: undefined,
    selectedPredefinedValueAccessor: undefined,
    prescalers,
    selectedPrescaler: prescalers.default,
    linkPalettes,
    selectedLinkPalette: linkPalettes.default,
    labelEllipsis: {
      enabled: true,
      value: SankeyLayoutService.labelEllipsis
    },
    fontSizeScale: 1.0
  };
>>>>>>> fd1b1371

  nodeAlign;

  private excludedProperties = new Set(['source', 'target', 'dbId', 'id', 'node']);

  selectedNetworkTrace;

  get oneToMany() {
    const {graph: {node_sets}} = this.allData;
    const {selectedNetworkTrace} = this;
    const _inNodes = node_sets[selectedNetworkTrace.sources];
    const _outNodes = node_sets[selectedNetworkTrace.targets];
    return Math.min(_inNodes.length, _outNodes.length) === 1;
  }

  resetOptions() {
    this.options = this.defaultOptions;
    this.options.selectedLinkValueAccessor = this.options.linkValueGenerators.fixedValue0;
    this.options.selectedNodeValueAccessor = this.options.nodeValueGenerators.fixedValue1;
    this.options.selectedPredefinedValueAccessor = this.options.predefinedValueAccessors[0];
    this.options.selectedLinkPalette = this.options.linkPalettes.default;
  }

  // Trace logic
  /**
   * Extract links which relates to certain trace network and
   * assign _color property based on their trace.
   * Also creates duplicates if given link is used in multiple traces.
   */
  getAndColorNetworkTraceLinks(
    networkTrace: SankeyTraceNetwork,
    links: Array<SankeyLink>,
    colorMap?
  ) {
    const traceBasedLinkSplitMap = new Map();
    const traceGroupColorMap = colorMap ? colorMap : new Map(
      networkTrace.traces.map(({group}) => [group, christianColors[group]])
    );
    const networkTraceLinks = networkTrace.traces.reduce((o, trace) => {
      const color = traceGroupColorMap.get(trace.group);
      trace._color = color;
      return o.concat(
        trace.edges.map(linkIdx => {
          const originLink = links[linkIdx];
          const link = {
            ...originLink,
            _color: color,
            _trace: trace
          };
          link._id += trace.group;
          let adjacentLinks = traceBasedLinkSplitMap.get(originLink);
          if (!adjacentLinks) {
            adjacentLinks = [];
            traceBasedLinkSplitMap.set(originLink, adjacentLinks);
          }
          adjacentLinks.push(link);
          return link;
        })
      );
    }, []);
    for (const adjacentLinkGroup of traceBasedLinkSplitMap.values()) {
      const adjacentLinkGroupLength = adjacentLinkGroup.length;
      // normalise only if multiple (skip /1)
      if (adjacentLinkGroupLength) {
        adjacentLinkGroup.forEach(l => {
          l._adjacent_divider = adjacentLinkGroupLength;
        });
      }
    }
    return networkTraceLinks;
  }

  /**
   * Helper to create Map for fast lookup
   */
  getNodeById<T extends {id: number}>(nodes: T[]) {
    // todo: find the way to declare it only once
    // tslint:disable-next-line
    const id = ({id}, i?, nodes?) => id;
    return new Map<number, T>(nodes.map((d, i) => [id(d, i, nodes), d]));
  }

  /**
   * Given links find all nodes they are connecting to and replace id ref with objects
   */
  getNetworkTraceNodes(networkTraceLinks, nodes) {
    const nodeById = this.getNodeById(nodes);
    return [
      ...networkTraceLinks.reduce((o, link) => {
        let {_source = link.source, _target = link.target} = link;
        if (typeof _source !== 'object') {
          _source = SankeyLayoutService.find(nodeById, _source);
        }
        if (typeof _target !== 'object') {
          _target = SankeyLayoutService.find(nodeById, _target);
        }
        o.add(_source);
        o.add(_target);
        return o;
      }, new Set<SankeyNode>())
    ];
  }

  /**
   * Color nodes in gray scale based on group they are relating to.
   */
  colorNodes(nodes, nodeColorCategoryAccessor = ({schemaClass}) => schemaClass) {
    // set colors for all node types
    const nodeCategories = new Set(nodes.map(nodeColorCategoryAccessor));
    const nodesColorMap = createMapToColor(
      nodeCategories,
      {
        hue: () => 0,
        lightness: (i, n) => {
          // all but not extreme (white, black)
          return (i + 1) / (n + 2);
        },
        saturation: () => 0,
        alpha: () => 0.75
      }
    );
    nodes.forEach(node => {
      node._color = nodesColorMap.get(nodeColorCategoryAccessor(node));
    });
  }

  /**
   * Given nodes and links find all traces which they are relating to.
   */
  getRelatedTraces({nodes, links}) {
    // check nodes links for traces which are comming in and out
    const nodesLinks = [...nodes].reduce(
      (linksAccumulator, {_sourceLinks, _targetLinks}) =>
        linksAccumulator.concat(_sourceLinks, _targetLinks)
      , []
    );
    // add links traces and reduce to unique values
    return new Set(nodesLinks.concat([...links]).map(link => link._trace)) as Set<object>;
  }


  getNetworkTraceDefaultSizing(networkTrace) {
    let {default_sizing} = networkTrace;
    if (!default_sizing) {
      if (this.oneToMany) {
        default_sizing = PREDEFINED_VALUE.input_count;
      } else {
        default_sizing = PREDEFINED_VALUE.fixed_height;
      }
    }
    return this.options.predefinedValueAccessors
      .find(({description}) => description === default_sizing);
  }

  selectNetworkTrace(networkTrace) {
    this.selectedNetworkTrace = networkTrace;
    const predefinedValueAccessor = this.getNetworkTraceDefaultSizing(networkTrace);
    if (predefinedValueAccessor) {
      this.options.selectedPredefinedValueAccessor = predefinedValueAccessor;
      predefinedValueAccessor.callback();
    }
  }

  applyOptions() {
    const {selectedNetworkTrace} = this;
    const {links, nodes, graph: {node_sets}} = this.allData;
    const {palette} = this.options.selectedLinkPalette;
    const traceColorPaletteMap = createMapToColor(
      selectedNetworkTrace.traces.map(({group}) => group),
      {alpha: _ => DEFAULT_ALPHA, saturation: _ => DEFAULT_SATURATION},
      palette
    );
    const networkTraceLinks = this.getAndColorNetworkTraceLinks(selectedNetworkTrace, links, traceColorPaletteMap);
    const networkTraceNodes = this.getNetworkTraceNodes(networkTraceLinks, nodes);
    this.colorNodes(nodes);
    const _inNodes = node_sets[selectedNetworkTrace.sources];
    const _outNodes = node_sets[selectedNetworkTrace.targets];
    this.nodeAlign = _inNodes.length > _outNodes.length ? 'right' : 'left';
    this.dataToRender.next(
      this.linkGraph({
        nodes: networkTraceNodes,
        links: networkTraceLinks,
        _inNodes, _outNodes
      })
    );
  }

  // region Extract options
  private extractLinkValueProperties([link = {}]) {
    // extract all numeric properties
    this.options.linkValueAccessors = Object.entries(link).reduce((o, [k, v]) => {
      if (this.excludedProperties.has(k)) {
        return o;
      }
      if (isPositiveNumber(v)) {
        o.push({
          description: k,
          preprocessing: linkValues.byProperty(k),
          postprocessing: ({links}) => {
            links.forEach(l => {
              l._value /= (l._adjacent_divider || 1);
              // take max for layer calculation
            });
          }
        });
      } else if (Array.isArray(v) && v.length === 2 && isPositiveNumber(v[0]) && isPositiveNumber(v[1])) {
        o.push({
          description: k,
          preprocessing: linkValues.byArrayProperty(k),
          postprocessing: ({links}) => {
            links.forEach(l => {
              l._multiple_values = l._multiple_values.map(d => d / (l._adjacent_divider || 1));
              // take max for layer calculation
            });
          }
        });
      }
      return o;
    }, []);
  }

  private extractNodeValueProperties([node = {}]) {
    // extract all numeric properties
    this.options.nodeValueAccessors = Object.entries(node).reduce((o, [k, v]) => {
      if (this.excludedProperties.has(k)) {
        return o;
      }
      if (isPositiveNumber(v)) {
        o.push({
          description: k,
          preprocessing: nodeValues.byProperty(k)
        });
      }
      return o;
    }, []);
  }

  private extractPredefinedValueProperties({sizing = {}}: { sizing: GraphPredefinedSizing }) {
    this.options.predefinedValueAccessors = this.options.predefinedValueAccessors.concat(
      Object.entries(sizing).map(([name, {node_sizing, link_sizing}]) => ({
        description: name,
        callback: () => {
          const {options} = this;
          const {
            nodeValueAccessors,
            nodeValueGenerators,
            linkValueAccessors,
            linkValueGenerators
          } = options;
          if (node_sizing) {
            options.selectedNodeValueAccessor = nodeValueAccessors.find(
              ({description}) => description === node_sizing
            );
          } else {
            options.selectedNodeValueAccessor = nodeValueGenerators[0];
          }
          if (link_sizing) {
            options.selectedLinkValueAccessor = linkValueAccessors.find(
              ({description}) => description === link_sizing
            );
          } else {
            options.selectedLinkValueAccessor = linkValueGenerators.fraction_of_fixed_node_value;
          }
        }
      })));
  }

  private extractOptionsFromGraph({links, graph, nodes}) {
    this.networkTraces = graph.trace_networks;
    this.extractLinkValueProperties(links);
    this.extractNodeValueProperties(nodes);
    this.extractPredefinedValueProperties(graph);
    this.selectNetworkTrace(this.networkTraces[0]);
  }

  // endregion

  resetController() {
    this.load(this.allData);
  }

  load(content) {
    this.allData = content as SankeyData;
    this.resetOptions();
    this.extractOptionsFromGraph(content);
    this.applyFilter();
  }

  private applyFilter() {
    if (this.selectedNetworkTrace) {
      this.applyOptions();
    } else {
      this.dataToRender.next(this.allData);
    }
  }

  linkGraph(data) {
    data.links.forEach(l => {
      l.id = uuidv4();
    });
    const preprocessedNodes = this.options.selectedNodeValueAccessor.preprocessing(data) || {};
    const preprocessedLinks = this.options.selectedLinkValueAccessor.preprocessing(data) || {};

    Object.assign(data, preprocessedLinks, preprocessedNodes);

    const prescaler = this.options.selectedPrescaler.fn;

    let minValue = data.nodes.reduce((m, n) => {
      if (n._fixedValue !== undefined) {
        n._fixedValue = prescaler(n._fixedValue);
        return Math.min(m, n._fixedValue);
      }
      return m;
    }, 0);
    minValue = data.links.reduce((m, l) => {
      l._value = prescaler(l._value);
      if (l._multiple_values) {
        l._multiple_values = l._multiple_values.map(prescaler);
        return Math.min(m, ...l._multiple_values);
      }
      return Math.min(m, l._value);
    }, minValue);
    if (this.options.selectedNodeValueAccessor.postprocessing) {
      Object.assign(data, this.options.selectedNodeValueAccessor.postprocessing(data) || {});
    }
    if (this.options.selectedLinkValueAccessor.postprocessing) {
      Object.assign(data, this.options.selectedLinkValueAccessor.postprocessing(data) || {});
    }
    if (minValue < 0) {
      data.nodes.forEach(n => {
        if (n._fixedValue !== undefined) {
          n._fixedValue = n._fixedValue - minValue;
        }
      });
      data.links.forEach(l => {
        l._value = l._value - minValue;
        if (l._multiple_values) {
          l._multiple_values = l._multiple_values.map(v => v - minValue);
        }
      });
    }

    return data;
  }
}
<|MERGE_RESOLUTION|>--- conflicted
+++ resolved
@@ -58,8 +58,8 @@
         {
           description: PREDEFINED_VALUE.fixed_height,
           callback: () => {
-            this.options.selectedLinkValueAccessor = this.options.linkValueGenerators.fixedValue0;
-            this.options.selectedNodeValueAccessor = this.options.nodeValueGenerators.fixedValue1;
+          this.options.selectedLinkValueAccessor = this.options.linkValueGenerators.fixedValue1;
+          this.options.selectedNodeValueAccessor = this.options.nodeValueGenerators.none;
           }
         },
         {
@@ -123,87 +123,7 @@
   dataToRender = new BehaviorSubject(undefined);
   networkTraces;
 
-<<<<<<< HEAD
   options: SankeyAdvancedOptions;
-=======
-  options: SankeyAdvancedOptions = {
-    nodeHeight: {
-      min: {
-        enabled: false,
-        value: 0
-      },
-      max: {
-        enabled: false,
-        ratio: 10
-      }
-    },
-    normalizeLinks: false,
-    linkValueAccessors: [],
-    nodeValueAccessors: [],
-    predefinedValueAccessors: [
-      {
-        description: PREDEFINED_VALUE.fixed_height,
-        callback: () => {
-          this.options.selectedLinkValueAccessor = this.options.linkValueGenerators.fixedValue1;
-          this.options.selectedNodeValueAccessor = this.options.nodeValueGenerators.none;
-        }
-      },
-      {
-        description: PREDEFINED_VALUE.input_count,
-        callback: () => {
-          this.options.selectedLinkValueAccessor = this.options.linkValueGenerators.input_count;
-          this.options.selectedNodeValueAccessor = this.options.nodeValueGenerators.none;
-        }
-      }],
-    linkValueGenerators: {
-      input_count: {
-        description: LINK_VALUE.input_count,
-        preprocessing: linkValues.inputCount,
-        disabled: () => false
-      } as ValueGenerator,
-      fixedValue0: {
-        description: LINK_VALUE.fixedValue0,
-        preprocessing: linkValues.fixedValue(0),
-        disabled: () => false
-      } as ValueGenerator,
-      fixedValue1: {
-        description: LINK_VALUE.fixedValue1,
-        preprocessing: linkValues.fixedValue(1),
-        disabled: () => false
-      } as ValueGenerator,
-      fraction_of_fixed_node_value: {
-        description: LINK_VALUE.fraction_of_fixed_node_value,
-        disabled: () => this.options.selectedNodeValueAccessor === this.options.nodeValueGenerators.none,
-        requires: ({node}) => node.fixedValue,
-        preprocessing: linkValues.fractionOfFixedNodeValue
-      } as ValueGenerator
-    },
-    nodeValueGenerators: {
-      none: {
-        description: NODE_VALUE.none,
-        preprocessing: nodeValues.noneNodeValue,
-        disabled: () => false
-      } as ValueGenerator,
-      fixedValue1: {
-        description: NODE_VALUE.fixedValue1,
-        preprocessing: nodeValues.fixedValue(1),
-        disabled: () => false
-      } as ValueGenerator
-    },
-    selectedLinkValueAccessor: undefined,
-    selectedNodeValueAccessor: undefined,
-    selectedPredefinedValueAccessor: undefined,
-    prescalers,
-    selectedPrescaler: prescalers.default,
-    linkPalettes,
-    selectedLinkPalette: linkPalettes.default,
-    labelEllipsis: {
-      enabled: true,
-      value: SankeyLayoutService.labelEllipsis
-    },
-    fontSizeScale: 1.0
-  };
->>>>>>> fd1b1371
 
   nodeAlign;
 
@@ -478,7 +398,6 @@
     this.extractPredefinedValueProperties(graph);
     this.selectNetworkTrace(this.networkTraces[0]);
   }
-
   // endregion
 
   resetController() {
@@ -548,4 +467,4 @@
 
     return data;
   }
-}
+}