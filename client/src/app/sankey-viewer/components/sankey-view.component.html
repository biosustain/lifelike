<div class="module" *ngIf="(loadTask?.status$ | async) as status">
    <app-module-progress *ngIf="status.running">
        Downloading file...
    </app-module-progress>

    <app-module-error *ngIf="status.failedErrorShown" [error]="status.error">
        <a appLink="/projects">Go to Projects <i class="fa fa-fw fa-arrow-right"></i></a>
    </app-module-error>

<<<<<<< HEAD
    <div *ngIf="status.resultsShown" class="position-absolute w-100 h-100 d-flex flex-column">
        <div class="module">
            <div class="module-header">
                <!-- Breadcrumbs -->
                <div class="module-breadcrumb-bar mb-1" *ngIf="object">
                    <app-object-path [object]="object.parent" [newTab]="true"></app-object-path>
                </div>

                <div class="d-flex flex-wrap align-items-center justify-content-between">
                    <div class="module-title-bar mr-4">
                        <h1 class="toolbar-title text-truncate" draggable="true">
                            {{ object?.filename }}
                        </h1>
                        <div class="d-inline-block ml-1" container="body" ngbDropdown>
                            <a (click)="$event.preventDefault()" class="dropdown-no-arrow" href="#" ngbDropdownToggle>
                                <i class="fas fa-chevron-down fa-fw text-icon"></i>
                            </a>
                            <div ngbDropdownMenu>
                                <app-object-menu (objectRefresh)="requestRefresh()" *ngIf="object" [forEditing]="true"
                                                 [object]="object" [showDelete]="false"
                                                 [showOpen]="false">
                                </app-object-menu>
                                <div class="dropdown-divider"></div>
                                <button (click)="open(logModal)" *ngIf="allData?.graph.log" ngbDropdownItem>
                                    Open logs
                                    <ng-template #logModal let-modal>
                                        <div class="modal-header">
                                            <h4 class="modal-title">Logs</h4>
                                            <button (click)="modal.dismiss()" aria-label="Close" class="close"
                                                    type="button">
                                                <span aria-hidden="true">&times;</span>
                                            </button>
                                        </div>
                                        <div class="modal-body">
                                            <ng-container
                                                    *ngIf="isArray(allData.graph.log); else justText">

                                                <ul class="list-group list-group-flush cancel-out-card-padding">
                                                    <li *ngFor="let log of allData.graph.log"
                                                        class="list-group-item"
                                                    >{{ log }}</li>
                                                </ul>
                                            </ng-container>
                                            <ng-template #justText>
                                                {{ allData.graph.log }}
                                            </ng-template>
                                        </div>
                                    </ng-template>
                                </button>
                                <button (click)="open(descriptionModal)" ngbDropdownItem>
                                    Open description
                                    <ng-template #descriptionModal let-modal>
                                        <div class="modal-header">
                                            <h4 class="modal-title">Description</h4>
                                            <button (click)="modal.dismiss()" aria-label="Close" class="close"
                                                    type="button">
                                                <span aria-hidden="true">&times;</span>
                                            </button>
                                        </div>
                                        <div class="modal-body" [style.whiteSpace]="'pre-line'">
                                            {{ allData.graph.description }}
                                        </div>
                                    </ng-template>
                                </button>
                                <button (click)="open(fileStructureOverview)" ngbDropdownItem>
                                    Open structure overview
                                    <ng-template #fileStructureOverview let-modal>
                                        <div class="modal-header">
                                            <h4 class="modal-title">Structure Overview</h4>
                                            <button (click)="modal.dismiss()" aria-label="Close" class="close"
                                                    type="button">
                                                <span aria-hidden="true">&times;</span>
                                            </button>
                                        </div>
                                        <div class="modal-body">
                                            <app-object-explorer [dataSource]="allData"></app-object-explorer>
                                        </div>
                                    </ng-template>
                                </button>
                            </div>
                        </div>
                        <button class="btn btn-secondary ml-2" (click)="openNewWindow()">
                            <i class="fas fa-external-link-alt" ngbTooltip="Open in new window"></i>
                        </button>
                    </div>
                    <div class="btn-group btn-group-toggle">
                        <button (click)="resetZoom()" class="btn btn-secondary" container="body"
                                ngbTooltip="Fit Map to Window" placement="bottom"
                                type="button">
                            <i class="fas fa-expand-arrows-alt"></i>
                        </button>
                        <button (click)="zoomIn()" class="btn btn-secondary" container="body"
                                ngbTooltip="Zoom In" placement="bottom"
                                type="button">
                            <i class="fas fa-search-plus"></i>
                        </button>
                        <button (click)="zoomOut()" class="btn btn-secondary" container="body"
                                ngbTooltip="Zoom Out" placement="bottom"
                                type="button">
                            <i class="fas fa-search-minus"></i>
                        </button>
                    </div>
                    <div class="btn-group btn-group-toggle">
                        <div class="btn-group d-inline-block" ngbDropdown title="Select Trace Network">
                            <button class="btn btn-primary" ngbDropdownToggle>
                                <ng-container
                                        *ngIf="selectedNetworkTrace; else noSelectedTrace">{{
                                    selectedNetworkTrace?.name || selectedNetworkTrace?.description || 'Trace Description Unknown' }}</ng-container>
                                <ng-template #noSelectedTrace>Select Trace Network</ng-template>
=======
    <ng-container *ngIf="object">
        <app-module-header [object]="object"
                           (dragStarted)="dragStarted($event)">
            <app-object-menu (objectRefresh)="requestRefresh()" *ngIf="object" [forEditing]="true"
                             [object]="object" [showDelete]="false"
                             [showOpen]="false">
            </app-object-menu>
            <ng-container objectMenuAdditions>
                <div class="dropdown-divider"></div>
                <button (click)="open(logModal)" *ngIf="sankeyData?.graph.log" ngbDropdownItem>
                    Open logs
                    <ng-template #logModal let-modal>
                        <div class="modal-header">
                            <h4 class="modal-title">Logs</h4>
                            <button (click)="modal.dismiss()" aria-label="Close" class="close"
                                    type="button">
                                <span aria-hidden="true">&times;</span>
                            </button>
                        </div>
                        <div class="modal-body">
                            <ng-container
                                    *ngIf="isArray(sankeyData.graph.log); else justText">

                                <ul class="list-group list-group-flush cancel-out-card-padding">
                                    <li *ngFor="let log of sankeyData.graph.log"
                                        class="list-group-item"
                                    >{{ log }}</li>
                                </ul>
                            </ng-container>
                            <ng-template #justText>
                                {{ sankeyData.graph.log }}
                            </ng-template>
                        </div>
                    </ng-template>
                </button>
                <button (click)="open(descriptionModal)" ngbDropdownItem>
                    Open description
                    <ng-template #descriptionModal let-modal>
                        <div class="modal-header">
                            <h4 class="modal-title">Description</h4>
                            <button (click)="modal.dismiss()" aria-label="Close" class="close"
                                    type="button">
                                <span aria-hidden="true">&times;</span>
>>>>>>> 8343264b
                            </button>
                        </div>
                        <div class="modal-body" [style.whiteSpace]="'pre-line'">
                            {{ sankeyData.graph.description }}
                        </div>
                    </ng-template>
                </button>
                <button (click)="open(fileStructureOverview)" ngbDropdownItem>
                    Open structure overview
                    <ng-template #fileStructureOverview let-modal>
                        <div class="modal-header">
                            <h4 class="modal-title">Structure Overview</h4>
                            <button (click)="modal.dismiss()" aria-label="Close" class="close"
                                    type="button">
                                <span aria-hidden="true">&times;</span>
                            </button>
                        </div>
                        <div class="modal-body">
                            <pre [style.marginBottom]="0">{{ getJSONDetails(sankeyData) }}</pre>
                            <small>This view contains reduced object representation. Nested objects has
                                been mapped to
                                their ids or indexes (if available); <s>shown arrays contains only top 3
                                    rows;</s>
                                numbers
                                has been
                                limited to 6 digits after comma.</small>
                        </div>
                    </ng-template>
                </button>
            </ng-container>
            <div class="btn-group btn-group-toggle mx-auto">
                <button (click)="resetZoom()" class="btn btn-secondary" container="body"
                        ngbTooltip="Fit Map to Window" placement="bottom"
                        type="button">
                    <i class="fas fa-expand-arrows-alt"></i>
                </button>
                <button (click)="zoomIn()" class="btn btn-secondary" container="body"
                        ngbTooltip="Zoom In" placement="bottom"
                        type="button">
                    <i class="fas fa-search-plus"></i>
                </button>
                <button (click)="zoomOut()" class="btn btn-secondary" container="body"
                        ngbTooltip="Zoom Out" placement="bottom"
                        type="button">
                    <i class="fas fa-search-minus"></i>
                </button>
            </div>
            <div class="btn-group btn-group-toggle ml-auto">
                <div class="btn-group d-inline-block" ngbDropdown title="Select Trace Network">
                    <button class="btn btn-primary" ngbDropdownToggle>
                        {{ selectedNetworkTrace ? selectedNetworkTrace.description : 'Select Trace Network' }}
                    </button>
                    <div ngbDropdownMenu>
                        <button (click)="selectNetworkTrace(trace)" *ngFor="let trace of networkTraces"
                                ngbDropdownItem>{{trace.description}}</button>
                    </div>
<<<<<<< HEAD
                    <div class="btn-group btn-group-toggle">
                        <app-search-control [(ngModel)]="entitySearchTerm" (ngModelChange)="search()"
                                            [resultIndex]="entitySearchListIdx"
                                            [resultCount]="entitySearchList.size"
                                            (previous)="previous()" (next)="next()">
                        </app-search-control>
=======
                </div>
                <div class="btn-group d-inline-block" ngbDropdown title="Predefined sizing options">
                    <button class="btn btn-primary" ngbDropdownToggle>
                        {{ options.selectedPredefinedValueAccessor?.description !== 'None' ?
                        options.selectedPredefinedValueAccessor.description :
                        'Select Predefined Value Accessor' }}
                    </button>
                    <div ngbDropdownMenu>
                        <button (click)="selectPredefinedValueAccessor(predefinedValueAccessor)"
                                *ngFor="let predefinedValueAccessor of options.predefinedValueAccessors"
                                ngbDropdownItem>{{predefinedValueAccessor.description}}</button>
>>>>>>> 8343264b
                    </div>
                </div>
                <label class="btn-primary" ngbButtonLabel>
                    <input type="checkbox" ngbButton [(ngModel)]="advancedPanel">Advanced
                </label>
                <div class="btn-group btn-group-toggle">
                    <app-search-control [(ngModel)]="entitySearchTerm" (ngModelChange)="search()"
                                        [resultIndex]="entitySearchListIdx"
                                        [resultCount]="entitySearchList.size"
                                        (previous)="previous()" (next)="next()">
                    </app-search-control>
                </div>
            </div>
<<<<<<< HEAD
            <as-split [gutterSize]="5"
                      direction="horizontal"
                      unit="pixel">
                <as-split-area [order]="0">
                    <app-sankey #sankey
                                *ngIf="dataToRender | async"
                                (linkClicked)="selectLink($event)"
                                (nodeClicked)="selectNode($event)"
                                [nodeAlign]="nodeAlign"
                                [data]="dataToRender | async"
                                [normalizeLinks]="options.normalizeLinks"
                                [selectedLinks]="selectedLinks | async"
                                [selectedNodes]="selectedNodes | async"
                                [searchedEntities]="entitySearchList"
                                [focusedNode]="searchFocus"
                    >
                    </app-sankey>
                </as-split-area>
                <as-split-area [class]="detailsPanel ? 'as-split-area border' : 'as-split-area as-hidden'"
                               [order]="1"
                               [visible]="detailsPanel"
                               size="340">
                    <div class="w-100 h-100 p-3">
                        <div class="d-flex justify-content-between align-items-center">
                            Selection
                            <button (click)="closeDetailsPanel()"
                                    class="btn btn-danger"
                                    type="button"
                                    title="Click to close tha panel and clear selection">
                                <i class="fa fa-close"></i>
                            </button>
                        </div>
                        <div class="dropdown-divider"></div>
                        <div class="border-bottom border-secondary pb-3 mb-3">
                            <app-sankey-details-panel
                                    *ngIf="selectionWithTraces | async"
                                    [details]="selectionWithTraces | async"
                            >
                            </app-sankey-details-panel>
                        </div>
                    </div>
                </as-split-area>
                <as-split-area [class]="advancedPanel ? 'as-split-area border' : 'as-split-area as-hidden'"
                               [order]="2"
                               [visible]="advancedPanel"
                               size="340">
                    <div class="w-100 h-100 p-3">
                        <div class="d-flex justify-content-between align-items-center pl-3">
                            Advanced options
                            <button (click)="closeAdvancedPanel()"
                                    class="btn btn-danger"
                                    type="button">
                                <i class="fa fa-close"></i>
                            </button>
                        </div>
                        <div class="dropdown-divider"></div>
                        <div class="border-bottom border-secondary pb-3 mb-3">
                            <app-sankey-advanced-panel>
                                <!-- Interacts with view through Sankey Controller service -->
                            </app-sankey-advanced-panel>
                        </div>
                    </div>
                </as-split-area>
            </as-split>
        </div>
    </div>
</div>
=======
        </app-module-header>
        <as-split [gutterSize]="5"
                  direction="horizontal"
                  unit="pixel">
            <as-split-area [order]="0">
                <app-sankey #sankey
                            *ngIf="filteredSankeyData"
                            (linkClicked)="openLinkDetails($event)"
                            (nodeClicked)="openNodeDetails($event)"
                            [nodeAlign]="nodeAlign"
                            [data]="filteredSankeyData"
                            [normalizeLinks]="options.normalizeLinks"
                            [selectedLinks]="selectedLinks | async"
                            [selectedNodes]="selectedNodes | async"
                            [searchedEntities]="entitySearchList"
                            [focusedNode]="searchFocus"
                >
                </app-sankey>
            </as-split-area>
            <as-split-area [class]="detailsPanel ? 'as-split-area border' : 'as-split-area as-hidden'"
                           [order]="1"
                           [visible]="detailsPanel"
                           size="340">
                <div class="w-100 h-100 p-3">
                    <div class="d-flex justify-content-between align-items-center">
                        Selection
                        <button (click)="closeDetailsPanel()"
                                class="btn btn-danger"
                                type="button"
                                title="Click to close tha panel and clear selection">
                            <i class="fa fa-close"></i>
                        </button>
                    </div>
                    <div class="dropdown-divider"></div>
                    <div class="border-bottom border-secondary pb-3 mb-3">
                        <app-sankey-details-panel *ngIf="selectionWithTraces | async"
                                                  [details]="selectionWithTraces | async">
                        </app-sankey-details-panel>
                    </div>
                </div>
            </as-split-area>
            <as-split-area [class]="advancedPanel ? 'as-split-area border' : 'as-split-area as-hidden'"
                           [order]="2"
                           [visible]="advancedPanel"
                           size="340">
                <div class="w-100 h-100 p-3">
                    <div class="d-flex justify-content-between align-items-center pl-3">
                        Advanced options
                        <button (click)="closeAdvancedPanel()"
                                class="btn btn-danger"
                                type="button">
                            <i class="fa fa-close"></i>
                        </button>
                    </div>
                    <div class="dropdown-divider"></div>
                    <div class="border-bottom border-secondary pb-3 mb-3">
                        <app-sankey-advanced-panel [(options)]="options" (optionsChange)="onOptionsChange()">
                        </app-sankey-advanced-panel>
                    </div>
                </div>
            </as-split-area>
        </as-split>
    </ng-container>
</div>

<ng-template #linkDetails let-graphLink>
    <form class="d-flex flex-column justify-content-between">
        <fieldset class="fieldset-properties mt-2">
            <legend container="body"
                    ngbTooltip="Click a checkbox to filter annotations of that type"
                    placement="top left right">Link
                Details:
            </legend>
            <ngb-accordion ngbAccordion activeIds="l_desc">
                <ngb-panel id="l_desc" title="Description">
                    <ng-template ngbPanelContent>
                        <p [innerHTML]="graphLink.description" [style.whiteSpace]="'pre-wrap'"></p>
                    </ng-template>
                </ngb-panel>
                <ngb-panel *ngIf="!graphLink._multiple_values else multipleValues" [disabled]="true">
                    <ng-template disabled="true" ngbPanelHeader>
                        <button class="btn btn-link w-100 d-flex align-items-center justify-content-between"
                                ngbPanelToggle>
                            <b>Value</b>
                            {{ parseProperty(graphLink._value) }}
                        </button>
                    </ng-template>
                </ngb-panel>
                <ng-template #multipleValues>
                    <ngb-panel title="Value">
                        <ng-template ngbPanelContent>
                            <ul class="list-group list-group-flush cancel-out-card-padding">
                                <li class="list-group-item d-flex flex-wrap justify-content-between">
                                    <b>Source value</b>
                                    {{ parseProperty(graphLink._multiple_values[0]) }}
                                </li>
                                <li class="list-group-item d-flex flex-wrap justify-content-between">
                                    <b>Target value</b>
                                    {{ parseProperty(graphLink._multiple_values[1]) }}
                                </li>
                            </ul>
                        </ng-template>
                    </ngb-panel>
                </ng-template>
                <ngb-panel *ngIf="graphLink._trace" cardClass="filled-card" title="Trace">
                    <ng-template ngbPanelContent>
                        <ul class="list-group list-group-flush cancel-out-card-padding">
                            <li class="list-group-item d-flex flex-wrap justify-content-between">
                                <b>Source</b>
                                {{ getNodeById(graphLink._trace.source).description }}
                            </li>
                            <li class="list-group-item d-flex flex-wrap justify-content-between">
                                <b>Target</b>
                                {{ getNodeById(graphLink._trace.target).description }}
                            </li>
                            <li class="list-group-item d-flex flex-wrap justify-content-between">
                                <b>Group</b>
                                {{ graphLink._trace.group }}
                            </li>
                            <li class="list-group-item" *ngIf="graphLink._trace.detail_edges">
                                <button (click)="gotoDynamic(graphLink._trace)" class="btn btn-outline-primary">
                                    Show detailed network
                                </button>
                            </li>
                        </ul>
                    </ng-template>
                </ngb-panel>
                <ngb-panel cardClass="filled-card" title="Properties">
                    <ng-template ngbPanelContent>
                        <ul class="list-group list-group-flush cancel-out-card-padding">
                            <li *ngFor="let property of options.linkValueAccessors"
                                [ngClass]="{
                                'list-group-item': true,
                                 'd-flex': true,
                                 'flex-wrap': true,
                                 'justify-content-between': true,
                                active: property === options.selectedLinkValueAccessor
                              }"
                            ><b>{{ property.description }}</b>{{parseProperty(graphLink[property.description])}}</li>
                            <li *ngIf="graphLink._folded"
                                class="list-group-item d-flex justify-content-between"
                            >
                                <b>Folded</b>
                                True
                            </li>
                        </ul>
                    </ng-template>
                </ngb-panel>
                <ngb-panel title="RAW link content">
                    <ng-template ngbPanelContent>
                        <pre [style.marginBottom]="0">{{ getJSONDetails(graphLink) }}</pre>
                        <small>This view contains reduced object representation. Nested objects has been mapped to
                            their ids or indexes (if available); <s>shown arrays contains only top 3 rows;</s>
                            numbers
                            has been
                            limited to 6 digits after comma.</small>
                    </ng-template>
                </ngb-panel>
            </ngb-accordion>
        </fieldset>
    </form>
</ng-template>
<ng-template #nodeDetails let-node>
    <form
            class="d-flex flex-column justify-content-between">
        <fieldset class="fieldset-properties mt-2">
            <legend container="body"
                    ngbTooltip="Click a checkbox to filter annotations of that type"
                    placement="top left right">Node
                Details:
            </legend>
            <ngb-accordion ngbAccordion activeIds="n_desc">
                <ngb-panel id="n_desc" title="Description">
                    <ng-template ngbPanelContent>
                        <p [innerHTML]="node.description" [style.whiteSpace]="'pre-wrap'"></p>
                    </ng-template>
                </ngb-panel>
                <ngb-panel [disabled]="true">
                    <ng-template disabled="true" ngbPanelHeader>
                        <button class="btn btn-link w-100 d-flex align-items-center justify-content-between"
                                ngbPanelToggle>
                            <b>Value</b>
                            {{ parseProperty(node._value) }}
                        </button>
                    </ng-template>
                </ngb-panel>
                <ngb-panel [disabled]="true">
                    <ng-template disabled="true" ngbPanelHeader>
                        <button class="btn btn-link w-100 d-flex align-items-center justify-content-between"
                                ngbPanelToggle>
                            <b>Label</b>
                            {{ parseProperty(node.label) }}
                        </button>
                    </ng-template>
                </ngb-panel>
                <ngb-panel *ngIf="node.stId" [disabled]="true">
                    <ng-template disabled="true" ngbPanelHeader>
                        <a [href]="'https://reactome.org/content/detail/' + node.stId"
                           class="btn btn-link w-100 d-flex align-items-center justify-content-between"
                           target="_blank">
                            <span>Reactome</span>
                            {{ node.stId }}
                        </a>
                    </ng-template>
                </ngb-panel>
                <ngb-panel cardClass="filled-card" title="Labels">
                    <ng-template ngbPanelContent>
                        <ul class="list-group list-group-flush cancel-out-card-padding">
                            <li *ngFor="let label of node.labels"
                                class="list-group-item"
                            >{{ label }}</li>
                        </ul>
                    </ng-template>
                </ngb-panel>
                <ngb-panel cardClass="filled-card" title="Properties">
                    <ng-template ngbPanelContent>
                        <ul class="list-group list-group-flush cancel-out-card-padding">
                            <li *ngFor="let property of options.nodeValueAccessors"
                                [ngClass]="{
                                'list-group-item': true,
                                 'd-flex': true,
                                 'flex-wrap': true,
                                 'justify-content-between': true,
                                active: property === options.selectedNodeValueAccessor
                              }"
                            ><b>{{ property.description }}</b>{{parseProperty(node[property.description])}}</li>
                        </ul>
                    </ng-template>
                </ngb-panel>
                <ngb-panel title="RAW node content">
                    <ng-template ngbPanelContent>
                        <pre [style.marginBottom]="0">{{ getJSONDetails(node) }}</pre>
                        <small>This view contains reduced object representation. Nested objects has been mapped to
                            their ids or indexes (if available); <s>shown arrays contains only top 3 rows;</s>
                            numbers
                            has been
                            limited to 6 digits after comma.</small>
                    </ng-template>
                </ngb-panel>
            </ngb-accordion>
        </fieldset>
    </form>
</ng-template>
<ng-template #traceDetails let-trace>
    <form
            class="d-flex flex-column justify-content-between">
        <fieldset class="fieldset-properties mt-2">
            <legend container="body"
                    ngbTooltip="Click a checkbox to filter annotations of that type"
                    placement="top left right">Trace
                Details:
            </legend>
            <ngb-accordion ngbAccordion activeIds="source target">
                <ngb-panel id="source">
                    <ng-template disabled="true" ngbPanelHeader>
                        <button class="btn btn-link w-100 d-flex align-items-center justify-content-between"
                                ngbPanelToggle>
                            <b>Source</b>
                            {{ getNodeById(trace.source).id }}
                        </button>
                    </ng-template>
                    <ng-template ngbPanelContent>
                        {{ getNodeById(trace.source).description }}
                    </ng-template>
                </ngb-panel>
                <ngb-panel id="target">
                    <ng-template disabled="true" ngbPanelHeader>
                        <button class="btn btn-link w-100 d-flex align-items-center justify-content-between"
                                ngbPanelToggle>
                            <b>Target</b>
                            {{ getNodeById(trace.target).id }}
                        </button>
                    </ng-template>
                    <ng-template ngbPanelContent>
                        {{ getNodeById(trace.target).description }}
                    </ng-template>
                </ngb-panel>
                <ngb-panel [disabled]="true">
                    <ng-template disabled="true" ngbPanelHeader>
                        <button class="btn btn-link w-100 d-flex align-items-center justify-content-between"
                                ngbPanelToggle>
                            <b>Group</b>
                            {{ parseProperty(trace.group) }}
                        </button>
                    </ng-template>
                </ngb-panel>
                <ngb-panel *ngIf="trace.detail_edges">
                    <ng-template disabled="true" ngbPanelHeader>
                        <button (click)="gotoDynamic(trace)" class="btn btn-link">Show detailed
                            network
                        </button>
                    </ng-template>
                </ngb-panel>
                <ngb-panel title="RAW trace content">
                    <ng-template ngbPanelContent>
                        <pre [style.marginBottom]="0">{{ getJSONDetails(trace) }}</pre>
                        <small>This view contains reduced object representation. Nested objects has been mapped to
                            their ids or indexes (if available); <s>shown arrays contains only top 3 rows;</s>
                            numbers
                            has been
                            limited to 6 digits after comma.</small>
                    </ng-template>
                </ngb-panel>
            </ngb-accordion>
        </fieldset>
    </form>
</ng-template>
>>>>>>> 8343264b
<|MERGE_RESOLUTION|>--- conflicted
+++ resolved
@@ -6,118 +6,7 @@
     <app-module-error *ngIf="status.failedErrorShown" [error]="status.error">
         <a appLink="/projects">Go to Projects <i class="fa fa-fw fa-arrow-right"></i></a>
     </app-module-error>
-
-<<<<<<< HEAD
-    <div *ngIf="status.resultsShown" class="position-absolute w-100 h-100 d-flex flex-column">
-        <div class="module">
-            <div class="module-header">
-                <!-- Breadcrumbs -->
-                <div class="module-breadcrumb-bar mb-1" *ngIf="object">
-                    <app-object-path [object]="object.parent" [newTab]="true"></app-object-path>
-                </div>
-
-                <div class="d-flex flex-wrap align-items-center justify-content-between">
-                    <div class="module-title-bar mr-4">
-                        <h1 class="toolbar-title text-truncate" draggable="true">
-                            {{ object?.filename }}
-                        </h1>
-                        <div class="d-inline-block ml-1" container="body" ngbDropdown>
-                            <a (click)="$event.preventDefault()" class="dropdown-no-arrow" href="#" ngbDropdownToggle>
-                                <i class="fas fa-chevron-down fa-fw text-icon"></i>
-                            </a>
-                            <div ngbDropdownMenu>
-                                <app-object-menu (objectRefresh)="requestRefresh()" *ngIf="object" [forEditing]="true"
-                                                 [object]="object" [showDelete]="false"
-                                                 [showOpen]="false">
-                                </app-object-menu>
-                                <div class="dropdown-divider"></div>
-                                <button (click)="open(logModal)" *ngIf="allData?.graph.log" ngbDropdownItem>
-                                    Open logs
-                                    <ng-template #logModal let-modal>
-                                        <div class="modal-header">
-                                            <h4 class="modal-title">Logs</h4>
-                                            <button (click)="modal.dismiss()" aria-label="Close" class="close"
-                                                    type="button">
-                                                <span aria-hidden="true">&times;</span>
-                                            </button>
-                                        </div>
-                                        <div class="modal-body">
-                                            <ng-container
-                                                    *ngIf="isArray(allData.graph.log); else justText">
-
-                                                <ul class="list-group list-group-flush cancel-out-card-padding">
-                                                    <li *ngFor="let log of allData.graph.log"
-                                                        class="list-group-item"
-                                                    >{{ log }}</li>
-                                                </ul>
-                                            </ng-container>
-                                            <ng-template #justText>
-                                                {{ allData.graph.log }}
-                                            </ng-template>
-                                        </div>
-                                    </ng-template>
-                                </button>
-                                <button (click)="open(descriptionModal)" ngbDropdownItem>
-                                    Open description
-                                    <ng-template #descriptionModal let-modal>
-                                        <div class="modal-header">
-                                            <h4 class="modal-title">Description</h4>
-                                            <button (click)="modal.dismiss()" aria-label="Close" class="close"
-                                                    type="button">
-                                                <span aria-hidden="true">&times;</span>
-                                            </button>
-                                        </div>
-                                        <div class="modal-body" [style.whiteSpace]="'pre-line'">
-                                            {{ allData.graph.description }}
-                                        </div>
-                                    </ng-template>
-                                </button>
-                                <button (click)="open(fileStructureOverview)" ngbDropdownItem>
-                                    Open structure overview
-                                    <ng-template #fileStructureOverview let-modal>
-                                        <div class="modal-header">
-                                            <h4 class="modal-title">Structure Overview</h4>
-                                            <button (click)="modal.dismiss()" aria-label="Close" class="close"
-                                                    type="button">
-                                                <span aria-hidden="true">&times;</span>
-                                            </button>
-                                        </div>
-                                        <div class="modal-body">
-                                            <app-object-explorer [dataSource]="allData"></app-object-explorer>
-                                        </div>
-                                    </ng-template>
-                                </button>
-                            </div>
-                        </div>
-                        <button class="btn btn-secondary ml-2" (click)="openNewWindow()">
-                            <i class="fas fa-external-link-alt" ngbTooltip="Open in new window"></i>
-                        </button>
-                    </div>
-                    <div class="btn-group btn-group-toggle">
-                        <button (click)="resetZoom()" class="btn btn-secondary" container="body"
-                                ngbTooltip="Fit Map to Window" placement="bottom"
-                                type="button">
-                            <i class="fas fa-expand-arrows-alt"></i>
-                        </button>
-                        <button (click)="zoomIn()" class="btn btn-secondary" container="body"
-                                ngbTooltip="Zoom In" placement="bottom"
-                                type="button">
-                            <i class="fas fa-search-plus"></i>
-                        </button>
-                        <button (click)="zoomOut()" class="btn btn-secondary" container="body"
-                                ngbTooltip="Zoom Out" placement="bottom"
-                                type="button">
-                            <i class="fas fa-search-minus"></i>
-                        </button>
-                    </div>
-                    <div class="btn-group btn-group-toggle">
-                        <div class="btn-group d-inline-block" ngbDropdown title="Select Trace Network">
-                            <button class="btn btn-primary" ngbDropdownToggle>
-                                <ng-container
-                                        *ngIf="selectedNetworkTrace; else noSelectedTrace">{{
-                                    selectedNetworkTrace?.name || selectedNetworkTrace?.description || 'Trace Description Unknown' }}</ng-container>
-                                <ng-template #noSelectedTrace>Select Trace Network</ng-template>
-=======
+  
     <ng-container *ngIf="object">
         <app-module-header [object]="object"
                            (dragStarted)="dragStarted($event)">
@@ -161,7 +50,6 @@
                             <button (click)="modal.dismiss()" aria-label="Close" class="close"
                                     type="button">
                                 <span aria-hidden="true">&times;</span>
->>>>>>> 8343264b
                             </button>
                         </div>
                         <div class="modal-body" [style.whiteSpace]="'pre-line'">
@@ -180,14 +68,7 @@
                             </button>
                         </div>
                         <div class="modal-body">
-                            <pre [style.marginBottom]="0">{{ getJSONDetails(sankeyData) }}</pre>
-                            <small>This view contains reduced object representation. Nested objects has
-                                been mapped to
-                                their ids or indexes (if available); <s>shown arrays contains only top 3
-                                    rows;</s>
-                                numbers
-                                has been
-                                limited to 6 digits after comma.</small>
+                            <app-object-explorer [dataSource]="allData"></app-object-explorer>                  
                         </div>
                     </ng-template>
                 </button>
@@ -218,14 +99,6 @@
                         <button (click)="selectNetworkTrace(trace)" *ngFor="let trace of networkTraces"
                                 ngbDropdownItem>{{trace.description}}</button>
                     </div>
-<<<<<<< HEAD
-                    <div class="btn-group btn-group-toggle">
-                        <app-search-control [(ngModel)]="entitySearchTerm" (ngModelChange)="search()"
-                                            [resultIndex]="entitySearchListIdx"
-                                            [resultCount]="entitySearchList.size"
-                                            (previous)="previous()" (next)="next()">
-                        </app-search-control>
-=======
                 </div>
                 <div class="btn-group d-inline-block" ngbDropdown title="Predefined sizing options">
                     <button class="btn btn-primary" ngbDropdownToggle>
@@ -237,7 +110,6 @@
                         <button (click)="selectPredefinedValueAccessor(predefinedValueAccessor)"
                                 *ngFor="let predefinedValueAccessor of options.predefinedValueAccessors"
                                 ngbDropdownItem>{{predefinedValueAccessor.description}}</button>
->>>>>>> 8343264b
                     </div>
                 </div>
                 <label class="btn-primary" ngbButtonLabel>
@@ -251,75 +123,6 @@
                     </app-search-control>
                 </div>
             </div>
-<<<<<<< HEAD
-            <as-split [gutterSize]="5"
-                      direction="horizontal"
-                      unit="pixel">
-                <as-split-area [order]="0">
-                    <app-sankey #sankey
-                                *ngIf="dataToRender | async"
-                                (linkClicked)="selectLink($event)"
-                                (nodeClicked)="selectNode($event)"
-                                [nodeAlign]="nodeAlign"
-                                [data]="dataToRender | async"
-                                [normalizeLinks]="options.normalizeLinks"
-                                [selectedLinks]="selectedLinks | async"
-                                [selectedNodes]="selectedNodes | async"
-                                [searchedEntities]="entitySearchList"
-                                [focusedNode]="searchFocus"
-                    >
-                    </app-sankey>
-                </as-split-area>
-                <as-split-area [class]="detailsPanel ? 'as-split-area border' : 'as-split-area as-hidden'"
-                               [order]="1"
-                               [visible]="detailsPanel"
-                               size="340">
-                    <div class="w-100 h-100 p-3">
-                        <div class="d-flex justify-content-between align-items-center">
-                            Selection
-                            <button (click)="closeDetailsPanel()"
-                                    class="btn btn-danger"
-                                    type="button"
-                                    title="Click to close tha panel and clear selection">
-                                <i class="fa fa-close"></i>
-                            </button>
-                        </div>
-                        <div class="dropdown-divider"></div>
-                        <div class="border-bottom border-secondary pb-3 mb-3">
-                            <app-sankey-details-panel
-                                    *ngIf="selectionWithTraces | async"
-                                    [details]="selectionWithTraces | async"
-                            >
-                            </app-sankey-details-panel>
-                        </div>
-                    </div>
-                </as-split-area>
-                <as-split-area [class]="advancedPanel ? 'as-split-area border' : 'as-split-area as-hidden'"
-                               [order]="2"
-                               [visible]="advancedPanel"
-                               size="340">
-                    <div class="w-100 h-100 p-3">
-                        <div class="d-flex justify-content-between align-items-center pl-3">
-                            Advanced options
-                            <button (click)="closeAdvancedPanel()"
-                                    class="btn btn-danger"
-                                    type="button">
-                                <i class="fa fa-close"></i>
-                            </button>
-                        </div>
-                        <div class="dropdown-divider"></div>
-                        <div class="border-bottom border-secondary pb-3 mb-3">
-                            <app-sankey-advanced-panel>
-                                <!-- Interacts with view through Sankey Controller service -->
-                            </app-sankey-advanced-panel>
-                        </div>
-                    </div>
-                </as-split-area>
-            </as-split>
-        </div>
-    </div>
-</div>
-=======
         </app-module-header>
         <as-split [gutterSize]="5"
                   direction="horizontal"
@@ -383,248 +186,4 @@
             </as-split-area>
         </as-split>
     </ng-container>
-</div>
-
-<ng-template #linkDetails let-graphLink>
-    <form class="d-flex flex-column justify-content-between">
-        <fieldset class="fieldset-properties mt-2">
-            <legend container="body"
-                    ngbTooltip="Click a checkbox to filter annotations of that type"
-                    placement="top left right">Link
-                Details:
-            </legend>
-            <ngb-accordion ngbAccordion activeIds="l_desc">
-                <ngb-panel id="l_desc" title="Description">
-                    <ng-template ngbPanelContent>
-                        <p [innerHTML]="graphLink.description" [style.whiteSpace]="'pre-wrap'"></p>
-                    </ng-template>
-                </ngb-panel>
-                <ngb-panel *ngIf="!graphLink._multiple_values else multipleValues" [disabled]="true">
-                    <ng-template disabled="true" ngbPanelHeader>
-                        <button class="btn btn-link w-100 d-flex align-items-center justify-content-between"
-                                ngbPanelToggle>
-                            <b>Value</b>
-                            {{ parseProperty(graphLink._value) }}
-                        </button>
-                    </ng-template>
-                </ngb-panel>
-                <ng-template #multipleValues>
-                    <ngb-panel title="Value">
-                        <ng-template ngbPanelContent>
-                            <ul class="list-group list-group-flush cancel-out-card-padding">
-                                <li class="list-group-item d-flex flex-wrap justify-content-between">
-                                    <b>Source value</b>
-                                    {{ parseProperty(graphLink._multiple_values[0]) }}
-                                </li>
-                                <li class="list-group-item d-flex flex-wrap justify-content-between">
-                                    <b>Target value</b>
-                                    {{ parseProperty(graphLink._multiple_values[1]) }}
-                                </li>
-                            </ul>
-                        </ng-template>
-                    </ngb-panel>
-                </ng-template>
-                <ngb-panel *ngIf="graphLink._trace" cardClass="filled-card" title="Trace">
-                    <ng-template ngbPanelContent>
-                        <ul class="list-group list-group-flush cancel-out-card-padding">
-                            <li class="list-group-item d-flex flex-wrap justify-content-between">
-                                <b>Source</b>
-                                {{ getNodeById(graphLink._trace.source).description }}
-                            </li>
-                            <li class="list-group-item d-flex flex-wrap justify-content-between">
-                                <b>Target</b>
-                                {{ getNodeById(graphLink._trace.target).description }}
-                            </li>
-                            <li class="list-group-item d-flex flex-wrap justify-content-between">
-                                <b>Group</b>
-                                {{ graphLink._trace.group }}
-                            </li>
-                            <li class="list-group-item" *ngIf="graphLink._trace.detail_edges">
-                                <button (click)="gotoDynamic(graphLink._trace)" class="btn btn-outline-primary">
-                                    Show detailed network
-                                </button>
-                            </li>
-                        </ul>
-                    </ng-template>
-                </ngb-panel>
-                <ngb-panel cardClass="filled-card" title="Properties">
-                    <ng-template ngbPanelContent>
-                        <ul class="list-group list-group-flush cancel-out-card-padding">
-                            <li *ngFor="let property of options.linkValueAccessors"
-                                [ngClass]="{
-                                'list-group-item': true,
-                                 'd-flex': true,
-                                 'flex-wrap': true,
-                                 'justify-content-between': true,
-                                active: property === options.selectedLinkValueAccessor
-                              }"
-                            ><b>{{ property.description }}</b>{{parseProperty(graphLink[property.description])}}</li>
-                            <li *ngIf="graphLink._folded"
-                                class="list-group-item d-flex justify-content-between"
-                            >
-                                <b>Folded</b>
-                                True
-                            </li>
-                        </ul>
-                    </ng-template>
-                </ngb-panel>
-                <ngb-panel title="RAW link content">
-                    <ng-template ngbPanelContent>
-                        <pre [style.marginBottom]="0">{{ getJSONDetails(graphLink) }}</pre>
-                        <small>This view contains reduced object representation. Nested objects has been mapped to
-                            their ids or indexes (if available); <s>shown arrays contains only top 3 rows;</s>
-                            numbers
-                            has been
-                            limited to 6 digits after comma.</small>
-                    </ng-template>
-                </ngb-panel>
-            </ngb-accordion>
-        </fieldset>
-    </form>
-</ng-template>
-<ng-template #nodeDetails let-node>
-    <form
-            class="d-flex flex-column justify-content-between">
-        <fieldset class="fieldset-properties mt-2">
-            <legend container="body"
-                    ngbTooltip="Click a checkbox to filter annotations of that type"
-                    placement="top left right">Node
-                Details:
-            </legend>
-            <ngb-accordion ngbAccordion activeIds="n_desc">
-                <ngb-panel id="n_desc" title="Description">
-                    <ng-template ngbPanelContent>
-                        <p [innerHTML]="node.description" [style.whiteSpace]="'pre-wrap'"></p>
-                    </ng-template>
-                </ngb-panel>
-                <ngb-panel [disabled]="true">
-                    <ng-template disabled="true" ngbPanelHeader>
-                        <button class="btn btn-link w-100 d-flex align-items-center justify-content-between"
-                                ngbPanelToggle>
-                            <b>Value</b>
-                            {{ parseProperty(node._value) }}
-                        </button>
-                    </ng-template>
-                </ngb-panel>
-                <ngb-panel [disabled]="true">
-                    <ng-template disabled="true" ngbPanelHeader>
-                        <button class="btn btn-link w-100 d-flex align-items-center justify-content-between"
-                                ngbPanelToggle>
-                            <b>Label</b>
-                            {{ parseProperty(node.label) }}
-                        </button>
-                    </ng-template>
-                </ngb-panel>
-                <ngb-panel *ngIf="node.stId" [disabled]="true">
-                    <ng-template disabled="true" ngbPanelHeader>
-                        <a [href]="'https://reactome.org/content/detail/' + node.stId"
-                           class="btn btn-link w-100 d-flex align-items-center justify-content-between"
-                           target="_blank">
-                            <span>Reactome</span>
-                            {{ node.stId }}
-                        </a>
-                    </ng-template>
-                </ngb-panel>
-                <ngb-panel cardClass="filled-card" title="Labels">
-                    <ng-template ngbPanelContent>
-                        <ul class="list-group list-group-flush cancel-out-card-padding">
-                            <li *ngFor="let label of node.labels"
-                                class="list-group-item"
-                            >{{ label }}</li>
-                        </ul>
-                    </ng-template>
-                </ngb-panel>
-                <ngb-panel cardClass="filled-card" title="Properties">
-                    <ng-template ngbPanelContent>
-                        <ul class="list-group list-group-flush cancel-out-card-padding">
-                            <li *ngFor="let property of options.nodeValueAccessors"
-                                [ngClass]="{
-                                'list-group-item': true,
-                                 'd-flex': true,
-                                 'flex-wrap': true,
-                                 'justify-content-between': true,
-                                active: property === options.selectedNodeValueAccessor
-                              }"
-                            ><b>{{ property.description }}</b>{{parseProperty(node[property.description])}}</li>
-                        </ul>
-                    </ng-template>
-                </ngb-panel>
-                <ngb-panel title="RAW node content">
-                    <ng-template ngbPanelContent>
-                        <pre [style.marginBottom]="0">{{ getJSONDetails(node) }}</pre>
-                        <small>This view contains reduced object representation. Nested objects has been mapped to
-                            their ids or indexes (if available); <s>shown arrays contains only top 3 rows;</s>
-                            numbers
-                            has been
-                            limited to 6 digits after comma.</small>
-                    </ng-template>
-                </ngb-panel>
-            </ngb-accordion>
-        </fieldset>
-    </form>
-</ng-template>
-<ng-template #traceDetails let-trace>
-    <form
-            class="d-flex flex-column justify-content-between">
-        <fieldset class="fieldset-properties mt-2">
-            <legend container="body"
-                    ngbTooltip="Click a checkbox to filter annotations of that type"
-                    placement="top left right">Trace
-                Details:
-            </legend>
-            <ngb-accordion ngbAccordion activeIds="source target">
-                <ngb-panel id="source">
-                    <ng-template disabled="true" ngbPanelHeader>
-                        <button class="btn btn-link w-100 d-flex align-items-center justify-content-between"
-                                ngbPanelToggle>
-                            <b>Source</b>
-                            {{ getNodeById(trace.source).id }}
-                        </button>
-                    </ng-template>
-                    <ng-template ngbPanelContent>
-                        {{ getNodeById(trace.source).description }}
-                    </ng-template>
-                </ngb-panel>
-                <ngb-panel id="target">
-                    <ng-template disabled="true" ngbPanelHeader>
-                        <button class="btn btn-link w-100 d-flex align-items-center justify-content-between"
-                                ngbPanelToggle>
-                            <b>Target</b>
-                            {{ getNodeById(trace.target).id }}
-                        </button>
-                    </ng-template>
-                    <ng-template ngbPanelContent>
-                        {{ getNodeById(trace.target).description }}
-                    </ng-template>
-                </ngb-panel>
-                <ngb-panel [disabled]="true">
-                    <ng-template disabled="true" ngbPanelHeader>
-                        <button class="btn btn-link w-100 d-flex align-items-center justify-content-between"
-                                ngbPanelToggle>
-                            <b>Group</b>
-                            {{ parseProperty(trace.group) }}
-                        </button>
-                    </ng-template>
-                </ngb-panel>
-                <ngb-panel *ngIf="trace.detail_edges">
-                    <ng-template disabled="true" ngbPanelHeader>
-                        <button (click)="gotoDynamic(trace)" class="btn btn-link">Show detailed
-                            network
-                        </button>
-                    </ng-template>
-                </ngb-panel>
-                <ngb-panel title="RAW trace content">
-                    <ng-template ngbPanelContent>
-                        <pre [style.marginBottom]="0">{{ getJSONDetails(trace) }}</pre>
-                        <small>This view contains reduced object representation. Nested objects has been mapped to
-                            their ids or indexes (if available); <s>shown arrays contains only top 3 rows;</s>
-                            numbers
-                            has been
-                            limited to 6 digits after comma.</small>
-                    </ng-template>
-                </ngb-panel>
-            </ngb-accordion>
-        </fieldset>
-    </form>
-</ng-template>
->>>>>>> 8343264b
+</div>