--- conflicted
+++ resolved
@@ -73,20 +73,18 @@
                     </ng-template>
                 </button>
             </ng-container>
-<<<<<<< HEAD
-            <button (click)="resetView()" class="btn btn-secondary ml-1 mr-auto" container="body"
+            <button (click)="resetView()" class="btn btn-secondary mx-1" container="body"
                     ngbTooltip="Reset the view" placement="bottom"
                     type="button">
                 <i class="fas fa-sync"></i>
-=======
+            </button>
             <button
                     [appLink]="['/projects', object?.project.name, 'sankey-many-to-many', object?.hashId]"
-                    class="btn btn-secondary mr-auto ml-1"
+                    class="btn btn-secondary mr-auto"
                     container="body"
                     ngbTooltip="Trace View" placement="bottom"
                     type="button">
                 Trace View
->>>>>>> fd1b1371
             </button>
             <div class="btn-group btn-group-toggle mx-auto">
                 <button (click)="resetZoom()" class="btn btn-secondary" container="body"
