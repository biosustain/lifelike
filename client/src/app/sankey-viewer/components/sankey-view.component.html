<div class="module" *ngIf="(loadTask?.status$ | async) as status">
    <app-module-progress *ngIf="status.running">
        Downloading file...
    </app-module-progress>

    <app-module-error *ngIf="status.failedErrorShown" [error]="status.error">
        <a appLink="/projects">Go to Projects <i class="fa fa-fw fa-arrow-right"></i></a>
    </app-module-error>

    <ng-container *ngIf="object">
        <app-module-header [object]="object"
                           (dragStarted)="dragStarted($event)">
            <app-object-menu (objectRefresh)="requestRefresh()" *ngIf="object" [forEditing]="true"
                             [object]="object" [showDelete]="false"
                             [showOpen]="false">
            </app-object-menu>
            <ng-container objectMenuAdditions>
                <div class="dropdown-divider"></div>
                <button (click)="open(logModal)" *ngIf="allData?.graph.log" ngbDropdownItem>
                    Open logs
                    <ng-template #logModal let-modal>
                        <div class="modal-header">
                            <h4 class="modal-title">Logs</h4>
                            <button (click)="modal.dismiss()" aria-label="Close" class="close"
                                    type="button">
                                <span aria-hidden="true">&times;</span>
                            </button>
                        </div>
                        <div class="modal-body">
                            <ng-container
                                    *ngIf="isArray(allData.graph.log); else justText">

                                <ul class="list-group list-group-flush cancel-out-card-padding">
                                    <li *ngFor="let log of allData.graph.log"
                                        class="list-group-item"
                                    >{{ log }}</li>
                                </ul>
                            </ng-container>
                            <ng-template #justText>
                                {{ allData.graph.log }}
                            </ng-template>
                        </div>
                    </ng-template>
                </button>
                <button (click)="open(descriptionModal)" ngbDropdownItem>
                    Open description
                    <ng-template #descriptionModal let-modal>
                        <div class="modal-header">
                            <h4 class="modal-title">Description</h4>
                            <button (click)="modal.dismiss()" aria-label="Close" class="close"
                                    type="button">
                                <span aria-hidden="true">&times;</span>
                            </button>
                        </div>
                        <div class="modal-body" [style.whiteSpace]="'pre-line'">
                            {{ allData.graph.description }}
                        </div>
                    </ng-template>
                </button>
                <button (click)="open(fileStructureOverview)" ngbDropdownItem>
                    Open structure overview
                    <ng-template #fileStructureOverview let-modal>
                        <div class="modal-header">
                            <h4 class="modal-title">Structure Overview</h4>
                            <button (click)="modal.dismiss()" aria-label="Close" class="close"
                                    type="button">
                                <span aria-hidden="true">&times;</span>
                            </button>
                        </div>
                        <div class="modal-body">
                            <app-object-explorer [dataSource]="allData"></app-object-explorer>
                        </div>
                    </ng-template>
                </button>
            </ng-container>
            <button
                    [appLink]="['/projects', object?.project.name, 'sankey-many-to-many', object?.hashId]"
                    class="btn btn-secondary mr-auto"
                    container="body"
                    ngbTooltip="Trace View" placement="bottom"
                    type="button">
                Trace View
            </button>
            <div class="btn-group btn-group-toggle mx-auto">
                <button (click)="resetZoom()" class="btn btn-secondary" container="body"
                        ngbTooltip="Fit Map to Window" placement="bottom"
                        type="button">
                    <i class="fas fa-expand-arrows-alt"></i>
                </button>
                <button (click)="zoomIn()" class="btn btn-secondary" container="body"
                        ngbTooltip="Zoom In" placement="bottom"
                        type="button">
                    <i class="fas fa-search-plus"></i>
                </button>
                <button (click)="zoomOut()" class="btn btn-secondary" container="body"
                        ngbTooltip="Zoom Out" placement="bottom"
                        type="button">
                    <i class="fas fa-search-minus"></i>
                </button>
            </div>
            <div class="btn-group btn-group-toggle ml-auto">
                <div class="btn-group d-inline-block" ngbDropdown title="Select Trace Network">
                    <button class="btn btn-primary" ngbDropdownToggle>
                        <ng-container
                                *ngIf="selectedNetworkTrace; else noSelectedTrace">{{
                            selectedNetworkTrace?.name || selectedNetworkTrace?.description || 'Trace Description Unknown' }}</ng-container>
                        <ng-template #noSelectedTrace>Select Trace Network</ng-template>
                    </button>
                    <!-- add class dropdown-menu to avoid relayout -->
                    <div ngbDropdownMenu class="dropdown-menu">
                        <button (click)="selectNetworkTrace(trace)" *ngFor="let trace of networkTraces"
                                ngbDropdownItem>{{trace.description}}</button>
                    </div>
                </div>
                <div class="btn-group d-inline-block" ngbDropdown title="Predefined sizing options">
                    <button class="btn btn-primary" ngbDropdownToggle>
                        {{ options.selectedPredefinedValueAccessor?.description !== 'None' ?
                        options.selectedPredefinedValueAccessor.description :
                        'Select Predefined Value Accessor' }}
                    </button>
                    <!-- add class dropdown-menu to avoid relayout -->
                    <div ngbDropdownMenu class="dropdown-menu">
                        <button (click)="selectPredefinedValueAccessor(predefinedValueAccessor)"
                                *ngFor="let predefinedValueAccessor of options.predefinedValueAccessors"
                                ngbDropdownItem>{{predefinedValueAccessor.description}}</button>
                    </div>
                </div>
                <label class="btn-primary" ngbButtonLabel>
                    <input type="checkbox" ngbButton [(ngModel)]="advancedPanel">Advanced
                </label>
                <div class="btn-group btn-group-toggle">
                    <app-search-control [(ngModel)]="entitySearchTerm" (ngModelChange)="search()"
                                        [resultIndex]="entitySearchListIdx"
                                        [resultCount]="entitySearchList.size"
                                        (previous)="previous()" (next)="next()">
                    </app-search-control>
                </div>
            </div>
        </app-module-header>
<<<<<<< HEAD
        <as-split [gutterSize]="5"
                  direction="horizontal"
                  unit="pixel">
            <as-split-area [order]="0">
                <app-sankey #sankey
                            *ngIf="dataToRender | async"
                            (linkClicked)="selectLink($event)"
                            (nodeClicked)="selectNode($event)"
                            (backgroundClicked)="closeDetailsPanel()"
                            [nodeAlign]="nodeAlign"
                            [data]="dataToRender | async"
                            [normalizeLinks]="options.normalizeLinks"
                            [selectedLinks]="selectedLinks | async"
                            [selectedNodes]="selectedNodes | async"
                            [searchedEntities]="entitySearchList"
                            [focusedNode]="searchFocus">

                </app-sankey>
            </as-split-area>
            <as-split-area [class]="detailsPanel ? 'as-split-area border' : 'as-split-area as-hidden'"
                           [order]="1"
                           [visible]="detailsPanel"
                           size="340">
                <div class="w-100 h-100 p-3">
                    <div class="d-flex justify-content-between align-items-center">
                        Selection
                        <button (click)="closeDetailsPanel()"
                                class="btn btn-danger"
                                type="button"
                                title="Click to close tha panel and clear selection">
                            <i class="fa fa-close"></i>
                        </button>
                    </div>
                    <div class="dropdown-divider"></div>
                    <div class="border-bottom border-secondary pb-3 mb-3">
                        <app-sankey-details-panel *ngIf="selectionWithTraces | async"
                                                  [details]="selectionWithTraces | async">
                        </app-sankey-details-panel>
                    </div>
                </div>
            </as-split-area>
            <as-split-area [class]="advancedPanel ? 'as-split-area border' : 'as-split-area as-hidden'"
                           [order]="2"
                           [visible]="advancedPanel"
                           size="340">
                <div class="w-100 h-100 p-3">
                    <div class="d-flex justify-content-between align-items-center pl-3">
                        Advanced options
                        <button (click)="closeAdvancedPanel()"
                                class="btn btn-danger"
                                type="button">
                            <i class="fa fa-close"></i>
                        </button>
=======
        <div class="relative w-100 h-100">
            <ng-container *ngIf="oneToMany; else manyToMany">
                <app-sankey-one-to-many #sankey
                                        *ngIf="dataToRender | async"
                                        (linkClicked)="selectLink($event)"
                                        (nodeClicked)="selectNode($event)"
                                        [nodeAlign]="nodeAlign"
                                        [data]="dataToRender | async"
                                        [normalizeLinks]="options.normalizeLinks"
                                        [selectedLinks]="selectedLinks | async"
                                        [selectedNodes]="selectedNodes | async"
                                        [searchedEntities]="entitySearchList"
                                        [focusedNode]="searchFocus">

                </app-sankey-one-to-many>
            </ng-container>
            <ng-template #manyToMany>
                <app-sankey-many-to-many #sankey
                                         *ngIf="dataToRender | async"
                                         (linkClicked)="selectLink($event)"
                                         (nodeClicked)="selectNode($event)"
                                         [nodeAlign]="nodeAlign"
                                         [data]="dataToRender | async"
                                         [normalizeLinks]="options.normalizeLinks"
                                         [selectedLinks]="selectedLinks | async"
                                         [selectedNodes]="selectedNodes | async"
                                         [searchedEntities]="entitySearchList"
                                         [focusedNode]="searchFocus">

                </app-sankey-many-to-many>
            </ng-template>
            <as-split [gutterSize]="5"
                      direction="horizontal"
                      unit="pixel"
                      class="overlaying-panel"
            >
                <as-split-area [order]="0"></as-split-area>
                <as-split-area [class]="[
                                'as-split-area',
                                detailsPanel ? 'border' : 'as-hidden'
                               ].join(' ')"
                               [order]="1"
                               [visible]="detailsPanel"
                               size="340">
                    <div class="w-100 h-100 p-3">
                        <div class="d-flex justify-content-between align-items-center">
                            Selection
                            <button (click)="closeDetailsPanel()"
                                    class="btn btn-danger"
                                    type="button"
                                    title="Click to close tha panel and clear selection">
                                <i class="fa fa-close"></i>
                            </button>
                        </div>
                        <div class="dropdown-divider"></div>
                        <div class="border-bottom border-secondary pb-3 mb-3">
                            <app-sankey-details-panel *ngIf="selectionWithTraces | async"
                                                      [details]="selectionWithTraces | async">
                            </app-sankey-details-panel>
                        </div>
>>>>>>> 0cb8d7b5
                    </div>
                </as-split-area>
                <as-split-area [class]="[
                                    'as-split-area',
                                    advancedPanel ? 'border' : 'as-hidden'
                               ].join(' ')"
                               [order]="2"
                               [visible]="advancedPanel"
                               size="340">
                    <div class="w-100 h-100 p-3">
                        <div class="d-flex justify-content-between align-items-center pl-3">
                            Advanced options
                            <button (click)="closeAdvancedPanel()"
                                    class="btn btn-danger"
                                    type="button">
                                <i class="fa fa-close"></i>
                            </button>
                        </div>
                        <div class="dropdown-divider"></div>
                        <div class="border-bottom border-secondary pb-3 mb-3">
                            <app-sankey-advanced-panel>
                                <!-- Interacts with view through Sankey Controller service -->
                            </app-sankey-advanced-panel>
                        </div>
                    </div>
                </as-split-area>
            </as-split>
        </div>
    </ng-container>
</div><|MERGE_RESOLUTION|>--- conflicted
+++ resolved
@@ -75,7 +75,7 @@
             </ng-container>
             <button
                     [appLink]="['/projects', object?.project.name, 'sankey-many-to-many', object?.hashId]"
-                    class="btn btn-secondary mr-auto"
+                    class="btn btn-secondary mr-auto ml-1"
                     container="body"
                     ngbTooltip="Trace View" placement="bottom"
                     type="button">
@@ -137,92 +137,21 @@
                 </div>
             </div>
         </app-module-header>
-<<<<<<< HEAD
-        <as-split [gutterSize]="5"
-                  direction="horizontal"
-                  unit="pixel">
-            <as-split-area [order]="0">
-                <app-sankey #sankey
-                            *ngIf="dataToRender | async"
-                            (linkClicked)="selectLink($event)"
-                            (nodeClicked)="selectNode($event)"
-                            (backgroundClicked)="closeDetailsPanel()"
-                            [nodeAlign]="nodeAlign"
-                            [data]="dataToRender | async"
-                            [normalizeLinks]="options.normalizeLinks"
-                            [selectedLinks]="selectedLinks | async"
-                            [selectedNodes]="selectedNodes | async"
-                            [searchedEntities]="entitySearchList"
-                            [focusedNode]="searchFocus">
-
-                </app-sankey>
-            </as-split-area>
-            <as-split-area [class]="detailsPanel ? 'as-split-area border' : 'as-split-area as-hidden'"
-                           [order]="1"
-                           [visible]="detailsPanel"
-                           size="340">
-                <div class="w-100 h-100 p-3">
-                    <div class="d-flex justify-content-between align-items-center">
-                        Selection
-                        <button (click)="closeDetailsPanel()"
-                                class="btn btn-danger"
-                                type="button"
-                                title="Click to close tha panel and clear selection">
-                            <i class="fa fa-close"></i>
-                        </button>
-                    </div>
-                    <div class="dropdown-divider"></div>
-                    <div class="border-bottom border-secondary pb-3 mb-3">
-                        <app-sankey-details-panel *ngIf="selectionWithTraces | async"
-                                                  [details]="selectionWithTraces | async">
-                        </app-sankey-details-panel>
-                    </div>
-                </div>
-            </as-split-area>
-            <as-split-area [class]="advancedPanel ? 'as-split-area border' : 'as-split-area as-hidden'"
-                           [order]="2"
-                           [visible]="advancedPanel"
-                           size="340">
-                <div class="w-100 h-100 p-3">
-                    <div class="d-flex justify-content-between align-items-center pl-3">
-                        Advanced options
-                        <button (click)="closeAdvancedPanel()"
-                                class="btn btn-danger"
-                                type="button">
-                            <i class="fa fa-close"></i>
-                        </button>
-=======
         <div class="relative w-100 h-100">
-            <ng-container *ngIf="oneToMany; else manyToMany">
-                <app-sankey-one-to-many #sankey
-                                        *ngIf="dataToRender | async"
-                                        (linkClicked)="selectLink($event)"
-                                        (nodeClicked)="selectNode($event)"
-                                        [nodeAlign]="nodeAlign"
-                                        [data]="dataToRender | async"
-                                        [normalizeLinks]="options.normalizeLinks"
-                                        [selectedLinks]="selectedLinks | async"
-                                        [selectedNodes]="selectedNodes | async"
-                                        [searchedEntities]="entitySearchList"
-                                        [focusedNode]="searchFocus">
-
-                </app-sankey-one-to-many>
-            </ng-container>
-            <ng-template #manyToMany>
-                <app-sankey-many-to-many #sankey
-                                         *ngIf="dataToRender | async"
-                                         (linkClicked)="selectLink($event)"
-                                         (nodeClicked)="selectNode($event)"
-                                         [nodeAlign]="nodeAlign"
-                                         [data]="dataToRender | async"
-                                         [normalizeLinks]="options.normalizeLinks"
-                                         [selectedLinks]="selectedLinks | async"
-                                         [selectedNodes]="selectedNodes | async"
-                                         [searchedEntities]="entitySearchList"
-                                         [focusedNode]="searchFocus">
-
-                </app-sankey-many-to-many>
-            </ng-template>
+            <app-sankey #sankey
+                        *ngIf="dataToRender | async"
+                        (linkClicked)="selectLink($event)"
+                        (nodeClicked)="selectNode($event)"
+                        (backgroundClicked)="closeDetailsPanel()"
+                        [nodeAlign]="nodeAlign"
+                        [data]="dataToRender | async"
+                        [normalizeLinks]="options.normalizeLinks"
+                        [selectedLinks]="selectedLinks | async"
+                        [selectedNodes]="selectedNodes | async"
+                        [searchedEntities]="entitySearchList"
+                        [focusedNode]="searchFocus">
+
+            </app-sankey>
             <as-split [gutterSize]="5"
                       direction="horizontal"
                       unit="pixel"
@@ -252,7 +181,6 @@
                                                       [details]="selectionWithTraces | async">
                             </app-sankey-details-panel>
                         </div>
->>>>>>> 0cb8d7b5
                     </div>
                 </as-split-area>
                 <as-split-area [class]="[
