--- conflicted
+++ resolved
@@ -98,14 +98,9 @@
                                     selectedNetworkTrace?.name || selectedNetworkTrace?.description || 'Trace Description Unknown' }}</ng-container>
                                 <ng-template #noSelectedTrace>Select Trace Network</ng-template>
                     </button>
-<<<<<<< HEAD
                     <!-- add class dropdown-menu to avoid relayout -->
                     <div ngbDropdownMenu class="dropdown-menu">
-                        <button (click)="selectNetworkTrace(trace);applyOptions()" *ngFor="let trace of networkTraces"
-=======
-                    <div ngbDropdownMenu>
                         <button (click)="selectNetworkTrace(trace)" *ngFor="let trace of networkTraces"
->>>>>>> 545af6fd
                                 ngbDropdownItem>{{trace.description}}</button>
                     </div>
                 </div>
@@ -115,14 +110,9 @@
                         options.selectedPredefinedValueAccessor.description :
                         'Select Predefined Value Accessor' }}
                     </button>
-<<<<<<< HEAD
                     <!-- add class dropdown-menu to avoid relayout -->
                     <div ngbDropdownMenu class="dropdown-menu">
-                        <button (click)="selectPredefinedValueAccessor(predefinedValueAccessor);applyOptions()"
-=======
-                    <div ngbDropdownMenu>
                         <button (click)="selectPredefinedValueAccessor(predefinedValueAccessor)"
->>>>>>> 545af6fd
                                 *ngFor="let predefinedValueAccessor of options.predefinedValueAccessors"
                                 ngbDropdownItem>{{predefinedValueAccessor.description}}</button>
                     </div>
