--- conflicted
+++ resolved
@@ -7,7 +7,6 @@
         <a appLink="/projects">Go to Projects <i class="fa fa-fw fa-arrow-right"></i></a>
     </app-module-error>
 
-<<<<<<< HEAD
     <ng-container *ngIf="object">
         <app-module-header [object]="object"
                            (dragStarted)="dragStarted($event)">
@@ -26,127 +25,6 @@
                                     type="button">
                                 <span aria-hidden="true">&times;</span>
                             </button>
-=======
-    <div *ngIf="status.resultsShown" class="position-absolute w-100 h-100 d-flex flex-column">
-        <div class="module">
-            <div class="module-header">
-                <!-- Breadcrumbs -->
-                <div class="module-breadcrumb-bar mb-1" *ngIf="object">
-                    <app-object-path [object]="object.parent" [newTab]="true"></app-object-path>
-                </div>
-
-                <div class="d-flex flex-wrap align-items-center justify-content-between">
-                    <div class="module-title-bar mr-4">
-                        <h1 class="toolbar-title text-truncate" draggable="true">
-                            {{ object?.filename }}
-                        </h1>
-                        <div class="d-inline-block ml-1" container="body" ngbDropdown>
-                            <a (click)="$event.preventDefault()" class="dropdown-no-arrow" href="#" ngbDropdownToggle>
-                                <i class="fas fa-chevron-down fa-fw text-icon"></i>
-                            </a>
-                            <div ngbDropdownMenu>
-                                <app-object-menu (objectRefresh)="requestRefresh()" *ngIf="object" [forEditing]="true"
-                                                 [object]="object" [showDelete]="false"
-                                                 [showOpen]="false">
-                                </app-object-menu>
-                                <div class="dropdown-divider"></div>
-                                <button (click)="open(logModal)" *ngIf="sankeyData?.graph.log" ngbDropdownItem>
-                                    Open logs
-                                    <ng-template #logModal let-modal>
-                                        <div class="modal-header">
-                                            <h4 class="modal-title">Logs</h4>
-                                            <button (click)="modal.dismiss()" aria-label="Close" class="close"
-                                                    type="button">
-                                                <span aria-hidden="true">&times;</span>
-                                            </button>
-                                        </div>
-                                        <div class="modal-body">
-                                            <ng-container
-                                                    *ngIf="isArray(sankeyData.graph.log); else justText">
-
-                                                <ul class="list-group list-group-flush cancel-out-card-padding">
-                                                    <li *ngFor="let log of sankeyData.graph.log"
-                                                        class="list-group-item"
-                                                    >{{ log }}</li>
-                                                </ul>
-                                            </ng-container>
-                                            <ng-template #justText>
-                                                {{ sankeyData.graph.log }}
-                                            </ng-template>
-                                        </div>
-                                    </ng-template>
-                                </button>
-                                <button (click)="open(descriptionModal)" ngbDropdownItem>
-                                    Open description
-                                    <ng-template #descriptionModal let-modal>
-                                        <div class="modal-header">
-                                            <h4 class="modal-title">Description</h4>
-                                            <button (click)="modal.dismiss()" aria-label="Close" class="close"
-                                                    type="button">
-                                                <span aria-hidden="true">&times;</span>
-                                            </button>
-                                        </div>
-                                        <div class="modal-body" [style.whiteSpace]="'pre-line'">
-                                            {{ sankeyData.graph.description }}
-                                        </div>
-                                    </ng-template>
-                                </button>
-                                <button (click)="open(fileStructureOverview)" ngbDropdownItem>
-                                    Open structure overview
-                                    <ng-template #fileStructureOverview let-modal>
-                                        <div class="modal-header">
-                                            <h4 class="modal-title">Structure Overview</h4>
-                                            <button (click)="modal.dismiss()" aria-label="Close" class="close"
-                                                    type="button">
-                                                <span aria-hidden="true">&times;</span>
-                                            </button>
-                                        </div>
-                                        <div class="modal-body">
-                                            <pre [style.marginBottom]="0">{{ getJSONDetails(sankeyData) }}</pre>
-                                            <small>This view contains reduced object representation. Nested objects has
-                                                been mapped to
-                                                their ids or indexes (if available); <s>shown arrays contains only top 3
-                                                    rows;</s>
-                                                numbers
-                                                has been
-                                                limited to 6 digits after comma.</small>
-                                        </div>
-                                    </ng-template>
-                                </button>
-                            </div>
-                        </div>
-                        <button class="btn btn-secondary ml-2" (click)="openNewWindow()">
-                            <i class="fas fa-external-link-alt" ngbTooltip="Open in new window"></i>
-                        </button>
-                    </div>
-                    <div class="btn-group btn-group-toggle">
-                        <button (click)="resetZoom()" class="btn btn-secondary" container="body"
-                                ngbTooltip="Fit Map to Window" placement="bottom"
-                                type="button">
-                            <i class="fas fa-expand-arrows-alt"></i>
-                        </button>
-                        <button (click)="zoomIn()" class="btn btn-secondary" container="body"
-                                ngbTooltip="Zoom In" placement="bottom"
-                                type="button">
-                            <i class="fas fa-search-plus"></i>
-                        </button>
-                        <button (click)="zoomOut()" class="btn btn-secondary" container="body"
-                                ngbTooltip="Zoom Out" placement="bottom"
-                                type="button">
-                            <i class="fas fa-search-minus"></i>
-                        </button>
-                    </div>
-                    <div class="btn-group btn-group-toggle">
-                        <div class="btn-group d-inline-block" ngbDropdown title="Select Trace Network">
-                            <button class="btn btn-primary" ngbDropdownToggle>
-                                <ng-container *ngIf="selectedNetworkTrace; else noSelectedTrace">{{ selectedNetworkTrace?.name || selectedNetworkTrace?.description || 'Trace Description Unknown' }}</ng-container>
-                                <ng-template #noSelectedTrace>Select Trace Network</ng-template>
-                            </button>
-                            <div ngbDropdownMenu>
-                                <button (click)="selectNetworkTrace(trace)" *ngFor="let trace of networkTraces"
-                                        ngbDropdownItem>{{ trace?.name || trace?.description || 'Trace Description Unknown' }}</button>
-                            </div>
->>>>>>> aed3de34
                         </div>
                         <div class="modal-body">
                             <ng-container
@@ -162,7 +40,6 @@
                                 {{ sankeyData.graph.log }}
                             </ng-template>
                         </div>
-<<<<<<< HEAD
                     </ng-template>
                 </button>
                 <button (click)="open(descriptionModal)" ngbDropdownItem>
@@ -173,51 +50,6 @@
                             <button (click)="modal.dismiss()" aria-label="Close" class="close"
                                     type="button">
                                 <span aria-hidden="true">&times;</span>
-=======
-                        <label class="btn-primary" ngbButtonLabel>
-                            <input type="checkbox" ngbButton [(ngModel)]="advancedPanel">Advanced
-                        </label>
-                    </div>
-                    <div class="btn-group btn-group-toggle">
-                      <app-search-control [(ngModel)]="entitySearchTerm" (ngModelChange)="search()"
-                                          [resultIndex]="entitySearchListIdx"
-                                          [resultCount]="entitySearchList.size"
-                                          (previous)="previous()" (next)="next()">
-                      </app-search-control>
-                    </div>
-                </div>
-            </div>
-            <as-split [gutterSize]="5"
-                      direction="horizontal"
-                      unit="pixel">
-                <as-split-area [order]="0">
-                    <app-sankey #sankey
-                                *ngIf="filteredSankeyData"
-                                (linkClicked)="openLinkDetails($event)"
-                                (nodeClicked)="openNodeDetails($event)"
-                                [nodeAlign]="nodeAlign"
-                                [data]="filteredSankeyData"
-                                [normalizeLinks]="options.normalizeLinks"
-                                [selectedLinks]="selectedLinks | async"
-                                [selectedNodes]="selectedNodes | async"
-                                [searchedEntities]="entitySearchList"
-                                [focusedNode]="searchFocus"
-                    >
-                    </app-sankey>
-                </as-split-area>
-                <as-split-area [class]="detailsPanel ? 'as-split-area border' : 'as-split-area as-hidden'"
-                               [order]="1"
-                               [visible]="detailsPanel"
-                               size="340">
-                    <div class="w-100 h-100 p-3">
-                        <div class="d-flex justify-content-between align-items-center">
-                            Selection
-                            <button (click)="closeDetailsPanel()"
-                                    class="btn btn-danger"
-                                    type="button"
-                                    title="Click to close tha panel and clear selection">
-                                <i class="fa fa-close"></i>
->>>>>>> aed3de34
                             </button>
                         </div>
                         <div class="modal-body" [style.whiteSpace]="'pre-line'">
@@ -290,12 +122,18 @@
                 <label class="btn-primary" ngbButtonLabel>
                     <input type="checkbox" ngbButton [(ngModel)]="advancedPanel">Advanced
                 </label>
+                <div class="btn-group btn-group-toggle">
+                    <app-search-control [(ngModel)]="entitySearchTerm" (ngModelChange)="search()"
+                                        [resultIndex]="entitySearchListIdx"
+                                        [resultCount]="entitySearchList.size"
+                                        (previous)="previous()" (next)="next()">
+                    </app-search-control>
+                </div>
             </div>
         </app-module-header>
         <as-split [gutterSize]="5"
                   direction="horizontal"
-                  unit="pixel"
-                  body>
+                  unit="pixel">
             <as-split-area [order]="0">
                 <app-sankey #sankey
                             *ngIf="filteredSankeyData"
@@ -306,6 +144,8 @@
                             [normalizeLinks]="options.normalizeLinks"
                             [selectedLinks]="selectedLinks | async"
                             [selectedNodes]="selectedNodes | async"
+                            [searchedEntities]="entitySearchList"
+                            [focusedNode]="searchFocus"
                 >
                 </app-sankey>
             </as-split-area>
