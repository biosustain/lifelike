--- conflicted
+++ resolved
@@ -65,10 +65,6 @@
 };
 
 export const RELAYOUT_DURATION = 250;
-<<<<<<< HEAD
-
-=======
->>>>>>> b214bb06
 
 export function symmetricDifference(setA, setB, accessor) {
   return [...uniqueBy(setB, accessor).entries()].reduce((difference, [identifier, elem]) => {
