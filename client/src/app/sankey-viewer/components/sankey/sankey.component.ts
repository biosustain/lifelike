import {
  AfterViewInit,
  Component,
  ElementRef,
  Input,
  OnDestroy,
  ViewChild,
  EventEmitter,
  Output,
  ViewEncapsulation,
  SimpleChanges,
  OnChanges
} from '@angular/core';

import * as d3 from 'd3';
<<<<<<< HEAD
import * as d3Sankey from 'd3-sankey';
import { createResizeObserver, layerWidth, composeLinkPath, calculateLinkPathParams } from './utils';
import { ClipboardService } from 'app/shared/services/clipboard.service';
import { MatSnackBar } from '@angular/material/snack-bar';
import { colorByTraceEnding } from './algorithms/traceLogic';
import { representativePositiveNumber, nodeLabelAccessor } from '../utils';
=======
import * as aligns from './aligin';
import { createResizeObserver } from './utils';
import { ClipboardService } from 'app/shared/services/clipboard.service';
import { MatSnackBar } from '@angular/material/snack-bar';
import { representativePositiveNumber } from '../utils';
>>>>>>> 3d560378
import { SankeyLayoutService } from './sankey-layout.service';


@Component({
  selector: 'app-sankey',
  templateUrl: './sankey.component.html',
  styleUrls: ['./sankey.component.scss'],
  encapsulation: ViewEncapsulation.None,
})
export class SankeyComponent implements AfterViewInit, OnDestroy, OnChanges {
  constructor(
    private elRef: ElementRef,
    private clipboard: ClipboardService,
    private readonly snackBar: MatSnackBar,
    private sankey: SankeyLayoutService
  ) {
    Object.assign(sankey, {
      py: 10, // nodePadding
      dx: 10, // nodeWidth
      linkSort: (a, b) =>
<<<<<<< HEAD
        (b.source.index - a.source.index) ||
        (b.target.index - a.target.index) ||
=======
        (b._source.index - a._source.index) ||
        (b._target.index - a._target.index) ||
>>>>>>> 3d560378
        (b._trace.group - a._trace.group)
    });

    this.linkClick = this.linkClick.bind(this);
    this.nodeClick = this.nodeClick.bind(this);
    this.nodeMouseOver = this.nodeMouseOver.bind(this);
    this.pathMouseOver = this.pathMouseOver.bind(this);
    this.nodeMouseOut = this.nodeMouseOut.bind(this);
    this.pathMouseOut = this.pathMouseOut.bind(this);
    this.dragmove = this.dragmove.bind(this);
    this.attachLinkEvents = this.attachLinkEvents.bind(this);
    this.attachNodeEvents = this.attachNodeEvents.bind(this);

    this.zoom = d3.zoom()
      .scaleExtent([0.1, 8]);
  }

  // region Properties (&Accessors)
  static MIN_FONT = 12;
  static MAX_FONT = 48;
  static MARGIN = 10;
  margin = {
    top: SankeyComponent.MARGIN,
    right: SankeyComponent.MARGIN,
    bottom: SankeyComponent.MARGIN,
    left: SankeyComponent.MARGIN
  };
  resizeObserver: any;
  size;
  zoom;
  dragging = false;

  // shallow copy of input data
  private _data: SankeyData = {} as SankeyData;

  @ViewChild('wrapper', {static: false}) wrapper!: ElementRef;
  @ViewChild('hiddenTextAreaWrapper', {static: false}) hiddenTextAreaWrapper!: ElementRef;
  @ViewChild('svg', {static: false}) svg!: ElementRef;
  @ViewChild('g', {static: false}) g!: ElementRef;
  @ViewChild('nodes', {static: false}) nodes!: ElementRef;
  @ViewChild('links', {static: false}) links!: ElementRef;

  @Output() nodeClicked = new EventEmitter();
  @Output() linkClicked = new EventEmitter();
  @Output() enter = new EventEmitter();
  @Output() adjustLayout = new EventEmitter();

  @Input() normalizeLinks = true;
  @Input() timeInterval;
  @Input() selectedNodes = new Set<object>();
  @Input() selectedLinks = new Set<object>();
  @Input() nodeAlign: 'left' | 'right' | 'justify' | ((a: SankeyNode, b?: number) => number);

  @Input() set data(data) {
    this._data = {...data} as SankeyData;
  }

  get data() {
    return this._data;
  }

  static updateTextShadow(_) {
    // this contains ref to textGroup
    // @ts-ignore
    const [shadow, text] = this.children;
    const {x, y, width, height} = text.getBBox();
    d3.select(shadow)
      .attr('x', x)
      .attr('y', y)
      .attr('width', width)
      .attr('height', height);
  }

  static getFontSize(normSize) {
    return this.MIN_FONT + (normSize || 0) * (SankeyComponent.MAX_FONT - SankeyComponent.MIN_FONT);
  }

  static nodeGroupAccessor({type}) {
    return type;
  }

  // endregion

  // region Life cycle
  ngOnChanges({selectedNodes, selectedLinks, data, nodeAlign}: SimpleChanges) {
    // using on Changes in place of setters as order is important
    if (nodeAlign) {
      const align = nodeAlign.currentValue;
      if (typeof align === 'function') {
        this.sankey.align = align;
      } else if (align) {
<<<<<<< HEAD
        this.sankey.align = d3Sankey['sankey' + align];
=======
        this.sankey.align = aligns[align];
>>>>>>> 3d560378
      }
    }

    if (data && this.svg) {
      // using this.data instead of current value so we use copy made by setter
      this.updateLayout(this.data).then(d => this.updateDOM(d));
    }

    if (selectedNodes) {
      const nodes = selectedNodes.currentValue;
      if (nodes.size) {
        this.selectNodes(nodes);
      } else {
        this.deselectNodes();
      }
      const selectedTraces = this.getSelectedTraces({nodes});
      this.selectTraces(selectedTraces);
    }
    if (selectedLinks) {
      const links = selectedLinks.currentValue;
      if (links.size) {
        this.selectLinks(links);
      } else {
        this.deselectLinks();
      }
      const selectedTraces = this.getSelectedTraces({links});
      this.selectTraces(selectedTraces);
    }
  }

  ngAfterViewInit() {
    const {width, height} = this.size = this.getCloudSvgDimensions();

    // attach zoom behaviour
    const {g, zoom} = this;
    const zoomContainer = d3.select(g.nativeElement);
    zoom.on('zoom', _ => zoomContainer.attr('transform', d3.event.transform));

    // resize and listen to future resize events
    this.onResize(width, height).then(_ => {
      this.resizeObserver = createResizeObserver(this.onResize.bind(this), this.wrapper.nativeElement);
    });
  }

  ngOnDestroy() {
    this.resizeObserver.disconnect();
    delete this.resizeObserver;
  }

  // endregion

  // region D3Selection
  get linkSelection() {
    // returns empty selection if DOM struct was not initialised
    return d3.select(this.links && this.links.nativeElement)
      .selectAll(function() {
        // by default there is recursive match, not desired in here
        return this.children;
      });
  }

  get nodeSelection() {
    // returns empty selection if DOM struct was not initialised
    return d3.select(this.nodes && this.nodes.nativeElement)
      .selectAll(function() {
        // by default there is recursive match, not desired in here
        return this.children;
      });
  }

  deselectNodes() {
    this.nodeSelection
      .attr('selected', undefined);
  }

  deselectLinks() {
    this.linkSelection
      .attr('selected', undefined);
  }

  getSelectedTraces(selection) {
    const {links = this.selectedLinks, nodes = this.selectedNodes} = selection;
    const nodesLinks = [...nodes].reduce(
      (linksAccumulator, {_sourceLinks, _targetLinks}) =>
        linksAccumulator.concat(_sourceLinks, _targetLinks)
      , []
    );
    return new Set(nodesLinks.concat([...links]).map(link => link._trace)) as Set<object>;
  }

  // endregion

  // region Graph sizing
  onResize(width, height) {
    const {zoom, margin} = this;
    const innerWidth = width - margin.right;
    const innerHeight = height - margin.bottom;

    // Get the svg element and update
    d3.select(this.svg.nativeElement)
      .attr('width', width)
      .attr('height', height)
      .call(
        zoom
          .extent([[0, 0], [width, height]])
        // .translateExtent([[0, 0], [width, height]])
      );

    this.sankey.extent = [[margin.left, margin.top], [innerWidth, innerHeight]];

    return this.updateLayout(this.data).then(this.updateDOM.bind(this));
  }


  /**
   * Generates the width/height for the word cloud svg element. Uses the size of the wrapper element, minus a fixed margin. For example,
   * if the parent is 600px x 600px, and our margin is 10px, the size of the word cloud svg will be 580px x 580px.
   */
  private getCloudSvgDimensions() {
    const wrapper = this.wrapper.nativeElement;
    const {
      margin
    } = this;
    return {
      width: wrapper.offsetWidth - margin.left - margin.right,
      height: wrapper.offsetHeight - margin.top - margin.bottom
    };
  }

  // endregion

  // region Events
  attachLinkEvents(d3Links) {
    const {linkClick, pathMouseOver, pathMouseOut} = this;
    d3Links
      .on('click', function(data) {
        return linkClick(this, data);
      })
      .on('mouseover', function(data) {
        return pathMouseOver(this, data);
      })
      .on('mouseout', function(data) {
        return pathMouseOut(this, data);
      });
  }

  attachNodeEvents(d3Nodes) {
    const {dragmove, nodeClick, nodeMouseOver, nodeMouseOut} = this;
    let dragging = false;
    d3Nodes
      .on('mouseover', function(data) {
        return dragging || nodeMouseOver(this, data);
      })
      .on('mouseout', function(data) {
        return dragging || nodeMouseOut(this, data);
      })
      .call(
        d3.drag()
          .clickDistance(1000)
          .on('start', function() {
            this.parentNode.appendChild(this);
          })
          .on('drag', function(d) {
            dragging = true;
            dragmove(this, d);
          })
          // tslint:disable-next-line:only-arrow-functions
          .on('end', function(d) {
            // tslint:disable-next-line:no-unused-expression
            dragging || nodeClick(this, d);
            dragging = false;
          })
      );
  }

  linkClick(element, data) {
    this.linkClicked.emit(data);
    this.clipboard.writeToClipboard(data.path).then(_ =>
        this.snackBar.open(
          `Path copied to clipboard`,
          undefined,
          {duration: 500},
        ),
      console.error
    );

    // this.showPopOverForSVGElement(element, {link: data});
  }

  nodeClick(element, data) {
    this.nodeClicked.emit(data);
  }

  pathMouseOver(element, data) {
    this.highlightTraces(new Set([data._trace]));
  }

  pathMouseOut(element, _data) {
    this.unhighlightTraces();
  }

  nodeMouseOver(element, data) {
    this.highlightNode(element);
    const nodeGroup = SankeyComponent.nodeGroupAccessor(data);
    this.highlightNodeGroup(nodeGroup);
    const traces = new Set([].concat(data._sourceLinks, data._targetLinks).map(link => link._trace));
    this.highlightTraces(traces);
  }

  nodeMouseOut(element, _data) {
    this.unhighlightNode(element);
    this.unhighlightTraces();
  }

  scaleZoom(scaleBy) {
    d3.select(this.svg.nativeElement).transition().call(this.zoom.scaleBy, scaleBy);
  }

  resetZoom() {
    // it is used by its parent
    d3.select(this.svg.nativeElement).call(this.zoom.transform, d3.zoomIdentity);
  }

  // the function for moving the nodes
  dragmove(element, d) {
    const {
      id,
      linkPath
    } = this.sankey;

    const nodeWidth = d._x1 - d._x0;
    const nodeHeight = d._y1 - d._y0;
    const newPosition = {
      _x0: d._x0 + d3.event.dx,
      _x1: d._x0 + d3.event.dx + nodeWidth,
      _y0: d._y0 + d3.event.dy,
      _y1: d._y0 + d3.event.dy + nodeHeight
    };
    Object.assign(d, newPosition);
    d3.select(element)
      .raise()
      .attr('transform', `translate(${d._x0},${d._y0})`);
    const relatedLinksIds = d._sourceLinks.concat(d._targetLinks).map(id);
    this.linkSelection
      .filter(link => relatedLinksIds.includes(id(link)))
      .attr('d', linkPath);
    // todo: this re-layout technique for whatever reason does not work
    // clearTimeout(this.debounceDragRelayout);
    // this.debounceDragRelayout = setTimeout(() => {
    //   this.sankey.update(this._data);
    //   Object.assign(d, newPosition);
    //   d3.select(this.links.nativeElement)
    //     .selectAll('path')
    //     .transition().duration(RELAYOUT_DURATION)
    //     .attrTween('d', link => {
    //       const newPathParams = calculateLinkPathParams(link);
    //       const paramsInterpolator = d3Interpolate.interpolateObject(link._calculated_params, newPathParams);
    //       return t => {
    //         const interpolatedParams = paramsInterpolator(t);
    //         // save last params on each iterration so we can interpolate from last position upon
    //         // animation interrupt/cancel
    //         link._calculated_params = interpolatedParams;
    //         return composeLinkPath(interpolatedParams);
    //       };
    //     });
    //
    //   d3.select(this.nodes.nativeElement)
    //     .selectAll('g')
    //     .transition().duration(RELAYOUT_DURATION)
    //     .attr('transform', ({x0, y0}) => `translate(${x0},${y0})`);
    // }, 500);
  }

  // endregion

  // region Select
  selectTraces(traces: Set<object>) {
    // tslint:disable-next-line:no-unused-expression
    this.linkSelection
      .attr('selectedTrace', ({_trace}) => traces.has(_trace))
      .filter(({_trace}) => traces.has(_trace))
      .raise();
  }

  selectNodes(nodes: Set<object>) {
    // tslint:disable-next-line:no-unused-expression
    this.nodeSelection
      .attr('selected', n => nodes.has(n));
  }

  selectLinks(links: Set<object>) {
    // tslint:disable-next-line:no-unused-expression
    this.linkSelection
      .attr('selected', l => links.has(l));
  }

  // endregion

  // region Highlight
  highlightTraces(traces: Set<object>) {
    // tslint:disable-next-line:no-unused-expression
    this.linkSelection
      .attr('highlighted', ({_trace}) => traces.has(_trace))
      .filter(({_trace}) => traces.has(_trace))
      .raise();
  }

  unhighlightTraces() {
    this.linkSelection
      .attr('highlighted', undefined);
  }

  highlightNodeGroup(group) {
    this.nodeSelection
      .attr('highlighted', node => SankeyComponent.nodeGroupAccessor(node) === group);
  }

  highlightNode(element) {
    const {
      nodeLabelShort, nodeLabelShouldBeShorted, nodeLabel
    } = this.sankey;
    const selection = d3.select(element)
      .raise()
      .attr('highlighted', true)
      .select('g')
      .call(textGroup => {
        textGroup
          .select('text')
<<<<<<< HEAD
          .text(this.sankey.shortNodeText)
          .filter(this.sankey.ellipsed)
=======
          .text(nodeLabelShort)
          .filter(nodeLabelShouldBeShorted)
>>>>>>> 3d560378
          // todo: reenable when performance improves
          // .transition().duration(RELAYOUT_DURATION)
          // .textTween(n => {
          //   const label = nodeLabelAccessor(n);
          //   const length = label.length;
          //   const interpolator = d3Interpolate.interpolateRound(INITIALLY_SHOWN_CHARS, length);
          //   return t => t === 1 ? label :
          //     (label.slice(0, interpolator(t)) + '...').slice(0, length);
          // })
          .text(nodeLabel);
      });
    // postpone so the size is known
    requestAnimationFrame(_ =>
      selection
        .each(SankeyComponent.updateTextShadow)
    );
  }

  unhighlightNode(element) {
    const {nodeLabelShort, nodeLabelShouldBeShorted} = this.sankey;

    this.nodeSelection
      .attr('highlighted', false);

    d3.select(element).select('text')
<<<<<<< HEAD
      .filter(this.sankey.ellipsed)
=======
      .filter(nodeLabelShouldBeShorted)
>>>>>>> 3d560378
      // todo: reenable when performance improves
      // .transition().duration(RELAYOUT_DURATION)
      // .textTween(n => {
      //   const label = nodeLabelAccessor(n);
      //   const length = label.length;
      //   const interpolator = d3Interpolate.interpolateRound(length, INITIALLY_SHOWN_CHARS);
      //   return t => (label.slice(0, interpolator(t)) + '...').slice(0, length);
      // });
<<<<<<< HEAD
      .text(this.sankey.shortNodeText);
=======
      .text(nodeLabelShort);
>>>>>>> 3d560378
  }

  // endregion

  /**
   * Calculates layout including pre-adjustments, d3-sankey calc, post adjustments
   * and adjustments from outer scope
   * @param data graph declaration
   */
  updateLayout(data) {
    return new Promise(resolve => {
        this.sankey.computeNodeLinks(data);
        this.sankey.identifyCircles(data);
        const {nodes, links, ...rest} = data;
        const [circularLinks, nonCircularLinks] = links.reduce(([c, nc], n) => {
          if (n._circular) {
            c.push(n);
          } else {
            nc.push(n);
          }
          return [c, nc];
        }, [[], []]);
        // Calculate layout by skipping circular links
        this.sankey.calcLayout({nodes, links: nonCircularLinks});
        // Link into graph prev filtered links
        this.sankey.registerLinks({nodes, links: circularLinks});
        // adjust width of circular links
        const {_width, _value} = nonCircularLinks[0];
        const valueScaler = _width / _value;
        circularLinks.forEach(link => {
          link._width = link._value * valueScaler;
        });
        const layout = {
          nodes,
          links: nonCircularLinks.concat(circularLinks),
          ...rest
        };
        resolve(layout);
      }
    );
  }

  // region Render

  updateNodeRect = rects => rects
    .attr('height', ({_y1, _y0}) => representativePositiveNumber(_y1 - _y0))
    .attr('width', ({_x1, _x0}) => _x1 - _x0)
    .attr('width', ({_x1, _x0}) => _x1 - _x0)

  get updateNodeText() {
    // noinspection JSUnusedLocalSymbols
    const [width, _height] = this.sankey.size;
    return texts => texts
      .attr('transform', ({_x0, _x1, _y0, _y1}) =>
        `translate(${_x0 < width / 2 ? (_x1 - _x0) + 6 : -6} ${(_y1 - _y0) / 2})`
      )
      .attr('text-anchor', 'end')
      .call(textGroup =>
        textGroup.select('text')
          .attr('dy', '0.35em')
      )
      .filter(({_x0}) => _x0 < width / 2)
      .attr('text-anchor', 'start');
  }

  /**
   * Run d3 lifecycle code to update DOM
   * @param graph: { links, nodes } to be rendered
   */
  private updateDOM(graph) {
    const {
      updateNodeRect, updateNodeText,
      sankey: {
        id,
        nodeColor,
        nodeTitle,
        nodeLabel,
        nodeLabelShort,
        linkColor,
        linkPath,
        circular
      }
    } = this;

    const layerWidth = ({_source, _target}) => Math.abs(_target._layer - _source._layer);

    this.linkSelection
      .data(graph.links.sort((a, b) => layerWidth(b) - layerWidth(a)), id)
      .join(
        enter => enter
          .append('path')
          .call(this.attachLinkEvents)
          .attr('d', linkPath)
          .classed('circular', circular)
          .call(path =>
            path.append('title')
          ),
        update => update
          // todo: reenable when performance improves
          // .transition().duration(RELAYOUT_DURATION)
          // .attrTween('d', link => {
          //   const newPathParams = calculateLinkPathParams(link, this.normalizeLinks);
          //   const paramsInterpolator = d3Interpolate.interpolateObject(link._calculated_params, newPathParams);
          //   return t => {
          //     const interpolatedParams = paramsInterpolator(t);
          //     // save last params on each iterration so we can interpolate from last position upon
          //     // animation interrupt/cancel
          //     link._calculated_params = interpolatedParams;
          //     return composeLinkPath(interpolatedParams);
          //   };
          // })
          .attr('d', linkPath),
        exit => exit.remove()
      )
      .attr('fill', linkColor)
      .call(join =>
        join.select('title')
          .text(nodeTitle)
      );

    this.nodeSelection
      .data(
        graph.nodes.filter(
          // should no longer be an issue but leaving as sanity check
          // (if not satisfied visualisation brakes)
          n => n._sourceLinks.length + n._targetLinks.length > 0
        ),
        id
      )
      .join(
        enter => enter.append('g')
          .call(enterNode =>
            updateNodeRect(
              enterNode.append('rect')
            )
          )
          .call(this.attachNodeEvents)
          .attr('transform', ({_x0, _y0}) => `translate(${_x0},${_y0})`)
          .call(enterNode =>
            updateNodeText(
              enterNode
                .append('g')
                .call(textGroup => {
                  textGroup.append('rect')
                    .classed('text-shadow', true);
                  textGroup.append('text');
                })
            )
          )
          .call(enterNode =>
            enterNode.append('title')
              .text(nodeLabel)
          )
          .call(e => this.enter.emit(e)),
        update => update
          .call(enterNode => {
            updateNodeRect(
              enterNode.select('rect')
              // todo: reenable when performance improves
              // .transition().duration(RELAYOUT_DURATION)
            );
            updateNodeText(
              enterNode.select('g')
                .attr('dy', '0.35em')
                .attr('text-anchor', 'end')
              // todo: reenable when performance improves
              // .transition().duration(RELAYOUT_DURATION)
            );
          })
          // todo: reenable when performance improves
          // .transition().duration(RELAYOUT_DURATION)
          .attr('transform', ({_x0, _y0}) => `translate(${_x0},${_y0})`),
        exit => exit.remove()
      )
      .call(joined => {
        updateNodeRect(
          joined
            .select('rect')
            .attr('fill', nodeColor)
        );
        joined.select('g')
          .call(textGroup => {
            textGroup.select('text')
<<<<<<< HEAD
              .text(this.sankey.shortNodeText);
=======
              .text(nodeLabelShort);
>>>>>>> 3d560378
          });
      });
  }

  // endregion
}<|MERGE_RESOLUTION|>--- conflicted
+++ resolved
@@ -13,20 +13,11 @@
 } from '@angular/core';
 
 import * as d3 from 'd3';
-<<<<<<< HEAD
-import * as d3Sankey from 'd3-sankey';
-import { createResizeObserver, layerWidth, composeLinkPath, calculateLinkPathParams } from './utils';
-import { ClipboardService } from 'app/shared/services/clipboard.service';
-import { MatSnackBar } from '@angular/material/snack-bar';
-import { colorByTraceEnding } from './algorithms/traceLogic';
-import { representativePositiveNumber, nodeLabelAccessor } from '../utils';
-=======
 import * as aligns from './aligin';
 import { createResizeObserver } from './utils';
 import { ClipboardService } from 'app/shared/services/clipboard.service';
 import { MatSnackBar } from '@angular/material/snack-bar';
 import { representativePositiveNumber } from '../utils';
->>>>>>> 3d560378
 import { SankeyLayoutService } from './sankey-layout.service';
 
 
@@ -47,13 +38,8 @@
       py: 10, // nodePadding
       dx: 10, // nodeWidth
       linkSort: (a, b) =>
-<<<<<<< HEAD
-        (b.source.index - a.source.index) ||
-        (b.target.index - a.target.index) ||
-=======
         (b._source.index - a._source.index) ||
         (b._target.index - a._target.index) ||
->>>>>>> 3d560378
         (b._trace.group - a._trace.group)
     });
 
@@ -145,11 +131,7 @@
       if (typeof align === 'function') {
         this.sankey.align = align;
       } else if (align) {
-<<<<<<< HEAD
-        this.sankey.align = d3Sankey['sankey' + align];
-=======
         this.sankey.align = aligns[align];
->>>>>>> 3d560378
       }
     }
 
@@ -478,13 +460,8 @@
       .call(textGroup => {
         textGroup
           .select('text')
-<<<<<<< HEAD
-          .text(this.sankey.shortNodeText)
-          .filter(this.sankey.ellipsed)
-=======
           .text(nodeLabelShort)
           .filter(nodeLabelShouldBeShorted)
->>>>>>> 3d560378
           // todo: reenable when performance improves
           // .transition().duration(RELAYOUT_DURATION)
           // .textTween(n => {
@@ -510,11 +487,7 @@
       .attr('highlighted', false);
 
     d3.select(element).select('text')
-<<<<<<< HEAD
-      .filter(this.sankey.ellipsed)
-=======
       .filter(nodeLabelShouldBeShorted)
->>>>>>> 3d560378
       // todo: reenable when performance improves
       // .transition().duration(RELAYOUT_DURATION)
       // .textTween(n => {
@@ -523,11 +496,7 @@
       //   const interpolator = d3Interpolate.interpolateRound(length, INITIALLY_SHOWN_CHARS);
       //   return t => (label.slice(0, interpolator(t)) + '...').slice(0, length);
       // });
-<<<<<<< HEAD
-      .text(this.sankey.shortNodeText);
-=======
       .text(nodeLabelShort);
->>>>>>> 3d560378
   }
 
   // endregion
@@ -711,11 +680,7 @@
         joined.select('g')
           .call(textGroup => {
             textGroup.select('text')
-<<<<<<< HEAD
-              .text(this.sankey.shortNodeText);
-=======
               .text(nodeLabelShort);
->>>>>>> 3d560378
           });
       });
   }
