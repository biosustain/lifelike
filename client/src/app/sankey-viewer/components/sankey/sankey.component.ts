--- conflicted
+++ resolved
@@ -25,17 +25,6 @@
 
 const layerWidth = ({source, target}) => Math.abs(target.layer - source.layer);
 
-export interface WordCloudNode {
-  value?: any;
-  result?: any;
-  frequency: any;
-  text?: any;
-  shown?: any;
-  id?: any;
-  type?: any;
-  color?: any;
-}
-
 const normalizeGenerator = values => {
   const min = Math.min(...values);
   const max = values.reduce((o, n) => o + n, 0);
@@ -86,23 +75,15 @@
 }
 
 const colorPalletGenerator = (
-<<<<<<< HEAD
   size,
-=======
-  n,
->>>>>>> 7b4ce7d5
   {
     hue = (i, n) => 360 * (i % 2 ? i : n - 2) / n,
-    saturation = (i, n) => 0.75,
-    lightness = (i, n) => 0.75,
-    alpha = (i, n) => 0.75
+    saturation = (_i, _n) => 0.75,
+    lightness = (_i, _n) => 0.75,
+    alpha = (_i, _n) => 0.75
   } = {}
 ) =>
-<<<<<<< HEAD
   i => `hsla(${360 * hue(i, size)},${100 * saturation(i, size)}%,${100 * lightness(i, size)}%,${alpha(i, size)})`;
-=======
-  i => `hsla(${360 * hue(i, n)},${100 * saturation(i, n)}%,${100 * lightness(i, n)}%,${alpha(i, n)})`;
->>>>>>> 7b4ce7d5
 
 const createMapToColor = (arr, ...rest) => {
   const uniq = new Set(arr);
@@ -163,12 +144,8 @@
   @Input('data') set data({links, graph, nodes, ...data}) {
     const pathIdAccessor = path => nodes.find(n => n.id === path[0]).name[0];
     const linksColorMap = createMapToColor(graph.up2aak1.map(pathIdAccessor));
-    graph.up2aak1.forEach((path, i) => {
-<<<<<<< HEAD
+    graph.up2aak1.forEach(path => {
       const color = linksColorMap.get(pathIdAccessor(path));
-=======
-      const schemaClass = linksColorMap.get(pathIdAccessor(path));
->>>>>>> 7b4ce7d5
       path.forEach((nodeId, nodeIdx, p) => {
         const nextNodeId = p[nodeIdx + 1] || NaN;
         const link = links.find(({source, target, schemaClass}) => source === nodeId && target === nextNodeId && !schemaClass);
@@ -191,11 +168,7 @@
     nodes.forEach(node => {
       node.color = nodesColorMap.get(nodeColorCategoryAccessor(node));
     });
-<<<<<<< HEAD
     this._data = {...data, nodes, links: links.map(link => ({value: link.pageUp, ...link}))} as SankeyGraph;
-=======
-    this._data = {...data, nodes, links: links.map(link => ({value: link['pageUp'], ...link}))};
->>>>>>> 7b4ce7d5
     if (this.svg) {
       this.updateLayout(this._data).then(this.updateDOM.bind(this));
     }
@@ -274,8 +247,8 @@
    * @param words list of objects representing terms and their position info as decided by the word cloud layout algorithm
    */
   private updateDOM(words) {
-    const [width, height] = this.sankey.size();
-    const links = d3.select(this.links.nativeElement)
+    const [width, _height] = this.sankey.size();
+    d3.select(this.links.nativeElement)
       .selectAll('path')
       .data(words.links.sort((a, b) => layerWidth(b) - layerWidth(a)))
       .join(
@@ -325,7 +298,7 @@
         join.selectAll('title')
           .text(({path}) => path)
       );
-    const nodes = d3.select(this.nodes.nativeElement)
+    d3.select(this.nodes.nativeElement)
       .selectAll('g')
       .data(words.nodes)
       .join(
