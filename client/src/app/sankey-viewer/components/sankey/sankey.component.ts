import {
  AfterViewInit,
  Component,
  ElementRef,
  Input,
  OnDestroy,
  ViewChild,
  EventEmitter,
  Output,
  ViewEncapsulation,
  SimpleChanges,
  OnChanges
} from '@angular/core';

import * as d3 from 'd3';
<<<<<<< HEAD
import * as d3Sankey from 'd3-sankey';
import { createResizeObserver, layerWidth, composeLinkPath, calculateLinkPathParams, shortNodeText, INITIALLY_SHOWN_CHARS } from './utils';
=======
import * as aligns from './aligin';
import { createResizeObserver } from './utils';
>>>>>>> 37cefebe
import { ClipboardService } from 'app/shared/services/clipboard.service';
import { MatSnackBar } from '@angular/material/snack-bar';
import { representativePositiveNumber } from '../utils';
import { SankeyLayoutService } from './sankey-layout.service';


@Component({
  selector: 'app-sankey',
  templateUrl: './sankey.component.html',
  styleUrls: ['./sankey.component.scss'],
  encapsulation: ViewEncapsulation.None,
})
export class SankeyComponent implements AfterViewInit, OnDestroy, OnChanges {
  constructor(
    private elRef: ElementRef,
    private clipboard: ClipboardService,
    private readonly snackBar: MatSnackBar,
    private sankey: SankeyLayoutService
  ) {
    Object.assign(sankey, {
      py: 10, // nodePadding
      dx: 10, // nodeWidth
      linkSort: (a, b) =>
        (b._source.index - a._source.index) ||
        (b._target.index - a._target.index) ||
        (b._trace.group - a._trace.group)
    });

    this.linkClick = this.linkClick.bind(this);
    this.nodeClick = this.nodeClick.bind(this);
    this.nodeMouseOver = this.nodeMouseOver.bind(this);
    this.pathMouseOver = this.pathMouseOver.bind(this);
    this.nodeMouseOut = this.nodeMouseOut.bind(this);
    this.pathMouseOut = this.pathMouseOut.bind(this);
    this.dragmove = this.dragmove.bind(this);
    this.attachLinkEvents = this.attachLinkEvents.bind(this);
    this.attachNodeEvents = this.attachNodeEvents.bind(this);

    this.zoom = d3.zoom()
      .scaleExtent([0.1, 8]);
  }

  // region Properties (&Accessors)
  static MIN_FONT = 12;
  static MAX_FONT = 48;
  static MARGIN = 10;
  margin = {
    top: SankeyComponent.MARGIN,
    right: SankeyComponent.MARGIN,
    bottom: SankeyComponent.MARGIN,
    left: SankeyComponent.MARGIN
  };
  resizeObserver: any;
  size;
  zoom;
  dragging = false;

  // shallow copy of input data
  private _data: SankeyData = {} as SankeyData;

  @ViewChild('wrapper', {static: false}) wrapper!: ElementRef;
  @ViewChild('hiddenTextAreaWrapper', {static: false}) hiddenTextAreaWrapper!: ElementRef;
  @ViewChild('svg', {static: false}) svg!: ElementRef;
  @ViewChild('g', {static: false}) g!: ElementRef;
  @ViewChild('nodes', {static: false}) nodes!: ElementRef;
  @ViewChild('links', {static: false}) links!: ElementRef;

  @Output() nodeClicked = new EventEmitter();
  @Output() linkClicked = new EventEmitter();
  @Output() enter = new EventEmitter();
  @Output() adjustLayout = new EventEmitter();

  @Input() normalizeLinks = true;
  @Input() timeInterval;
  @Input() selectedNodes = new Set<object>();
  @Input() selectedLinks = new Set<object>();
  @Input() nodeAlign: 'left' | 'right' | 'justify' | ((a: SankeyNode, b?: number) => number);

  @Input() set data(data) {
    this._data = {...data} as SankeyData;
  }

  get data() {
    return this._data;
  }

  static updateTextShadow(_) {
    // this contains ref to textGroup
    // @ts-ignore
    const [shadow, text] = this.children;
    const {x, y, width, height} = text.getBBox();
    d3.select(shadow)
      .attr('x', x)
      .attr('y', y)
      .attr('width', width)
      .attr('height', height);
  }

  static getFontSize(normSize) {
    return this.MIN_FONT + (normSize || 0) * (SankeyComponent.MAX_FONT - SankeyComponent.MIN_FONT);
  }

  static nodeGroupAccessor({type}) {
    return type;
  }

  // endregion

  // region Life cycle
  ngOnChanges({selectedNodes, selectedLinks, data, nodeAlign}: SimpleChanges) {
    // using on Changes in place of setters as order is important
    if (nodeAlign) {
      const align = nodeAlign.currentValue;
      if (typeof align === 'function') {
        this.sankey.align = align;
      } else if (align) {
        this.sankey.align = aligns[align];
      }
    }

    if (data && this.svg) {
      // using this.data instead of current value so we use copy made by setter
      this.updateLayout(this.data).then(d => this.updateDOM(d));
    }

    if (selectedNodes) {
      const nodes = selectedNodes.currentValue;
      if (nodes.size) {
        this.selectNodes(nodes);
      } else {
        this.deselectNodes();
      }
      const selectedTraces = this.getSelectedTraces({nodes});
      this.selectTraces(selectedTraces);
    }
    if (selectedLinks) {
      const links = selectedLinks.currentValue;
      if (links.size) {
        this.selectLinks(links);
      } else {
        this.deselectLinks();
      }
      const selectedTraces = this.getSelectedTraces({links});
      this.selectTraces(selectedTraces);
    }
  }

  ngAfterViewInit() {
    const {width, height} = this.size = this.getCloudSvgDimensions();

    // attach zoom behaviour
    const {g, zoom} = this;
    const zoomContainer = d3.select(g.nativeElement);
    zoom.on('zoom', _ => zoomContainer.attr('transform', d3.event.transform));

    // resize and listen to future resize events
    this.onResize(width, height).then(_ => {
      this.resizeObserver = createResizeObserver(this.onResize.bind(this), this.wrapper.nativeElement);
    });
  }

  ngOnDestroy() {
    this.resizeObserver.disconnect();
    delete this.resizeObserver;
  }

  // endregion

  // region D3Selection
  get linkSelection() {
    // returns empty selection if DOM struct was not initialised
    return d3.select(this.links && this.links.nativeElement)
      .selectAll(function() {
        // by default there is recursive match, not desired in here
        return this.children;
      });
  }

  get nodeSelection() {
    // returns empty selection if DOM struct was not initialised
    return d3.select(this.nodes && this.nodes.nativeElement)
      .selectAll(function() {
        // by default there is recursive match, not desired in here
        return this.children;
      });
  }

  deselectNodes() {
    this.nodeSelection
      .attr('selected', undefined);
  }

  deselectLinks() {
    this.linkSelection
      .attr('selected', undefined);
  }

  getSelectedTraces(selection) {
    const {links = this.selectedLinks, nodes = this.selectedNodes} = selection;
    const nodesLinks = [...nodes].reduce(
      (linksAccumulator, {_sourceLinks, _targetLinks}) =>
        linksAccumulator.concat(_sourceLinks, _targetLinks)
      , []
    );
    return new Set(nodesLinks.concat([...links]).map(link => link._trace)) as Set<object>;
  }

  // endregion

  // region Graph sizing
  onResize(width, height) {
    const {zoom, margin} = this;
    const innerWidth = width - margin.right;
    const innerHeight = height - margin.bottom;

    // Get the svg element and update
    d3.select(this.svg.nativeElement)
      .attr('width', width)
      .attr('height', height)
      .call(
        zoom
          .extent([[0, 0], [width, height]])
        // .translateExtent([[0, 0], [width, height]])
      );

    this.sankey.extent = [[margin.left, margin.top], [innerWidth, innerHeight]];

    return this.updateLayout(this.data).then(this.updateDOM.bind(this));
  }


  /**
   * Generates the width/height for the word cloud svg element. Uses the size of the wrapper element, minus a fixed margin. For example,
   * if the parent is 600px x 600px, and our margin is 10px, the size of the word cloud svg will be 580px x 580px.
   */
  private getCloudSvgDimensions() {
    const wrapper = this.wrapper.nativeElement;
    const {
      margin
    } = this;
    return {
      width: wrapper.offsetWidth - margin.left - margin.right,
      height: wrapper.offsetHeight - margin.top - margin.bottom
    };
  }

  // endregion

  // region Events
  attachLinkEvents(d3Links) {
    const {linkClick, pathMouseOver, pathMouseOut} = this;
    d3Links
      .on('click', function(data) {
        return linkClick(this, data);
      })
      .on('mouseover', function(data) {
        return pathMouseOver(this, data);
      })
      .on('mouseout', function(data) {
        return pathMouseOut(this, data);
      });
  }

  attachNodeEvents(d3Nodes) {
    const {dragmove, nodeClick, nodeMouseOver, nodeMouseOut} = this;
    let dragging = false;
    d3Nodes
      .on('mouseover', function(data) {
        return dragging || nodeMouseOver(this, data);
      })
      .on('mouseout', function(data) {
        return dragging || nodeMouseOut(this, data);
      })
      .call(
        d3.drag()
          .clickDistance(1000)
          .on('start', function() {
            this.parentNode.appendChild(this);
          })
          .on('drag', function(d) {
            dragging = true;
            dragmove(this, d);
          })
          // tslint:disable-next-line:only-arrow-functions
          .on('end', function(d) {
            // tslint:disable-next-line:no-unused-expression
            dragging || nodeClick(this, d);
            dragging = false;
          })
      );
  }

  linkClick(element, data) {
    this.linkClicked.emit(data);
    this.clipboard.writeToClipboard(data.path).then(_ =>
        this.snackBar.open(
          `Path copied to clipboard`,
          undefined,
          {duration: 500},
        ),
      console.error
    );

    // this.showPopOverForSVGElement(element, {link: data});
  }

  nodeClick(element, data) {
    this.nodeClicked.emit(data);
  }

  pathMouseOver(element, data) {
    this.highlightTraces(new Set([data._trace]));
  }

  pathMouseOut(element, _data) {
    this.unhighlightTraces();
  }

  nodeMouseOver(element, data) {
    this.highlightNode(element);
    const nodeGroup = SankeyComponent.nodeGroupAccessor(data);
    this.highlightNodeGroup(nodeGroup);
    const traces = new Set([].concat(data._sourceLinks, data._targetLinks).map(link => link._trace));
    this.highlightTraces(traces);
  }

  nodeMouseOut(element, _data) {
    this.unhighlightNode(element);
    this.unhighlightTraces();
  }

  scaleZoom(scaleBy) {
    d3.select(this.svg.nativeElement).transition().call(this.zoom.scaleBy, scaleBy);
  }

  resetZoom() {
    d3.select(this.svg.nativeElement).call(this.zoom.transform, d3.zoomIdentity);
  }

  // the function for moving the nodes
  dragmove(element, d) {
    const {
      id,
      linkPath
    } = this.sankey;

    const nodeWidth = d._x1 - d._x0;
    const nodeHeight = d._y1 - d._y0;
    const newPosition = {
      _x0: d._x0 + d3.event.dx,
      _x1: d._x0 + d3.event.dx + nodeWidth,
      _y0: d._y0 + d3.event.dy,
      _y1: d._y0 + d3.event.dy + nodeHeight
    };
    Object.assign(d, newPosition);
    d3.select(element)
      .raise()
      .attr('transform', `translate(${d._x0},${d._y0})`);
    const relatedLinksIds = d._sourceLinks.concat(d._targetLinks).map(id);
    this.linkSelection
      .filter(link => relatedLinksIds.includes(id(link)))
      .attr('d', linkPath);
    // todo: this re-layout technique for whatever reason does not work
    // clearTimeout(this.debounceDragRelayout);
    // this.debounceDragRelayout = setTimeout(() => {
    //   this.sankey.update(this._data);
    //   Object.assign(d, newPosition);
    //   d3.select(this.links.nativeElement)
    //     .selectAll('path')
    //     .transition().duration(RELAYOUT_DURATION)
    //     .attrTween('d', link => {
    //       const newPathParams = calculateLinkPathParams(link);
    //       const paramsInterpolator = d3Interpolate.interpolateObject(link._calculated_params, newPathParams);
    //       return t => {
    //         const interpolatedParams = paramsInterpolator(t);
    //         // save last params on each iterration so we can interpolate from last position upon
    //         // animation interrupt/cancel
    //         link._calculated_params = interpolatedParams;
    //         return composeLinkPath(interpolatedParams);
    //       };
    //     });
    //
    //   d3.select(this.nodes.nativeElement)
    //     .selectAll('g')
    //     .transition().duration(RELAYOUT_DURATION)
    //     .attr('transform', ({x0, y0}) => `translate(${x0},${y0})`);
    // }, 500);
  }

  // endregion

  // region Select
  selectTraces(traces: Set<object>) {
    // tslint:disable-next-line:no-unused-expression
    this.linkSelection
      .attr('selectedTrace', ({_trace}) => traces.has(_trace))
      .filter(({_trace}) => traces.has(_trace))
      .raise();
  }

  selectNodes(nodes: Set<object>) {
    // tslint:disable-next-line:no-unused-expression
    this.nodeSelection
      .attr('selected', n => nodes.has(n));
  }

  selectLinks(links: Set<object>) {
    // tslint:disable-next-line:no-unused-expression
    this.linkSelection
      .attr('selected', l => links.has(l));
  }

  // endregion

  // region Highlight
  highlightTraces(traces: Set<object>) {
    // tslint:disable-next-line:no-unused-expression
    this.linkSelection
      .attr('highlighted', ({_trace}) => traces.has(_trace))
      .filter(({_trace}) => traces.has(_trace))
      .raise();
  }

  unhighlightTraces() {
    this.linkSelection
      .attr('highlighted', undefined);
  }

  highlightNodeGroup(group) {
    this.nodeSelection
      .attr('highlighted', node => SankeyComponent.nodeGroupAccessor(node) === group);
  }

  highlightNode(element) {
    const {
      nodeLabelShort, nodeLabelShouldBeShorted, nodeLabel
    } = this.sankey;
    const selection = d3.select(element)
      .raise()
      .attr('highlighted', true)
      .select('g')
      .call(textGroup => {
        textGroup
          .select('text')
<<<<<<< HEAD
          .text(shortNodeText)
          .filter(n => INITIALLY_SHOWN_CHARS < nodeLabelAccessor(n).length)
=======
          .text(nodeLabelShort)
          .filter(nodeLabelShouldBeShorted)
>>>>>>> 37cefebe
          // todo: reenable when performance improves
          // .transition().duration(RELAYOUT_DURATION)
          // .textTween(n => {
          //   const label = nodeLabelAccessor(n);
          //   const length = label.length;
          //   const interpolator = d3Interpolate.interpolateRound(INITIALLY_SHOWN_CHARS, length);
          //   return t => t === 1 ? label :
          //     (label.slice(0, interpolator(t)) + '...').slice(0, length);
          // })
          .text(nodeLabel);
      });
    // postpone so the size is known
    requestAnimationFrame(_ =>
      selection
        .each(SankeyComponent.updateTextShadow)
    );
  }

  unhighlightNode(element) {
    const {nodeLabelShort, nodeLabelShouldBeShorted} = this.sankey;

    this.nodeSelection
      .attr('highlighted', false);

    d3.select(element).select('text')
<<<<<<< HEAD
      .filter(n => INITIALLY_SHOWN_CHARS < nodeLabelAccessor(n).length)
=======
      .filter(nodeLabelShouldBeShorted)
>>>>>>> 37cefebe
      // todo: reenable when performance improves
      // .transition().duration(RELAYOUT_DURATION)
      // .textTween(n => {
      //   const label = nodeLabelAccessor(n);
      //   const length = label.length;
      //   const interpolator = d3Interpolate.interpolateRound(length, INITIALLY_SHOWN_CHARS);
      //   return t => (label.slice(0, interpolator(t)) + '...').slice(0, length);
      // });
<<<<<<< HEAD
      .text(shortNodeText);
=======
      .text(nodeLabelShort);
>>>>>>> 37cefebe
  }

  // endregion

  /**
   * Calculates layout including pre-adjustments, d3-sankey calc, post adjustments
   * and adjustments from outer scope
   * @param data graph declaration
   */
  updateLayout(data) {
    return new Promise(resolve => {
        this.sankey.computeNodeLinks(data);
        this.sankey.identifyCircles(data);
        const {nodes, links, ...rest} = data;
        const [circularLinks, nonCircularLinks] = links.reduce(([c, nc], n) => {
          if (n._circular) {
            c.push(n);
          } else {
            nc.push(n);
          }
          return [c, nc];
        }, [[], []]);
        // Calculate layout by skipping circular links
        this.sankey.calcLayout({nodes, links: nonCircularLinks});
        // Link into graph prev filtered links
        this.sankey.registerLinks({nodes, links: circularLinks});
        // adjust width of circular links
        const {_width, _value} = nonCircularLinks[0];
        const valueScaler = _width / _value;
        circularLinks.forEach(link => {
          link._width = link._value * valueScaler;
        });
        const layout = {
          nodes,
          links: nonCircularLinks.concat(circularLinks),
          ...rest
        };
        resolve(layout);
      }
    );
  }

  // region Render

  updateNodeRect = rects => rects
    .attr('height', ({_y1, _y0}) => representativePositiveNumber(_y1 - _y0))
    .attr('width', ({_x1, _x0}) => _x1 - _x0)
    .attr('width', ({_x1, _x0}) => _x1 - _x0)

  get updateNodeText() {
    // noinspection JSUnusedLocalSymbols
    const [width, _height] = this.sankey.size;
    return texts => texts
      .attr('transform', ({_x0, _x1, _y0, _y1}) =>
        `translate(${_x0 < width / 2 ? (_x1 - _x0) + 6 : -6} ${(_y1 - _y0) / 2})`
      )
      .attr('text-anchor', 'end')
      .call(textGroup =>
        textGroup.select('text')
          .attr('dy', '0.35em')
      )
      .filter(({_x0}) => _x0 < width / 2)
      .attr('text-anchor', 'start');
  }

  /**
   * Run d3 lifecycle code to update DOM
   * @param graph: { links, nodes } to be rendered
   */
  private updateDOM(graph) {
    const {
      updateNodeRect, updateNodeText,
      sankey: {
        id,
        nodeColor,
        nodeTitle,
        nodeLabel,
        nodeLabelShort,
        linkColor,
        linkPath,
        circular
      }
    } = this;

    const layerWidth = ({_source, _target}) => Math.abs(_target._layer - _source._layer);

    this.linkSelection
      .data(graph.links.sort((a, b) => layerWidth(b) - layerWidth(a)), id)
      .join(
        enter => enter
          .append('path')
          .call(this.attachLinkEvents)
          .attr('d', linkPath)
          .classed('circular', circular)
          .call(path =>
            path.append('title')
          ),
        update => update
          // todo: reenable when performance improves
          // .transition().duration(RELAYOUT_DURATION)
          // .attrTween('d', link => {
          //   const newPathParams = calculateLinkPathParams(link, this.normalizeLinks);
          //   const paramsInterpolator = d3Interpolate.interpolateObject(link._calculated_params, newPathParams);
          //   return t => {
          //     const interpolatedParams = paramsInterpolator(t);
          //     // save last params on each iterration so we can interpolate from last position upon
          //     // animation interrupt/cancel
          //     link._calculated_params = interpolatedParams;
          //     return composeLinkPath(interpolatedParams);
          //   };
          // })
          .attr('d', linkPath),
        exit => exit.remove()
      )
      .attr('fill', linkColor)
      .call(join =>
        join.select('title')
          .text(nodeTitle)
      );

    this.nodeSelection
      .data(
        graph.nodes.filter(
          // should no longer be an issue but leaving as sanity check
          // (if not satisfied visualisation brakes)
          n => n._sourceLinks.length + n._targetLinks.length > 0
        ),
        id
      )
      .join(
        enter => enter.append('g')
          .call(enterNode =>
            updateNodeRect(
              enterNode.append('rect')
            )
          )
          .call(this.attachNodeEvents)
          .attr('transform', ({_x0, _y0}) => `translate(${_x0},${_y0})`)
          .call(enterNode =>
            updateNodeText(
              enterNode
                .append('g')
                .call(textGroup => {
                  textGroup.append('rect')
                    .classed('text-shadow', true);
                  textGroup.append('text');
                })
            )
          )
          .call(enterNode =>
            enterNode.append('title')
              .text(nodeLabel)
          )
          .call(e => this.enter.emit(e)),
        update => update
          .call(enterNode => {
            updateNodeRect(
              enterNode.select('rect')
              // todo: reenable when performance improves
              // .transition().duration(RELAYOUT_DURATION)
            );
            updateNodeText(
              enterNode.select('g')
                .attr('dy', '0.35em')
                .attr('text-anchor', 'end')
              // todo: reenable when performance improves
              // .transition().duration(RELAYOUT_DURATION)
            );
          })
          // todo: reenable when performance improves
          // .transition().duration(RELAYOUT_DURATION)
          .attr('transform', ({_x0, _y0}) => `translate(${_x0},${_y0})`),
        exit => exit.remove()
      )
      .call(joined => {
        updateNodeRect(
          joined
            .select('rect')
            .attr('fill', nodeColor)
        );
        joined.select('g')
          .call(textGroup => {
            textGroup.select('text')
<<<<<<< HEAD
              .text(shortNodeText);
=======
              .text(nodeLabelShort);
>>>>>>> 37cefebe
          });
      });
  }

  // endregion
}<|MERGE_RESOLUTION|>--- conflicted
+++ resolved
@@ -13,13 +13,8 @@
 } from '@angular/core';
 
 import * as d3 from 'd3';
-<<<<<<< HEAD
-import * as d3Sankey from 'd3-sankey';
-import { createResizeObserver, layerWidth, composeLinkPath, calculateLinkPathParams, shortNodeText, INITIALLY_SHOWN_CHARS } from './utils';
-=======
 import * as aligns from './aligin';
 import { createResizeObserver } from './utils';
->>>>>>> 37cefebe
 import { ClipboardService } from 'app/shared/services/clipboard.service';
 import { MatSnackBar } from '@angular/material/snack-bar';
 import { representativePositiveNumber } from '../utils';
@@ -356,6 +351,7 @@
   }
 
   resetZoom() {
+    // it is used by its parent
     d3.select(this.svg.nativeElement).call(this.zoom.transform, d3.zoomIdentity);
   }
 
@@ -464,13 +460,8 @@
       .call(textGroup => {
         textGroup
           .select('text')
-<<<<<<< HEAD
-          .text(shortNodeText)
-          .filter(n => INITIALLY_SHOWN_CHARS < nodeLabelAccessor(n).length)
-=======
           .text(nodeLabelShort)
           .filter(nodeLabelShouldBeShorted)
->>>>>>> 37cefebe
           // todo: reenable when performance improves
           // .transition().duration(RELAYOUT_DURATION)
           // .textTween(n => {
@@ -496,11 +487,7 @@
       .attr('highlighted', false);
 
     d3.select(element).select('text')
-<<<<<<< HEAD
-      .filter(n => INITIALLY_SHOWN_CHARS < nodeLabelAccessor(n).length)
-=======
       .filter(nodeLabelShouldBeShorted)
->>>>>>> 37cefebe
       // todo: reenable when performance improves
       // .transition().duration(RELAYOUT_DURATION)
       // .textTween(n => {
@@ -509,11 +496,7 @@
       //   const interpolator = d3Interpolate.interpolateRound(length, INITIALLY_SHOWN_CHARS);
       //   return t => (label.slice(0, interpolator(t)) + '...').slice(0, length);
       // });
-<<<<<<< HEAD
-      .text(shortNodeText);
-=======
       .text(nodeLabelShort);
->>>>>>> 37cefebe
   }
 
   // endregion
@@ -697,11 +680,7 @@
         joined.select('g')
           .call(textGroup => {
             textGroup.select('text')
-<<<<<<< HEAD
-              .text(shortNodeText);
-=======
               .text(nodeLabelShort);
->>>>>>> 37cefebe
           });
       });
   }
