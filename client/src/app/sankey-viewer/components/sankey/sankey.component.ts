import {
  AfterViewInit,
  Component,
  ElementRef,
  Input,
  OnDestroy,
  ViewChild,
  EventEmitter,
  Output,
  ViewEncapsulation,
  OnInit
} from '@angular/core';

import * as d3 from 'd3';
import * as d3Sankey from 'd3-sankey';
import * as d3Interpolate from 'd3-interpolate';
import { clamp, SankeyGraph, createResizeObserver, layerWidth, composeLinkPath, calculateLinkPathParams } from './utils';
import { ClipboardService } from 'app/shared/services/clipboard.service';
import { MatSnackBar } from '@angular/material/snack-bar';
import { NgbPopover } from '@ng-bootstrap/ng-bootstrap';
import { BehaviorSubject } from 'rxjs';
import { DomSanitizer } from '@angular/platform-browser';

const RELAYOUT_DURATION = 250;
const INITIALLY_SHOWN_CHARS = 10;

@Component({
  selector: 'app-sankey',
  templateUrl: './sankey.component.html',
  styleUrls: ['./sankey.component.scss'],
  encapsulation: ViewEncapsulation.None,
})
export class SankeyComponent implements OnInit, AfterViewInit, OnDestroy {
  @Input() set timeInterval(ti) {
    if (this.sankey) {
      this._timeInterval = ti;
      this.sankey.timeInterval(ti);
    }
  }

  constructor(
    private elRef: ElementRef,
    private clipboard: ClipboardService,
    private readonly snackBar: MatSnackBar,
    private readonly domSanitizer: DomSanitizer
  ) {
    this.sankey = d3Sankey.sankey()
      .nodeId(n => n.id)
      .nodeAlign(d3Sankey.sankeyRight)
      .nodeWidth(10);
    this.uiState = new BehaviorSubject({panX: 0, panY: 0, zoom: 1});

    this.linkClick = this.linkClick.bind(this);
    this.nodeClick = this.nodeClick.bind(this);
    this.nodeMouseOver = this.nodeMouseOver.bind(this);
    this.pathMouseOver = this.pathMouseOver.bind(this);
    this.nodeMouseOut = this.nodeMouseOut.bind(this);
    this.pathMouseOut = this.pathMouseOut.bind(this);
    this.dragmove = this.dragmove.bind(this);
  }

  @Input('data') set data(data) {
    this._data = {...data} as SankeyGraph;
    if (this.svg) {
      this.updateLayout(this._data).then(data => this.updateDOM(data));
    }
  }

  get data() {
    return this._data;
  }

  @ViewChild('popover', {static: false}) public popover: NgbPopover;
  @ViewChild('popoverAnchor', {static: false}) public popoverAnchor;

  viewTransformation;

  @ViewChild('wrapper', {static: false}) wrapper!: ElementRef;
  @ViewChild('hiddenTextAreaWrapper', {static: false}) hiddenTextAreaWrapper!: ElementRef;
  @ViewChild('svg', {static: false}) svg!: ElementRef;
  @ViewChild('nodes', {static: false}) nodes!: ElementRef;
  @ViewChild('links', {static: false}) links!: ElementRef;
  @Output() enter = new EventEmitter();

  private _data: SankeyGraph = {} as SankeyGraph;

  MARGIN = 10;

  margin = {
    top: this.MARGIN,
    right: this.MARGIN,
    bottom: this.MARGIN,
    left: this.MARGIN
  };

  MIN_FONT = 12;
  MAX_FONT = 48;

  private readonly sankey: any;
  resizeObserver: any;

  private _timeInterval = Infinity;

  selected;
  uiState;
  pan;
  size;

  d3links;

  calculateNextUIState({deltaX = 0, deltaY = 0, zoomDelta = 0}) {
    const {uiState: {value: {zoom, panX, panY}}, size: {width, height}} = this;
    const newZoom = clamp(1, 10)(zoom + zoomDelta);
    return {
      panX: clamp(0, width * (newZoom - 1))(panX + deltaX),
      panY: clamp(0, height * (newZoom - 1))(panY + deltaY),
      zoom: newZoom
    };
  }

  ngOnInit() {
    this.uiState.subscribe(status =>
      this.viewTransformation = this.domSanitizer.bypassSecurityTrustStyle(
        'translate(' + -status.panX + 'px, ' + -status.panY + 'px)' + ' scale(' + status.zoom + ')'
      )
    );
  }

  ngAfterViewInit() {
    const {width, height} = this.size = this.getCloudSvgDimensions();
<<<<<<< HEAD
    this.onResize(width, height).then();
    this.resizeObserver = createResizeObserver(this.onResize.bind(this), this.wrapper.nativeElement);

    this.wrapper.nativeElement.addEventListener('wheel', event => {
      const {wheelDelta, ctrlKey, shiftKey, deltaX, deltaY, offsetX, offsetY} = event;
      event.preventDefault();
      if (ctrlKey) {
        // zoom with origin on mouse
        const zoomDelta = wheelDelta / 800;
        this.uiState.next(
          this.calculateNextUIState({
            deltaX: offsetX * zoomDelta,
            deltaY: offsetY * zoomDelta,
            zoomDelta
          })
        );
      } else if (shiftKey) {
        // shift + wheel to scroll just horizontally
        // noinspection JSSuspiciousNameCombination
        this.uiState.next(
          this.calculateNextUIState({
            deltaX: deltaY
          })
        );
      } else {
        // bidirectional scroll
        this.uiState.next(
          this.calculateNextUIState({
            deltaX,
            deltaY
          })
        );
      }
=======
    this.onResize(width, height).then(_ => {
      this.resizeObserver = createResizeObserver(this.onResize.bind(this), this.wrapper.nativeElement);
      this.wrapper.nativeElement.addEventListener('wheel', event => {
        const {wheelDelta, ctrlKey, shiftKey, deltaX, deltaY, offsetX, offsetY} = event;
        event.preventDefault();
        if (ctrlKey) {
          // zoom with origin on mouse
          const zoomDelta = wheelDelta / 800;
          this.uiState.next(
            this.calculateNextUIState({
              deltaX: offsetX * zoomDelta,
              deltaY: offsetY * zoomDelta,
              zoomDelta
            })
          );
        } else if (shiftKey) {
          // shift + wheel to scroll just horizontally
          this.uiState.next(
            this.calculateNextUIState({
              deltaX: deltaY
            })
          );
        } else {
          // bidirectional scroll
          this.uiState.next(
            this.calculateNextUIState({
              deltaX,
              deltaY
            })
          );
        }
      });
>>>>>>> 75f12565
    });

    // todo: figure out panning
    // const hammer = new Hammer(this.wrapper.nativeElement);
    //
    // hammer.on('pan', ({deltaX, deltaY, ...rest}) => {
    //   const {uiState: {value: {zoom}}} = this;
    //   console.log(rest)
    //   this.uiState.next(
    //     this.calculateNextUIState({
    //       deltaX: -deltaX / zoom / zoom,
    //       deltaY: -deltaY / zoom / zoom,
    //       zoomDelta: 0
    //     })
    //   );
    // });
  }

  ngOnDestroy() {
    this.resizeObserver.disconnect();
    this.uiState.unsubscribe();
    delete this.resizeObserver;
  }

  onResize(width, height) {
    // Get the svg element and update
    d3.select(this.svg.nativeElement)
      .attr('width', width)
      .attr('height', height);

    this.sankey.size([width, height]);

    return this.updateLayout(this.data).then(this.updateDOM.bind(this));
  }

  getFontSize(normSize) {
    return this.MIN_FONT + (normSize || 0) * (this.MAX_FONT - this.MIN_FONT);
  }

  /**
   * Draws a word cloud with the given FilterEntity inputs using the d3.layout.cloud library.
   * @param data represents a collection of FilterEntity data
   */
  updateLayout(data) {
    return new Promise(resolve => {
        // Constructs a new cloud layout instance (it runs the algorithm to find the position of words)
        console.log('relayout start', data);
        const a = this.sankey(data);
        console.log('relayout stop');
        resolve(a);
      }
    )
      ;
  }


  /**
   * Generates the width/height for the word cloud svg element. Uses the size of the wrapper element, minus a fixed margin. For example,
   * if the parent is 600px x 600px, and our margin is 10px, the size of the word cloud svg will be 580px x 580px.
   */
  private getCloudSvgDimensions() {
    const wrapper = this.wrapper.nativeElement;
    const {
      margin
    } = this;
    return {
      width: wrapper.offsetWidth - margin.left - margin.right,
      height: wrapper.offsetHeight - margin.top - margin.bottom
    };
  }

  linkClick(element, data, _eventId, _links, ..._rest) {
    this.selected = data;
    this.clipboard.writeToClipboard(data.path).then(_ =>
      this.snackBar.open(
        `Path copied to clipboard`,
        undefined,
        {duration: 500},
      )
    );

    this.showPopOverForSVGElement(element, {link: data});
  }

  nodeClick(element, data, _eventId, _links, ..._rest) {
    this.showPopOverForSVGElement(element, {node: data});
  }

  showPopOverForSVGElement(element, context) {
    const bbox = element.getBBox();
    if (this.popover.isOpen()) {
      this.popover.close();
    }
    const popoverAnchorStyle = this.popoverAnchor.nativeElement.style;
    popoverAnchorStyle.left = bbox.x + 'px';
    popoverAnchorStyle.top = bbox.y + 'px';
    popoverAnchorStyle.width = bbox.width + 'px';
    popoverAnchorStyle.height = bbox.height + 'px';
    this.popover.open(context);
  }

  pathMouseOver(_element, data, _eventId, _links, ..._rest) {
    d3.select(this.links.nativeElement)
      .selectAll('path')
      .style('opacity', ({schemaClass}) => schemaClass === data.schemaClass ? 1 : 0.35);
  }

  pathMouseOut(_element, _data, _eventId, _links, ..._rest) {
    d3.select(this.links.nativeElement)
      .selectAll('path')
      .style('opacity', 1);
  }

  nodeMouseOver(element, data, _eventId, _links, ..._rest) {
    d3.select(this.nodes.nativeElement)
      .selectAll('g')
      .style('opacity', ({color}) => color === data.color ? 1 : 0.35);
    d3.select(element).select('text')
      .text(({displayName}) => displayName.slice(0, INITIALLY_SHOWN_CHARS));
    // .filter(({displayName}) => INITIALLY_SHOWN_CHARS < displayName.length)
    // .transition().duration(RELAYOUT_DURATION)
    // .textTween(({displayName}) => {
    //   const length = displayName.length;
    //   const interpolator = d3Interpolate.interpolateRound(INITIALLY_SHOWN_CHARS, length);
    //   return t => t === 1 ? displayName :
    //     (displayName.slice(0, interpolator(t)) + '...').slice(0, length);
    // });
  }

  nodeMouseOut(element, _data, _eventId, _links, ..._rest) {
    d3.select(this.nodes.nativeElement)
      .selectAll('g')
      .style('opacity', 1);
    d3.select(element).select('text')
      .text(({displayName}) => displayName.slice(0, INITIALLY_SHOWN_CHARS));
    // .filter(({displayName}) => INITIALLY_SHOWN_CHARS < displayName.length)
    // .transition().duration(RELAYOUT_DURATION)
    // .textTween(({displayName}) => {
    //   const length = displayName.length;
    //   const interpolator = d3Interpolate.interpolateRound(length, INITIALLY_SHOWN_CHARS);
    //   return t => (displayName.slice(0, interpolator(t)) + '...').slice(0, length);
    // });
<<<<<<< HEAD
  }

  debounceDragRelayout;

  // the function for moving the nodes
  dragmove(element, d) {
    const nodeWidth = d.x1 - d.x0;
    const nodeHeight = d.y1 - d.y0;
    const oldX = d.x0;
    const newPosition = {
      x0: d.x0 + d3.event.dx,
      x1: d.x0 + d3.event.dx + nodeWidth,
      y0: d.y0 + d3.event.dy,
      y1: d.y0 + d3.event.dy + nodeHeight
    };
    Object.assign(d, newPosition);
    d3.select(element).raise().attr('transform', `translate(${d.x0},${d.y0})`);
    const relatedLinksIds = d.sourceLinks.concat(d.targetLinks).map(({id}) => id);
    d3.select(this.links.nativeElement)
      .selectAll('path')
      .filter(({id}) => relatedLinksIds.includes(id))
      .attr('d', link => {
        const newPathParams = calculateLinkPathParams(link);
        link.calculated_params = newPathParams;
        return composeLinkPath(newPathParams);
      });
    // todo: this re-layout technique for whatever reason does not work
    // clearTimeout(this.debounceDragRelayout);
    // this.debounceDragRelayout = setTimeout(() => {
    //   this.sankey.update(this._data);
    //   Object.assign(d, newPosition);
    //   d3.select(this.links.nativeElement)
    //     .selectAll('path')
    //     .transition().duration(RELAYOUT_DURATION)
    //     .attrTween('d', link => {
    //       const newPathParams = calculateLinkPathParams(link);
    //       const paramsInterpolator = d3Interpolate.interpolateObject(link.calculated_params, newPathParams);
    //       return t => {
    //         const interpolatedParams = paramsInterpolator(t);
    //         // save last params on each iterration so we can interpolate from last position upon
    //         // animation interrupt/cancel
    //         link.calculated_params = interpolatedParams;
    //         return composeLinkPath(interpolatedParams);
    //       };
    //     });
    //
    //   d3.select(this.nodes.nativeElement)
    //     .selectAll('g')
    //     .transition().duration(RELAYOUT_DURATION)
    //     .attr('transform', ({x0, y0}) => `translate(${x0},${y0})`);
    // }, 500);
  }

  dragging = false;

  updateNodeRect = rects => rects
    // .attr('x', ({x0}) => x0)
    // .attr('y', ({y0}) => y0)
    .attr('height', ({y0, y1}) => y1 - y0)
    .attr('width', ({x1, x0}) => x1 - x0);

  get updateNodeText() {
    const [width, _height] = this.sankey.size();
    return texts => texts
      .attr('x', ({x0, x1}) => -(x1 - x0) / 2 - 6)
      .attr('y', ({y0, y1}) => (y1 - y0) / 2)
      .filter(({x0}) => x0 < width / 2)
      .attr('x', ({x0, x1}) => (x1 - x0) / 2 + 6)
      .attr('text-anchor', 'start');
=======
>>>>>>> 75f12565
  }

  /**
   * Creates the word cloud svg and related elements. Also creates 'text' elements for each value in the 'words' input.
   * @param words list of objects representing terms and their position info as decided by the word cloud layout algorithm
   */
  /**
   * Updates the word cloud svg and related elements. Distinct from createInitialWordCloudElements in that it finds the existing elements
   * and updates them if possible. Any existing words will be re-scaled and moved to their new positions, removed words will be removed,
   * and added words will be drawn.
   * @param words list of objects representing terms and their position info as decided by the word cloud layout algorithm
   */
  private updateDOM(words) {
    const {
      linkClick, nodeClick, nodeMouseOver, pathMouseOver, nodeMouseOut, pathMouseOut, dragmove,
      links: {nativeElement: linksRef}, nodes: {nativeElement: nodesRef},
      updateNodeRect, updateNodeText
    } = this;
    this.d3links = d3.select(linksRef)
      .selectAll('path')
      .data(words.links.sort((a, b) => layerWidth(b) - layerWidth(a)), ({id}) => id.toString())
      .join(
        enter => enter.append('path')
          .on('click', function(data, eventId, links, ...args) {
            return linkClick(this, data, eventId, links, ...args);
          })
          .on('mouseover', function(data, eventId, links, ...args) {
            return pathMouseOver(this, data, eventId, links, ...args);
          })
          .on('mouseout', function(data, eventId, links, ...args) {
            return pathMouseOut(this, data, eventId, links, ...args);
          })
          .call(enterLink => enterLink.append('title'))
          .attr('d', link => {
            link.calculated_params = calculateLinkPathParams(link);
            return composeLinkPath(link.calculated_params);
          }),
        update => update
          .transition().duration(RELAYOUT_DURATION)
          .attrTween('d', link => {
            const newPathParams = calculateLinkPathParams(link);
            const paramsInterpolator = d3Interpolate.interpolateObject(link.calculated_params, newPathParams);
            return t => {
              const interpolatedParams = paramsInterpolator(t);
              // save last params on each iterration so we can interpolate from last position upon
              // animation interrupt/cancel
              link.calculated_params = interpolatedParams;
              return composeLinkPath(interpolatedParams);
            };
          }),
        // Remove any words that have been removed by either the algorithm or the user
        exit => exit.remove()
      )
      // .attr('stroke-width', ({width}) => Math.max(1, width))
      .attr('fill', ({schemaClass}) => schemaClass)
      .call(join =>
        join.selectAll('title')
          .text(({path}) => path)
      );
    const self = this;
    d3.select(nodesRef)
      .selectAll('g')
      .data(words.nodes, ({id}) => id)
      .join(
        enter => enter.append('g')
          .on('mouseover', function(data, eventId, links, ...args) {
            if (self.dragging) {
              return;
            }
            return nodeMouseOver(this, data, eventId, links, ...args);
          })
          .on('mouseout', function(data, eventId, links, ...args) {
            if (self.dragging) {
              return;
            }
            return nodeMouseOut(this, data, eventId, links, ...args);
          })
          .call(
            d3.drag()
              .subject(d => d)
              .on('start', function() {
                self.dragging = true;
                this.parentNode.appendChild(this);
              })
              .on('drag', function(d) {
                return dragmove(this, d);
              })
              .on('end', _ => {
                self.dragging = false;
              })
          )
          .attr('fill', ({color}) => color)
          .attr('transform', ({x0, y0}) => `translate(${x0},${y0})`)
          .call(enterNode =>
            updateNodeRect(
              enterNode.append('rect')
                .on('click', (data, eventId, links, ...args) => {
                  return nodeClick(this, data, eventId, links, ...args);
                })
            )
          )
          .call(enterNode =>
            updateNodeText(
              enterNode.append('text')
                .attr('dy', '0.35em')
                .attr('text-anchor', 'end')
            )
          )
          .call(enterNode =>
            enterNode.append('title')
          )
          .call(e => this.enter.emit(e)),
        update => update
          .call(enterNode =>
            updateNodeRect(
              enterNode.selectAll('rect')
                .transition().duration(RELAYOUT_DURATION)
            )
          )
          .call(enterNode =>
            updateNodeText(
              enterNode.selectAll('text')
                .attr('dy', '0.35em')
                .attr('text-anchor', 'end')
                .transition().duration(RELAYOUT_DURATION)
            )
          )
          .call(enterNode =>
            enterNode.selectAll('title')
          )
          .transition().duration(RELAYOUT_DURATION)
          .attr('transform', ({x0, y0}) => `translate(${x0},${y0})`),
        // Remove any words that have been removed by either the algorithm or the user
        exit => exit.remove()
      )
      .call(joined => joined.selectAll('rect')
        .attr('stroke', '#000')
      )
      .call(joined => joined.selectAll('text')
        .text(({displayName}) => displayName.slice(0, 10) + '...')
      )
      .call(joined => joined.selectAll('title')
        .text(({name}) => name)
      );
  }
}<|MERGE_RESOLUTION|>--- conflicted
+++ resolved
@@ -128,8 +128,7 @@
 
   ngAfterViewInit() {
     const {width, height} = this.size = this.getCloudSvgDimensions();
-<<<<<<< HEAD
-    this.onResize(width, height).then();
+    this.onResize(width, height).then(_ => {
     this.resizeObserver = createResizeObserver(this.onResize.bind(this), this.wrapper.nativeElement);
 
     this.wrapper.nativeElement.addEventListener('wheel', event => {
@@ -162,40 +161,7 @@
           })
         );
       }
-=======
-    this.onResize(width, height).then(_ => {
-      this.resizeObserver = createResizeObserver(this.onResize.bind(this), this.wrapper.nativeElement);
-      this.wrapper.nativeElement.addEventListener('wheel', event => {
-        const {wheelDelta, ctrlKey, shiftKey, deltaX, deltaY, offsetX, offsetY} = event;
-        event.preventDefault();
-        if (ctrlKey) {
-          // zoom with origin on mouse
-          const zoomDelta = wheelDelta / 800;
-          this.uiState.next(
-            this.calculateNextUIState({
-              deltaX: offsetX * zoomDelta,
-              deltaY: offsetY * zoomDelta,
-              zoomDelta
-            })
-          );
-        } else if (shiftKey) {
-          // shift + wheel to scroll just horizontally
-          this.uiState.next(
-            this.calculateNextUIState({
-              deltaX: deltaY
-            })
-          );
-        } else {
-          // bidirectional scroll
-          this.uiState.next(
-            this.calculateNextUIState({
-              deltaX,
-              deltaY
-            })
-          );
-        }
-      });
->>>>>>> 75f12565
+    });
     });
 
     // todo: figure out panning
@@ -338,7 +304,6 @@
     //   const interpolator = d3Interpolate.interpolateRound(length, INITIALLY_SHOWN_CHARS);
     //   return t => (displayName.slice(0, interpolator(t)) + '...').slice(0, length);
     // });
-<<<<<<< HEAD
   }
 
   debounceDragRelayout;
@@ -408,8 +373,6 @@
       .filter(({x0}) => x0 < width / 2)
       .attr('x', ({x0, x1}) => (x1 - x0) / 2 + 6)
       .attr('text-anchor', 'start');
-=======
->>>>>>> 75f12565
   }
 
   /**
@@ -506,7 +469,7 @@
           .call(enterNode =>
             updateNodeRect(
               enterNode.append('rect')
-                .on('click', (data, eventId, links, ...args) => {
+                .on('click', function(data, eventId, links, ...args) {
                   return nodeClick(this, data, eventId, links, ...args);
                 })
             )
