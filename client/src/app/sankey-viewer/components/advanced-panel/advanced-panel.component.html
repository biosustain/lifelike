<label class="w-100 text-left m-0 checkpoint" ngbButtonLabel>
    <input [(ngModel)]="options.normalizeLinks" (ngModelChange)="update($event)"
           ngbButton
           type="checkbox">
    Normalize links
</label>
<div class="dropdown-divider"></div>
<label class="w-100 text-left m-0 scrollbar-with-value" ngbButtonLabel>
    <input [(ngModel)]="options.nodeHeight.min.enabled" (ngModelChange)="update($event)"
           ngbButton
           type="checkbox">
    Min node height
    <input [(ngModel)]="options.nodeHeight.min.value" (ngModelChange)="update($event)"
           [disabled]="!options.nodeHeight.min.enabled"
           max="20" min="0"
           ngbButton
           type="range">
    {{options.nodeHeight.min.value}}
</label>
<label class="w-100 text-left m-0 scrollbar-with-value" ngbButtonLabel>
    <input [(ngModel)]="options.labelEllipsis.enabled" (ngModelChange)="update($event)"
           ngbButton
           type="checkbox">
    Max shown label characters
    <input [(ngModel)]="options.labelEllipsis.value" (ngModelChange)="update($event)"
           [disabled]="!options.labelEllipsis.enabled"
           max="50" min="0"
           ngbButton
           type="range">
    {{options.labelEllipsis.value}}
</label>
<label class="w-100 text-left m-0 scrollbar-with-value" ngbButtonLabel>
    <input [(ngModel)]="options.nodeHeight.max.enabled" (ngModelChange)="update($event)"
           ngbButton
           type="checkbox">
    Max node ratio
    <input [(ngModel)]="options.nodeHeight.max.ratio" (ngModelChange)="update($event)"
           [disabled]="!options.nodeHeight.max.enabled"
<<<<<<< HEAD
=======
           class="scrollbar-with-value"
>>>>>>> 3d560378
           max="60" min="1"
           ngbButton
           type="range">
    {{options.nodeHeight.max.ratio}}
</label>
<div class="dropdown-divider"></div>
<div class="w-100 text-left m-0" ngbButtonLabel ngbRadioGroup name="link"
     [(ngModel)]="options.selectedLinkValueAccessor" (ngModelChange)="customSizingUpdate($event)" title="Link size">
    <div class="mb-1">Link Value Accessor:</div>
    <label ngbButtonLabel class="mb-0"
           *ngFor="let valueAccessor of options.linkValueGenerators">
        <input ngbButton type="radio" [value]="valueAccessor"
               [disabled]="valueAccessor.disabled && valueAccessor.disabled()"> {{valueAccessor.description}}
    </label>
    <label ngbButtonLabel class="mb-0"
           *ngFor="let valueAccessor of options.linkValueAccessors">
        <input ngbButton type="radio"
               [value]="valueAccessor"> {{valueAccessor.description}}
    </label>
</div>
<div class="dropdown-divider"></div>
<div class="form-check" ngbRadioGroup name="node"
     [(ngModel)]="options.selectedNodeValueAccessor" (ngModelChange)="customSizingUpdate($event)" title="Node fixed size">
    <div class="mb-1">Node Value Accessor:</div>
    <label ngbButtonLabel class="mb-0"
           *ngFor="let valueAccessor of options.nodeValueGenerators">
        <input ngbButton type="radio" [value]="valueAccessor"
               [disabled]="valueAccessor.disabled && valueAccessor.disabled()"> {{valueAccessor.description}}
    </label>
    <label ngbButtonLabel class="mb-0"
           *ngFor="let valueAccessor of options.nodeValueAccessors">
        <input ngbButton type="radio"
               [value]="valueAccessor"> {{valueAccessor.description}}
    </label>
</div>
<div class="dropdown-divider"></div>
<div class="form-check" ngbRadioGroup name="prescaler"
     [(ngModel)]="options.selectedPrescaler" (ngModelChange)="update($event)" title="Prescaler">
    <div class="mb-1">Prescaler:</div>
    <label ngbButtonLabel *ngFor="let prescaler of options.prescalers" [title]="prescaler.description" class="mb-0">
        <input ngbButton type="radio" [value]="prescaler"> {{prescaler.name}}
    </label>
</div><|MERGE_RESOLUTION|>--- conflicted
+++ resolved
@@ -18,6 +18,18 @@
     {{options.nodeHeight.min.value}}
 </label>
 <label class="w-100 text-left m-0 scrollbar-with-value" ngbButtonLabel>
+    <input [(ngModel)]="options.nodeHeight.max.enabled" (ngModelChange)="update($event)"
+           ngbButton
+           type="checkbox">
+    Max node ratio
+    <input [(ngModel)]="options.nodeHeight.max.ratio" (ngModelChange)="update($event)"
+           [disabled]="!options.nodeHeight.max.enabled"
+           max="60" min="1"
+           ngbButton
+           type="range">
+    {{options.nodeHeight.max.ratio}}
+</label>
+<label class="w-100 text-left m-0 scrollbar-with-value" ngbButtonLabel>
     <input [(ngModel)]="options.labelEllipsis.enabled" (ngModelChange)="update($event)"
            ngbButton
            type="checkbox">
@@ -28,22 +40,6 @@
            ngbButton
            type="range">
     {{options.labelEllipsis.value}}
-</label>
-<label class="w-100 text-left m-0 scrollbar-with-value" ngbButtonLabel>
-    <input [(ngModel)]="options.nodeHeight.max.enabled" (ngModelChange)="update($event)"
-           ngbButton
-           type="checkbox">
-    Max node ratio
-    <input [(ngModel)]="options.nodeHeight.max.ratio" (ngModelChange)="update($event)"
-           [disabled]="!options.nodeHeight.max.enabled"
-<<<<<<< HEAD
-=======
-           class="scrollbar-with-value"
->>>>>>> 3d560378
-           max="60" min="1"
-           ngbButton
-           type="range">
-    {{options.nodeHeight.max.ratio}}
 </label>
 <div class="dropdown-divider"></div>
 <div class="w-100 text-left m-0" ngbButtonLabel ngbRadioGroup name="link"
