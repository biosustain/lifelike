--- conflicted
+++ resolved
@@ -20,14 +20,8 @@
 import { ValueGenerator, SankeyAdvancedOptions } from './interfaces';
 import { WorkspaceManager } from 'app/shared/workspace-manager';
 import { SessionStorageService } from 'app/shared/services/session-storage.service';
-<<<<<<< HEAD
-import { nodeLabelAccessor } from 'app/trace-viewer/components/utils';
-=======
->>>>>>> 3d560378
 import { cubehelix } from 'd3';
 import visNetwork from 'vis-network';
-import { CustomisedSankeyLayoutService } from '../services/customised-sankey-layout.service';
-import { SankeyLayoutService } from './sankey/sankey-layout.service';
 import { FilesystemObjectActions } from '../../file-browser/services/filesystem-object-actions';
 import { CustomisedSankeyLayoutService } from '../services/customised-sankey-layout.service';
 import { SankeyLayoutService } from './sankey/sankey-layout.service';
@@ -204,9 +198,6 @@
   }
 
   parseTraceDetails(trace) {
-<<<<<<< HEAD
-    const {nodes: mainNodes} = this.sankeyData;
-=======
     const {
       sankeyData: {
         nodes: mainNodes
@@ -216,7 +207,6 @@
         nodeLabelShort
       }
     } = this;
->>>>>>> 3d560378
 
     const edges = (trace.detail_edges || trace.edges).map(([from, to, d]) => ({
       from,
@@ -236,17 +226,6 @@
       if (node) {
         const color = cubehelix(node._color);
         color.s = 0;
-<<<<<<< HEAD
-        const label = nodeLabelAccessor(node);
-        if (isDevMode() && !label) {
-          console.error(`Node ${node.id} has no label property.`, node);
-        }
-        return {
-          id: node.id,
-          color: '' + color,
-          databaseLabel: node.type,
-          label
-=======
         const label = nodeLabel(node);
         if (isDevMode() && !label) {
           console.error(`Node ${node.id} has no label property.`, node);
@@ -258,7 +237,6 @@
           databaseLabel: node.type,
           label: nodeLabelShort(node),
           title: label
->>>>>>> 3d560378
         };
       } else {
         console.error(`Details nodes should never be implicitly define, yet ${nodeId} has not been found.`);
@@ -333,15 +311,9 @@
     const networkTraceLinks = this.sankeyLayout.getAndColorNetworkTraceLinks(networkTrace, links, traceColorPaletteMap);
     const networkTraceNodes = this.sankeyLayout.getNetworkTraceNodes(networkTraceLinks, nodes);
     this.sankeyLayout.colorNodes(nodes);
-<<<<<<< HEAD
-    const inNodes = node_sets[networkTrace.sources];
-    const outNodes = node_sets[networkTrace.targets];
-    this.nodeAlign = inNodes.length > outNodes.length ? 'Right' : 'Left';
-=======
     const _inNodes = node_sets[networkTrace.sources];
     const _outNodes = node_sets[networkTrace.targets];
     this.nodeAlign = _inNodes.length > _outNodes.length ? 'right' : 'left';
->>>>>>> 3d560378
     this.filteredSankeyData = this.linkGraph({
       nodes: networkTraceNodes,
       links: networkTraceLinks,
@@ -554,10 +526,7 @@
 
   onOptionsChange() {
     this.sankeyLayout.nodeHeight = {...this.options.nodeHeight};
-<<<<<<< HEAD
     this.sankeyLayout.labelEllipsis = {...this.options.labelEllipsis};
-=======
->>>>>>> 3d560378
     this.selectNetworkTrace(this.selectedNetworkTrace);
   }
 
