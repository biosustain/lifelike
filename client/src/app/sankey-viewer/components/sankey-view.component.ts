--- conflicted
+++ resolved
@@ -12,14 +12,7 @@
 import { map } from 'rxjs/operators';
 import { FilesystemService } from 'app/file-browser/services/filesystem.service';
 
-<<<<<<< HEAD
-
-=======
-import { parseForRendering, isPositiveNumber } from './utils';
-import { uuidv4 } from 'app/shared/utils';
-import prescalers from 'app/sankey-viewer/components/algorithms/prescalers';
-import { ValueGenerator, SankeyAdvancedOptions, MultiValueAccessor } from './interfaces';
->>>>>>> 568ea8db
+
 import { WorkspaceManager } from 'app/shared/workspace-manager';
 import { SessionStorageService } from 'app/shared/services/session-storage.service';
 import { FilesystemObjectActions } from '../../file-browser/services/filesystem-object-actions';
@@ -27,29 +20,9 @@
 import { SankeyLayoutService } from './sankey/sankey-layout.service';
 import { tokenizeQuery, FindOptions, compileFind } from '../../shared/utils/find';
 import { isNodeMatching, isLinkMatching } from './search-match';
-<<<<<<< HEAD
 import { SankeyControllerService } from '../services/sankey-controller.service';
 import { FilesystemObject } from '../../file-browser/models/filesystem-object';
 import { SelectionEntity } from './interfaces';
-=======
-
-const LINK_VALUE = {
-  fixedValue0: 'Fixed Value = 0',
-  fixedValue1: 'Fixed Value = 1',
-  input_count: 'Input count',
-  fraction_of_fixed_node_value: 'Fraction of fixed node value',
-};
-
-const NODE_VALUE = {
-  none: 'None',
-  fixedValue1: 'Fixed Value = 1'
-};
-
-const PREDEFINED_VALUE = {
-  fixed_height: 'Fixed height',
-  input_count: LINK_VALUE.input_count
-};
->>>>>>> 568ea8db
 
 @Component({
   selector: 'app-sankey-viewer',
@@ -64,125 +37,6 @@
   ]
 })
 export class SankeyViewComponent implements OnDestroy, ModuleAwareComponent {
-<<<<<<< HEAD
-=======
-  networkTraces;
-  selectedNetworkTrace;
-  paramsSubscription: Subscription;
-  returnUrl: string;
-  selection: BehaviorSubject<Array<{
-    type: string,
-    entity: SankeyLink | SankeyNode | object,
-    template: HTMLTemplateElement
-  }>>;
-  selectionWithTraces;
-  loadTask: any;
-  openSankeySub: Subscription;
-  ready = false;
-  object?: FilesystemObject;
-  // https://github.com/DefinitelyTyped/DefinitelyTyped/blob/master/types/sankeyjs-dist/index.d.ts
-  sankeyData: SankeyData;
-  modulePropertiesChange = new EventEmitter<ModuleProperties>();
-  filteredSankeyData;
-  detailsPanel: boolean;
-  advancedPanel: boolean;
-  traceDetailsGraph;
-  excludedProperties = new Set(['source', 'target', 'dbId', 'id', 'node']);
-  selectedNodes;
-  selectedLinks;
-  selectedTraces;
-  nodeAlign;
-  @ViewChild('traceDetails', {static: true}) traceDetails;
-  @ViewChild('linkDetails', {static: true}) linkDetails;
-  @ViewChild('nodeDetails', {static: true}) nodeDetails;
-
-  options: SankeyAdvancedOptions = {
-    nodeHeight: {
-      min: {
-        enabled: false,
-        value: 0
-      },
-      max: {
-        enabled: false,
-        ratio: 10
-      }
-    },
-    normalizeLinks: false,
-    linkValueAccessors: [],
-    nodeValueAccessors: [],
-    predefinedValueAccessors: [
-      {
-        description: PREDEFINED_VALUE.fixed_height,
-        callback: () => {
-          this.options.selectedLinkValueAccessor = this.options.linkValueGenerators.fixedValue0;
-          this.options.selectedNodeValueAccessor = this.options.nodeValueGenerators.fixedValue1;
-        }
-      },
-      {
-        description: PREDEFINED_VALUE.input_count,
-        callback: () => {
-          this.options.selectedLinkValueAccessor = this.options.linkValueGenerators.input_count;
-          this.options.selectedNodeValueAccessor = this.options.nodeValueGenerators.none;
-        }
-      }],
-    linkValueGenerators: {
-      input_count: {
-        description: LINK_VALUE.input_count,
-        preprocessing: linkValues.inputCount,
-        disabled: () => false
-      } as ValueGenerator,
-      fixedValue0: {
-        description: LINK_VALUE.fixedValue0,
-        preprocessing: linkValues.fixedValue(0),
-        disabled: () => false
-      } as ValueGenerator,
-      fixedValue1: {
-        description: LINK_VALUE.fixedValue1,
-        preprocessing: linkValues.fixedValue(1),
-        disabled: () => false
-      } as ValueGenerator,
-      fraction_of_fixed_node_value: {
-        description: LINK_VALUE.fraction_of_fixed_node_value,
-        disabled: () => this.options.selectedNodeValueAccessor === this.options.nodeValueGenerators.none,
-        requires: ({node}) => node.fixedValue,
-        preprocessing: linkValues.fractionOfFixedNodeValue
-      } as ValueGenerator
-    },
-    nodeValueGenerators: {
-      none: {
-        description: NODE_VALUE.none,
-        preprocessing: nodeValues.noneNodeValue,
-        disabled: () => false
-      } as ValueGenerator,
-      fixedValue1: {
-        description: NODE_VALUE.fixedValue1,
-        preprocessing: nodeValues.fixedValue(1),
-        disabled: () => false
-      } as ValueGenerator
-    },
-    selectedLinkValueAccessor: undefined,
-    selectedNodeValueAccessor: undefined,
-    selectedPredefinedValueAccessor: undefined,
-    prescalers,
-    selectedPrescaler: prescalers.default,
-    linkPalettes,
-    selectedLinkPalette: linkPalettes.default,
-    labelEllipsis: {
-      enabled: true,
-      value: SankeyLayoutService.labelEllipsis
-    },
-    fontSizeScale: 1.0
-  };
-  parseProperty = parseForRendering;
-  @ViewChild('sankey', {static: false}) sankey;
-  isArray = Array.isArray;
-  private currentFileId: any;
-
-  entitySearchTerm = '';
-  entitySearchList = new Set();
-  entitySearchListIdx = -1;
-  searchFocus = undefined;
->>>>>>> 568ea8db
 
   constructor(
     protected readonly filesystemService: FilesystemService,
@@ -194,13 +48,7 @@
     private readonly filesystemObjectActions: FilesystemObjectActions,
     private sankeyController: SankeyControllerService
   ) {
-<<<<<<< HEAD
     this.selection = new BehaviorSubject([]);
-=======
-    this.options.selectedLinkPalette = this.options.linkPalettes.default,
-
-      this.selection = new BehaviorSubject([]);
->>>>>>> 568ea8db
     this.selectionWithTraces = this.selection.pipe(
       map((currentSelection) => {
         const nodes = currentSelection.filter(({type}) => type === 'node').map(({entity}) => entity);
@@ -239,14 +87,7 @@
     this.openSankeySub = this.loadTask.results$.subscribe(({
                                                              result: [object, content],
                                                            }) => {
-<<<<<<< HEAD
       this.sankeyController.load(content);
-=======
-
-      this.sankeyData = content;
-      this.parseData(content);
-      this.applyFilter();
->>>>>>> 568ea8db
       this.object = object;
       this.emitModuleProperties();
 
@@ -310,7 +151,8 @@
   searchFocus = undefined;
 
   selectNetworkTrace(trace) {
-    return this.sankeyController.selectNetworkTrace(trace);
+    this.sankeyController.selectNetworkTrace(trace);
+    this.sankeyController.applyOptions();
   }
 
   open(content) {
@@ -341,56 +183,6 @@
 
   // endregion
 
-<<<<<<< HEAD
-=======
-  getNetworkTraceDefaultSizing(networkTrace) {
-    let {default_sizing} = networkTrace;
-    if (!default_sizing) {
-      const {graph: {node_sets}} = this.sankeyData;
-      const _inNodes = node_sets[networkTrace.sources];
-      const _outNodes = node_sets[networkTrace.targets];
-      if (Math.min(_inNodes.length, _outNodes.length) === 1) {
-        default_sizing = PREDEFINED_VALUE.input_count;
-      } else {
-        default_sizing = PREDEFINED_VALUE.fixed_height;
-      }
-    }
-    return this.options.predefinedValueAccessors
-      .find(({description}) => description === default_sizing);
-  }
-
-  selectNetworkTrace(networkTrace) {
-    this.selectedNetworkTrace = networkTrace;
-    const predefinedValueAccessor = this.getNetworkTraceDefaultSizing(networkTrace);
-    if (predefinedValueAccessor) {
-      this.options.selectedPredefinedValueAccessor = predefinedValueAccessor;
-      predefinedValueAccessor.callback();
-    }
-  }
-
-  applyOptions() {
-    const {selectedNetworkTrace} = this;
-    const {links, nodes, graph: {node_sets}} = this.sankeyData;
-    const {palette} = this.options.selectedLinkPalette;
-    const traceColorPaletteMap = createMapToColor(
-      selectedNetworkTrace.traces.map(({group}) => group),
-      {alpha: _ => DEFAULT_ALPHA, saturation: _ => DEFAULT_SATURATION},
-      palette
-    );
-    const networkTraceLinks = this.sankeyLayout.getAndColorNetworkTraceLinks(selectedNetworkTrace, links, traceColorPaletteMap);
-    const networkTraceNodes = this.sankeyLayout.getNetworkTraceNodes(networkTraceLinks, nodes);
-    this.sankeyLayout.colorNodes(nodes);
-    const _inNodes = node_sets[selectedNetworkTrace.sources];
-    const _outNodes = node_sets[selectedNetworkTrace.targets];
-    this.nodeAlign = _inNodes.length > _outNodes.length ? 'right' : 'left';
-    this.filteredSankeyData = this.linkGraph({
-      nodes: networkTraceNodes,
-      links: networkTraceLinks,
-      _inNodes, _outNodes
-    });
-  }
-
->>>>>>> 568ea8db
   openDetailsPanel() {
     this.detailsPanel = true;
   }
@@ -404,7 +196,6 @@
     this.advancedPanel = false;
   }
 
-<<<<<<< HEAD
   /**
    * Open sankey by file_id along with location to scroll to
    * @param hashId - represent the sankey to open
@@ -412,155 +203,10 @@
   openSankey(hashId: string) {
     if (this.object != null && this.currentFileId === this.object.hashId) {
       return;
-=======
-  applyFilter() {
-    if (this.selectedNetworkTrace) {
-      this.applyOptions();
-    } else {
-      this.filteredSankeyData = this.sankeyData;
-    }
-  }
-
-  linkGraph(data) {
-    data.links.forEach(l => {
-      l.id = uuidv4();
-    });
-    const preprocessedNodes = this.options.selectedNodeValueAccessor.preprocessing(data) || {};
-    const preprocessedLinks = this.options.selectedLinkValueAccessor.preprocessing(data) || {};
-
-    Object.assign(data, preprocessedLinks, preprocessedNodes);
-
-    const prescaler = this.options.selectedPrescaler.fn;
-
-    let minValue = data.nodes.reduce((m, n) => {
-      if (n._fixedValue !== undefined) {
-        n._fixedValue = prescaler(n._fixedValue);
-        return Math.min(m, n._fixedValue);
-      }
-      return m;
-    }, 0);
-    minValue = data.links.reduce((m, l) => {
-      l._value = prescaler(l._value);
-      if (l._multiple_values) {
-        l._multiple_values = l._multiple_values.map(prescaler);
-        return Math.min(m, ...l._multiple_values);
-      }
-      return Math.min(m, l._value);
-    }, minValue);
-    if (this.options.selectedNodeValueAccessor.postprocessing) {
-      Object.assign(data, this.options.selectedNodeValueAccessor.postprocessing(data) || {});
-    }
-    if (this.options.selectedLinkValueAccessor.postprocessing) {
-      Object.assign(data, this.options.selectedLinkValueAccessor.postprocessing(data) || {});
-    }
-    if (minValue < 0) {
-      data.nodes.forEach(n => {
-        if (n._fixedValue !== undefined) {
-          n._fixedValue = n._fixedValue - minValue;
-        }
-      });
-      data.links.forEach(l => {
-        l._value = l._value - minValue;
-        if (l._multiple_values) {
-          l._multiple_values = l._multiple_values.map(v => v - minValue);
-        }
-      });
->>>>>>> 568ea8db
     }
     this.ready = false;
 
-<<<<<<< HEAD
     this.loadTask.update([hashId]);
-=======
-    return data;
-  }
-
-  extractLinkValueProperties([link = {}]) {
-    // extract all numeric properties
-    this.options.linkValueAccessors = Object.entries(link).reduce((o, [k, v]) => {
-      if (this.excludedProperties.has(k)) {
-        return o;
-      }
-      if (isPositiveNumber(v)) {
-        o.push({
-          description: k,
-          preprocessing: linkValues.byProperty(k),
-          postprocessing: ({links}) => {
-            links.forEach(l => {
-              l._value /= (l._adjacent_divider || 1);
-              // take max for layer calculation
-            });
-          }
-        });
-      } else if (Array.isArray(v) && v.length === 2 && isPositiveNumber(v[0]) && isPositiveNumber(v[1])) {
-        o.push({
-          description: k,
-          preprocessing: linkValues.byArrayProperty(k),
-          postprocessing: ({links}) => {
-            links.forEach(l => {
-              l._multiple_values = l._multiple_values.map(d => d / (l._adjacent_divider || 1));
-              // take max for layer calculation
-            });
-          }
-        });
-      }
-      return o;
-    }, []);
-  }
-
-  extractNodeValueProperties([node = {}]) {
-    // extract all numeric properties
-    this.options.nodeValueAccessors = Object.entries(node).reduce((o, [k, v]) => {
-      if (this.excludedProperties.has(k)) {
-        return o;
-      }
-      if (isPositiveNumber(v)) {
-        o.push({
-          description: k,
-          preprocessing: nodeValues.byProperty(k)
-        });
-      }
-      return o;
-    }, []);
-  }
-
-  extractPredefinedValueProperties({sizing = {}}: { sizing: SankeyPredefinedSizing }) {
-    this.options.predefinedValueAccessors = this.options.predefinedValueAccessors.concat(
-      Object.entries(sizing).map(([name, {node_sizing, link_sizing}]) => ({
-        description: name,
-        callback: () => {
-          const {options} = this;
-          const {
-            nodeValueAccessors,
-            nodeValueGenerators,
-            linkValueAccessors,
-            linkValueGenerators
-          } = options;
-          if (node_sizing) {
-            options.selectedNodeValueAccessor = nodeValueAccessors.find(
-              ({description}) => description === node_sizing
-            );
-          } else {
-            options.selectedNodeValueAccessor = nodeValueGenerators[0];
-          }
-          if (link_sizing) {
-            options.selectedLinkValueAccessor = linkValueAccessors.find(
-              ({description}) => description === link_sizing
-            );
-          } else {
-            options.selectedLinkValueAccessor = linkValueGenerators.fraction_of_fixed_node_value;
-          }
-        }
-      } as MultiValueAccessor)));
-  }
-
-  parseData({links, graph, nodes}) {
-    this.networkTraces = graph.trace_networks;
-    this.extractLinkValueProperties(links);
-    this.extractNodeValueProperties(nodes);
-    this.extractPredefinedValueProperties(graph);
-    this.selectNetworkTrace(this.networkTraces[0]);
->>>>>>> 568ea8db
   }
 
   loadFromUrl() {
@@ -597,17 +243,6 @@
     this.filesystemObjectActions.openNewWindow(this.object);
   }
 
-<<<<<<< HEAD
-=======
-  onOptionsChange() {
-    this.sankeyLayout.nodeHeight = {...this.options.nodeHeight};
-    this.sankeyLayout.labelEllipsis = {...this.options.labelEllipsis};
-    this.sankeyLayout.fontSizeScale = this.options.fontSizeScale;
-    this.sankeyLayout.normalizeLinks = this.options.normalizeLinks;
-    this.applyOptions();
-  }
-
->>>>>>> 568ea8db
   dragStarted(event: DragEvent) {
     const dataTransfer: DataTransfer = event.dataTransfer;
     dataTransfer.setData('text/plain', this.object.filename);
@@ -673,6 +308,7 @@
   selectPredefinedValueAccessor(accessor) {
     this.sankeyController.options.selectedPredefinedValueAccessor = accessor;
     accessor.callback();
+    this.sankeyController.applyOptions();
   }
 
   // region Search
@@ -723,16 +359,6 @@
   }
 
   panToEntity(entity) {
-<<<<<<< HEAD
-=======
-    const y = (entity._y0 + entity._y1) / 2;
-    let x;
-    if (entity._x0 !== undefined) {
-      x = (entity._x0 + entity._x1) / 2;
-    } else {
-      x = (entity._source._x1 + entity._target._x0) / 2;
-    }
->>>>>>> 568ea8db
     this.sankey.sankeySelection.transition().call(
       this.sankey.zoom.translateTo,
       // x
