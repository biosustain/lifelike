import { Component, EventEmitter, OnDestroy, Output, TemplateRef, ViewChild } from '@angular/core';
import { ActivatedRoute } from '@angular/router';

import { combineLatest, Subscription, BehaviorSubject } from 'rxjs';
import { UniversalGraphNode } from '../../drawing-tool/services/interfaces';

import { ModuleAwareComponent, ModuleProperties } from 'app/shared/modules';
import { BackgroundTask } from 'app/shared/rxjs/background-task';
import { FilesystemService } from '../../file-browser/services/filesystem.service';
import { FilesystemObject } from '../../file-browser/models/filesystem-object';
import { mapBlobToBuffer, mapBufferToJson } from 'app/shared/utils/files';
import { uuidv4 } from '../../shared/utils';
import { NgbModal } from '@ng-bootstrap/ng-bootstrap';
import { GraphData } from '../../interfaces/vis-js.interface';
import { parseForRendering } from './utils';
import {
  fractionOfFixedNodeValue,
  inputCount,
  noneNodeValue,
  getAndColorNetworkTraceLinks,
  getNetworkTraceNodes,
<<<<<<< HEAD
  colorNodes, linkSizeByProperty, linkSizeByArrayProperty, nodeValueByProperty
=======
  colorNodes,
  linkSizeByProperty,
  linkSizeByArrayProperty,
  nodeValueByProperty
>>>>>>> 823e200e
} from './algorithms';

@Component({
  selector: 'app-sankey-viewer',
  templateUrl: './sankey-view.component.html',
  styleUrls: ['./sankey-view.component.scss'],
})
export class SankeyViewComponent implements OnDestroy, ModuleAwareComponent {

  constructor(
    protected readonly filesystemService: FilesystemService,
    protected readonly route: ActivatedRoute,
    private modalService: NgbModal
  ) {
    this.selectedNodes = new BehaviorSubject(new Set());
    this.selectedLinks = new BehaviorSubject(new Set());
    this.loadTask = new BackgroundTask(([hashId]) => {
      return combineLatest(
        this.filesystemService.get(hashId),
        this.filesystemService.getContent(hashId).pipe(
          mapBlobToBuffer(),
          mapBufferToJson()
        )
      );
    });

    this.traceDetailsGraph = new WeakMap();

    this.paramsSubscription = this.route.queryParams.subscribe(params => {
      this.returnUrl = params.return;
    });

    // Listener for file open
    this.openSankeySub = this.loadTask.results$.subscribe(({
                                                             result: [object, content],
                                                           }) => {

      this.sankeyData = this.parseData(content);
      this.applyFilter();
      this.object = object;
      this.emitModuleProperties();

      this.currentFileId = object.hashId;
      this.ready = true;
    });

    this.loadFromUrl();
  }

  @ViewChild('nodeDetails', {static: false}) nodeDetails: TemplateRef<any>;
  @ViewChild('linkDetails', {static: false}) linkDetails: TemplateRef<any>;

  networkTraces;
  selectedNetworkTrace;

  @Output() requestClose: EventEmitter<any> = new EventEmitter();

  paramsSubscription: Subscription;
  returnUrl: string;

  loadTask: any;
  openSankeySub: Subscription;
  ready = false;
  object?: FilesystemObject;
  // Type information coming from interface sankeySource at:
  // https://github.com/DefinitelyTyped/DefinitelyTyped/blob/master/types/sankeyjs-dist/index.d.ts
  sankeyData;
  sankeyFileLoaded = false;
  modulePropertiesChange = new EventEmitter<ModuleProperties>();
  private currentFileId: any;
  filteredSankeyData;
<<<<<<< HEAD

  nodesColorMap = new Map();
=======
>>>>>>> 823e200e

  traceGroupColorMap;

  panelOpened;
  details;
  normalizeLinks = {value: false};

  linkValueGenerators = [
    {
      description: 'Fraction of fixed node value',
      disabled: () => this.selectedNodeValueAccessor === this.nodeValueGenerators[0],
      requires: ({node: {fixedValue}}) => fixedValue,
      preprocessing: fractionOfFixedNodeValue
    },
    {
      description: 'Input count',
      preprocessing: inputCount
    }
  ];
  nodeValueGenerators = [
    {
      description: 'None',
      preprocessing: noneNodeValue
    }
  ];
  linkValueAccessors;
  selectedLinkValueAccessor = this.linkValueGenerators[1];
  nodeValueAccessors;
  selectedNodeValueAccessor = this.nodeValueGenerators[0];

  traceDetailsGraph;

  excludedProperties = new Set(['source', 'target']);

  selectedNodes;
  selectedLinks;
  selectedTraces;

  parseProperty = parseForRendering;

  getNodeById(nodeId) {
    return (this.filteredSankeyData.nodes.find(({id}) => id === nodeId) || {}) as Node;
  }

  open(content) {
    this.modalService.open(content, {ariaLabelledBy: 'modal-basic-title', windowClass: 'fillHeightModal', size: 'xl'}).result
      .then(_ => _);
  }

  getTraceDetailsGraph(trace) {
    let r = this.traceDetailsGraph.get(trace);
    if (!r) {
      const nodesIds = [].concat(...trace.node_paths);
      r = {
        edges: trace.detail_edges.map(([from, to, d]) => ({
          from, to, id: uuidv4(), arrows: 'to', label: d.type, ...(d || {})
        })),
        nodes:
          this.filteredSankeyData.nodes.filter(({id}) => nodesIds.includes(id)).map(n => ({
            ...n,
            color: undefined,
            databaseLabel: n.type,
            label: n.name[0]
          }))
      } as GraphData;
      this.traceDetailsGraph.set(trace, r);
    }
    return r;
  }

  selectNetworkTrace(networkTrace) {
    this.selectedNetworkTrace = networkTrace;
    const {links, nodes, graph: {node_sets}} = this.sankeyData;
    const networkTraceLinks = getAndColorNetworkTraceLinks(networkTrace, links);
    const networkTraceNodes = getNetworkTraceNodes(networkTraceLinks, nodes);
    colorNodes(nodes);
    this.filteredSankeyData = this.linkGraph({
      nodes: networkTraceNodes,
      links: networkTraceLinks,
      inNodes: node_sets[networkTrace.sources]
    });
  }

<<<<<<< HEAD
  changeFilter(filter = d => d) {
    // this.filter = filter;
    // const {nodes, links, ...data} = this.sankeyData;
    // const [filteredNodes, filteredOutNodes] = nodes.reduce(([ifilteredNodes, ifilteredOutNodes], n) => {
    //   if (filter(n).hidden) {
    //     ifilteredOutNodes.push(n);
    //   } else {
    //     ifilteredNodes.push(n);
    //   }
    //   return [ifilteredNodes, ifilteredOutNodes];
    // }, [[], []]);
    // console.log('calc start');
    // const {newLinks, oldLinks} = this.resolveFilteredNodesLinks(filteredOutNodes);
    // console.log('calc stop');
    // console.table({
    //   'link diff': oldLinks.length - newLinks.length,
    //   'initial links': links.length,
    //   'final links': links.filter(link => !oldLinks.includes(link)).concat(newLinks).length
    // });
    // let filteredLinks = links.concat(newLinks).filter(link => !oldLinks.includes(link));
    // if (links.length - oldLinks.length + newLinks.length !== filteredLinks.length) {
    //   const r = {
    //     filtfromlinks: links.filter(value => oldLinks.includes(value)),
    //     filtfromnew: newLinks.filter(value => oldLinks.find(d => d.path === value.path))
    //   };
    //   const r2 = oldLinks.filter(value => !r.filtfromlinks.includes(value) && !r.filtfromnew.includes(value));
    //   filteredLinks = filteredLinks.filter(value => r2.find(v => v.path === value.path));
    // }
    // this.filteredSankeyData = {
    //   ...data,
    //   nodes: filteredNodes,
    //   // filter after concat newLinks and oldLinks are not mutually exclusive
    //   links: filteredLinks
    // };
  }

  toggleFiltersPanel() {
    this.filtersPanelOpened = !this.filtersPanelOpened;
  }

=======
>>>>>>> 823e200e
  getJSONDetails(details) {
    return JSON.stringify(details, (k, p) => this.parseProperty(p, k), 1);
  }

  openPanel(template, data) {
    this.details = {
      template, $implicit: data
    };
    this.panelOpened = true;
  }

  closePanel() {
    this.panelOpened = false;
  }

  applyFilter() {
    if (this.selectedNetworkTrace) {
      this.selectNetworkTrace(this.selectedNetworkTrace);
    } else {
      this.filteredSankeyData = this.sankeyData;
    }
  }

  linkGraph(data) {
    data.links.forEach(l => {
      l.id = uuidv4();
    });
    const preprocessedNodes = this.selectedNodeValueAccessor.preprocessing(data) || {};
    const preprocessedLinks = this.selectedLinkValueAccessor.preprocessing(data) || {};
    return Object.assign(data, preprocessedLinks, preprocessedNodes);
  }

  extractLinkValueProperties([link = {}]) {
    // extract all numeric properties
    this.linkValueAccessors = Object.entries(link).reduce((o, [k, v]) => {
      if (this.excludedProperties.has(k)) {
        return o;
      }
      if (!isNaN(v as number)) {
        o.push({
          description: k,
          preprocessing: linkSizeByProperty(k)
        });
      } else if (Array.isArray(v) && v.length >= 2 && !isNaN(v[0]) && !isNaN(v[1])) {
        o.push({
          description: k,
          preprocessing: linkSizeByArrayProperty(k)
        });
      }
      return o;
    }, []);
  }

  extractNodeValueProperties([node = {}]) {
    // extract all numeric properties
    this.nodeValueAccessors = Object.entries(node).reduce((o, [k, v]) => {
      if (this.excludedProperties.has(k)) {
        return o;
      }
      if (!isNaN(v as number)) {
        o.push({
          description: k,
          preprocessing: nodeValueByProperty(k)
        });
      }
      return o;
    }, []);
  }


  parseData({links, graph, nodes, ...data}) {
    this.networkTraces = graph.trace_networks;
    this.selectedNetworkTrace = this.networkTraces[0];
    this.extractLinkValueProperties(links);
    this.extractNodeValueProperties(nodes);
    return {
      ...data,
      graph,
      // link graph
      ...this.linkGraph({
        links,
        nodes,
        inNodes: graph.node_sets.updown
      })
    } as SankeyData;
  }

  loadFromUrl() {
    // Check if the component was loaded with a url to parse fileId
    // from
    if (this.route.snapshot.params.file_id) {
      this.object = null;
      this.currentFileId = null;

      const linkedFileId = this.route.snapshot.params.file_id;
      this.openSankey(linkedFileId);
    }
  }

  requestRefresh() {
    if (confirm('There have been some changes. Would you like to refresh this open document?')) {
      this.loadFromUrl();
    }
  }

  /**
   * Open sankey by file_id along with location to scroll to
   * @param hashId - represent the sankey to open
   */
  openSankey(hashId: string) {
    if (this.object != null && this.currentFileId === this.object.hashId) {
      return;
    }
    this.sankeyFileLoaded = false;
    this.ready = false;

    this.loadTask.update([hashId]);
  }

  ngOnDestroy() {
    this.paramsSubscription.unsubscribe();
    this.openSankeySub.unsubscribe();
  }


  close() {
    this.requestClose.emit(null);
  }

  emitModuleProperties() {
    this.modulePropertiesChange.next({
      title: this.object.filename,
      fontAwesomeIcon: 'file-chart-line',
    });
  }

  selectValueAccessor($event) {
    this.selectedLinkValueAccessor = $event;
    this.selectNetworkTrace(this.selectedNetworkTrace);
  }

  selectNodeValueAccessor($event) {
    this.selectedNodeValueAccessor = $event;
    this.selectNetworkTrace(this.selectedNetworkTrace);
  }

  updateNormalize() {
    this.selectNetworkTrace(this.selectedNetworkTrace);
  }

  dragStarted(event: DragEvent) {
    const dataTransfer: DataTransfer = event.dataTransfer;
    dataTransfer.setData('text/plain', this.object.filename);
    dataTransfer.setData('application/lifelike-node', JSON.stringify({
      display_name: this.object.filename,
      label: 'link',
      sub_labels: [],
      data: {
        references: [{
          type: 'PROJECT_OBJECT',
          id: this.object.hashId + '',
        }],
        sources: [{
          domain: this.object.filename,
          url: ['/projects', encodeURIComponent(this.object.project.name),
            'sankey', encodeURIComponent(this.object.hashId)].join('/'),
        }],
      },
    } as Partial<UniversalGraphNode>));
  }

  selectNode(node) {
    const selectedNodes = this.selectedNodes.value;
    selectedNodes.add(node);
    this.selectedNodes.next(new Set(selectedNodes));
  }

  selectLink(link) {
    const selectedLinks = this.selectedLinks.value;
    selectedLinks.add(link);
    this.selectedLinks.next(new Set(selectedLinks));
  }

  selectTrace(trace) {
    const selectedTraces = this.selectedTraces.value;
    selectedTraces.add(trace);
    this.selectedTraces.next(new Set(selectedTraces));
  }

  openNodeDetails(node) {
    // this.selectNode(node);
    this.openPanel(this.nodeDetails, node);
  }

  openLinkDetails(link) {
    // this.selectLink(link);
    this.openPanel(this.linkDetails, link);
  }

  changeLinkSize($event: any) {
    this.selectedLinkValueAccessor = $event;
    this.selectNetworkTrace(this.selectedNetworkTrace);
  }
}<|MERGE_RESOLUTION|>--- conflicted
+++ resolved
@@ -19,14 +19,10 @@
   noneNodeValue,
   getAndColorNetworkTraceLinks,
   getNetworkTraceNodes,
-<<<<<<< HEAD
-  colorNodes, linkSizeByProperty, linkSizeByArrayProperty, nodeValueByProperty
-=======
   colorNodes,
   linkSizeByProperty,
   linkSizeByArrayProperty,
   nodeValueByProperty
->>>>>>> 823e200e
 } from './algorithms';
 
 @Component({
@@ -98,11 +94,6 @@
   modulePropertiesChange = new EventEmitter<ModuleProperties>();
   private currentFileId: any;
   filteredSankeyData;
-<<<<<<< HEAD
-
-  nodesColorMap = new Map();
-=======
->>>>>>> 823e200e
 
   traceGroupColorMap;
 
@@ -146,6 +137,7 @@
   getNodeById(nodeId) {
     return (this.filteredSankeyData.nodes.find(({id}) => id === nodeId) || {}) as Node;
   }
+
 
   open(content) {
     this.modalService.open(content, {ariaLabelledBy: 'modal-basic-title', windowClass: 'fillHeightModal', size: 'xl'}).result
@@ -186,49 +178,6 @@
     });
   }
 
-<<<<<<< HEAD
-  changeFilter(filter = d => d) {
-    // this.filter = filter;
-    // const {nodes, links, ...data} = this.sankeyData;
-    // const [filteredNodes, filteredOutNodes] = nodes.reduce(([ifilteredNodes, ifilteredOutNodes], n) => {
-    //   if (filter(n).hidden) {
-    //     ifilteredOutNodes.push(n);
-    //   } else {
-    //     ifilteredNodes.push(n);
-    //   }
-    //   return [ifilteredNodes, ifilteredOutNodes];
-    // }, [[], []]);
-    // console.log('calc start');
-    // const {newLinks, oldLinks} = this.resolveFilteredNodesLinks(filteredOutNodes);
-    // console.log('calc stop');
-    // console.table({
-    //   'link diff': oldLinks.length - newLinks.length,
-    //   'initial links': links.length,
-    //   'final links': links.filter(link => !oldLinks.includes(link)).concat(newLinks).length
-    // });
-    // let filteredLinks = links.concat(newLinks).filter(link => !oldLinks.includes(link));
-    // if (links.length - oldLinks.length + newLinks.length !== filteredLinks.length) {
-    //   const r = {
-    //     filtfromlinks: links.filter(value => oldLinks.includes(value)),
-    //     filtfromnew: newLinks.filter(value => oldLinks.find(d => d.path === value.path))
-    //   };
-    //   const r2 = oldLinks.filter(value => !r.filtfromlinks.includes(value) && !r.filtfromnew.includes(value));
-    //   filteredLinks = filteredLinks.filter(value => r2.find(v => v.path === value.path));
-    // }
-    // this.filteredSankeyData = {
-    //   ...data,
-    //   nodes: filteredNodes,
-    //   // filter after concat newLinks and oldLinks are not mutually exclusive
-    //   links: filteredLinks
-    // };
-  }
-
-  toggleFiltersPanel() {
-    this.filtersPanelOpened = !this.filtersPanelOpened;
-  }
-
-=======
->>>>>>> 823e200e
   getJSONDetails(details) {
     return JSON.stringify(details, (k, p) => this.parseProperty(p, k), 1);
   }
