--- conflicted
+++ resolved
@@ -23,9 +23,6 @@
 import { Options } from 'vis-network';
 import { networkEdgeSmoothers } from '../../shared/components/vis-js-network/vis-js-network.component';
 import { map } from 'rxjs/operators';
-<<<<<<< HEAD
-import { ErrorHandler } from '../../shared/services/error-handler.service';
-=======
 import prescalers from './algorithms/prescalers';
 import { nodeValueByProperty, noneNodeValue } from './algorithms/nodeValues';
 import { linkSizeByArrayProperty, linkSizeByProperty, inputCount, fractionOfFixedNodeValue } from './algorithms/linkValues';
@@ -35,7 +32,7 @@
   preprocessing: (v: SankeyData) => object;
   postprocessing?: (v: SankeyData) => object;
 }
->>>>>>> 6242ad39
+import { ErrorHandler } from '../../shared/services/error-handler.service';
 
 @Component({
   selector: 'app-sankey-viewer',
@@ -165,11 +162,7 @@
 
   traceDetailsGraph;
 
-<<<<<<< HEAD
   excludedProperties = new Set(['source', 'target', 'dbId', 'id', 'node']);
-=======
-  excludedProperties = new Set(['source', 'target', 'node']);
->>>>>>> 6242ad39
 
   selectedNodes;
   selectedLinks;
@@ -281,13 +274,7 @@
   linkGraph(data) {
     data.links.forEach(l => {
       l.id = uuidv4();
-      // delete l.value;
-    });
-    // data.nodes.forEach(n => {
-    //   delete n.fixedValue;
-    //   delete n.value;
-    // });
-
+    });
     const preprocessedNodes = this.selectedNodeValueAccessor.preprocessing(data) || {};
     const preprocessedLinks = this.selectedLinkValueAccessor.preprocessing(data) || {};
 
