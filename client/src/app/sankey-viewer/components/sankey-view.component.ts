import { Component, EventEmitter, OnDestroy, ViewChild } from '@angular/core';
import { ActivatedRoute, Router } from '@angular/router';

import * as CryptoJS from 'crypto-js';

import { NgbModal } from '@ng-bootstrap/ng-bootstrap';

import { combineLatest, Subscription, BehaviorSubject } from 'rxjs';

import { ModuleAwareComponent, ModuleProperties } from 'app/shared/modules';
import { BackgroundTask } from 'app/shared/rxjs/background-task';
import { mapBlobToBuffer, mapBufferToJson } from 'app/shared/utils/files';
import { map } from 'rxjs/operators';
import { nodeValueByProperty, noneNodeValue } from './algorithms/nodeValues';
import { linkSizeByArrayProperty, linkSizeByProperty, inputCount, fractionOfFixedNodeValue } from './algorithms/linkValues';
import { FilesystemService } from 'app/file-browser/services/filesystem.service';
import { FilesystemObject } from 'app/file-browser/models/filesystem-object';

import { parseForRendering, isPositiveNumber } from './utils';
import { uuidv4 } from 'app/shared/utils';
import { UniversalGraphNode } from 'app/drawing-tool/services/interfaces';
import prescalers from 'app/sankey-viewer/components/algorithms/prescalers';
import { ValueGenerator, SankeyAdvancedOptions } from './interfaces';
import { WorkspaceManager } from 'app/shared/workspace-manager';
import { SessionStorageService } from 'app/shared/services/session-storage.service';
import { FilesystemObjectActions } from '../../file-browser/services/filesystem-object-actions';
import { CustomisedSankeyLayoutService } from '../services/customised-sankey-layout.service';
import { SankeyLayoutService } from './sankey/sankey-layout.service';
import { linkPalettes, createMapToColor } from './color-palette';


@Component({
  selector: 'app-sankey-viewer',
  templateUrl: './sankey-view.component.html',
  styleUrls: ['./sankey-view.component.scss'],
  providers: [
    CustomisedSankeyLayoutService, {
      provide: SankeyLayoutService,
      useExisting: CustomisedSankeyLayoutService
    }
  ]
})
export class SankeyViewComponent implements OnDestroy, ModuleAwareComponent {
  networkTraces;
  selectedNetworkTrace;
  paramsSubscription: Subscription;
  returnUrl: string;
  selection: BehaviorSubject<Array<{
    type: string,
    entity: SankeyLink | SankeyNode | object,
    template: HTMLTemplateElement
  }>>;
  selectionWithTraces;
  loadTask: any;
  openSankeySub: Subscription;
  ready = false;
  object?: FilesystemObject;
  // https://github.com/DefinitelyTyped/DefinitelyTyped/blob/master/types/sankeyjs-dist/index.d.ts
  sankeyData: SankeyData;
  modulePropertiesChange = new EventEmitter<ModuleProperties>();
  filteredSankeyData;
  detailsPanel: boolean;
  advancedPanel: boolean;
  traceDetailsGraph;
  excludedProperties = new Set(['source', 'target', 'dbId', 'id', 'node']);
  selectedNodes;
  selectedLinks;
  selectedTraces;
  nodeAlign;
  @ViewChild('traceDetails', {static: true}) traceDetails;
  @ViewChild('linkDetails', {static: true}) linkDetails;
  @ViewChild('nodeDetails', {static: true}) nodeDetails;

  options: SankeyAdvancedOptions = {
    nodeHeight: {
      min: {
        enabled: false,
        value: 0
      },
      max: {
        enabled: false,
        ratio: 10
      }
    },
    normalizeLinks: false,
    linkValueAccessors: [],
    nodeValueAccessors: [],
    predefinedValueAccessors: [{
      description: 'Input count',
      callback: () => {
        this.options.selectedLinkValueAccessor = this.options.linkValueGenerators.find(({description}) => description === 'Input count');
        this.options.selectedNodeValueAccessor = this.options.nodeValueGenerators[0];
        this.onOptionsChange();
      }
    }],
    linkValueGenerators: [
      {
        description: 'Input count',
        preprocessing: inputCount,
        disabled: () => false
      } as ValueGenerator,
      {
        description: 'Fraction of fixed node value',
        disabled: () => this.options.selectedNodeValueAccessor === this.options.nodeValueGenerators[0],
        requires: ({node: {fixedValue}}) => fixedValue,
        preprocessing: fractionOfFixedNodeValue
      } as ValueGenerator
    ],
    nodeValueGenerators: [
      {
        description: 'None',
        preprocessing: noneNodeValue,
        disabled: () => false
      } as ValueGenerator
    ],
    selectedLinkValueAccessor: undefined,
    selectedNodeValueAccessor: undefined,
    selectedPredefinedValueAccessor: undefined,
    prescalers,
    selectedPrescaler: prescalers.default,
    linkPalettes,
    selectedLinkPalette: linkPalettes.default,
    labelEllipsis: {
      enabled: true,
      value: SankeyLayoutService.labelEllipsis
    }
  };
  parseProperty = parseForRendering;
  @ViewChild('sankey', {static: false}) sankey;
  isArray = Array.isArray;
  private currentFileId: any;

  constructor(
    protected readonly filesystemService: FilesystemService,
    protected readonly route: ActivatedRoute,
    private modalService: NgbModal,
    protected readonly workSpaceManager: WorkspaceManager,
    private router: Router,
    private sessionStorage: SessionStorageService,
    private readonly filesystemObjectActions: FilesystemObjectActions,
    private sankeyLayout: CustomisedSankeyLayoutService
  ) {
    this.options.selectedLinkValueAccessor = this.options.linkValueGenerators[0];
    this.options.selectedNodeValueAccessor = this.options.nodeValueGenerators[0];
    this.options.selectedPredefinedValueAccessor = this.options.predefinedValueAccessors[0];
    this.options.selectedLinkPalette = this.options.linkPalettes.default,

    this.selection = new BehaviorSubject([]);
    this.selectionWithTraces = this.selection.pipe(
      map((currentSelection) => {
        const nodes = currentSelection.filter(({type}) => type === 'node').map(({entity}) => entity);
        const links = currentSelection.filter(({type}) => type === 'link').map(({entity}) => entity);
        const traces = [
          ...this.sankeyLayout.getRelatedTraces({nodes, links})
        ].map(entity => ({
          type: 'trace',
          template: this.traceDetails,
          entity
        }));
        return [...currentSelection].reverse().concat(traces);
      })
    );

    this.selectedNodes = this.selection.pipe(map(currentSelection => {
      return new Set(currentSelection.filter(({type}) => type === 'node').map(({entity}) => entity));
    }));
    this.selectedLinks = this.selection.pipe(map(currentSelection => {
      return new Set(currentSelection.filter(({type}) => type === 'link').map(({entity}) => entity));
    }));


    this.loadTask = new BackgroundTask(([hashId]) => {
      return combineLatest(
        this.filesystemService.get(hashId),
        this.filesystemService.getContent(hashId).pipe(
          mapBlobToBuffer(),
          mapBufferToJson()
        )
      );
    });

    this.traceDetailsGraph = new WeakMap();

    this.paramsSubscription = this.route.queryParams.subscribe(params => {
      this.returnUrl = params.return;
    });

    // Listener for file open
    this.openSankeySub = this.loadTask.results$.subscribe(({
                                                             result: [object, content],
                                                           }) => {

      this.sankeyData = this.parseData(content);
      this.applyFilter();
      this.object = object;
      this.emitModuleProperties();

      this.currentFileId = object.hashId;
      this.ready = true;
    });

    this.loadFromUrl();
  }

<<<<<<< HEAD
  parseTraceDetails(trace) {
    const {
      sankeyData: {
        nodes: mainNodes
      },
      sankeyLayout: {
        nodeLabel,
        nodeLabelShort
      }
    } = this;

    const edges = (trace.detail_edges || trace.edges).map(([from, to, d]) => ({
      from,
      to,
      id: uuidv4(),
      arrows: 'to',
      label: d.type,
      ...(d || {})
    }));
    const nodeIds = [...edges.reduce((nodesSet, {from, to}) => {
      nodesSet.add(from);
      nodesSet.add(to);
      return nodesSet;
    }, new Set())];
    const nodes: Array<visNetwork.Node> = nodeIds.map(nodeId => {
      const node = mainNodes.find(({id}) => id === nodeId);
      if (node) {
        const color = cubehelix(node._color);
        color.s = 0;
        const label = nodeLabel(node);
        if (isDevMode() && !label) {
          console.error(`Node ${node.id} has no label property.`, node);
        }
        const {_sourceLinks, sourceLinks, _targetLinks, targetLinks, ...otherProperties} = node as any;
        return {
          ...otherProperties,
          color: '' + color,
          databaseLabel: node.type,
          label: nodeLabelShort(node),
          title: label
        };
      } else {
        console.error(`Details nodes should never be implicitly define, yet ${nodeId} has not been found.`);
        return {
          id: nodeId,
          label: nodeId,
          databaseLabel: 'Implicitly defined',
          color: 'red'
        };
      }
    });

    return {
      ...trace,
      nodes,
      edges
    };
  }

=======
>>>>>>> c18e1e78
  gotoDynamic(trace) {
    const hash = CryptoJS.MD5(JSON.stringify({
      ...this.selectedNetworkTrace,
      traces: [],
      source: trace.source,
      target: trace.target
    })).toString();
    const url = `/projects/${this.object.project.name}/trace/${this.object.hashId}/${hash}`;

    window.open(url);
  }

  getJSONDetails(details) {
    return JSON.stringify(details, (k, p) => this.parseProperty(p, k), 1);
  }

  getNodeById(nodeId) {
    return (this.filteredSankeyData.nodes.find(({id}) => id === nodeId) || {}) as SankeyNode;
  }

  open(content) {
    this.modalService.open(content, {
      ariaLabelledBy: 'modal-basic-title', windowClass: 'adaptive-modal', size: 'xl'
    }).result
      .then(_ => _, _ => _);
  }

  // region Zoom
  resetZoom() {
    if (this.sankey) {
      this.sankey.resetZoom();
    }
  }

  zoomIn() {
    if (this.sankey) {
      this.sankey.scaleZoom(1.25);
    }
  }

  zoomOut() {
    if (this.sankey) {
      this.sankey.scaleZoom(.8);
    }
  }
  // endregion

  selectNetworkTrace(networkTrace) {
    this.selectedNetworkTrace = networkTrace;
    const {links, nodes, graph: {node_sets}} = this.sankeyData;
    const {palette} = this.options.selectedLinkPalette;
    const traceColorPaletteMap = createMapToColor(
      networkTrace.traces.map(({group}) => group),
      {alpha: _ => 1, saturation: _ => 0.35},
      palette
    );
    const networkTraceLinks = this.sankeyLayout.getAndColorNetworkTraceLinks(networkTrace, links, traceColorPaletteMap);
    const networkTraceNodes = this.sankeyLayout.getNetworkTraceNodes(networkTraceLinks, nodes);
    this.sankeyLayout.colorNodes(nodes);
    const _inNodes = node_sets[networkTrace.sources];
    const _outNodes = node_sets[networkTrace.targets];
    this.nodeAlign = _inNodes.length > _outNodes.length ? 'right' : 'left';
    this.filteredSankeyData = this.linkGraph({
      nodes: networkTraceNodes,
      links: networkTraceLinks,
      _inNodes, _outNodes
    });
  }

  openDetailsPanel() {
    this.detailsPanel = true;
  }

  closeDetailsPanel() {
    this.detailsPanel = false;
    this.resetSelection();
  }

  closeAdvancedPanel() {
    this.advancedPanel = false;
  }

  applyFilter() {
    if (this.selectedNetworkTrace) {
      this.selectNetworkTrace(this.selectedNetworkTrace);
    } else {
      this.filteredSankeyData = this.sankeyData;
    }
  }

  linkGraph(data) {
    data.links.forEach(l => {
      l.id = uuidv4();
    });
    const preprocessedNodes = this.options.selectedNodeValueAccessor.preprocessing(data) || {};
    const preprocessedLinks = this.options.selectedLinkValueAccessor.preprocessing(data) || {};

    Object.assign(data, preprocessedLinks, preprocessedNodes);

    const prescaler = this.options.selectedPrescaler.fn;

    let minValue = data.nodes.reduce((m, n) => {
      if (n._fixedValue !== undefined) {
        n._fixedValue = prescaler(n._fixedValue);
        return Math.min(m, n._fixedValue);
      }
      return m;
    }, 0);
    minValue = data.links.reduce((m, l) => {
      l._value = prescaler(l._value);
      if (l._multiple_values) {
        l._multiple_values = l._multiple_values.map(prescaler);
        return Math.min(m, ...l._multiple_values);
      }
      return Math.min(m, l._value);
    }, minValue);
    if (this.options.selectedNodeValueAccessor.postprocessing) {
      Object.assign(data, this.options.selectedNodeValueAccessor.postprocessing(data) || {});
    }
    if (this.options.selectedLinkValueAccessor.postprocessing) {
      Object.assign(data, this.options.selectedLinkValueAccessor.postprocessing(data) || {});
    }
    if (minValue < 0) {
      data.nodes.forEach(n => {
        if (n._fixedValue !== undefined) {
          n._fixedValue = n._fixedValue - minValue;
        }
      });
      data.links.forEach(l => {
        l._value = l._value - minValue;
        if (l._multiple_values) {
          l._multiple_values = l._multiple_values.map(v => v - minValue);
        }
      });
    }

    return data;
  }

  extractLinkValueProperties([link = {}]) {
    // extract all numeric properties
    this.options.linkValueAccessors = Object.entries(link).reduce((o, [k, v]) => {
      if (this.excludedProperties.has(k)) {
        return o;
      }
      if (isPositiveNumber(v)) {
        o.push({
          description: k,
          preprocessing: linkSizeByProperty(k),
          postprocessing: ({links}) => {
            links.forEach(l => {
              l._value /= (l._adjacent_divider || 1);
              // take max for layer calculation
            });
          }
        });
      } else if (Array.isArray(v) && v.length === 2 && isPositiveNumber(v[0]) && isPositiveNumber(v[1])) {
        o.push({
          description: k,
          preprocessing: linkSizeByArrayProperty(k),
          postprocessing: ({links}) => {
            links.forEach(l => {
              l._multiple_values = l._multiple_values.map(d => d / (l._adjacent_divider || 1));
              // take max for layer calculation
            });
          }
        });
      }
      return o;
    }, []);
  }

  extractNodeValueProperties([node = {}]) {
    // extract all numeric properties
    this.options.nodeValueAccessors = Object.entries(node).reduce((o, [k, v]) => {
      if (this.excludedProperties.has(k)) {
        return o;
      }
      if (isPositiveNumber(v)) {
        o.push({
          description: k,
          preprocessing: nodeValueByProperty(k)
        });
      }
      return o;
    }, []);
  }

  extractPredefinedValueProperties({sizing = {}}: { sizing: SankeyPredefinedSizing }) {
    this.options.predefinedValueAccessors = this.options.predefinedValueAccessors.concat(
      Object.entries(sizing).map(([name, {node_sizing, link_sizing}]) => ({
        description: name,
        callback: () => {
          const { options } = this;
          const {
            nodeValueAccessors,
            nodeValueGenerators,
            linkValueAccessors,
            linkValueGenerators
          } = options;
          if (node_sizing) {
            options.selectedNodeValueAccessor = nodeValueAccessors.find(
              ({description}) => description === node_sizing
            );
          } else {
            options.selectedNodeValueAccessor = nodeValueGenerators[0];
          }
          if (link_sizing) {
            options.selectedLinkValueAccessor = linkValueAccessors.find(
              ({description}) => description === link_sizing
            );
          } else {
            options.selectedLinkValueAccessor = linkValueGenerators[1];
          }
          this.onOptionsChange();
        }
      })));
  }

  parseData({links, graph, nodes, ...data}) {
    this.networkTraces = graph.trace_networks;
    this.selectedNetworkTrace = this.networkTraces[0];
    this.extractLinkValueProperties(links);
    this.extractNodeValueProperties(nodes);
    this.extractPredefinedValueProperties(graph);
    return {
      ...data,
      graph,
      links,
      nodes
    } as SankeyData;
  }

  loadFromUrl() {
    // Check if the component was loaded with a url to parse fileId
    // from
    if (this.route.snapshot.params.file_id) {
      this.object = null;
      this.currentFileId = null;

      const linkedFileId = this.route.snapshot.params.file_id;
      this.openSankey(linkedFileId);
    }
  }

  requestRefresh() {
    if (confirm('There have been some changes. Would you like to refresh this open document?')) {
      this.loadFromUrl();
    }
  }

  /**
   * Open sankey by file_id along with location to scroll to
   * @param hashId - represent the sankey to open
   */
  openSankey(hashId: string) {
    if (this.object != null && this.currentFileId === this.object.hashId) {
      return;
    }
    this.ready = false;

    this.loadTask.update([hashId]);
  }

  ngOnDestroy() {
    this.paramsSubscription.unsubscribe();
    this.openSankeySub.unsubscribe();
  }

  emitModuleProperties() {
    this.modulePropertiesChange.next({
      title: this.object.filename,
      fontAwesomeIcon: 'fak fa-diagram-sankey-solid',
    });
  }

  openNewWindow() {
    this.filesystemObjectActions.openNewWindow(this.object);
  }

  onOptionsChange() {
    this.sankeyLayout.nodeHeight = {...this.options.nodeHeight};
    this.sankeyLayout.labelEllipsis = {...this.options.labelEllipsis};
    this.selectNetworkTrace(this.selectedNetworkTrace);
  }

  dragStarted(event: DragEvent) {
    const dataTransfer: DataTransfer = event.dataTransfer;
    dataTransfer.setData('text/plain', this.object.filename);
    dataTransfer.setData('application/lifelike-node', JSON.stringify({
      display_name: this.object.filename,
      label: 'link',
      sub_labels: [],
      data: {
        references: [{
          type: 'PROJECT_OBJECT',
          id: this.object.hashId + '',
        }],
        sources: [{
          domain: this.object.filename,
          url: ['/projects', encodeURIComponent(this.object.project.name),
            'sankey', encodeURIComponent(this.object.hashId)].join('/'),
        }],
      },
    } as Partial<UniversalGraphNode>));
  }

  toggleSelect(entity, type, template: HTMLTemplateElement) {
    const currentSelection = this.selection.value;
    const idxOfSelectedLink = currentSelection.findIndex(
      d => d.type === type && d.entity === entity
    );

    if (idxOfSelectedLink !== -1) {
      currentSelection.splice(idxOfSelectedLink, 1);
    } else {
      currentSelection.push({
        type,
        entity,
        template
      });
    }

    this.selection.next(currentSelection);
  }

  selectNode(node) {
    this.toggleSelect(node, 'node', this.nodeDetails);
  }

  selectLink(link) {
    this.toggleSelect(link, 'link', this.linkDetails);
  }

  resetSelection() {
    this.selection.next([]);
    this.filteredSankeyData.nodes.forEach(n => {
      delete n._selected;
    });
    this.filteredSankeyData.links.forEach(l => {
      delete l._selected;
    });
  }

  selectPredefinedValueAccessor(accessor) {
    this.options.selectedPredefinedValueAccessor = accessor;
    accessor.callback();
  }

  openNodeDetails(node) {
    this.selectNode(node);
    this.openDetailsPanel();
  }

  openLinkDetails(link) {
    this.selectLink(link);
    this.openDetailsPanel();
  }
}<|MERGE_RESOLUTION|>--- conflicted
+++ resolved
@@ -202,68 +202,6 @@
     this.loadFromUrl();
   }
 
-<<<<<<< HEAD
-  parseTraceDetails(trace) {
-    const {
-      sankeyData: {
-        nodes: mainNodes
-      },
-      sankeyLayout: {
-        nodeLabel,
-        nodeLabelShort
-      }
-    } = this;
-
-    const edges = (trace.detail_edges || trace.edges).map(([from, to, d]) => ({
-      from,
-      to,
-      id: uuidv4(),
-      arrows: 'to',
-      label: d.type,
-      ...(d || {})
-    }));
-    const nodeIds = [...edges.reduce((nodesSet, {from, to}) => {
-      nodesSet.add(from);
-      nodesSet.add(to);
-      return nodesSet;
-    }, new Set())];
-    const nodes: Array<visNetwork.Node> = nodeIds.map(nodeId => {
-      const node = mainNodes.find(({id}) => id === nodeId);
-      if (node) {
-        const color = cubehelix(node._color);
-        color.s = 0;
-        const label = nodeLabel(node);
-        if (isDevMode() && !label) {
-          console.error(`Node ${node.id} has no label property.`, node);
-        }
-        const {_sourceLinks, sourceLinks, _targetLinks, targetLinks, ...otherProperties} = node as any;
-        return {
-          ...otherProperties,
-          color: '' + color,
-          databaseLabel: node.type,
-          label: nodeLabelShort(node),
-          title: label
-        };
-      } else {
-        console.error(`Details nodes should never be implicitly define, yet ${nodeId} has not been found.`);
-        return {
-          id: nodeId,
-          label: nodeId,
-          databaseLabel: 'Implicitly defined',
-          color: 'red'
-        };
-      }
-    });
-
-    return {
-      ...trace,
-      nodes,
-      edges
-    };
-  }
-
-=======
->>>>>>> c18e1e78
   gotoDynamic(trace) {
     const hash = CryptoJS.MD5(JSON.stringify({
       ...this.selectedNetworkTrace,
