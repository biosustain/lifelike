import { Component, EventEmitter, OnDestroy, ViewChild, NgZone } from '@angular/core';
import { ActivatedRoute, Router } from '@angular/router';
import { MatSnackBar } from '@angular/material/snack-bar';

import { NgbModal } from '@ng-bootstrap/ng-bootstrap';
import { combineLatest, Subscription, BehaviorSubject, Observable, EMPTY } from 'rxjs';
import { map, delay, catchError, auditTime } from 'rxjs/operators';
import { isNull, compact, isNumber, isNil } from 'lodash-es';

import { ModuleAwareComponent, ModuleProperties } from 'app/shared/modules';
import { BackgroundTask } from 'app/shared/rxjs/background-task';
import { mapBlobToBuffer, mapBufferToJson } from 'app/shared/utils/files';
import { FilesystemService } from 'app/file-browser/services/filesystem.service';
import { WorkspaceManager } from 'app/shared/workspace-manager';
import { SessionStorageService } from 'app/shared/services/session-storage.service';
import { FilesystemObjectActions } from 'app/file-browser/services/filesystem-object-actions';
import { tokenizeQuery, FindOptions } from 'app/shared/utils/find';
import { FilesystemObject } from 'app/file-browser/models/filesystem-object';
import { GraphFile } from 'app/shared/providers/graph-type/interfaces';
import { MimeTypes } from 'app/shared/constants';
import { SelectionManyToManyEntity } from 'app/sankey-many-to-many-viewer/components/interfaces';
import { SankeyOptions, SankeyState, SelectionType, SelectionEntity, SankeyURLLoadParam } from 'app/shared-sankey/interfaces';

import { CustomisedSankeyLayoutService } from '../services/customised-sankey-layout.service';
import { SankeyLayoutService } from './sankey/sankey-layout.service';
import { SankeyControllerService } from '../services/sankey-controller.service';
import { PathReportComponent } from './path-report/path-report.component';
import { SankeySearchService } from '../services/search.service';


@Component({
  selector: 'app-sankey-viewer',
  templateUrl: './sankey-view.component.html',
  styleUrls: ['./sankey-view.component.scss'],
  providers: [
    CustomisedSankeyLayoutService, {
      provide: SankeyLayoutService,
      useExisting: CustomisedSankeyLayoutService
    },
    SankeyControllerService,
    SankeySearchService
  ]
})
export class SankeyViewComponent implements OnDestroy, ModuleAwareComponent {
  searchTerms = [];

  constructor(
    protected readonly filesystemService: FilesystemService,
    protected readonly route: ActivatedRoute,
    readonly modalService: NgbModal,
    readonly snackBar: MatSnackBar,
    protected readonly workSpaceManager: WorkspaceManager,
    readonly router: Router,
    readonly sessionStorage: SessionStorageService,
    readonly filesystemObjectActions: FilesystemObjectActions,
    readonly sankeyController: SankeyControllerService,
    readonly sankeySearch: SankeySearchService,
    private zone: NgZone
  ) {
    zone.runOutsideAngular(() =>
      this.sankeySearch.matches.pipe(
        auditTime(500)
      ).subscribe(matches => {
        this.zone.run(() =>
          this.entitySearchList.next(matches.sort((a, b) => b.calculatedMatches[0].priority - a.calculatedMatches[0].priority))
        );
      })
    );

    this.initSelection();

    this.loadTask = new BackgroundTask(hashId => {
      return combineLatest([
        this.filesystemService.get(hashId),
        this.filesystemService.getContent(hashId).pipe(
          mapBlobToBuffer(),
          mapBufferToJson()
        ) as Observable<GraphFile>
      ]);
    });

    this.paramsSubscription = this.route.queryParams.subscribe(params => {
      this.returnUrl = params.return;
    });

    // Listener for file open
    this.openSankeySub = this.loadTask.results$.subscribe(({
                                                             result: [object, content],
                                                           }) => {
      this.sankeyController.load(content, () => {
        this.sankeyController.state.networkTraceIdx = this.preselectedNetworkTraceIdx || 0;
        if (isNil(this.preselectedViewBase)) {
          this.setDefaultViewBase(content);
        }
      });
      this.object = object;
      this.emitModuleProperties();

      this.currentFileId = object.hashId;
      this.ready = true;
    });

    this.loadFromUrl();
  }

  get allData() {
    return this.sankeyController.allData;
  }

  get options() {
    return this.sankeyController.options as SankeyOptions;
  }

  get state() {
    return this.sankeyController.state as SankeyState;
  }

  get dataToRender() {
    return this.sankeyController.dataToRender;
  }

  get nodeAlign() {
    return this.sankeyController.state.nodeAlign;
  }

  get networkTraces() {
    return this.sankeyController.options.networkTraces;
  }

  get selectedNetworkTrace() {
    return this.sankeyController.selectedNetworkTrace;
  }

  get predefinedValueAccessor() {
    return this.sankeyController.predefinedValueAccessor;
  }

  get searching() {
    return !this.sankeySearch.done;
  }

  paramsSubscription: Subscription;
  returnUrl: string;
  selection: BehaviorSubject<Array<SelectionManyToManyEntity>>;
  selectionWithTraces;
  loadTask: BackgroundTask<string, [FilesystemObject, GraphFile]>;
  openSankeySub: Subscription;
  ready = false;
  // https://github.com/DefinitelyTyped/DefinitelyTyped/blob/master/types/sankeyjs-dist/index.d.ts
  modulePropertiesChange = new EventEmitter<ModuleProperties>();
  detailsPanel = false;
  searchPanel = false;
  advancedPanel = false;
  selectedNodes;
  selectedLinks;
  selectedTraces;
  object: FilesystemObject;
  currentFileId;

  @ViewChild('sankey', {static: false}) sankey;
  isArray = Array.isArray;

  entitySearchTerm = '';
  entitySearchList = new BehaviorSubject([]);
  _entitySearchListIdx = -1;
  get entitySearchListIdx() {
    return this._entitySearchListIdx;
  }

  set entitySearchListIdx(idx) {
    this._entitySearchListIdx = idx;
    this.setSearchFocus(idx);
  }

  searchFocus = undefined;

  private preselectedNetworkTraceIdx;
  activeViewName: string;
  preselectedViewBase: string;

  setDefaultViewBase(content) {
    const {selectedNetworkTrace} = this;
    const {graph: {node_sets}} = content;
    const _inNodes = node_sets[selectedNetworkTrace.sources];
    const _outNodes = node_sets[selectedNetworkTrace.targets];
    this.preselectedViewBase = (_inNodes.length > 1 && _outNodes.length > 1) ? 'sankey-many-to-many' : 'sankey';
  }

  initSelection() {
    this.selection = new BehaviorSubject([]);
    this.selectionWithTraces = this.selection.pipe(
      map((currentSelection) => {
        const nodes = compact(currentSelection.map(e => e[SelectionType.node]));
        const links = compact(currentSelection.map(e => e[SelectionType.link]));
        const traces = [
          ...this.sankeyController.getRelatedTraces({nodes, links})
        ].map(trace => ({[SelectionType.trace]: trace} as SelectionEntity));
        return [...currentSelection].reverse().concat(traces);
      })
    );
    this.selectedNodes = this.selection.pipe(map(currentSelection => {
      return new Set(compact(currentSelection.map(e => e[SelectionType.node])));
    }));
    this.selectedLinks = this.selection.pipe(map(currentSelection => {
      return new Set(compact(currentSelection.map(e => e[SelectionType.link])));
    }));
    this.selection.subscribe(selection => this.detailsPanel = !!selection.length);
  }

  saveFile() {
    const contentValue = new Blob(
      [JSON.stringify(
        this.sankeyController.allData
      )],
      {type: MimeTypes.Graph});
    this.filesystemService.save(
      [this.object.hashId],
      {contentValue}
    )
      .pipe(
        delay(1000),
        catchError((err) => {
          console.log(err);
          this.snackBar.open('Error saving file.', null, {
            duration: 2000,
          });
          return EMPTY;
        })
      ).subscribe(() => {
      this.emitModuleProperties();
      this.snackBar.open('File has been updated.', null, {
        duration: 2000,
      });
    });
  }

  selectNetworkTrace(networkTraceIdx) {
    this.sankeyController.state.networkTraceIdx = networkTraceIdx;
    this.setDefaultViewBase(this.sankeyController.allData);
    this.sankeyController.setPredefinedValueAccessor();
    this.sankeyController.applyState();
    this.resetSelection();
    if (this.entitySearchTerm) {
      this.search();
    }
  }

  open(content) {
    const modalRef = this.modalService.open(content, {
      ariaLabelledBy: 'modal-basic-title', windowClass: 'adaptive-modal', size: 'xl'
    });
    modalRef.result
      .then(_ => _, _ => _);
    return modalRef;
  }

  parseUrlFragment(fragment: string) {
    const params = new URLSearchParams(fragment);
    this.preselectedNetworkTraceIdx = parseInt(params.get(SankeyURLLoadParam.NETWORK_TRACE_IDX), 10) || 0;
    this.activeViewName = params.get(SankeyURLLoadParam.VIEW_NAME);
    this.preselectedViewBase = params.get(SankeyURLLoadParam.BASE_VIEW_NAME);
  }

  openPathReport() {
    const modalRef = this.open(PathReportComponent);
    modalRef.componentInstance.pathReport = this.sankeyController.getPathReports();
  }

  resetView() {
    this.sankeyController.resetController();
    this.sankey.resetZoom();
  }

  // region Zoom
  resetZoom() {
    if (this.sankey) {
      this.sankey.resetZoom();
    }
  }

  zoomIn() {
    if (this.sankey) {
      this.sankey.scaleZoom(1.25);
    }
  }

  zoomOut() {
    if (this.sankey) {
      this.sankey.scaleZoom(.8);
    }
  }

  // endregion

  openDetailsPanel() {
    this.detailsPanel = true;
  }

  closeDetailsPanel() {
    this.detailsPanel = false;
    // this.resetSelection();
  }

  closeSearchPanel() {
    this.searchPanel = false;
  }

  closeAdvancedPanel() {
    this.advancedPanel = false;
  }

  /**
   * Open sankey by file_id along with location to scroll to
   * @param hashId - represent the sankey to open
   */
  openSankey(hashId: string) {
    if (this.object != null && this.currentFileId === this.object.hashId) {
      return;
    }
    this.ready = false;

    this.loadTask.update(hashId);
  }

  loadFromUrl() {
    // Check if the component was loaded with additional params
    const fragment = this.route.snapshot.fragment;
    if (!isNull(fragment)) {
      this.parseUrlFragment(fragment);
    }

    // Check if the component was loaded with a url to parse fileId
    // from
    if (this.route.snapshot.params.file_id) {
      this.object = null;
      this.currentFileId = null;

      const linkedFileId = this.route.snapshot.params.file_id;
      this.openSankey(linkedFileId);
    }

  }

  requestRefresh() {
    if (confirm('There have been some changes. Would you like to refresh this open document?')) {
      this.loadFromUrl();
    }
  }

  ngOnDestroy() {
    this.paramsSubscription.unsubscribe();
    this.openSankeySub.unsubscribe();
  }

  emitModuleProperties() {
    this.modulePropertiesChange.next({
      title: this.object.filename,
      fontAwesomeIcon: 'fak fa-diagram-sankey-solid',
    });
  }

  openNewWindow() {
    this.filesystemObjectActions.openNewWindow(this.object);
  }

  dragStarted(event: DragEvent) {
    const dataTransfer: DataTransfer = event.dataTransfer;
    dataTransfer.setData('text/plain', this.object.filename);
    dataTransfer.setData('application/***ARANGO_DB_NAME***-node', JSON.stringify({
      display_name: this.object.filename,
      label: 'link',
      sub_labels: [],
      data: {
        references: [{
          type: 'PROJECT_OBJECT',
          id: this.object.hashId + '',
        }],
        sources: [{
          domain: this.object.filename,
          url: ['/projects', encodeURIComponent(this.object.project.name),
            'sankey', encodeURIComponent(this.object.hashId)].join('/'),
        }],
      },
    }));
  }

  // region Selection
  toggleSelect(entity, type: SelectionType) {
    const currentSelection = this.selection.value;
    const idxOfSelectedLink = currentSelection.findIndex(
      d => d[type] === entity
    );

    if (idxOfSelectedLink !== -1) {
      currentSelection.splice(idxOfSelectedLink, 1);
    } else {
      currentSelection.push({
        [type]: entity
      } as SelectionEntity);
    }

    this.selection.next(currentSelection);
  }

  selectNode(node) {
    this.toggleSelect(node, SelectionType.node);
  }

  selectLink(link) {
    this.toggleSelect(link, SelectionType.link);
  }

  resetSelection() {
    this.selection.next([]);
  }

  // endregion

  selectPredefinedValueAccessor(predefinedValueAccessorId) {
    this.sankeyController.state.predefinedValueAccessorId = predefinedValueAccessorId;
    this.sankeyController.predefinedValueAccessor.callback();
    this.sankeyController.applyState();
  }


  /**
   * Get all nodes and edges that match some search terms.
   * @param terms the terms
   * @param options additional find options
   */
  findMatching(terms: string[], options: FindOptions = {}) {
    this.sankeySearch.stopSearch();
    this.sankeySearch.clear();
    this.sankeySearch.update({
      terms,
      options,
      data: this.sankeyController.allData,
      dataToSearch: this.sankeyController.dataToRender.value
    });
    this.sankeySearch.search();
  }

  search() {
    this.searchTerms = tokenizeQuery(
      this.entitySearchTerm,
      {singleTerm: true}
    );
    this.entitySearchListIdx = -1;
    if (this.entitySearchTerm.length) {
      this.searchPanel = true;
      this.findMatching(
        this.searchTerms,
        {wholeWord: false}
      );
    } else {
<<<<<<< HEAD
      this.closeSearchPanel();
=======
      this.searchPanel = false;
>>>>>>> 37acbcb8
      this.entitySearchList.next([]);
    }
  }

  clearSearchQuery() {
    this.searchPanel = false;
    this.entitySearchTerm = '';
    this.search();
  }

  panToEntity(entity) {
    // @ts-ignore
    this.sankey.sankeySelection.transition().call(
      this.sankey.zoom.translateTo,
      // x
      (entity._x0 !== undefined) ?
        (entity._x0 + entity._x1) / 2 :
        (entity._source._x1 + entity._target._x0) / 2,
      // y
      (entity._y0 + entity._y1) / 2
    );
  }

  resolveMatchToEntity({nodeId, linkId}) {
    const {nodes, links} = this.sankeyController.dataToRender.value;
    if (!isNil(nodeId)) {
      // allow string == number match interpolation ("58" == 58 -> true)
      // tslint:disable-next-line:triple-equals
      return nodes.find(({_id}) => _id == nodeId);
    }
    if (!isNil(linkId)) {
      // allow string == number match interpolation ("58" == 58 -> true)
      // tslint:disable-next-line:triple-equals
      return links.find(({_id}) => _id == linkId);
    }
  }

  setSearchFocus(idx) {
    const searchEntity = this.entitySearchList.value[idx];
    if (searchEntity) {
      this.searchFocus = searchEntity;
      this.panToEntity(this.resolveMatchToEntity(this.searchFocus));
    } else {
      this.searchFocus = undefined;
    }
  }

  next() {
    if (this.entitySearchListIdx >= this.entitySearchList.value.length - 1) {
      this.entitySearchListIdx = 0;
    } else {
      this.entitySearchListIdx++;
    }
  }

  previous() {
    // we need rule ..
    if (this.entitySearchListIdx <= 0) {
      this.entitySearchListIdx = this.entitySearchList.value.length - 1;
    } else {
      this.entitySearchListIdx--;
    }
  }

  // endregion
}<|MERGE_RESOLUTION|>--- conflicted
+++ resolved
@@ -453,11 +453,7 @@
         {wholeWord: false}
       );
     } else {
-<<<<<<< HEAD
-      this.closeSearchPanel();
-=======
       this.searchPanel = false;
->>>>>>> 37acbcb8
       this.entitySearchList.next([]);
     }
   }
