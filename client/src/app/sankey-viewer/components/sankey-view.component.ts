import { Component, EventEmitter, OnDestroy, ViewChild, isDevMode } from '@angular/core';
import { ActivatedRoute, Router } from '@angular/router';

import { combineLatest, Subscription, BehaviorSubject } from 'rxjs';

import { ModuleAwareComponent, ModuleProperties } from 'app/shared/modules';
import { BackgroundTask } from 'app/shared/rxjs/background-task';
import { mapBlobToBuffer, mapBufferToJson } from 'app/shared/utils/files';
import { NgbModal } from '@ng-bootstrap/ng-bootstrap';
import { map } from 'rxjs/operators';
import { nodeValueByProperty, noneNodeValue } from './algorithms/nodeValues';
import { linkSizeByArrayProperty, linkSizeByProperty, inputCount, fractionOfFixedNodeValue } from './algorithms/linkValues';
import { FilesystemService } from 'app/file-browser/services/filesystem.service';
import { FilesystemObject } from 'app/file-browser/models/filesystem-object';

import { parseForRendering, isPositiveNumber, createMapToColor } from './utils';
import { uuidv4 } from 'app/shared/utils';
import { UniversalGraphNode } from 'app/drawing-tool/services/interfaces';
import prescalers from 'app/sankey-viewer/components/algorithms/prescalers';
import { ValueGenerator, SankeyAdvancedOptions } from './interfaces';
import { WorkspaceManager } from 'app/shared/workspace-manager';
import { SessionStorageService } from 'app/shared/services/session-storage.service';
import { cubehelix } from 'd3';
import visNetwork from 'vis-network';
<<<<<<< HEAD
import { CustomisedSankeyLayoutService } from '../services/customised-sankey-layout.service';
import { SankeyLayoutService } from './sankey/sankey-layout.service';

=======
import { FilesystemObjectActions } from '../../file-browser/services/filesystem-object-actions';
>>>>>>> 2a1faad2

@Component({
  selector: 'app-sankey-viewer',
  templateUrl: './sankey-view.component.html',
  styleUrls: ['./sankey-view.component.scss'],
  providers: [
    CustomisedSankeyLayoutService, {
      provide: SankeyLayoutService,
      useExisting: CustomisedSankeyLayoutService
    }
  ]
})
export class SankeyViewComponent implements OnDestroy, ModuleAwareComponent {
  networkTraces;
  selectedNetworkTrace;
  paramsSubscription: Subscription;
  returnUrl: string;
  selection: BehaviorSubject<Array<{
    type: string,
    entity: SankeyLink | SankeyNode | object,
    template: HTMLTemplateElement
  }>>;
  selectionWithTraces;
  loadTask: any;
  openSankeySub: Subscription;
  ready = false;
  object?: FilesystemObject;
  // https://github.com/DefinitelyTyped/DefinitelyTyped/blob/master/types/sankeyjs-dist/index.d.ts
  sankeyData: SankeyData;
  modulePropertiesChange = new EventEmitter<ModuleProperties>();
  filteredSankeyData;
  detailsPanel: boolean;
  advancedPanel: boolean;
  traceDetailsGraph;
  excludedProperties = new Set(['source', 'target', 'dbId', 'id', 'node']);
  selectedNodes;
  selectedLinks;
  selectedTraces;
  nodeAlign;
  @ViewChild('traceDetails', {static: true}) traceDetails;
  @ViewChild('linkDetails', {static: true}) linkDetails;
  @ViewChild('nodeDetails', {static: true}) nodeDetails;

  options: SankeyAdvancedOptions = {
    nodeHeight: {
      min: {
        enabled: false,
        value: 0
      },
      max: {
        enabled: false,
        ratio: 10
      }
    },
    normalizeLinks: false,
    linkValueAccessors: [],
    nodeValueAccessors: [],
    predefinedValueAccessors: [{
      description: 'Input count',
      callback: () => {
        this.options.selectedLinkValueAccessor = this.options.linkValueGenerators.find(({description}) => description === 'Input count');
        this.options.selectedNodeValueAccessor = this.options.nodeValueGenerators[0];
        this.onOptionsChange();
      }
    }],
    linkValueGenerators: [
      {
        description: 'Input count',
        preprocessing: inputCount,
        disabled: () => false
      } as ValueGenerator,
      {
        description: 'Fraction of fixed node value',
        disabled: () => this.options.selectedNodeValueAccessor === this.options.nodeValueGenerators[0],
        requires: ({node: {fixedValue}}) => fixedValue,
        preprocessing: fractionOfFixedNodeValue
      } as ValueGenerator
    ],
    nodeValueGenerators: [
      {
        description: 'None',
        preprocessing: noneNodeValue,
        disabled: () => false
      } as ValueGenerator
    ],
    selectedLinkValueAccessor: undefined,
    selectedNodeValueAccessor: undefined,
    selectedPredefinedValueAccessor: undefined,
    prescalers,
    selectedPrescaler: prescalers[0]
  };
  parseProperty = parseForRendering;
  @ViewChild('sankey', {static: false}) sankey;
  isArray = Array.isArray;
  private currentFileId: any;

  constructor(
    protected readonly filesystemService: FilesystemService,
    protected readonly route: ActivatedRoute,
    private modalService: NgbModal,
    protected readonly workSpaceManager: WorkspaceManager,
    private router: Router,
    private sessionStorage: SessionStorageService,
<<<<<<< HEAD
    private sankeyLayout: CustomisedSankeyLayoutService
=======
    private readonly filesystemObjectActions: FilesystemObjectActions
>>>>>>> 2a1faad2
  ) {
    this.options.selectedLinkValueAccessor = this.options.linkValueGenerators[0];
    this.options.selectedNodeValueAccessor = this.options.nodeValueGenerators[0];
    this.options.selectedPredefinedValueAccessor = this.options.predefinedValueAccessors[0];

    this.selection = new BehaviorSubject([]);
    this.selectionWithTraces = this.selection.pipe(
      map((currentSelection) => {
        const nodes = currentSelection.filter(({type}) => type === 'node').map(({entity}) => entity);
        const links = currentSelection.filter(({type}) => type === 'link').map(({entity}) => entity);
        const traces = [
          ...this.sankeyLayout.getRelatedTraces({nodes, links})
        ].map(entity => ({
          type: 'trace',
          template: this.traceDetails,
          entity
        }));
        return [...currentSelection].reverse().concat(traces);
      })
    );

    this.selectedNodes = this.selection.pipe(map(currentSelection => {
      return new Set(currentSelection.filter(({type}) => type === 'node').map(({entity}) => entity));
    }));
    this.selectedLinks = this.selection.pipe(map(currentSelection => {
      return new Set(currentSelection.filter(({type}) => type === 'link').map(({entity}) => entity));
    }));


    this.loadTask = new BackgroundTask(([hashId]) => {
      return combineLatest(
        this.filesystemService.get(hashId),
        this.filesystemService.getContent(hashId).pipe(
          mapBlobToBuffer(),
          mapBufferToJson()
        )
      );
    });

    this.traceDetailsGraph = new WeakMap();

    this.paramsSubscription = this.route.queryParams.subscribe(params => {
      this.returnUrl = params.return;
    });

    // Listener for file open
    this.openSankeySub = this.loadTask.results$.subscribe(({
                                                             result: [object, content],
                                                           }) => {

      this.sankeyData = this.parseData(content);
      this.applyFilter();
      this.object = object;
      this.emitModuleProperties();

      this.currentFileId = object.hashId;
      this.ready = true;
    });

    this.loadFromUrl();
  }

  parseTraceDetails(trace) {
    const {
      sankeyData: {
        nodes: mainNodes
      },
      sankeyLayout: {
        nodeLabel
      }
    } = this;

    const edges = (trace.detail_edges || trace.edges).map(([from, to, d]) => ({
      from,
      to,
      id: uuidv4(),
      arrows: 'to',
      label: d.type,
      ...(d || {})
    }));
    const nodeIds = [...edges.reduce((nodesSet, {from, to}) => {
      nodesSet.add(from);
      nodesSet.add(to);
      return nodesSet;
    }, new Set())];
    const nodes: Array<visNetwork.Node> = nodeIds.map(nodeId => {
      const node = mainNodes.find(({id}) => id === nodeId);
      if (node) {
        const color = cubehelix(node._color);
        color.s = 0;
        const label = nodeLabel(node);
        if (isDevMode() && !label) {
          console.error(`Node ${node.id} has no label property.`, node);
        }
        return {
          id: node.id,
          color: '' + color,
          databaseLabel: node.type,
          label
        };
      } else {
        console.error(`Details nodes should never be implicitly define, yet ${nodeId} has not been found.`);
        return {
          id: nodeId,
          label: nodeId,
          databaseLabel: 'Implicitly defined',
          color: 'red'
        };
      }
    });

    return {
      ...trace,
      nodes,
      edges
    };
  }

  gotoDynamic(trace) {
    const traceDetails = this.parseTraceDetails(trace);
    const id = this.sessionStorage.set(traceDetails);
    const url = `/projects/${this.object.project.name}/trace/${this.object.hashId}/${id}`;
    this.workSpaceManager.navigateByUrl(url, {
      sideBySide: true, newTab: true
    });
  }

  getJSONDetails(details) {
    return JSON.stringify(details, (k, p) => this.parseProperty(p, k), 1);
  }

  getNodeById(nodeId) {
    return (this.filteredSankeyData.nodes.find(({id}) => id === nodeId) || {}) as SankeyNode;
  }


  open(content) {
    this.modalService.open(content, {
      ariaLabelledBy: 'modal-basic-title', windowClass: 'adaptive-modal', size: 'xl'
    }).result
      .then(_ => _, _ => _);
  }

  // region Zoom
  resetZoom() {
    if (this.sankey) {
      this.sankey.resetZoom();
    }
  }

  zoomIn() {
    if (this.sankey) {
      this.sankey.scaleZoom(1.25);
    }
  }

  zoomOut() {
    if (this.sankey) {
      this.sankey.scaleZoom(.8);
    }
  }
  // endregion

  selectNetworkTrace(networkTrace) {
    this.selectedNetworkTrace = networkTrace;
    const {links, nodes, graph: {node_sets}} = this.sankeyData;
    const traceColorPaletteMap = createMapToColor(
      networkTrace.traces.map(({group}) => group),
      {alpha: _ => 1, saturation: _ => 0.35}
    );
    const networkTraceLinks = this.sankeyLayout.getAndColorNetworkTraceLinks(networkTrace, links, traceColorPaletteMap);
    const networkTraceNodes = this.sankeyLayout.getNetworkTraceNodes(networkTraceLinks, nodes);
    this.sankeyLayout.colorNodes(nodes);
    const _inNodes = node_sets[networkTrace.sources];
    const _outNodes = node_sets[networkTrace.targets];
    this.nodeAlign = _inNodes.length > _outNodes.length ? 'right' : 'left';
    this.filteredSankeyData = this.linkGraph({
      nodes: networkTraceNodes,
      links: networkTraceLinks,
      _inNodes, _outNodes
    });
  }

  openDetailsPanel() {
    this.detailsPanel = true;
  }

  closeDetailsPanel() {
    this.detailsPanel = false;
    this.resetSelection();
  }

  closeAdvancedPanel() {
    this.advancedPanel = false;
  }

  applyFilter() {
    if (this.selectedNetworkTrace) {
      this.selectNetworkTrace(this.selectedNetworkTrace);
    } else {
      this.filteredSankeyData = this.sankeyData;
    }
  }

  linkGraph(data) {
    data.links.forEach(l => {
      l.id = uuidv4();
    });
    const preprocessedNodes = this.options.selectedNodeValueAccessor.preprocessing(data) || {};
    const preprocessedLinks = this.options.selectedLinkValueAccessor.preprocessing(data) || {};

    Object.assign(data, preprocessedLinks, preprocessedNodes);

    const prescaler = this.options.selectedPrescaler.fn;

    let minValue = data.nodes.reduce((m, n) => {
      if (n._fixedValue !== undefined) {
        n._fixedValue = prescaler(n._fixedValue);
        return Math.min(m, n._fixedValue);
      }
      return m;
    }, 0);
    minValue = data.links.reduce((m, l) => {
      l._value = prescaler(l._value);
      if (l._multiple_values) {
        l._multiple_values = l._multiple_values.map(prescaler);
        return Math.min(m, ...l._multiple_values);
      }
      return Math.min(m, l._value);
    }, minValue);
    if (this.options.selectedNodeValueAccessor.postprocessing) {
      Object.assign(data, this.options.selectedNodeValueAccessor.postprocessing(data) || {});
    }
    if (this.options.selectedLinkValueAccessor.postprocessing) {
      Object.assign(data, this.options.selectedLinkValueAccessor.postprocessing(data) || {});
    }
    if (minValue < 0) {
      data.nodes.forEach(n => {
        if (n._fixedValue !== undefined) {
          n._fixedValue = n._fixedValue - minValue;
        }
      });
      data.links.forEach(l => {
        l._value = l._value - minValue;
        if (l._multiple_values) {
          l._multiple_values = l._multiple_values.map(v => v - minValue);
        }
      });
    }

    return data;
  }

  extractLinkValueProperties([link = {}]) {
    // extract all numeric properties
    this.options.linkValueAccessors = Object.entries(link).reduce((o, [k, v]) => {
      if (this.excludedProperties.has(k)) {
        return o;
      }
      if (isPositiveNumber(v)) {
        o.push({
          description: k,
          preprocessing: linkSizeByProperty(k),
          postprocessing: ({links}) => {
            links.forEach(l => {
              l._value /= (l._adjacent_divider || 1);
              // take max for layer calculation
            });
          }
        });
      } else if (Array.isArray(v) && v.length === 2 && isPositiveNumber(v[0]) && isPositiveNumber(v[1])) {
        o.push({
          description: k,
          preprocessing: linkSizeByArrayProperty(k),
          postprocessing: ({links}) => {
            links.forEach(l => {
              l._multiple_values = l._multiple_values.map(d => d / (l._adjacent_divider || 1));
              // take max for layer calculation
            });
          }
        });
      }
      return o;
    }, []);
  }

  extractNodeValueProperties([node = {}]) {
    // extract all numeric properties
    this.options.nodeValueAccessors = Object.entries(node).reduce((o, [k, v]) => {
      if (this.excludedProperties.has(k)) {
        return o;
      }
      if (isPositiveNumber(v)) {
        o.push({
          description: k,
          preprocessing: nodeValueByProperty(k)
        });
      }
      return o;
    }, []);
  }

  extractPredefinedValueProperties({sizing = {}}: { sizing: SankeyPredefinedSizing }) {
    this.options.predefinedValueAccessors = this.options.predefinedValueAccessors.concat(
      Object.entries(sizing).map(([name, {node_sizing, link_sizing}]) => ({
        description: name,
        callback: () => {
          if (node_sizing) {
            const nodeValueAccessor = this.options.nodeValueAccessors.find(({description}) => description === node_sizing);
            this.options.selectedNodeValueAccessor = nodeValueAccessor;
          } else {
            const nodeValueAccessor = this.options.nodeValueGenerators[0];
            this.options.selectedNodeValueAccessor = nodeValueAccessor;
          }
          if (link_sizing) {
            const linkValueAccessor = this.options.linkValueAccessors.find(({description}) => description === link_sizing);
            this.options.selectedLinkValueAccessor = linkValueAccessor;
          } else {
            this.options.selectedLinkValueAccessor = this.options.linkValueGenerators[1];
          }
          this.onOptionsChange();
        }
      })));
  }

  parseData({links, graph, nodes, ...data}) {
    this.networkTraces = graph.trace_networks;
    this.selectedNetworkTrace = this.networkTraces[0];
    this.extractLinkValueProperties(links);
    this.extractNodeValueProperties(nodes);
    this.extractPredefinedValueProperties(graph);
    return {
      ...data,
      graph,
      links,
      nodes
    } as SankeyData;
  }

  loadFromUrl() {
    // Check if the component was loaded with a url to parse fileId
    // from
    if (this.route.snapshot.params.file_id) {
      this.object = null;
      this.currentFileId = null;

      const linkedFileId = this.route.snapshot.params.file_id;
      this.openSankey(linkedFileId);
    }
  }

  requestRefresh() {
    if (confirm('There have been some changes. Would you like to refresh this open document?')) {
      this.loadFromUrl();
    }
  }

  /**
   * Open sankey by file_id along with location to scroll to
   * @param hashId - represent the sankey to open
   */
  openSankey(hashId: string) {
    if (this.object != null && this.currentFileId === this.object.hashId) {
      return;
    }
    this.ready = false;

    this.loadTask.update([hashId]);
  }

  ngOnDestroy() {
    this.paramsSubscription.unsubscribe();
    this.openSankeySub.unsubscribe();
  }

  emitModuleProperties() {
    this.modulePropertiesChange.next({
      title: this.object.filename,
      fontAwesomeIcon: 'file-chart-line',
    });
  }

  openNewWindow() {
    this.filesystemObjectActions.openNewWindow(this.object);
  }

  onOptionsChange() {
    this.sankeyLayout.nodeHeight = {...this.options.nodeHeight};
    this.selectNetworkTrace(this.selectedNetworkTrace);
  }

  dragStarted(event: DragEvent) {
    const dataTransfer: DataTransfer = event.dataTransfer;
    dataTransfer.setData('text/plain', this.object.filename);
    dataTransfer.setData('application/lifelike-node', JSON.stringify({
      display_name: this.object.filename,
      label: 'link',
      sub_labels: [],
      data: {
        references: [{
          type: 'PROJECT_OBJECT',
          id: this.object.hashId + '',
        }],
        sources: [{
          domain: this.object.filename,
          url: ['/projects', encodeURIComponent(this.object.project.name),
            'sankey', encodeURIComponent(this.object.hashId)].join('/'),
        }],
      },
    } as Partial<UniversalGraphNode>));
  }

  toggleSelect(entity, type, template: HTMLTemplateElement) {
    const currentSelection = this.selection.value;
    const idxOfSelectedLink = currentSelection.findIndex(
      d => d.type === type && d.entity === entity
    );

    if (idxOfSelectedLink !== -1) {
      currentSelection.splice(idxOfSelectedLink, 1);
    } else {
      currentSelection.push({
        type,
        entity,
        template
      });
    }

    this.selection.next(currentSelection);
  }

  selectNode(node) {
    this.toggleSelect(node, 'node', this.nodeDetails);
  }

  selectLink(link) {
    this.toggleSelect(link, 'link', this.linkDetails);
  }

  resetSelection() {
    this.selection.next([]);
    this.filteredSankeyData.nodes.forEach(n => {
      delete n._selected;
    });
    this.filteredSankeyData.links.forEach(l => {
      delete l._selected;
    });
  }

  selectPredefinedValueAccessor(accessor) {
    this.options.selectedPredefinedValueAccessor = accessor;
    accessor.callback();
  }

  openNodeDetails(node) {
    this.selectNode(node);
    this.openDetailsPanel();
  }

  openLinkDetails(link) {
    this.selectLink(link);
    this.openDetailsPanel();
  }
}<|MERGE_RESOLUTION|>--- conflicted
+++ resolved
@@ -22,13 +22,10 @@
 import { SessionStorageService } from 'app/shared/services/session-storage.service';
 import { cubehelix } from 'd3';
 import visNetwork from 'vis-network';
-<<<<<<< HEAD
+import { FilesystemObjectActions } from '../../file-browser/services/filesystem-object-actions';
 import { CustomisedSankeyLayoutService } from '../services/customised-sankey-layout.service';
 import { SankeyLayoutService } from './sankey/sankey-layout.service';
 
-=======
-import { FilesystemObjectActions } from '../../file-browser/services/filesystem-object-actions';
->>>>>>> 2a1faad2
 
 @Component({
   selector: 'app-sankey-viewer',
@@ -132,11 +129,8 @@
     protected readonly workSpaceManager: WorkspaceManager,
     private router: Router,
     private sessionStorage: SessionStorageService,
-<<<<<<< HEAD
+    private readonly filesystemObjectActions: FilesystemObjectActions,
     private sankeyLayout: CustomisedSankeyLayoutService
-=======
-    private readonly filesystemObjectActions: FilesystemObjectActions
->>>>>>> 2a1faad2
   ) {
     this.options.selectedLinkValueAccessor = this.options.linkValueGenerators[0];
     this.options.selectedNodeValueAccessor = this.options.nodeValueGenerators[0];
