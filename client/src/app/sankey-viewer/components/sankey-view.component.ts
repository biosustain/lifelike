import { Component, EventEmitter, OnDestroy, ViewChild, isDevMode } from '@angular/core';
import { ActivatedRoute, Router } from '@angular/router';

import { combineLatest, Subscription, BehaviorSubject } from 'rxjs';

import { ModuleAwareComponent, ModuleProperties } from 'app/shared/modules';
import { BackgroundTask } from 'app/shared/rxjs/background-task';
import { mapBlobToBuffer, mapBufferToJson } from 'app/shared/utils/files';
import { NgbModal } from '@ng-bootstrap/ng-bootstrap';
import { map } from 'rxjs/operators';
import { nodeValueByProperty, noneNodeValue } from './algorithms/nodeValues';
import { linkSizeByArrayProperty, linkSizeByProperty, inputCount, fractionOfFixedNodeValue } from './algorithms/linkValues';
import { FilesystemService } from 'app/file-browser/services/filesystem.service';
import { FilesystemObject } from 'app/file-browser/models/filesystem-object';

import { parseForRendering, isPositiveNumber, createMapToColor } from './utils';
import { uuidv4 } from 'app/shared/utils';
import { UniversalGraphNode } from 'app/drawing-tool/services/interfaces';
import prescalers from 'app/sankey-viewer/components/algorithms/prescalers';
import { ValueGenerator, SankeyAdvancedOptions } from './interfaces';
import { WorkspaceManager } from 'app/shared/workspace-manager';
import { SessionStorageService } from 'app/shared/services/session-storage.service';
import { cubehelix } from 'd3';
import visNetwork from 'vis-network';
import { FilesystemObjectActions } from '../../file-browser/services/filesystem-object-actions';
<<<<<<< HEAD
import { CustomisedSankeyLayoutService } from '../services/customised-sankey-layout.service';
import { SankeyLayoutService } from './sankey/sankey-layout.service';

=======
import { shortNodeText } from './sankey/utils';
>>>>>>> e2cb64cb

@Component({
  selector: 'app-sankey-viewer',
  templateUrl: './sankey-view.component.html',
  styleUrls: ['./sankey-view.component.scss'],
  providers: [
    CustomisedSankeyLayoutService, {
      provide: SankeyLayoutService,
      useExisting: CustomisedSankeyLayoutService
    }
  ]
})
export class SankeyViewComponent implements OnDestroy, ModuleAwareComponent {
  networkTraces;
  selectedNetworkTrace;
  paramsSubscription: Subscription;
  returnUrl: string;
  selection: BehaviorSubject<Array<{
    type: string,
    entity: SankeyLink | SankeyNode | object,
    template: HTMLTemplateElement
  }>>;
  selectionWithTraces;
  loadTask: any;
  openSankeySub: Subscription;
  ready = false;
  object?: FilesystemObject;
  // https://github.com/DefinitelyTyped/DefinitelyTyped/blob/master/types/sankeyjs-dist/index.d.ts
  sankeyData: SankeyData;
  modulePropertiesChange = new EventEmitter<ModuleProperties>();
  filteredSankeyData;
  detailsPanel: boolean;
  advancedPanel: boolean;
  traceDetailsGraph;
  excludedProperties = new Set(['source', 'target', 'dbId', 'id', 'node']);
  selectedNodes;
  selectedLinks;
  selectedTraces;
  nodeAlign;
  @ViewChild('traceDetails', {static: true}) traceDetails;
  @ViewChild('linkDetails', {static: true}) linkDetails;
  @ViewChild('nodeDetails', {static: true}) nodeDetails;

  options: SankeyAdvancedOptions = {
    nodeHeight: {
      min: {
        enabled: false,
        value: 0
      },
      max: {
        enabled: false,
        ratio: 10
      }
    },
    normalizeLinks: false,
    linkValueAccessors: [],
    nodeValueAccessors: [],
    predefinedValueAccessors: [{
      description: 'Input count',
      callback: () => {
        this.options.selectedLinkValueAccessor = this.options.linkValueGenerators.find(({description}) => description === 'Input count');
        this.options.selectedNodeValueAccessor = this.options.nodeValueGenerators[0];
        this.onOptionsChange();
      }
    }],
    linkValueGenerators: [
      {
        description: 'Input count',
        preprocessing: inputCount,
        disabled: () => false
      } as ValueGenerator,
      {
        description: 'Fraction of fixed node value',
        disabled: () => this.options.selectedNodeValueAccessor === this.options.nodeValueGenerators[0],
        requires: ({node: {fixedValue}}) => fixedValue,
        preprocessing: fractionOfFixedNodeValue
      } as ValueGenerator
    ],
    nodeValueGenerators: [
      {
        description: 'None',
        preprocessing: noneNodeValue,
        disabled: () => false
      } as ValueGenerator
    ],
    selectedLinkValueAccessor: undefined,
    selectedNodeValueAccessor: undefined,
    selectedPredefinedValueAccessor: undefined,
    prescalers,
    selectedPrescaler: prescalers[0]
  };
  parseProperty = parseForRendering;
  @ViewChild('sankey', {static: false}) sankey;
  isArray = Array.isArray;
  private currentFileId: any;

  constructor(
    protected readonly filesystemService: FilesystemService,
    protected readonly route: ActivatedRoute,
    private modalService: NgbModal,
    protected readonly workSpaceManager: WorkspaceManager,
    private router: Router,
    private sessionStorage: SessionStorageService,
    private readonly filesystemObjectActions: FilesystemObjectActions,
    private sankeyLayout: CustomisedSankeyLayoutService
  ) {
    this.options.selectedLinkValueAccessor = this.options.linkValueGenerators[0];
    this.options.selectedNodeValueAccessor = this.options.nodeValueGenerators[0];
    this.options.selectedPredefinedValueAccessor = this.options.predefinedValueAccessors[0];

    this.selection = new BehaviorSubject([]);
    this.selectionWithTraces = this.selection.pipe(
      map((currentSelection) => {
        const nodes = currentSelection.filter(({type}) => type === 'node').map(({entity}) => entity);
        const links = currentSelection.filter(({type}) => type === 'link').map(({entity}) => entity);
        const traces = [
          ...this.sankeyLayout.getRelatedTraces({nodes, links})
        ].map(entity => ({
          type: 'trace',
          template: this.traceDetails,
          entity
        }));
        return [...currentSelection].reverse().concat(traces);
      })
    );

    this.selectedNodes = this.selection.pipe(map(currentSelection => {
      return new Set(currentSelection.filter(({type}) => type === 'node').map(({entity}) => entity));
    }));
    this.selectedLinks = this.selection.pipe(map(currentSelection => {
      return new Set(currentSelection.filter(({type}) => type === 'link').map(({entity}) => entity));
    }));


    this.loadTask = new BackgroundTask(([hashId]) => {
      return combineLatest(
        this.filesystemService.get(hashId),
        this.filesystemService.getContent(hashId).pipe(
          mapBlobToBuffer(),
          mapBufferToJson()
        )
      );
    });

    this.traceDetailsGraph = new WeakMap();

    this.paramsSubscription = this.route.queryParams.subscribe(params => {
      this.returnUrl = params.return;
    });

    // Listener for file open
    this.openSankeySub = this.loadTask.results$.subscribe(({
                                                             result: [object, content],
                                                           }) => {

      this.sankeyData = this.parseData(content);
      this.applyFilter();
      this.object = object;
      this.emitModuleProperties();

      this.currentFileId = object.hashId;
      this.ready = true;
    });

    this.loadFromUrl();
  }

  parseTraceDetails(trace) {
    const {
      sankeyData: {
        nodes: mainNodes
      },
      sankeyLayout: {
        nodeLabel
      }
    } = this;

    const edges = (trace.detail_edges || trace.edges).map(([from, to, d]) => ({
      from,
      to,
      id: uuidv4(),
      arrows: 'to',
      label: d.type,
      ...(d || {})
    }));
    const nodeIds = [...edges.reduce((nodesSet, {from, to}) => {
      nodesSet.add(from);
      nodesSet.add(to);
      return nodesSet;
    }, new Set())];
    const nodes: Array<visNetwork.Node> = nodeIds.map(nodeId => {
      const node = mainNodes.find(({id}) => id === nodeId);
      if (node) {
        const color = cubehelix(node._color);
        color.s = 0;
        const label = nodeLabel(node);
        if (isDevMode() && !label) {
          console.error(`Node ${node.id} has no label property.`, node);
        }
        return {
          id: node.id,
          color: '' + color,
          databaseLabel: node.type,
          label
        };
      } else {
        console.error(`Details nodes should never be implicitly define, yet ${nodeId} has not been found.`);
        return {
          id: nodeId,
          label: nodeId,
          databaseLabel: 'Implicitly defined',
          color: 'red'
        };
      }
<<<<<<< HEAD
    });
=======
      const {sourceLinks, targetLinks, ...otherProperties} = node;
      return {
        ...otherProperties,
        color: '' + color,
        databaseLabel: node.type,
        label: shortNodeText(node),
        title: label
      };
    } else {
      console.error(`Details nodes should never be implicitly define, yet ${nodeId} has not been found.`);
      return {
        id: nodeId,
        label: nodeId,
        databaseLabel: 'Implicitly defined',
        color: 'red'
      };
    }
  });
>>>>>>> e2cb64cb

    return {
      ...trace,
      nodes,
      edges
    };
  }

  gotoDynamic(trace) {
    const traceDetails = this.parseTraceDetails(trace);
    const id = this.sessionStorage.set(traceDetails);
    const url = `/projects/${this.object.project.name}/trace/${this.object.hashId}/${id}`;
    this.workSpaceManager.navigateByUrl(url, {
      sideBySide: true, newTab: true
    });
  }

  getJSONDetails(details) {
    return JSON.stringify(details, (k, p) => this.parseProperty(p, k), 1);
  }

  getNodeById(nodeId) {
    return (this.filteredSankeyData.nodes.find(({id}) => id === nodeId) || {}) as SankeyNode;
  }


  open(content) {
    this.modalService.open(content, {
      ariaLabelledBy: 'modal-basic-title', windowClass: 'adaptive-modal', size: 'xl'
    }).result
      .then(_ => _, _ => _);
  }

  // region Zoom
  resetZoom() {
    if (this.sankey) {
      this.sankey.resetZoom();
    }
  }

  zoomIn() {
    if (this.sankey) {
      this.sankey.scaleZoom(1.25);
    }
  }

  zoomOut() {
    if (this.sankey) {
      this.sankey.scaleZoom(.8);
    }
  }
  // endregion

  selectNetworkTrace(networkTrace) {
    this.selectedNetworkTrace = networkTrace;
    const {links, nodes, graph: {node_sets}} = this.sankeyData;
    const traceColorPaletteMap = createMapToColor(
      networkTrace.traces.map(({group}) => group),
      {alpha: _ => 1, saturation: _ => 0.35}
    );
    const networkTraceLinks = this.sankeyLayout.getAndColorNetworkTraceLinks(networkTrace, links, traceColorPaletteMap);
    const networkTraceNodes = this.sankeyLayout.getNetworkTraceNodes(networkTraceLinks, nodes);
    this.sankeyLayout.colorNodes(nodes);
    const _inNodes = node_sets[networkTrace.sources];
    const _outNodes = node_sets[networkTrace.targets];
    this.nodeAlign = _inNodes.length > _outNodes.length ? 'right' : 'left';
    this.filteredSankeyData = this.linkGraph({
      nodes: networkTraceNodes,
      links: networkTraceLinks,
      _inNodes, _outNodes
    });
  }

  openDetailsPanel() {
    this.detailsPanel = true;
  }

  closeDetailsPanel() {
    this.detailsPanel = false;
    this.resetSelection();
  }

  closeAdvancedPanel() {
    this.advancedPanel = false;
  }

  applyFilter() {
    if (this.selectedNetworkTrace) {
      this.selectNetworkTrace(this.selectedNetworkTrace);
    } else {
      this.filteredSankeyData = this.sankeyData;
    }
  }

  linkGraph(data) {
    data.links.forEach(l => {
      l.id = uuidv4();
    });
    const preprocessedNodes = this.options.selectedNodeValueAccessor.preprocessing(data) || {};
    const preprocessedLinks = this.options.selectedLinkValueAccessor.preprocessing(data) || {};

    Object.assign(data, preprocessedLinks, preprocessedNodes);

    const prescaler = this.options.selectedPrescaler.fn;

    let minValue = data.nodes.reduce((m, n) => {
      if (n._fixedValue !== undefined) {
        n._fixedValue = prescaler(n._fixedValue);
        return Math.min(m, n._fixedValue);
      }
      return m;
    }, 0);
    minValue = data.links.reduce((m, l) => {
      l._value = prescaler(l._value);
      if (l._multiple_values) {
        l._multiple_values = l._multiple_values.map(prescaler);
        return Math.min(m, ...l._multiple_values);
      }
      return Math.min(m, l._value);
    }, minValue);
    if (this.options.selectedNodeValueAccessor.postprocessing) {
      Object.assign(data, this.options.selectedNodeValueAccessor.postprocessing(data) || {});
    }
    if (this.options.selectedLinkValueAccessor.postprocessing) {
      Object.assign(data, this.options.selectedLinkValueAccessor.postprocessing(data) || {});
    }
    if (minValue < 0) {
      data.nodes.forEach(n => {
        if (n._fixedValue !== undefined) {
          n._fixedValue = n._fixedValue - minValue;
        }
      });
      data.links.forEach(l => {
        l._value = l._value - minValue;
        if (l._multiple_values) {
          l._multiple_values = l._multiple_values.map(v => v - minValue);
        }
      });
    }

    return data;
  }

  extractLinkValueProperties([link = {}]) {
    // extract all numeric properties
    this.options.linkValueAccessors = Object.entries(link).reduce((o, [k, v]) => {
      if (this.excludedProperties.has(k)) {
        return o;
      }
      if (isPositiveNumber(v)) {
        o.push({
          description: k,
          preprocessing: linkSizeByProperty(k),
          postprocessing: ({links}) => {
            links.forEach(l => {
              l._value /= (l._adjacent_divider || 1);
              // take max for layer calculation
            });
          }
        });
      } else if (Array.isArray(v) && v.length === 2 && isPositiveNumber(v[0]) && isPositiveNumber(v[1])) {
        o.push({
          description: k,
          preprocessing: linkSizeByArrayProperty(k),
          postprocessing: ({links}) => {
            links.forEach(l => {
              l._multiple_values = l._multiple_values.map(d => d / (l._adjacent_divider || 1));
              // take max for layer calculation
            });
          }
        });
      }
      return o;
    }, []);
  }

  extractNodeValueProperties([node = {}]) {
    // extract all numeric properties
    this.options.nodeValueAccessors = Object.entries(node).reduce((o, [k, v]) => {
      if (this.excludedProperties.has(k)) {
        return o;
      }
      if (isPositiveNumber(v)) {
        o.push({
          description: k,
          preprocessing: nodeValueByProperty(k)
        });
      }
      return o;
    }, []);
  }

  extractPredefinedValueProperties({sizing = {}}: { sizing: SankeyPredefinedSizing }) {
    this.options.predefinedValueAccessors = this.options.predefinedValueAccessors.concat(
      Object.entries(sizing).map(([name, {node_sizing, link_sizing}]) => ({
        description: name,
        callback: () => {
          if (node_sizing) {
            const nodeValueAccessor = this.options.nodeValueAccessors.find(({description}) => description === node_sizing);
            this.options.selectedNodeValueAccessor = nodeValueAccessor;
          } else {
            const nodeValueAccessor = this.options.nodeValueGenerators[0];
            this.options.selectedNodeValueAccessor = nodeValueAccessor;
          }
          if (link_sizing) {
            const linkValueAccessor = this.options.linkValueAccessors.find(({description}) => description === link_sizing);
            this.options.selectedLinkValueAccessor = linkValueAccessor;
          } else {
            this.options.selectedLinkValueAccessor = this.options.linkValueGenerators[1];
          }
          this.onOptionsChange();
        }
      })));
  }

  parseData({links, graph, nodes, ...data}) {
    this.networkTraces = graph.trace_networks;
    this.selectedNetworkTrace = this.networkTraces[0];
    this.extractLinkValueProperties(links);
    this.extractNodeValueProperties(nodes);
    this.extractPredefinedValueProperties(graph);
    return {
      ...data,
      graph,
      links,
      nodes
    } as SankeyData;
  }

  loadFromUrl() {
    // Check if the component was loaded with a url to parse fileId
    // from
    if (this.route.snapshot.params.file_id) {
      this.object = null;
      this.currentFileId = null;

      const linkedFileId = this.route.snapshot.params.file_id;
      this.openSankey(linkedFileId);
    }
  }

  requestRefresh() {
    if (confirm('There have been some changes. Would you like to refresh this open document?')) {
      this.loadFromUrl();
    }
  }

  /**
   * Open sankey by file_id along with location to scroll to
   * @param hashId - represent the sankey to open
   */
  openSankey(hashId: string) {
    if (this.object != null && this.currentFileId === this.object.hashId) {
      return;
    }
    this.ready = false;

    this.loadTask.update([hashId]);
  }

  ngOnDestroy() {
    this.paramsSubscription.unsubscribe();
    this.openSankeySub.unsubscribe();
  }

  emitModuleProperties() {
    this.modulePropertiesChange.next({
      title: this.object.filename,
      fontAwesomeIcon: 'file-chart-line',
    });
  }

  openNewWindow() {
    this.filesystemObjectActions.openNewWindow(this.object);
  }

  onOptionsChange() {
    this.sankeyLayout.nodeHeight = {...this.options.nodeHeight};
    this.selectNetworkTrace(this.selectedNetworkTrace);
  }

  dragStarted(event: DragEvent) {
    const dataTransfer: DataTransfer = event.dataTransfer;
    dataTransfer.setData('text/plain', this.object.filename);
    dataTransfer.setData('application/***ARANGO_DB_NAME***-node', JSON.stringify({
      display_name: this.object.filename,
      label: 'link',
      sub_labels: [],
      data: {
        references: [{
          type: 'PROJECT_OBJECT',
          id: this.object.hashId + '',
        }],
        sources: [{
          domain: this.object.filename,
          url: ['/projects', encodeURIComponent(this.object.project.name),
            'sankey', encodeURIComponent(this.object.hashId)].join('/'),
        }],
      },
    } as Partial<UniversalGraphNode>));
  }

  toggleSelect(entity, type, template: HTMLTemplateElement) {
    const currentSelection = this.selection.value;
    const idxOfSelectedLink = currentSelection.findIndex(
      d => d.type === type && d.entity === entity
    );

    if (idxOfSelectedLink !== -1) {
      currentSelection.splice(idxOfSelectedLink, 1);
    } else {
      currentSelection.push({
        type,
        entity,
        template
      });
    }

    this.selection.next(currentSelection);
  }

  selectNode(node) {
    this.toggleSelect(node, 'node', this.nodeDetails);
  }

  selectLink(link) {
    this.toggleSelect(link, 'link', this.linkDetails);
  }

  resetSelection() {
    this.selection.next([]);
    this.filteredSankeyData.nodes.forEach(n => {
      delete n._selected;
    });
    this.filteredSankeyData.links.forEach(l => {
      delete l._selected;
    });
  }

  selectPredefinedValueAccessor(accessor) {
    this.options.selectedPredefinedValueAccessor = accessor;
    accessor.callback();
  }

  openNodeDetails(node) {
    this.selectNode(node);
    this.openDetailsPanel();
  }

  openLinkDetails(link) {
    this.selectLink(link);
    this.openDetailsPanel();
  }
}<|MERGE_RESOLUTION|>--- conflicted
+++ resolved
@@ -23,13 +23,9 @@
 import { cubehelix } from 'd3';
 import visNetwork from 'vis-network';
 import { FilesystemObjectActions } from '../../file-browser/services/filesystem-object-actions';
-<<<<<<< HEAD
 import { CustomisedSankeyLayoutService } from '../services/customised-sankey-layout.service';
 import { SankeyLayoutService } from './sankey/sankey-layout.service';
 
-=======
-import { shortNodeText } from './sankey/utils';
->>>>>>> e2cb64cb
 
 @Component({
   selector: 'app-sankey-viewer',
@@ -203,7 +199,8 @@
         nodes: mainNodes
       },
       sankeyLayout: {
-        nodeLabel
+        nodeLabel,
+        nodeLabelShort
       }
     } = this;
 
@@ -229,11 +226,13 @@
         if (isDevMode() && !label) {
           console.error(`Node ${node.id} has no label property.`, node);
         }
+        const {_sourceLinks, _targetLinks, ...otherProperties} = node;
         return {
-          id: node.id,
+          ...otherProperties,
           color: '' + color,
           databaseLabel: node.type,
-          label
+          label: nodeLabelShort(node),
+          title: label
         };
       } else {
         console.error(`Details nodes should never be implicitly define, yet ${nodeId} has not been found.`);
@@ -244,28 +243,7 @@
           color: 'red'
         };
       }
-<<<<<<< HEAD
-    });
-=======
-      const {sourceLinks, targetLinks, ...otherProperties} = node;
-      return {
-        ...otherProperties,
-        color: '' + color,
-        databaseLabel: node.type,
-        label: shortNodeText(node),
-        title: label
-      };
-    } else {
-      console.error(`Details nodes should never be implicitly define, yet ${nodeId} has not been found.`);
-      return {
-        id: nodeId,
-        label: nodeId,
-        databaseLabel: 'Implicitly defined',
-        color: 'red'
-      };
-    }
-  });
->>>>>>> e2cb64cb
+    });
 
     return {
       ...trace,
