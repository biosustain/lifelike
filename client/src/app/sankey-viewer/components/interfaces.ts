--- conflicted
+++ resolved
@@ -46,12 +46,9 @@
   nodeValueGenerators: Array<any>;
   linkValueGenerators: Array<any>;
   normalizeLinks: boolean;
-<<<<<<< HEAD
   linkPalettes: Array<any>;
   selectedLinkPalette: any;
-=======
   labelEllipsis: any;
->>>>>>> cde518d8
 }
 
 import visNetwork from 'vis-network';
