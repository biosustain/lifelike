--- conflicted
+++ resolved
@@ -72,11 +72,7 @@
     .nodeWidth(10)
     ({nodes, links});
   [...nodes].sort((a, b) => a.depth - b.depth).forEach(n => {
-<<<<<<< HEAD
-    if (inNodes.includes(n.id)) {
-=======
     if (_inNodes.includes(n.id)) {
->>>>>>> 3d560378
       n.value = 1;
     } else {
       n.value = 0;
