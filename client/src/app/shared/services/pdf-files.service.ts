--- conflicted
+++ resolved
@@ -27,14 +27,9 @@
     );
   }
 
-<<<<<<< HEAD
-  getFile(id: string): Observable<any> {
-    return this.http.get(`${this.baseUrl}${id}`);
-=======
   getFile(id: string): Observable<ArrayBuffer> {
     const options = Object.assign(this.buildHttpOptions(), {responseType: 'arraybuffer'});
-    return this.http.get<ArrayBuffer>(`/api/files/${id}`, options);
->>>>>>> e6890fc4
+    return this.http.get<ArrayBuffer>(`${this.baseUrl}${id}`, options);
   }
 
   uploadFile(file: File): Observable<PdfFileUpload> {
