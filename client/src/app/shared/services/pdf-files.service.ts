--- conflicted
+++ resolved
@@ -18,11 +18,7 @@
   ) {}
 
   getFiles(): Observable<PdfFile[]> {
-<<<<<<< HEAD
     return this.http.get<PdfFiles>(`${this.baseUrl}/list`).pipe(
-=======
-    return this.http.get<PdfFiles>('/api/files/list', this.buildHttpOptions()).pipe(
->>>>>>> 0bf1126c
       map((res: PdfFiles) => res.files),
       catchError(err => {
         console.error(err);
@@ -38,11 +34,7 @@
   uploadFile(file: File): Observable<PdfFileUpload> {
     const formData: FormData = new FormData();
     formData.append('file', file);
-<<<<<<< HEAD
-    // formData.append('username', this_should_be_found_somewhere);
-    return this.http.post<PdfFileUpload>(`${this.baseUrl}/upload`, formData);
-=======
-    return this.http.post<PdfFileUpload>('/api/files/upload', formData, this.buildHttpOptions());
+    return this.http.post<PdfFileUpload>(`${this.baseUrl}/upload`, formData, this.buildHttpOptions());
   }
 
   private buildHttpOptions() {
@@ -51,6 +43,5 @@
         Authorization: `Bearer ${this.auth.getAccessToken()}`
       }),
     };
->>>>>>> 0bf1126c
   }
 }