--- conflicted
+++ resolved
@@ -3,11 +3,7 @@
 import { Observable, of } from 'rxjs';
 import { catchError, map } from 'rxjs/operators';
 import { AuthenticationService } from 'app/auth/services/authentication.service';
-<<<<<<< HEAD
 import { PdfFiles, PdfFile, PdfFileUpload, Reannotation } from 'app/interfaces/pdf-files.interface';
-=======
-import { PdfFile, PdfFiles, PdfFileUpload } from 'app/interfaces/pdf-files.interface';
->>>>>>> 841e6b01
 
 @Injectable({
   providedIn: 'root'
