<<<<<<< HEAD
=======
import { escape } from 'lodash-es';
>>>>>>> fbb0e1c4
import { Injectable, InjectionToken, Injector } from '@angular/core';

import { escape } from 'lodash';
import { Subscription } from 'rxjs';

export const HIGHLIGHT_TEXT_TAG_HANDLER = new InjectionToken<TagHandler[]>('highlightTextTagHandler');

@Injectable()
export class HighlightTextService {
  protected _tagHandlers: Map<string, TagHandler> | undefined;

  constructor(protected readonly injector: Injector) {
  }

  get tagHandlers(): Map<string, TagHandler> {
    const tagHandlers = this._tagHandlers;
    if (tagHandlers != null) {
      return tagHandlers;
    }
    this.reload();
    return this._tagHandlers;
  }

  reload() {
    const tagHandlers = new Map<string, TagHandler>();
    for (const tagHandler of this.injector.get(HIGHLIGHT_TEXT_TAG_HANDLER)) {
      tagHandlers.set(tagHandler.tagName, tagHandler);
    }
    this._tagHandlers = tagHandlers;
  }

  generateHTML(s: string) {
    const parser = new DOMParser();
    return this.generateHTMLFromNode(
      parser.parseFromString(s, 'application/xml').documentElement,
    );
  }

  addEventListeners(element: Element, detail: { [key: string]: any } = {}): Subscription {
    const listenerArgs: [string, EventListenerOrEventListenerObject][] = [];

    for (const eventName of ['dragStart', 'mouseDown', 'click']) {
      listenerArgs.push([
        eventName.toLowerCase(),
        (event: Event) => {
          for (const tagHandler of this.tagHandlers.values()) {
            tagHandler[eventName](event, detail);
          }
        },
      ]);
    }

    for (const args of listenerArgs) {
      element.addEventListener(...args);
    }

    const subscription = new Subscription();
    subscription.add(() => {
      for (const args of listenerArgs) {
        element.removeEventListener(...args);
      }
    });

    return subscription;
  }

  private generateHTMLFromNode(node: Node) {
    // WARNING: Watch out for XSS vulns!
    if (node.nodeType === Node.TEXT_NODE || node.nodeType === Node.CDATA_SECTION_NODE) {
      return escape(node.nodeValue);
    } else if (node.nodeType === Node.ELEMENT_NODE || node.nodeType === Node.DOCUMENT_NODE) {
      let html = '';
      const tagHandler = this.tagHandlers.get(node.nodeName);
      if (tagHandler != null) {
        html += tagHandler.start(node as Element);
      }
      for (let child = node.firstChild; child; child = child.nextSibling) {
        html += this.generateHTMLFromNode(child);
      }
      if (tagHandler != null) {
        html += tagHandler.end(node as Element);
      }
      return html;
    } else {
      return '';
    }
  }
}

export abstract class TagHandler {
  abstract get tagName(): string;

  abstract start(element: Element): string;

  abstract end(element: Element): string;

  dragStart(event: DragEvent, detail: { [key: string]: any }) {
  }

  mouseDown(event: MouseEvent, detail: { [key: string]: any }) {
  }

  click(event: MouseEvent, detail: { [key: string]: any }) {
  }
}
<|MERGE_RESOLUTION|>--- conflicted
+++ resolved
@@ -1,10 +1,6 @@
-<<<<<<< HEAD
-=======
-import { escape } from 'lodash-es';
->>>>>>> fbb0e1c4
 import { Injectable, InjectionToken, Injector } from '@angular/core';
 
-import { escape } from 'lodash';
+import { escape } from 'lodash-es';
 import { Subscription } from 'rxjs';
 
 export const HIGHLIGHT_TEXT_TAG_HANDLER = new InjectionToken<TagHandler[]>('highlightTextTagHandler');
