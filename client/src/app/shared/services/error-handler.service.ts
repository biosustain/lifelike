--- conflicted
+++ resolved
@@ -58,13 +58,8 @@
       message: 'Looks like something went wrong on our end! Please try again in a moment.',
       additionalMsgs: [],
       stacktrace: null,
-<<<<<<< HEAD
       // A transaction id for log audits with Sentry (Sentry.io)
       transactionId: options.transactionId != null ? options.transactionId : 'L-' + uuidv4(),
-=======
-      transactionId:
-        options.transactionId != null ? options.transactionId : 'L-' + this.createTransactionId(),
->>>>>>> b8df4400
     };
     if (error instanceof HttpErrorResponse) {
       return (
