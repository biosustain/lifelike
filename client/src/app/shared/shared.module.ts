/**
 * Commonly-used imports are grouped here for simplier use by feature modules.
 */
import { NgModule } from '@angular/core';
import { BrowserAnimationsModule } from '@angular/platform-browser/animations';
import { CommonModule } from '@angular/common';
import { FlexLayoutModule } from '@angular/flex-layout';
import { FormsModule, ReactiveFormsModule } from '@angular/forms';
import { HttpClientModule } from '@angular/common/http';
import { RouterModule } from '@angular/router';

// ngrx
import { EffectsModule } from '@ngrx/effects';

import { httpInterceptorProviders } from '../http-interceptors';

import { AngularMaterialModule } from './angular-material.module';
import { SharedDirectivesModule } from './directives/shareddirectives.module';

import { LegendComponent } from './components/legend/legend.component';
import { TooltipComponent } from './components/tooltip/tooltip.component';

import { SharedNgrxEffects } from './store/effects';

const components = [
    LegendComponent,
    TooltipComponent,
];

@NgModule({
    imports: [
        AngularMaterialModule,
        BrowserAnimationsModule,
        CommonModule,
        FlexLayoutModule,
        FormsModule,
        HttpClientModule,
        ReactiveFormsModule,
        RouterModule,
<<<<<<< HEAD
        SharedDirectivesModule,
=======

        EffectsModule.forFeature([SharedNgrxEffects]),
>>>>>>> 40870c54
    ],
    declarations: [TooltipComponent, LegendComponent],
    providers: [httpInterceptorProviders, SharedNgrxEffects],
    // exported modules are visible to modules that import this one
    exports: [
        // Modules
        AngularMaterialModule,
        BrowserAnimationsModule,
        CommonModule,
        FlexLayoutModule,
        FormsModule,
        HttpClientModule,
        ReactiveFormsModule,
        RouterModule,
        SharedDirectivesModule ,
        // Components
        ...components,
    ],
})

export class SharedModule {}<|MERGE_RESOLUTION|>--- conflicted
+++ resolved
@@ -37,12 +37,9 @@
         HttpClientModule,
         ReactiveFormsModule,
         RouterModule,
-<<<<<<< HEAD
         SharedDirectivesModule,
-=======
 
         EffectsModule.forFeature([SharedNgrxEffects]),
->>>>>>> 40870c54
     ],
     declarations: [TooltipComponent, LegendComponent],
     providers: [httpInterceptorProviders, SharedNgrxEffects],
