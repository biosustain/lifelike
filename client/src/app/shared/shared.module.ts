--- conflicted
+++ resolved
@@ -94,10 +94,7 @@
 import { ResponseAlertComponent } from './components/response-alert/response-alert.component';
 import { ErrorDetailsComponent } from './components/error-details/error-details.component';
 import { WithPlaceholderComponent } from './components/with-placeholder/with-placeholder.component';
-<<<<<<< HEAD
-=======
 import { ChatgptResponseInfoModalComponent } from './components/chatgpt-response-info-modal/chatgpt-response-info-modal.component';
->>>>>>> bd11e193
 
 const components = [
   WithPlaceholderComponent,
@@ -193,10 +190,7 @@
     ModuleHeaderComponent,
     PasswordInputComponent,
     XMLAnnotationComponent,
-<<<<<<< HEAD
-=======
     ChatgptResponseInfoModalComponent,
->>>>>>> bd11e193
   ],
   providers: [
     TruncatePipe,
@@ -263,10 +257,7 @@
     NgbModule,
     AddStatusPipe,
     ModuleHeaderComponent,
-<<<<<<< HEAD
-=======
     ChatgptResponseInfoModalComponent,
->>>>>>> bd11e193
   ],
 })
 export class SharedModule {}