/**
 * Commonly-used imports are grouped here for simpler use by feature modules.
 */
import { DragDropModule } from '@angular/cdk/drag-drop';
import { TextFieldModule } from '@angular/cdk/text-field';
import { HttpClientModule } from '@angular/common/http';
import { NgModule } from '@angular/core';
import { CommonModule } from '@angular/common';
import { FlexLayoutModule } from '@angular/flex-layout';
import { FormsModule, ReactiveFormsModule } from '@angular/forms';
import { RouterModule } from '@angular/router';
import { EffectsModule } from '@ngrx/effects';

import { AngularSplitModule } from 'angular-split';

import { AngularMaterialModule } from './angular-material.module';
import { HighlightSnippetComponent } from './components/highlight-snippet.component';
import { LegendComponent } from './components/legend.component';
import { MessageDialogComponent } from './components/dialog/message-dialog.component';
import { NodeRelationshipComponent } from './components/node-relationship-display.component';
import { ProgressDialogComponent } from './components/dialog/progress-dialog.component';
import { TooltipComponent } from './components/tooltip.component';
import { SharedDirectivesModule } from './directives/shareddirectives.module';
import { SharedNgrxEffects } from './store/effects';
import { FriendlyDateStrPipe, ScrubHtmlPipe, TruncatePipe } from './pipes';
import { NodeTextStylePipe } from './node-text-style.pipe';
import { OrganismAutocompleteComponent } from './components/organism-autocomplete.component';
import { SharedSearchService } from './services/shared-search.service';
import { NgbModule } from '@ng-bootstrap/ng-bootstrap';
import { SortLegendComponent } from './components/sort-legend.component';
import { ConfirmDialogComponent } from './components/dialog/confirm-dialog.component';
import { FormInputFeedbackComponent } from './components/form/form-input-feedback.component';
import { BackgroundTaskProgressComponent } from './components/background-task-progress.component';
import { FormRowComponent } from './components/form/form-row.component';
import { ModalHeaderComponent } from './components/modal/modal-header.component';
import { ModalBodyComponent } from './components/modal/modal-body.component';
import { ModalFooterComponent } from './components/modal/modal-footer.component';
import { LoadingIndicatorComponent } from './components/loading-indicator.component';
import { ContentProgressComponent } from './components/content-progress.component';
import { ColorChooserComponent } from './components/form/color-chooser.component';
import { PercentInputComponent } from './components/form/percent-input.component';
import { SelectComponent } from './components/form/select.component';
import { ResultsSummaryComponent } from './components/results-summary.component';
import { QuickSearchComponent } from './components/quick-search.component';
import { CollapsibleWindowComponent } from './components/collapsible-window.component';
import { GenericFileUploadComponent } from './components/generic-file-upload/generic-file-upload.component';
import { ModuleErrorComponent } from './components/module-error.component';
import { ModuleProgressComponent } from './components/module-progress.component';
import { ShareDialogComponent } from './components/dialog/share-dialog.component';
import { AnnotationFilterComponent } from './components/annotation-filter/annotation-filter.component';
import { WordCloudAnnotationFilterComponent } from './components/word-cloud-annotation-filter/word-cloud-annotation-filter.component';
import { GenericTableComponent } from './components/table/generic-table.component';
import { AnnotationConfigurationTableComponent } from './components/table/annotation-config-table.component';
import { HighlightTextComponent } from './components/highlight-text.component';
import { AddStatusPipe } from './pipes/add-status.pipe';
import { TermHighlightComponent } from './components/term-highlight.component';
import { ApiService } from './services/api.service';
import { VisJsNetworkComponent } from './components/vis-js-network/vis-js-network.component';
import { PlotlySankeyDiagramComponent } from './components/plotly-sankey-diagram/plotly-sankey-diagram.component';
import { SearchControlComponent } from './components/search-control.component';
import { UserComponent } from './components/user.component';
import { SelectInputComponent } from './components/form/select-input.component';
import { UserSelectComponent } from './components/form/user-select.component';
import { AccountsService } from './services/accounts.service';
import { OrganismComponent } from './components/organism.component';
import { ResultControlComponent } from './components/result-control.component';
import { PaginationComponent } from './components/pagination.component';
<<<<<<< HEAD
import { DATA_TRANSFER_DATA_PROVIDER, DataTransferDataService, } from './services/data-transfer-data.service';
=======
import { LinksPanelComponent } from '../drawing-tool/components/links-panel.component';
import {
  DATA_TRANSFER_DATA_PROVIDER,
  DataTransferDataService,
} from './services/data-transfer-data.service';
>>>>>>> aed3de34
import { GenericDataProvider } from './providers/data-transfer-data/generic-data.provider';
import { HighlightTextService, HIGHLIGHT_TEXT_TAG_HANDLER, } from './services/highlight-text.service';
import { AnnotationTagHandler } from './providers/highlight-text/annotation-tag.provider';
import { HighlightTagHandler } from './providers/highlight-text/highlight-tag.provider';
import { SessionStorageService } from './services/session-storage.service';
import { ObjectPathComponent } from './components/object-path/object-path.component';
import { ObjectMenuComponent } from './components/object-menu/object-menu.component';
import { ProjectIconComponent } from './components/project-icon/project-icon.component';
import { ProjectMenuComponent } from './components/project-menu/project-menu.component';
import { ModuleHeaderComponent } from './components/module-header/module-header.component';

const components = [
  VisJsNetworkComponent,
  PlotlySankeyDiagramComponent,
  AnnotationFilterComponent,
  WordCloudAnnotationFilterComponent,
  MessageDialogComponent,
  ProgressDialogComponent,
  HighlightSnippetComponent,
  LegendComponent,
  NodeRelationshipComponent,
  TooltipComponent,
  SortLegendComponent,
  ConfirmDialogComponent,
  OrganismAutocompleteComponent,
  FormInputFeedbackComponent,
  BackgroundTaskProgressComponent,
  FormRowComponent,
  ModalHeaderComponent,
  ModalBodyComponent,
  ModalFooterComponent,
  ContentProgressComponent,
  LoadingIndicatorComponent,
  ColorChooserComponent,
  PercentInputComponent,
  SelectComponent,
  ResultsSummaryComponent,
  QuickSearchComponent,
  CollapsibleWindowComponent,
  GenericFileUploadComponent,
  ModuleErrorComponent,
  ModuleProgressComponent,
  ShareDialogComponent,
  GenericTableComponent,
  AnnotationConfigurationTableComponent,
  HighlightTextComponent,
  TermHighlightComponent,
  SearchControlComponent,
  UserComponent,
  SelectInputComponent,
  UserSelectComponent,
  OrganismComponent,
  ResultControlComponent,
  PaginationComponent,
<<<<<<< HEAD
  ObjectPathComponent,
  ObjectMenuComponent,
  ProjectIconComponent,
  ProjectMenuComponent,
=======
  LinksPanelComponent,
>>>>>>> aed3de34
];

@NgModule({
  entryComponents: [
    MessageDialogComponent,
    ProgressDialogComponent,
    ShareDialogComponent,
    LinksPanelComponent,
  ],
  imports: [
    CommonModule,
    HttpClientModule,
    AngularMaterialModule,
    FlexLayoutModule,
    FormsModule,
    ReactiveFormsModule,
    RouterModule,
    SharedDirectivesModule,
    AngularSplitModule.forRoot(),
    DragDropModule,
    EffectsModule.forFeature([SharedNgrxEffects]),
    TextFieldModule,
    NgbModule,
  ],
  declarations: [
    ...components,
    TruncatePipe,
    FriendlyDateStrPipe,
    NodeTextStylePipe,
    ScrubHtmlPipe,
    AddStatusPipe,
    ModuleHeaderComponent
  ],
  providers: [
    ApiService,
    SharedNgrxEffects,
    SharedSearchService,
    SessionStorageService,
    ApiService,
    AccountsService,
    DataTransferDataService,
    GenericDataProvider,
    {
      provide: DATA_TRANSFER_DATA_PROVIDER,
      useClass: GenericDataProvider,
      multi: true,
    },
    HighlightTextService,
    {
      provide: HIGHLIGHT_TEXT_TAG_HANDLER,
      useClass: AnnotationTagHandler,
      multi: true,
    },
    {
      provide: HIGHLIGHT_TEXT_TAG_HANDLER,
      useClass: HighlightTagHandler,
      multi: true,
    },
  ],
  // exported modules are visible to modules that import this one
  exports: [
    // Modules
    CommonModule,
    HttpClientModule,
    AngularMaterialModule,
    FlexLayoutModule,
    FormsModule,
    ReactiveFormsModule,
    RouterModule,
    SharedDirectivesModule,
    AngularSplitModule,
    DragDropModule,
    TextFieldModule,
    // Components
    ...components,
    TruncatePipe,
    ScrubHtmlPipe,
    FriendlyDateStrPipe,
    NodeTextStylePipe,
    NgbModule,
    AddStatusPipe,
    ModuleHeaderComponent
  ],
})
export class SharedModule {
}<|MERGE_RESOLUTION|>--- conflicted
+++ resolved
@@ -65,15 +65,11 @@
 import { OrganismComponent } from './components/organism.component';
 import { ResultControlComponent } from './components/result-control.component';
 import { PaginationComponent } from './components/pagination.component';
-<<<<<<< HEAD
-import { DATA_TRANSFER_DATA_PROVIDER, DataTransferDataService, } from './services/data-transfer-data.service';
-=======
 import { LinksPanelComponent } from '../drawing-tool/components/links-panel.component';
 import {
   DATA_TRANSFER_DATA_PROVIDER,
   DataTransferDataService,
 } from './services/data-transfer-data.service';
->>>>>>> aed3de34
 import { GenericDataProvider } from './providers/data-transfer-data/generic-data.provider';
 import { HighlightTextService, HIGHLIGHT_TEXT_TAG_HANDLER, } from './services/highlight-text.service';
 import { AnnotationTagHandler } from './providers/highlight-text/annotation-tag.provider';
@@ -128,14 +124,11 @@
   OrganismComponent,
   ResultControlComponent,
   PaginationComponent,
-<<<<<<< HEAD
+  LinksPanelComponent,
   ObjectPathComponent,
   ObjectMenuComponent,
   ProjectIconComponent,
   ProjectMenuComponent,
-=======
-  LinksPanelComponent,
->>>>>>> aed3de34
 ];
 
 @NgModule({
@@ -167,7 +160,7 @@
     NodeTextStylePipe,
     ScrubHtmlPipe,
     AddStatusPipe,
-    ModuleHeaderComponent
+    ModuleHeaderComponent,
   ],
   providers: [
     ApiService,
@@ -217,7 +210,7 @@
     NodeTextStylePipe,
     NgbModule,
     AddStatusPipe,
-    ModuleHeaderComponent
+    ModuleHeaderComponent,
   ],
 })
 export class SharedModule {
