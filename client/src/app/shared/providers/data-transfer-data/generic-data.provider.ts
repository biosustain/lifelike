<<<<<<< HEAD
import { chunk } from 'lodash';

=======
import { chunk } from 'lodash-es';
>>>>>>> fbb0e1c4
import {
  DataTransferData,
  DataTransferDataProvider,
  DataTransferToken,
} from '../../services/data-transfer-data.service';
import { nullCoalesce } from '../../utils/types';
import { Injectable } from '@angular/core';

export const LABEL_TOKEN = new DataTransferToken<string>('label');
export const URI_TOKEN = new DataTransferToken<URIData[]>('uri-list');

export class URIData {
  title: string | undefined;
  uri: string;
}

@Injectable()
export class GenericDataProvider implements DataTransferDataProvider {

  private static readonly acceptedUriPattern = new RegExp('^[A-Za-z0-9-]{1,40}:');

  static setURIs(dataTransfer: DataTransfer, data: URIData[], options: {
    action?: 'replace' | 'append'
  } = {}) {
    if (data.length) {
      if (options.action === 'replace' || !dataTransfer.getData('text/uri-list')) {
        dataTransfer.setData('text/uri-list', this.marshalUriList(data));
      }

      // We can't always read the data transfer data
      if (!dataTransfer.types.includes('text/x-moz-url') || dataTransfer.getData('text/x-moz-url')) {
        const existing: URIData[] = options.action === 'replace' ? []
          : GenericDataProvider.unmarshalMozUrlList(
            dataTransfer.getData('text/x-moz-url'),
            'Link',
          );
        existing.push(...data);
        dataTransfer.setData('text/x-moz-url', GenericDataProvider.marshalMozUrlList(existing));
      }
    }
  }

  private static marshalMozUrlList(data: URIData[]): string {
    return data.map(item => `${item.uri.replace(/[\r\n]/g, '')}\r\n${item.title.replace(/[\r\n]/g, '')}`).join('\r\n');
  }

  private static marshalUriList(data: URIData[]): string {
    return data.map(item => item.uri).join('\r\n');
  }

  private static unmarshalMozUrlList(data: string, fallbackTitle: string): URIData[] {
    if (data === '') {
      return [];
    }

    const uris: URIData[] = [];

    for (const [uri, title] of chunk(data.split(/\r?\n/g), 2)) {
      if (uri.match(GenericDataProvider.acceptedUriPattern)) {
        uris.push({
          title: nullCoalesce(title, fallbackTitle).trim().replace(/ {2,}/g, ' '),
          uri,
        });
      }
    }

    return uris;
  }

  extract(dataTransfer: DataTransfer): DataTransferData<any>[] {
    const results: DataTransferData<any>[] = [];
    let text: string | undefined;

    if (dataTransfer.types.includes('text/plain')) {
      text = dataTransfer.getData('text/plain');
    } else if (dataTransfer.types.includes('text/html')) {
      const parser = new DOMParser();
      const doc = parser.parseFromString(dataTransfer.getData('text/html'), 'text/html');
      text = (doc.textContent || '').trim();
    }

    text = text.trim().replace(/ {2,}/g, ' ');

    if (dataTransfer.types.includes('text/x-moz-url')) {
      const data = dataTransfer.getData('text/x-moz-url');

      const uris = GenericDataProvider.unmarshalMozUrlList(data, text);

      results.push({
        token: URI_TOKEN,
        data: uris,
        confidence: 0,
      });
    } else if (dataTransfer.types.includes('text/uri-list')) {
      results.push({
        token: URI_TOKEN,
        data: dataTransfer.getData('text/uri-list').split(/\r?\n/g)
          .filter(item => item.trim().length && !item.startsWith('#') && item.match(GenericDataProvider.acceptedUriPattern))
          .map(uri => ({
            title: text,
            uri,
          })),
        confidence: 0,
      });
    }

    results.push({
      token: LABEL_TOKEN,
      data: text,
      confidence: 0,
    });

    return results;
  }
}<|MERGE_RESOLUTION|>--- conflicted
+++ resolved
@@ -1,16 +1,13 @@
-<<<<<<< HEAD
-import { chunk } from 'lodash';
+import { Injectable } from '@angular/core';
 
-=======
 import { chunk } from 'lodash-es';
->>>>>>> fbb0e1c4
+
 import {
   DataTransferData,
   DataTransferDataProvider,
   DataTransferToken,
 } from '../../services/data-transfer-data.service';
 import { nullCoalesce } from '../../utils/types';
-import { Injectable } from '@angular/core';
 
 export const LABEL_TOKEN = new DataTransferToken<string>('label');
 export const URI_TOKEN = new DataTransferToken<URIData[]>('uri-list');
