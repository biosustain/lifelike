--- conflicted
+++ resolved
@@ -10,19 +10,6 @@
 export const ENTITY_TYPES = [
   new EntityType('Gene', '#673ab7'),
   new EntityType('Protein', '#bcbd22'),
-<<<<<<< HEAD
-  new EntityType('Disease', '#ff9800'),
-  new EntityType('Species', '#0277bd'),
-  new EntityType('Companies', '#d62728'),
-  new EntityType('Mutations', '#5d4037'),
-  new EntityType('Chemical', '#4caf50'),
-  new EntityType('Phenotype', '#edc949'),
-  new EntityType('Pathways', '#e377c2'),
-  new EntityType('Entities', '#7f7f7f'),
-  new EntityType('Compound', '#4caf50'),
-  new EntityType('Food', '#8eff69'),
-  new EntityType('Anatomy', '#0202bd')
-=======
   new EntityType('Disease', '#fae0b8'),
   new EntityType('Species', '#3177b8'),
   new EntityType('Company', '#ff7f7f'),
@@ -32,7 +19,8 @@
   new EntityType('Pathway', '#90eebf'),
   new EntityType('Entity', '#7f7f7f'),
   new EntityType('Compound', '#cee5cb'),
->>>>>>> fc8fee7b
+  new EntityType('Food', '#8eff69'),
+  new EntityType('Anatomy', '#0202bd')
 ];
 
 export const ENTITY_TYPE_MAP = ENTITY_TYPES.reduce((map, item) => {
