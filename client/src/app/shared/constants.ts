--- conflicted
+++ resolved
@@ -120,10 +120,6 @@
 export const FA_CUSTOM_ICONS = [Unicodes.Graph, Unicodes.Excel, Unicodes.Word, Unicodes.PowerPoint];
 
 // Regex used to check if a map link is pointing to a file that can be looking for associated maps
-<<<<<<< HEAD
-export const associatedMapsRegex = /^\/projects\/([^\/]+)\/(enrichment-table|files)\//;
+export const associatedMapsRegex = /^\/projects\/(?:[^\/]+)\/[^\/]+\/([a-zA-Z0-9-]+)/;
 
-export const handleBlue = '#97C2FC';
-=======
-export const associatedMapsRegex = /^\/projects\/(?:[^\/]+)\/[^\/]+\/([a-zA-Z0-9-]+)/;
->>>>>>> 9f9f9491
+export const handleBlue = '#97C2FC';