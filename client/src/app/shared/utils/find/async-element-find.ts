--- conflicted
+++ resolved
@@ -1,9 +1,4 @@
-<<<<<<< HEAD
-import { escapeRegExp } from 'lodash';
-=======
 import { escapeRegExp } from 'lodash-es';
-
->>>>>>> fbb0e1c4
 import { isNullOrUndefined } from 'util';
 
 import {
