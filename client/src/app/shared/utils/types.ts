export type RecursivePartial<T> = {
  [P in keyof T]?: RecursivePartial<T[P]>;
};

export type Omit<T, K extends keyof T> = Pick<T, Exclude<keyof T, K>>;

export type WithOptional<T, K extends keyof T> = Omit<T, K> & Partial<Pick<T, K>>;

/**
 * Common describtion of getSet behaviour
 * (helps to keep it in sync)
 */
interface GetSet<ID, Value> {
  /**
   * Return key value if it exists in the map
   * otherwise use default value
   * @param key - used to identify value
   * @param value - default key value
   */
  getSet(id: ID, value: Value): Value;

  /**
   * Return key value if it exists in the map
   * otherwise use default value accessor
   * @param key - used to identify value
   * @param valueAccessor - value or function to calculate it
   */
  getSetLazily(id: ID, valueAccessor: () => Value): Value;
}

export class ExtendedWeakMap<K extends object, V> extends WeakMap<K, V> implements GetSet<K, V> {
  getSet(key, value) {
    if (this.has(key)) {
      return super.get(key);
    }
    super.set(key, value);
    return value;
  }

  getSetLazily(key: K, valueAccessor: () => V) {
    if (this.has(key)) {
      return super.get(key);
    }
    const loadedValue = valueAccessor instanceof Function ? valueAccessor() : valueAccessor;
    super.set(key, loadedValue);
    return loadedValue;
  }
}

export class ExtendedMap<K, V> extends Map<K, V> implements GetSet<K, V> {
  getSet(key, value) {
    if (this.has(key)) {
      return super.get(key);
    }
    super.set(key, value);
    return value;
  }

  getSetLazily(key: K, valueAccessor: () => V): V {
    if (this.has(key)) {
      return super.get(key);
    }
    const loadedValue = valueAccessor instanceof Function ? valueAccessor() : valueAccessor;
    super.set(key, loadedValue);
    return loadedValue;
  }

  filter(filterCallback) {
    const iterator = this[Symbol.iterator]();
    const filtered = new ExtendedMap<K, V>();
    let currentIndex = 0;
    for (const value of iterator) {
      if (filterCallback(value, currentIndex++, this)) {
        filtered.set(value[0], value[1]);
      }
    }
    return filtered;
  }
}

export class ExtendedArray<V> extends Array<V> implements GetSet<number, V> {
  at: (index: number) => V;

  /**
   * Return index value if it exists in the array
   * otherwise use default value
   * (undefined is considered as not existing value
   * @param index - used to access value
   * @param value - default value
   */
  getSet(index, value) {
    const existingValue = this.at(index);
    if (existingValue !== undefined) {
      return existingValue;
    }
    this[index] = value;
    return value;
  }

  /**
   * Return index value if it exists in the array
   * otherwise use default value accessor
   * (undefined is considered as not existing value
   * @param index - used to access value
   * @param valueAccessor - default value or function to calculate it
   */
  getSetLazily(index, valueAccessor) {
    const existingValue = this.at(index);
    if (existingValue !== undefined) {
      return existingValue;
    }
    return this[index] = valueAccessor instanceof Function ? valueAccessor() : valueAccessor;
  }
}

export const frozenEmptyObject = Object.freeze({});

<<<<<<< HEAD
export function assignDefined(target, source) {
  Object.keys(source).map((key, _) => {
    if (source[key] !== undefined) {
      target[key] = source[key];
    }
  });

=======
export function assignDefined(target, ...sources) {
  for (const source of sources) {
      for (const key of Object.keys(source)) {
          const val = source[key];
          if (val !== undefined) {
              target[key] = val;
          }
      }
  }
>>>>>>> 0bbeb1e3
  return target;
}<|MERGE_RESOLUTION|>--- conflicted
+++ resolved
@@ -115,7 +115,6 @@
 
 export const frozenEmptyObject = Object.freeze({});
 
-<<<<<<< HEAD
 export function assignDefined(target, source) {
   Object.keys(source).map((key, _) => {
     if (source[key] !== undefined) {
@@ -123,16 +122,6 @@
     }
   });
 
-=======
-export function assignDefined(target, ...sources) {
-  for (const source of sources) {
-      for (const key of Object.keys(source)) {
-          const val = source[key];
-          if (val !== undefined) {
-              target[key] = val;
-          }
-      }
-  }
->>>>>>> 0bbeb1e3
+
   return target;
 }