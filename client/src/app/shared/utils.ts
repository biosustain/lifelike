import { HttpErrorResponse } from '@angular/common/http';

import { catchError } from 'rxjs/operators';
import { from, Observable, throwError, pipe } from 'rxjs';
<<<<<<< HEAD
import { UnaryFunction } from 'rxjs/src/internal/types';

import { OperatingSystems } from 'app/interfaces/shared.interface';
=======
import { UnaryFunction } from 'rxjs/internal/types';
import { HttpErrorResponse } from '@angular/common/http';
>>>>>>> 8d14ffd0

/**
 * Takes an input string and returns the title-cased version of that string. E.g., 'lazy dog' becomes 'Lazy Dog'.
 *
 * TODO: This could be smarter, since cases like '$foobar' or '"lazy dog"' have somewhat unexpected results ('$foobar' and '"lazy Dog"'
 * respectively).
 * @param str string to convert to title-case
 * @returns the title-cased version of the input string
 */
export function toTitleCase(str: string) {
  return str.replace(
    /\w\S*/g,
    (txt: string) => {
      return txt.charAt(0).toUpperCase() + txt.substr(1).toLowerCase();
    }
  );
}

export function getRandomColor() {
  const letters = '0123456789ABCDEF';
  let color = '#';

  [...Array(6).keys()].forEach(
    _ => color += letters[Math.floor(Math.random() * 16)],
  );

  return color;
}

/**
 * Converts a string to hex.
 * TODO: Consider a better way to encode data (e.g. base64/32)
 *
 * Use cases:
 * 1. Allow us to use various characters without having
 * to deal with escaping them in URLs
 * (i.e.) n1,n2&n3,n4 does not need to have the & escaped
 */
export function stringToHex(s: string) {
  const hexFormat = [];
  for (let i = 0, l = s.length; i < l; i++) {
    const hex = Number(s.charCodeAt(i)).toString(16);
    hexFormat.push(hex);
  }
  return hexFormat.join('');
}

/**
 * Transforms a hex code and opacity value into an rgba value.
 * @param hex hex code to turn into rgba value
 */
export function hexToRGBA(hex: string, opacity: number) {
  let c;
  if (/^#([A-Fa-f0-9]{3}){1,2}$/.test(hex)) {
    c = hex.substring(1).split('');
    if (c.length === 3) {
      c = [c[0], c[0], c[1], c[1], c[2], c[2]];
    }
    c = '0x' + c.join('');
    /* tslint:disable:no-bitwise*/
    return 'rgba(' + [(c >> 16) & 255, (c >> 8) & 255, c & 255].join(',') + `,${opacity})`;
  }
  throw new Error('Bad Hex');
}

/**
 * Generate a UUID. Source: https://stackoverflow.com/a/2117523
 */
export function uuidv4(): string {
  // @ts-ignore
  return ([1e7] + -1e3 + -4e3 + -8e3 + -1e11).replace(/[018]/g, c =>
    /* tslint:disable:no-bitwise*/
    (c ^ crypto.getRandomValues(new Uint8Array(1))[0] & 15 >> c / 4).toString(16),
  );
}


/**
 * Determines which event listener to use (dependent on browser)
 */
export function whichTransitionEvent() {
  const el = document.createElement('fakeelement');
  const transitions = {
    animation: 'animationend',
    OAnimation: 'oAnimationEnd',
    MozAnimation: 'animationend',
    WebkitAnimation: 'webkitAnimationEnd',
  };

  for (const t in transitions) {
    if (el.style[t] !== undefined) {
      return transitions[t];
    }
  }
}

export function getClientOS() {
  if (navigator.appVersion.indexOf('Linux') !== -1) {
    return OperatingSystems.LINUX;
  }
  if (navigator.appVersion.indexOf('Mac') !== -1) {
    return OperatingSystems.MAC;
  }
  if (navigator.appVersion.indexOf('Win') !== -1) {
    return OperatingSystems.WINDOWS;
  }
  return OperatingSystems.UNKNOWN;

}

export function keyCodeRepresentsCopyEvent(event: any) {
  const clientOS = getClientOS();
  switch (clientOS) {
    case OperatingSystems.MAC:
    case OperatingSystems.LINUX:
    case OperatingSystems.WINDOWS: {
      return event.code === 'KeyC' && event.ctrlKey === true;
    }
    default: {
      return false;
    }
  }
}

export function isAltOrOptionPressed(event: KeyboardEvent | MouseEvent) {
  return event.altKey;
}

export function isShiftPressed(event: KeyboardEvent | MouseEvent) {
  return event.shiftKey;
}

export function isCtrlOrMetaPressed(event: KeyboardEvent | MouseEvent) {
  const os = getClientOS();
  switch (os) {
    case OperatingSystems.MAC:
      return event.metaKey;
    default:
      return event.ctrlKey;
  }
}

export function keyCodeRepresentsPasteEvent(event: any) {
  const clientOS = getClientOS();
  switch (clientOS) {
    case OperatingSystems.MAC: {
      if (event.code === 'KeyV' && event.metaKey === true) {
        return true;
      }
      return false;
    }
    case OperatingSystems.LINUX:
    case OperatingSystems.WINDOWS: {
      if (event.code === 'KeyV' && event.ctrlKey === true) {
        return true;
      }
      return false;
    }
    default: {
      return false;
    }
  }
}

/**
 * Generates a downloadable file that is cross compatible
 * with multiple browsers.
 * @param blobData - the blob data
 * @param mimeType - mimetype
 * @param saveAs - the filename to save the file as (must include extension)
 */
export function downloader(blobData: any, mimeType: string, saveAs: string) {
  const newBlob = new Blob([blobData], {type: mimeType});
  // IE doesn't allow using a blob object directly as link href
  // instead it is necessary to use msSaveOrOpenBlob
  if (window.navigator && window.navigator.msSaveOrOpenBlob) {
    window.navigator.msSaveOrOpenBlob(newBlob);
    return;
  }
  // For other browsers:
  // Create a link pointing to the ObjectURL containing the blob.
  const data = window.URL.createObjectURL(newBlob);

  const link = document.createElement('a');
  link.href = data;
  link.download = saveAs;
  // this is necessary as link.click() does not work on the latest firefox
  link.dispatchEvent(new MouseEvent('click', {
    bubbles: true,
    cancelable: true,
    view: window,
  }));

  setTimeout(() => {
    // For Firefox it is necessary to delay revoking the ObjectURL
    window.URL.revokeObjectURL(data);
    link.remove();
  }, 100);
}

/**
 * Catches and swallows 404 errors, preventing it
 * from bubbling up.
 */
export function ignore404Errors<T>(): UnaryFunction<Observable<T>, Observable<T>> {
  return pipe(catchError(error => {
    if (error instanceof HttpErrorResponse) {
      const res = error as HttpErrorResponse;
      if (res.status === 404) {
        return from([null]);
      }
    }
    return throwError(error);
  }));
}<|MERGE_RESOLUTION|>--- conflicted
+++ resolved
@@ -2,14 +2,9 @@
 
 import { catchError } from 'rxjs/operators';
 import { from, Observable, throwError, pipe } from 'rxjs';
-<<<<<<< HEAD
-import { UnaryFunction } from 'rxjs/src/internal/types';
+import { UnaryFunction } from 'rxjs/internal/types';
 
 import { OperatingSystems } from 'app/interfaces/shared.interface';
-=======
-import { UnaryFunction } from 'rxjs/internal/types';
-import { HttpErrorResponse } from '@angular/common/http';
->>>>>>> 8d14ffd0
 
 /**
  * Takes an input string and returns the title-cased version of that string. E.g., 'lazy dog' becomes 'Lazy Dog'.
