--- conflicted
+++ resolved
@@ -296,11 +296,9 @@
   return initialValue;
 };
 
-<<<<<<< HEAD
 export const inText = (pattern: string, flags: string = 'i') => {
   const compiledExpresion = new RegExp(pattern, flags);
   return (text: string) => compiledExpresion.test(text);
 };
-=======
-export const isPromise = value => typeof value?.then === 'function';
->>>>>>> 8310fc10
+
+export const isPromise = value => typeof value?.then === 'function';