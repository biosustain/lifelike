<div class="d-block" *ngIf="dirty && control?.invalid && control.errors"
     [class.invalid-feedback]="!formLevel" [class.alert]="formLevel"
     [class.alert-danger]="formLevel">
  <div *ngIf="formLevel">
    <strong>There is an error with your input:</strong>
  </div>
  <div *ngIf="control.hasError('required')">
    This field is required.
  </div>
  <div *ngIf="control.hasError('minlength')">
    Enter at least {{ control.getError('minlength').requiredLength }}
    character{{ control.getError('minlength').requiredLength == 1 ? '' : 's' }}.
  </div>
  <div *ngIf="control.hasError('email')">
    The provided email is not valid.
  </div>
<<<<<<< HEAD
  <div *ngIf="control.hasError('serverValidated')">
    <div *ngFor="let error of control.getError('serverValidated')">
      {{ error }}
    </div>
=======
  <div *ngIf="control.hasError('whitespace')">
    This field cannot contain only whitespace characters.
>>>>>>> 62f028c5
  </div>
  <ng-container *ngFor="let error of errors | keyvalue">
    <div *ngIf="control.hasError(error.key)">
      {{ error.value }}
    </div>
  </ng-container>
</div><|MERGE_RESOLUTION|>--- conflicted
+++ resolved
@@ -14,15 +14,13 @@
   <div *ngIf="control.hasError('email')">
     The provided email is not valid.
   </div>
-<<<<<<< HEAD
+  <div *ngIf="control.hasError('whitespace')">
+    This field cannot contain only whitespace characters.
+  </div>
   <div *ngIf="control.hasError('serverValidated')">
     <div *ngFor="let error of control.getError('serverValidated')">
       {{ error }}
     </div>
-=======
-  <div *ngIf="control.hasError('whitespace')">
-    This field cannot contain only whitespace characters.
->>>>>>> 62f028c5
   </div>
   <ng-container *ngFor="let error of errors | keyvalue">
     <div *ngIf="control.hasError(error.key)">
