--- conflicted
+++ resolved
@@ -18,14 +18,10 @@
       <tr *ngFor="let row of entries">
         <td *ngFor="let entry of row" style="white-space:pre-wrap; word-wrap:break-word" class="overflow-auto resizeable" [ngClass]="{ 'error': entry.highlight}">
           <div>
-<<<<<<< HEAD
-            <app-highlight-text [highlight]="entry.text"></app-highlight-text>
-=======
             <span *ngIf="entry.text.indexOf('snippet') === -1; else highlightText">{{ entry.text }}</span>
             <ng-template #highlightText>
               <app-highlight-text [highlight]="entry.text"></app-highlight-text>
             </ng-template>
->>>>>>> 7322d288
           </div>
           <ng-container *ngIf="entry.multiLink">
             <ul *ngFor="let link of entry.multiLink">
