--- conflicted
+++ resolved
@@ -78,11 +78,7 @@
 
   abstract getDefaultParams(): O;
 
-<<<<<<< HEAD
-  abstract deserializeParams(params: { [key: string]: string }): O;
-=======
-  abstract deserializeParams(params: { [key: string]: string }): Observable<Required<O>>;
->>>>>>> dfdcfd61
+  abstract deserializeParams(params: { [key: string]: string }): Observable<O>;
 
   abstract serializeParams(params: O, restartPagination: boolean): Record<keyof O, string>;
 }