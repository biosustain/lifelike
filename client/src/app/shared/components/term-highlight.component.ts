import { Component, Input, OnChanges, SimpleChanges } from '@angular/core';
<<<<<<< HEAD
=======

>>>>>>> 62f028c5
import { escape, escapeRegExp } from 'lodash';

import { FindOptions } from 'app/shared/utils/find';

@Component({
  selector: 'app-term-highlight',
  templateUrl: 'term-highlight.component.html',
})
export class TermHighlightComponent implements OnChanges {
  @Input() text = '';
  @Input() highlightTerms: string[] = [];
<<<<<<< HEAD
  @Input() wholeWord = true;
=======
  @Input() highlightOptions: FindOptions = {};

>>>>>>> 62f028c5
  highlight: string;

  ngOnChanges(changes: SimpleChanges) {
    if ('highlightTerms' in changes || 'text' in changes) {
      if (this.text && this.highlightTerms) {
        const phrasePatterns = this.highlightTerms.map(
          phrase => escapeRegExp(phrase)
            .replace(/ +/g, ' +')
            .replace(/(\\\*)/g, '\\S*')
            .replace(/(\\\?)/g, '\\S?'),
        ).join('|');
        const pattern = this.wholeWord ? `\\b(${phrasePatterns})\\b` : `(${phrasePatterns})`;
        const regex = new RegExp(pattern, 'gi');
        this.highlight = '<snippet>' + escape(this.text)
          .replace(regex, '<highlight>$1</highlight>') + '</snippet>';
      } else {
        this.highlight = null;
      }
    }
  }
}<|MERGE_RESOLUTION|>--- conflicted
+++ resolved
@@ -1,8 +1,4 @@
 import { Component, Input, OnChanges, SimpleChanges } from '@angular/core';
-<<<<<<< HEAD
-=======
-
->>>>>>> 62f028c5
 import { escape, escapeRegExp } from 'lodash';
 
 import { FindOptions } from 'app/shared/utils/find';
@@ -14,12 +10,7 @@
 export class TermHighlightComponent implements OnChanges {
   @Input() text = '';
   @Input() highlightTerms: string[] = [];
-<<<<<<< HEAD
-  @Input() wholeWord = true;
-=======
   @Input() highlightOptions: FindOptions = {};
-
->>>>>>> 62f028c5
   highlight: string;
 
   ngOnChanges(changes: SimpleChanges) {
@@ -31,7 +22,7 @@
             .replace(/(\\\*)/g, '\\S*')
             .replace(/(\\\?)/g, '\\S?'),
         ).join('|');
-        const pattern = this.wholeWord ? `\\b(${phrasePatterns})\\b` : `(${phrasePatterns})`;
+        const pattern = this.highlightOptions.wholeWord ? `\\b(${phrasePatterns})\\b` : `(${phrasePatterns})`;
         const regex = new RegExp(pattern, 'gi');
         this.highlight = '<snippet>' + escape(this.text)
           .replace(regex, '<highlight>$1</highlight>') + '</snippet>';
