--- conflicted
+++ resolved
@@ -1,11 +1,6 @@
 import { Component, ElementRef, EventEmitter, Input, OnDestroy, OnInit, Output, ViewChild, ViewEncapsulation } from '@angular/core';
 
-<<<<<<< HEAD
-import { uniqueId } from 'lodash';
-=======
 import { uniqueId } from 'lodash-es';
-
->>>>>>> fbb0e1c4
 import { combineLatest, Subscription } from 'rxjs';
 import { first } from 'rxjs/operators';
 import * as d3 from 'd3';
