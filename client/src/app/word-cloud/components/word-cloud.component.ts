<<<<<<< HEAD
import {
  Component,
  ElementRef,
  EventEmitter,
  Input,
  OnDestroy,
  OnInit,
  Output,
  ViewChild,
  ViewEncapsulation
} from '@angular/core';
=======
import { Component, EventEmitter, Input, OnDestroy, Output, ViewEncapsulation, OnInit } from '@angular/core';
>>>>>>> 903d4f83

import { uniqueId } from 'lodash';

import { combineLatest, Subscription } from 'rxjs';

import { WordCloudAnnotationFilterEntity } from 'app/interfaces/annotation-filter.interface';
import { BackgroundTask } from 'app/shared/rxjs/background-task';
import { LegendService } from 'app/shared/services/legend.service';

import { defaultSortingAlgorithm, SortingAlgorithm } from '../sorting/sorting-algorithms';
import { FilesystemObject } from '../../file-browser/models/filesystem-object';
import { AnnotationsService } from '../../file-browser/services/annotations.service';
import { NodeLegend } from '../../interfaces';
import { first, skip } from 'rxjs/operators';

import * as d3 from 'd3';
import * as cloud from 'd3.layout.cloud';

@Component({
  selector: 'app-word-cloud',
  templateUrl: './word-cloud.component.html',
  styleUrls: ['./word-cloud.component.scss'],
  encapsulation: ViewEncapsulation.None,
})
export class WordCloudComponent implements OnInit, OnDestroy {
  id = uniqueId('WordCloudComponent-');

  @Input() title = 'Entity Cloud';
  @Input() object: FilesystemObject;
  @Input() clickableWords = false;
  @Output() wordOpen = new EventEmitter<WordOpen>();

<<<<<<< HEAD
  @ViewChild('hiddenTextAreaWrapper', {static: false}) hiddenTextAreaWrapperEl: ElementRef;
  @ViewChild('wordCloudWrapper', {static: false}) wordCloudWrapperEl: ElementRef;
  @ViewChild('wordCloudTooltip', {static: false}) wordCloudTooltipEl: ElementRef;
  @ViewChild('wordCloudSvg', {static: false}) wordCloudSvgEl: ElementRef;
  @ViewChild('wordCloudGroup', {static: false}) wordCloudGroupEl: ElementRef;

  loadTask: BackgroundTask<[], [NodeLegend, string]>;
=======
  loadTask: BackgroundTask<any, [NodeLegend, string]>;
  annotationsLoadedInitSub: Subscription;
>>>>>>> 903d4f83
  annotationsLoadedSub: Subscription;

  wordVisibilityMap: Map<string, boolean> = new Map<string, boolean>();
  annotationData: WordCloudAnnotationFilterEntity[] = [];
  filtersPanelOpened = false;

  legend: Map<string, string> = new Map<string, string>();

  WORD_CLOUD_MARGIN = 10;
  MAX_ALGO_INPUT = 1000;
  FONT_MIN = 12;
  FONT_MAX = 48;

  sorting: SortingAlgorithm = defaultSortingAlgorithm;

  keywordsShown = true;

  constructor(protected readonly annotationsService: AnnotationsService,
              protected readonly legendService: LegendService) {}

  ngOnInit() {
<<<<<<< HEAD
    // Initialize the background task
    this.loadTask = new BackgroundTask(() => {
=======
    this.getAnnotations();
  }

  ngOnDestroy() {
    this.annotationsLoadedInitSub.unsubscribe();
    this.annotationsLoadedSub.unsubscribe();
  }

  initDataFetch() {
    this.loadTask = new BackgroundTask(({hashId, sortingId}) => {
>>>>>>> 903d4f83
      return combineLatest(
        this.legendService.getAnnotationLegend(),
        this.annotationsService.getSortedAnnotations(hashId, sortingId),
      );
    });

<<<<<<< HEAD
    // Set the background task callback
    this.annotationsLoadedSub = this.loadTask.results$.subscribe(({result: [legend, annotationExport]}) => {
        // Reset legend
        Object.keys(legend).forEach(label => {
=======
  initWordCloud() {
    this.initDataFetch();
    this.annotationsLoadedInitSub = this.loadTask.results$.pipe(first()).subscribe(({
                                                                                      result: [legend, annotationExport],
                                                                                    }) => {
      // Reset legend
      Object.keys(legend).forEach(label => {
>>>>>>> 903d4f83
        this.legend.set(label.toLowerCase(), legend[label].color);
        });

        this.setAnnotationData(annotationExport);
        this.drawWordCloud(this.getFilteredAnnotationDeepCopy());
    });
    this.annotationsLoadedSub = this.loadTask.results$.pipe(skip(1)).subscribe(({
                                                                                  result: [legend, annotationExport],
                                                                                }) => {
      // Reset legend
      Object.keys(legend).forEach(label => {
        this.legend.set(label.toLowerCase(), legend[label].color);
      });

<<<<<<< HEAD
    // Send initial data request
    this.getAnnotations();
=======
      this.setAnnotationData(annotationExport);
      this.drawWordCloud(this.getFilteredAnnotationDeepCopy(), false);
    });
>>>>>>> 903d4f83
  }

  ngOnDestroy() {
    this.annotationsLoadedSub.unsubscribe();
  }

  getAnnotationIdentifier(annotation: WordCloudAnnotationFilterEntity) {
    return annotation.id + annotation.type + annotation.keyword;
  }

  /**
   * Sends a request to the BackgroundTask object for new annotations data.
   */
  getAnnotations() {
    this.loadTask.update({hashId: this.object.hashId, sortingId: this.sorting.id});
  }

  sort(algorithm) {
    this.sorting = algorithm;
    this.getAnnotations();
  }

  setAnnotationData(annotationExport: string) {
    // Reset annotation data
    this.annotationData = [];
    this.wordVisibilityMap.clear();

    const uniquePairMap = new Map<string, number>();
    const annotationList = annotationExport.split('\n');

    // remove the headers from tsv response
    annotationList.shift();
    // remove empty line at the end of the tsv response
    annotationList.pop();
    annotationList.forEach(e => {
      //  entity_id	  type	  text	  primary_name  value
      //  col[0]      col[1]  col[2]  col[3]        col[4]
      const cols = e.split('\t');
      const uniquePair = cols[0] === '' ? cols[1] + cols[2] : cols[0] + cols[1];

      if (!uniquePairMap.has(uniquePair)) {
        const annotation = {
          id: cols[0],
          type: cols[1],
          color: this.legend.get(cols[1].toLowerCase()), // Set lowercase to match the legend
          keyword: cols[2],
          primaryName: cols[3],
          text: cols[2],
          frequency: Number(cols[4]),
          shown: true,
        } as WordCloudAnnotationFilterEntity;
        this.wordVisibilityMap.set(
          this.getAnnotationIdentifier(annotation),
          this.sorting.min === undefined || annotation.frequency >= this.sorting.min,
        );
        this.annotationData.push(annotation);
        uniquePairMap.set(uniquePair, this.annotationData.length - 1);
      } else {
        // Add the frequency of the synonym to the original word
        this.annotationData[uniquePairMap.get(uniquePair)].frequency += parseInt(cols[4], 10);

        // And also update the word visibility, since the original frequency might have been 1
        this.wordVisibilityMap.set(this.getAnnotationIdentifier(this.annotationData[uniquePairMap.get(uniquePair)]), true);

        // TODO: In the future, we may want to show "synonyms" somewhere, or even allow the user to swap out the most frequent term for a
        // synonym
      }
    });

    // Need to sort the data, since we may have squashed some terms down and messed with the order given by the API
    this.annotationData = this.annotationData.sort((a, b) => b.frequency - a.frequency);
  }

  /**
   * Updates the word visibility map to match the input map. Called when the annotation filter wordVisibilityOutput emits.
   * @param newMap word visibility map to copy
   */
  updateWordVisibilityMap(newMap: Map<string, boolean>) {
    this.wordVisibilityMap.clear();
    newMap.forEach((val, key) => {
      this.wordVisibilityMap.set(key, val);
    });
    this.drawWordCloud(this.getFilteredAnnotationDeepCopy());
  }

  /**
   * Redraws the word cloud with updated dimensions to fit the current window.
   */
  fitCloudToWindow() {
    this.drawWordCloud(this.getFilteredAnnotationDeepCopy());
  }

  toggleFiltersPanel() {
    this.filtersPanelOpened = !this.filtersPanelOpened;
  }

  /**
   * Updates the word cloud text to the primary names of each entity, and vice versa.
   */
  toggleShownText() {
    this.annotationData = this.annotationData.map(annotation => {
      annotation.text = this.keywordsShown ? annotation.primaryName : annotation.keyword;
      return annotation;
    });
    this.keywordsShown = !this.keywordsShown;
    this.drawWordCloud(this.getFilteredAnnotationDeepCopy());
  }

  copyWordCloudToClipboard() {
    const hiddenTextAreaWrapper = this.hiddenTextAreaWrapperEl.nativeElement;
    hiddenTextAreaWrapper.style.display = 'block';
    const tempTextArea = document.createElement('textarea');

    hiddenTextAreaWrapper.appendChild(tempTextArea);
    this.annotationData.forEach(annotation => {
      if (this.wordVisibilityMap.get(this.getAnnotationIdentifier(annotation))) {
        tempTextArea.value += `${annotation.text}\n`;
      }
    });
    tempTextArea.select();
    document.execCommand('copy');

    hiddenTextAreaWrapper.removeChild(tempTextArea);
    hiddenTextAreaWrapper.style.display = 'none';
  }

  /**
   * Generates a copy of the annotation data. The reason we do this is the word cloud layout algorithm actually mutates the input data. To
   * keep our API response data pure, we deep copy it and give the copy to the layout algorithm instead.
   */
  private getAnnotationDataDeepCopy() {
    return JSON.parse(JSON.stringify(this.annotationData)) as WordCloudAnnotationFilterEntity[];
  }

  /**
   * Gets a filtered copy of the annotation data. Any word not mapped to 'true' in the wordVisibilityMap will be filtered out.
   */
  getFilteredAnnotationDeepCopy() {
    return this.getAnnotationDataDeepCopy().filter(annotation => this.wordVisibilityMap.get(this.getAnnotationIdentifier(annotation)));
  }

  /**
   * Updates the 'shown' property of the words in annotationData. This property denotes whether the word cloud could draw the word within
   * the given width/height/size constraints. To simplify, each word essentially has three states:
   *
   *   1. The word is visible in the cloud
   *   2. The word is not visible in the cloud, because it was filtered and not considered in the layout algorithm
   *   3. The word is not visible in the cloud, because it could not be drawn with the given size within the given width/height of the
   *    container element
   *
   * This function determines the state of each input word.
   * @param words list of objects representing word data
   */
  private updateWordVisibility(words: WordCloudAnnotationFilterEntity[]) {
    const tempWordMap = new Map<string, WordCloudAnnotationFilterEntity>();
    words.forEach((word) => {
      tempWordMap.set(word.keyword, word);
    });

    for (const word of this.annotationData) {
      // If the word was returned by the algorithm then it is not filtered and it is drawable
      if (tempWordMap.has(word.keyword)) {
        word.shown = true;
      } else {
        // If it wasn't returned BUT it's been filtered, we don't need to show a warning
        if (!this.wordVisibilityMap.get(this.getAnnotationIdentifier(word))) {
          word.shown = true;
        } else {
          // If it wasn't returned but it HASN'T been filtered, we need to show a warning
          word.shown = false;
        }
      }
    }
  }

  /**
   * Generates the width/height for the word cloud svg element. Uses the size of the wrapper element, minus a fixed margin. For example, if
   * the parent is 600px x 600px, and our margin is 10px, the size of the word cloud svg will be 580px x 580px.
   */
  private getCloudSvgDimensions() {
    const margin = {
      top: this.WORD_CLOUD_MARGIN,
      right: this.WORD_CLOUD_MARGIN,
      bottom: this.WORD_CLOUD_MARGIN,
      left: this.WORD_CLOUD_MARGIN,
    };
    const width = this.wordCloudWrapperEl.nativeElement.offsetWidth - margin.left - margin.right;
    const height = this.wordCloudWrapperEl.nativeElement.offsetHeight - margin.top - margin.bottom;
    return {width, height};
  }

  /**
   * Updates the word cloud svg and related elements. Distinct from createInitialWordCloudElements in that it finds the existing elements
   * and updates them if possible. Any existing words will be re-scaled and moved to their new positions, removed words will be removed,
   * and added words will be drawn.
   * @param words list of objects representing terms and their position info as decided by the word cloud layout algorithm
   */
  private updateWordCloudElements(words: WordCloudAnnotationFilterEntity[]) {
    this.updateWordVisibility(words);

    // Set the dimensions and margins of the graph
    const {width, height} = this.getCloudSvgDimensions();

    // Get the svg element and update
    const svg = d3.select(this.wordCloudSvgEl.nativeElement)
      .attr('width', width)
      .attr('height', height);

    // Get and update the grouping element
    const g = d3.select(this.wordCloudGroupEl.nativeElement)
      .attr('transform', 'translate(' + width / 2 + ',' + height / 2 + ')');

    // Get the tooltip for the word cloud text (this should already be present in the DOM)
    const tooltip = d3.select(this.wordCloudTooltipEl.nativeElement)
      .style('display', 'none');

    // Also create a function for the tooltip content, to be shown when the text is hovered over
    const cloudWrapper = this.wordCloudWrapperEl;
    const keywordsShown = this.keywordsShown;
    const mouseenter = function(d) {
      const coordsOfCloud = cloudWrapper.nativeElement.getBoundingClientRect() as DOMRect;
      const coordsOfText = this.getBoundingClientRect() as DOMRect;
      tooltip
        .html(keywordsShown ? `Primary Name: ${d.primaryName}` : `Text in Document: ${d.keyword}`)
        .style('display', 'block')
        .style('left', (coordsOfText.x - coordsOfCloud.x) + 'px')
        .style('top', (coordsOfText.y - coordsOfCloud.y) + 'px');
    };

    // Get the word elements
    const wordElements = g.selectAll('text').data(words, (d) => d.text);

    // Add any new words
    wordElements
      .enter()
      .append('text')
      .text((d) => d.text)
      .merge(wordElements)
      .style('fill', (d) => d.color)
      .attr('text-anchor', 'middle')
      .on('click', (item: WordCloudAnnotationFilterEntity) => {
        this.wordOpen.emit({
          entity: item,
          keywordsShown: this.keywordsShown,
        });
      })
      .attr('class', 'cloud-word' + (this.clickableWords ? ' cloud-word-clickable' : ''))
      .style('font-size', (d) => d.size + 'px')
      .on('mouseenter', mouseenter)
      .on('mouseleave', () => tooltip.style('display', 'none'))
      .transition()
      .attr('transform', (d) => {
        return 'translate(' + [d.x, d.y] + ')rotate(' + d.rotate + ')';
      })
      .ease(d3.easeSin)
      .duration(1000);

    // Remove any words that have been removed by either the algorithm or the user
    wordElements.exit().remove();
  }

  /**
   * Given dataset return normalised font-size generator
   * @param data represents a collection of AnnotationFilterEntity data
   */
  fontSize(data) {
    const frequencies = data.map(annotation => annotation.frequency as number);
    const maximum = Math.max(...frequencies);
    const minimum = Math.min(...frequencies);
    const fontDelta = this.FONT_MAX - this.FONT_MIN;
    return d => {
      const fraction = (d.frequency - minimum) / (maximum - minimum) || 0;
      return (fraction * fontDelta) + this.FONT_MIN;
    };
  }

  /**
   * Draws a word cloud with the given AnnotationFilterEntity inputs using the d3.layout.cloud library.
   * @param data represents a collection of AnnotationFilterEntity data
   */
  drawWordCloud(data: WordCloudAnnotationFilterEntity[]) {
    // Reference for this code: https://www.d3-graph-gallery.com/graph/wordcloud_basic
    const {width, height} = this.getCloudSvgDimensions();

    const maxAlgoInputSlice = data.length > this.MAX_ALGO_INPUT ? data.slice(0, this.MAX_ALGO_INPUT) : data;


    // Constructs a new cloud layout instance (it runs the algorithm to find the position of words)
    const layout = cloud()
      .size([width, height])
      .words(maxAlgoInputSlice)
      .padding(3)
      .fontSize(this.fontSize(maxAlgoInputSlice))
      .rotate(() => 0)
      // TODO: Maybe in the future we can allow the user to define their own rotation intervals,
      // but for now just keep it simple and don't rotate the words
      /* tslint:disable:no-bitwise*/
      // .rotate(() => (~~(Math.random() * 8) - 3) * 15)
      .on('end', words => this.updateWordCloudElements(words));
    layout.start();
  }
}

class WordOpen {
  entity: WordCloudAnnotationFilterEntity;
  keywordsShown: boolean;
}<|MERGE_RESOLUTION|>--- conflicted
+++ resolved
@@ -1,4 +1,3 @@
-<<<<<<< HEAD
 import {
   Component,
   ElementRef,
@@ -10,9 +9,6 @@
   ViewChild,
   ViewEncapsulation
 } from '@angular/core';
-=======
-import { Component, EventEmitter, Input, OnDestroy, Output, ViewEncapsulation, OnInit } from '@angular/core';
->>>>>>> 903d4f83
 
 import { uniqueId } from 'lodash';
 
@@ -26,7 +22,6 @@
 import { FilesystemObject } from '../../file-browser/models/filesystem-object';
 import { AnnotationsService } from '../../file-browser/services/annotations.service';
 import { NodeLegend } from '../../interfaces';
-import { first, skip } from 'rxjs/operators';
 
 import * as d3 from 'd3';
 import * as cloud from 'd3.layout.cloud';
@@ -45,7 +40,6 @@
   @Input() clickableWords = false;
   @Output() wordOpen = new EventEmitter<WordOpen>();
 
-<<<<<<< HEAD
   @ViewChild('hiddenTextAreaWrapper', {static: false}) hiddenTextAreaWrapperEl: ElementRef;
   @ViewChild('wordCloudWrapper', {static: false}) wordCloudWrapperEl: ElementRef;
   @ViewChild('wordCloudTooltip', {static: false}) wordCloudTooltipEl: ElementRef;
@@ -53,10 +47,6 @@
   @ViewChild('wordCloudGroup', {static: false}) wordCloudGroupEl: ElementRef;
 
   loadTask: BackgroundTask<[], [NodeLegend, string]>;
-=======
-  loadTask: BackgroundTask<any, [NodeLegend, string]>;
-  annotationsLoadedInitSub: Subscription;
->>>>>>> 903d4f83
   annotationsLoadedSub: Subscription;
 
   wordVisibilityMap: Map<string, boolean> = new Map<string, boolean>();
@@ -67,10 +57,9 @@
 
   WORD_CLOUD_MARGIN = 10;
   MAX_ALGO_INPUT = 1000;
-  FONT_MIN = 12;
-  FONT_MAX = 48;
 
   sorting: SortingAlgorithm = defaultSortingAlgorithm;
+  sortingChanged = false;
 
   keywordsShown = true;
 
@@ -78,63 +67,27 @@
               protected readonly legendService: LegendService) {}
 
   ngOnInit() {
-<<<<<<< HEAD
     // Initialize the background task
     this.loadTask = new BackgroundTask(() => {
-=======
-    this.getAnnotations();
-  }
-
-  ngOnDestroy() {
-    this.annotationsLoadedInitSub.unsubscribe();
-    this.annotationsLoadedSub.unsubscribe();
-  }
-
-  initDataFetch() {
-    this.loadTask = new BackgroundTask(({hashId, sortingId}) => {
->>>>>>> 903d4f83
       return combineLatest(
         this.legendService.getAnnotationLegend(),
-        this.annotationsService.getSortedAnnotations(hashId, sortingId),
+        this.annotationsService.getSortedAnnotations(this.object.hashId, this.sorting.id),
       );
     });
 
-<<<<<<< HEAD
     // Set the background task callback
     this.annotationsLoadedSub = this.loadTask.results$.subscribe(({result: [legend, annotationExport]}) => {
         // Reset legend
         Object.keys(legend).forEach(label => {
-=======
-  initWordCloud() {
-    this.initDataFetch();
-    this.annotationsLoadedInitSub = this.loadTask.results$.pipe(first()).subscribe(({
-                                                                                      result: [legend, annotationExport],
-                                                                                    }) => {
-      // Reset legend
-      Object.keys(legend).forEach(label => {
->>>>>>> 903d4f83
         this.legend.set(label.toLowerCase(), legend[label].color);
         });
 
         this.setAnnotationData(annotationExport);
         this.drawWordCloud(this.getFilteredAnnotationDeepCopy());
     });
-    this.annotationsLoadedSub = this.loadTask.results$.pipe(skip(1)).subscribe(({
-                                                                                  result: [legend, annotationExport],
-                                                                                }) => {
-      // Reset legend
-      Object.keys(legend).forEach(label => {
-        this.legend.set(label.toLowerCase(), legend[label].color);
-      });
-
-<<<<<<< HEAD
+
     // Send initial data request
     this.getAnnotations();
-=======
-      this.setAnnotationData(annotationExport);
-      this.drawWordCloud(this.getFilteredAnnotationDeepCopy(), false);
-    });
->>>>>>> 903d4f83
   }
 
   ngOnDestroy() {
@@ -149,10 +102,11 @@
    * Sends a request to the BackgroundTask object for new annotations data.
    */
   getAnnotations() {
-    this.loadTask.update({hashId: this.object.hashId, sortingId: this.sorting.id});
+    this.loadTask.update([]);
   }
 
   sort(algorithm) {
+    this.sortingChanged = true;
     this.sorting = algorithm;
     this.getAnnotations();
   }
@@ -339,7 +293,7 @@
     const {width, height} = this.getCloudSvgDimensions();
 
     // Get the svg element and update
-    const svg = d3.select(this.wordCloudSvgEl.nativeElement)
+    d3.select(this.wordCloudSvgEl.nativeElement)
       .attr('width', width)
       .attr('height', height);
 
@@ -371,10 +325,10 @@
     wordElements
       .enter()
       .append('text')
-      .text((d) => d.text)
       .merge(wordElements)
       .style('fill', (d) => d.color)
       .attr('text-anchor', 'middle')
+      .text((d) => d.text)
       .on('click', (item: WordCloudAnnotationFilterEntity) => {
         this.wordOpen.emit({
           entity: item,
@@ -397,21 +351,6 @@
   }
 
   /**
-   * Given dataset return normalised font-size generator
-   * @param data represents a collection of AnnotationFilterEntity data
-   */
-  fontSize(data) {
-    const frequencies = data.map(annotation => annotation.frequency as number);
-    const maximum = Math.max(...frequencies);
-    const minimum = Math.min(...frequencies);
-    const fontDelta = this.FONT_MAX - this.FONT_MIN;
-    return d => {
-      const fraction = (d.frequency - minimum) / (maximum - minimum) || 0;
-      return (fraction * fontDelta) + this.FONT_MIN;
-    };
-  }
-
-  /**
    * Draws a word cloud with the given AnnotationFilterEntity inputs using the d3.layout.cloud library.
    * @param data represents a collection of AnnotationFilterEntity data
    */
@@ -420,6 +359,9 @@
     const {width, height} = this.getCloudSvgDimensions();
 
     const maxAlgoInputSlice = data.length > this.MAX_ALGO_INPUT ? data.slice(0, this.MAX_ALGO_INPUT) : data;
+    const frequencies = maxAlgoInputSlice.map(annotation => annotation.frequency as number);
+    const maximum = Math.max(...frequencies);
+    const minimum = Math.min(...frequencies);
 
 
     // Constructs a new cloud layout instance (it runs the algorithm to find the position of words)
@@ -427,7 +369,8 @@
       .size([width, height])
       .words(maxAlgoInputSlice)
       .padding(3)
-      .fontSize(this.fontSize(maxAlgoInputSlice))
+      // max ~48px, min ~12px
+      .fontSize((d) => (((d.frequency - minimum) / (maximum - minimum)) * 36) + 12)
       .rotate(() => 0)
       // TODO: Maybe in the future we can allow the user to define their own rotation intervals,
       // but for now just keep it simple and don't rotate the words
