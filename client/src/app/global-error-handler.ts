--- conflicted
+++ resolved
@@ -1,6 +1,6 @@
-import {HttpErrorResponse} from '@angular/common/http';
-import {ErrorHandler, Injectable} from '@angular/core';
-import {ErrorHandler as ErrorHandlerService} from 'app/shared/services/error-handler.service';
+import { HttpErrorResponse } from '@angular/common/http';
+import { ErrorHandler, Injectable } from '@angular/core';
+import { ErrorHandler as ErrorHandlerService } from 'app/shared/services/error-handler.service';
 
 @Injectable()
 /**
@@ -8,24 +8,14 @@
  * errors that only occur client side.
  */
 export class GlobalErrorHandler implements ErrorHandler {
-  constructor(private errorHandlerService: ErrorHandlerService) {
-  }
+    constructor(private errorHandlerService: ErrorHandlerService) {}
 
-<<<<<<< HEAD
-  // Used to prevent error dialogs for specific HTTP codes
-  KNOWN_HTTP_ERROR_CODES = [401];
-=======
     // Used to prevent error dialogs for specific HTTP codes
     KNOWN_HTTP_ERROR_CODES = [0, 401];
->>>>>>> 05b7fad8
 
-  handleError(error: Error | HttpErrorResponse) {
-    if (!(error instanceof HttpErrorResponse && this.KNOWN_HTTP_ERROR_CODES.includes(error.status))) {
-      try {
-        this.errorHandlerService.showError(error, {label: 'Uncaught exception', expected: false});
-      } catch (e) {
-        console.error(error);
-      }
+    handleError(error: Error | HttpErrorResponse) {
+        if (!(error instanceof HttpErrorResponse && this.KNOWN_HTTP_ERROR_CODES.includes(error.status))) {
+            this.errorHandlerService.showError(error, {label: 'Uncaught exception', expected: false});
+        }
     }
-  }
 }