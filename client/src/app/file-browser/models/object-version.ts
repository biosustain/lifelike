import { cloneDeep } from 'lodash';
import { of } from 'rxjs';

import { RecursivePartial } from 'app/shared/utils/types';
import { CollectionModel } from 'app/shared/utils/collection-model';
<<<<<<< HEAD
=======
import { FilesystemObject } from './filesystem-object';
import { cloneDeep } from 'lodash-es';
>>>>>>> fbb0e1c4
import { ModelList } from 'app/shared/models';

import { AppUser } from '../../interfaces';
import { ObjectVersionData } from '../schema';
import { FilesystemObject } from './filesystem-object';

export class ObjectVersion {
  hashId: string;
  message?: string;
  user: AppUser;
  creationDate: string;
  _originalObject?: FilesystemObject;
  _contentValue?: Blob;
  _cachedObject: FilesystemObject;

  get originalObject(): FilesystemObject {
    return this._originalObject;
  }

  set originalObject(value: FilesystemObject) {
    this._originalObject = value;
    this._cachedObject = null;
  }

  get contentValue(): Blob {
    return this._contentValue;
  }

  set contentValue(value: Blob) {
    this._contentValue = value;
    this._cachedObject = null;
  }

  get object(): FilesystemObject | undefined {
    if (!this.originalObject || !this.contentValue) {
      return null;
    }
    if (!this._cachedObject) {
      this._cachedObject = this.toObject();
    }
    return this._cachedObject;
  }

  toObject(): FilesystemObject {
    if (!this.originalObject) {
      throw new Error('need originalObject to generate a fake object');
    }
    return cloneDeep(this.originalObject);
  }

  update(data: RecursivePartial<ObjectVersionData>): ObjectVersion {
    if (data == null) {
      return this;
    }
    for (const key of ['hashId', 'message', 'user', 'creationDate']) {
      if (key in data) {
        this[key] = data[key];
      }
    }
    return this;
  }
}

export class ObjectVersionHistory extends ModelList<ObjectVersion> {
}<|MERGE_RESOLUTION|>--- conflicted
+++ resolved
@@ -1,13 +1,8 @@
-import { cloneDeep } from 'lodash';
+import { cloneDeep } from 'lodash-es';
 import { of } from 'rxjs';
 
 import { RecursivePartial } from 'app/shared/utils/types';
 import { CollectionModel } from 'app/shared/utils/collection-model';
-<<<<<<< HEAD
-=======
-import { FilesystemObject } from './filesystem-object';
-import { cloneDeep } from 'lodash-es';
->>>>>>> fbb0e1c4
 import { ModelList } from 'app/shared/models';
 
 import { AppUser } from '../../interfaces';
