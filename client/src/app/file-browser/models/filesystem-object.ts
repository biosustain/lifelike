import { isNil, isEmpty, has, toPairs } from 'lodash-es';

import { KnowledgeMap, Source, UniversalEntityData, KnowledgeMapGraph, UniversalGraphNode, } from 'app/drawing-tool/services/interfaces';
import { AppUser, OrganismAutocomplete, User } from 'app/interfaces';
import { PdfFile } from 'app/interfaces/pdf-files.interface';
import { DirectoryObject } from 'app/interfaces/projects.interface';
import { Meta } from 'app/pdf-viewer/annotation-type';
import { annotationTypesMap } from 'app/shared/annotation-styles';
import { MimeTypes, Unicodes, FAClass } from 'app/shared/constants';
import { CollectionModel } from 'app/shared/utils/collection-model';
import { DragImage } from 'app/shared/utils/drag';
import { RecursivePartial } from 'app/shared/utils/types';
import { getSupportedFileCodes } from 'app/shared/utils';
import { FILESYSTEM_IMAGE_HASHID_TYPE, FILESYSTEM_IMAGE_TRANSFER_TYPE } from 'app/drawing-tool/providers/image-entity-data.provider';

import { FilePrivileges, ProjectPrivileges } from './privileges';
import { FILESYSTEM_OBJECT_TRANSFER_TYPE, FilesystemObjectTransferData } from '../providers/filesystem-object-data.provider';
import { AnnotationConfigurations, FilesystemObjectData, ProjectData } from '../schema';
import { Directory, Project } from '../services/project-space.service';
import { createDragImage } from '../utils/drag';

// TODO: Rename this class after #unifiedfileschema
export class ProjectImpl implements Project {
  /**
   * Legacy ID field that needs to go away.
   */
  id?: number;
  hashId: string;
  name: string;
  description: string;
  creationDate: string;
  modifiedDate: string;
  ***ARANGO_USERNAME***?: FilesystemObject;
  privileges: ProjectPrivileges;

  get effectiveName(): string {
    return this.name || this.hashId;
  }

  get projectName() {
    return this.name;
  }

  get directory(): Directory {
    return this.***ARANGO_USERNAME*** ? this.***ARANGO_USERNAME***.directory : null;
  }

  update(data: RecursivePartial<ProjectData>): ProjectImpl {
    if (data == null) {
      return this;
    }
    for (const key of ['hashId', 'name', 'description', 'creationDate', 'modifiedDate',
      'privileges']) {
      if (data.hasOwnProperty(key)) {
        this[key] = data[key];
      }
    }
    if (data.hasOwnProperty('***ARANGO_USERNAME***')) {
      this.***ARANGO_USERNAME*** = data.***ARANGO_USERNAME*** != null ? new FilesystemObject().update(data.***ARANGO_USERNAME***) : null;
    }
    return this;
  }

  getCommands(): any[] {
    return ['/projects', this.name];
  }

  getURL(): string {
    return this.getCommands().map(item => {
      return encodeURIComponent(item.replace(/^\//, ''));
    }).join('/');
  }

  get colorHue(): number {
    let hash = 3242;
    for (let i = 0; i < this.hashId.length; i++) {
      // tslint:disable-next-line:no-bitwise
      hash = ((hash << 3) + hash) + this.hashId.codePointAt(i);
    }
    return hash % 100 / 100;
  }

  addDataTransferData(dataTransfer: DataTransfer) {
    createProjectDragImage(this).addDataTransferData(dataTransfer);

    const node: Partial<Omit<UniversalGraphNode, 'data'>> & { data: Partial<UniversalEntityData> } = {
      display_name: this.name,
      label: 'link',
      sub_labels: [],
      data: {
        references: [{
          type: 'PROJECT_OBJECT',
          id: this.id + '',
        }],
        sources: [{
          domain: 'File Source',
          url: this.getCommands().join('/'),
        }],
      },
    };

    dataTransfer.effectAllowed = 'all';
    dataTransfer.setData('text/plain', this.name);
    dataTransfer.setData('application/***ARANGO_DB_NAME***-node', JSON.stringify(node));
  }
}

/**
 * This object represents both directories and every type of file in Lifelike. Due
 * to a lot of legacy code, we implement several legacy interfaces to reduce the
 * amount of code for the refactor.
 */
export class FilesystemObject implements DirectoryObject, Directory, PdfFile, KnowledgeMap {
  hashId: string;
  filename: string;
  user: AppUser;
  description: string;
  mimeType: string;
  doi: string;
  public: boolean;
  pinned: boolean;
  uploadUrl: string;
  annotationsDate: string;
  readonly creationDate: string;
  readonly modifiedDate: string;
  protected updatedTimestamp: number;
  recyclingDate: string;
  project: ProjectImpl;
  parent: FilesystemObject;
  readonly children = new CollectionModel<FilesystemObject>([], {
    multipleSelection: true,
    sort: this.defaultSort,
  });
  privileges: FilePrivileges;
  fallbackOrganism?: OrganismAutocomplete;
  recycled: boolean;
  effectivelyRecycled: boolean;
  annotationConfigs?: AnnotationConfigurations;
  // TODO: Remove this if we ever give ***ARANGO_USERNAME*** files actual names instead of '/'. This mainly exists
  // as a helper for getting the real name of a ***ARANGO_USERNAME*** file.
  trueFilename: string;
  filePath: string;

  highlight?: string[];
  highlightAnnotated?: boolean[];
  // tslint:disable-next-line:variable-name
  annotations_date_tooltip?: string;
  annotationsTooltipContent: string;

  get isDirectory() {
    return this.mimeType === MimeTypes.Directory;
  }

  get isFile() {
    return !this.isDirectory;
  }

  get isOpenable() {
    switch (this.mimeType) {
      case MimeTypes.Directory:
      case MimeTypes.Map:
      case MimeTypes.EnrichmentTable:
      case MimeTypes.Graph:
      case MimeTypes.BioC:
      case 'application/pdf':
        return true;
      default:
        return false;
    }
  }

  get isEditable() {
    // TODO: Move this method to ObjectTypeProvider
    return !(this.isDirectory && !this.parent);
  }

  get isAnnotatable() {
    // TODO: Move this method to ObjectTypeProvider
    return this.mimeType === 'application/pdf' ||
      this.mimeType === 'vnd.***ARANGO_DB_NAME***.document/enrichment-table';
  }

  get promptOrganism() {
    return this.mimeType !== MimeTypes.EnrichmentTable;
  }

  get isMovable() {
    // TODO: Move this method to ObjectTypeProvider
    return !(this.isDirectory && !this.parent);
  }

  get isCloneable() {
    // TODO: Move this method to ObjectTypeProvider
    return this.isFile;
  }

  get isDeletable() {
    // TODO: Move this method to ObjectTypeProvider
    return true;
  }

  get isVersioned() {
    // TODO: Move this method to ObjectTypeProvider
    return this.mimeType === MimeTypes.Map;
  }

  get isNavigable() {
    // TODO: Move this method to ObjectTypeProvider
    return this.isDirectory || this.mimeType === MimeTypes.Pdf || this.mimeType === MimeTypes.Map
      || this.mimeType === MimeTypes.EnrichmentTable || this.mimeType === MimeTypes.BioC;
  }

  get hasWordCloud() {
    // TODO: Move this method to ObjectTypeProvider
    return this.isDirectory || this.mimeType === MimeTypes.Pdf || this.mimeType === MimeTypes.EnrichmentTable;
  }

  /**
   * @deprecated
   */
  get locator(): PathLocator {
    if (this.type === 'dir') {
      return {
        projectName: this.project.name,
        directoryId: this.hashId,
      };
    } else if (this.parent != null) {
      return this.parent.locator;
    } else {
      throw new Error('no locator available');
    }
  }

  /**
   * @deprecated
   */
  get directory(): Directory {
    // noinspection JSDeprecatedSymbols
    if (this.type === 'dir') {
      return this;
    } else {
      throw new Error('no directory available');
    }
  }

  /**
   * @deprecated
   */
  get file_id(): string {
    return this.hashId;
  }

  /**
   * @deprecated
   */
  get directoryParentId(): string {
    if (this.parent != null) {
      return this.parent.hashId;
    } else {
      return null;
    }
  }

  get mimeTypeLabel() {
    // TODO: Move this method to ObjectTypeProvider
    switch (this.mimeType) {
      case MimeTypes.Directory:
        return 'Folder';
      case MimeTypes.Map:
        return 'Map';
      case MimeTypes.BioC:
        return 'Bioc';
      case MimeTypes.EnrichmentTable:
        return 'Enrichment Table';
      case 'application/pdf':
        return 'Document';
      default:
        return 'File';
    }
  }

  get fontAwesomeIcon() {
    if (this.mimeType.startsWith('image/')) {
      return 'fa fa-file-image';
    } else if (this.mimeType.startsWith('video/')) {
      return 'fa fa-file-video';
    } else if (this.mimeType.startsWith('text/')) {
      return 'fa fa-file-alt';
    }

    // TODO: Move this method to ObjectTypeProvider
    switch (this.mimeType) {
      case MimeTypes.Directory:
        return FAClass.Directory;
      case MimeTypes.Map:
        return FAClass.Map;
      case MimeTypes.BioC:
        return FAClass.BioC;
      case MimeTypes.EnrichmentTable:
        return FAClass.EnrichmentTable;
      case MimeTypes.Graph:
        return FAClass.Graph;
      case MimeTypes.Pdf:
        return FAClass.Pdf;
      default:
        const matchedIcon = getSupportedFileCodes(this.filename);
        if (matchedIcon !== undefined) {
          return matchedIcon.FAClass;
        }
        return FAClass.Default;
    }
  }

  get fontAwesomeIconCode() {
    // TODO: Move this method to ObjectTypeProvider
    switch (this.mimeType) {
      case MimeTypes.Directory:
        return Unicodes.Directory;
      case MimeTypes.Map:
        return Unicodes.Map;
      case MimeTypes.BioC:
        return Unicodes.BioC;
      case MimeTypes.EnrichmentTable:
        return Unicodes.EnrichmentTable;
      case MimeTypes.Graph:
        return Unicodes.Graph;
      case MimeTypes.Pdf:
        return Unicodes.Pdf;
      default:
        const matchedIcon = getSupportedFileCodes(this.filename);
        if (matchedIcon !== undefined) {
          return matchedIcon.unicode;
        }
        return Unicodes.Default;
    }
  }

  get mapNodeLabel() {
    switch (this.mimeType) {
      case MimeTypes.Map:
        return 'map';
      default:
        return 'link';
    }
  }

  /**
   * @deprecated
   */
  get projectsId(): string {
    return this.project != null ? this.project.hashId : null;
  }

  /**
   * @deprecated
   */
  get type(): 'dir' | 'file' | 'map' {
    switch (this.mimeType) {
      case MimeTypes.Directory:
        return 'dir';
      case MimeTypes.Map:
        return 'map';
      default:
        return 'file';
    }
  }

  /**
   * @deprecated
   */
  get name(): string {
    return this.filename;
  }

  get effectiveName(): string {
    if (this.isDirectory && this.parent == null && this.project != null) {
      return this.project.name;
    } else {
      return this.filename;
    }
  }

  /**
   * @deprecated
   */
  get label(): string {
    return this.filename;
  }

  /**
   * @deprecated
   */
  get graph(): KnowledgeMapGraph {
    return null;
  }

  /**
   * @deprecated
   */
  get upload_url(): string {
    return this.uploadUrl;
  }

  /**
   * @deprecated
   */
  get annotations_date(): string {
    return this.annotationsDate;
  }

  /**
   * @deprecated
   */
  get annotationDate(): string {
    return this.annotationsDate;
  }

  /**
   * @deprecated
   */
  get creation_date(): string {
    return this.creationDate;
  }

  /**
   * @deprecated
   */
  get modified_date(): string {
    return this.modifiedDate;
  }

  /**
   * @deprecated
   */
  get modificationDate(): string {
    return this.modifiedDate;
  }

  /**
   * @deprecated
   */
  get creator(): User {
    return this.user;
  }

  /**
   * @deprecated
   */
  get id(): string {
    return this.hashId;
  }

  /**
   * @deprecated
   */
  get data(): Directory | KnowledgeMap | PdfFile {
    return this;
  }

  get new(): boolean {
    return this.creationDate === this.modifiedDate;
  }

  filterChildren(filter: string) {
    const normalizedFilter = this.normalizeFilter(filter);
    this.children.setFilter(
      isEmpty(normalizedFilter) ? null :
        (item: FilesystemObject) => this.normalizeFilter(item.name).includes(normalizedFilter)
    );
  }

  getCommands(forEditing = true): any[] {
    // TODO: Move this method to ObjectTypeProvider
    const projectName = this.project ? this.project.name : 'default';
    switch (this.mimeType) {
      case MimeTypes.Directory:
        // TODO: Convert to hash ID
        return ['/projects', projectName, 'folders', this.hashId];
      case MimeTypes.EnrichmentTable:
        return ['/projects', projectName, 'enrichment-table', this.hashId];
      case MimeTypes.Pdf:
        return ['/projects', projectName, 'files', this.hashId];
      case MimeTypes.BioC:
        return ['/projects', projectName, 'bioc', this.hashId];
      case MimeTypes.Map:
        return ['/projects', projectName, 'maps', this.hashId];
      case MimeTypes.Graph:
        return ['/projects', projectName, 'sankey', this.hashId];
      default:
        return ['/files', this.hashId];
    }
  }

  getURL(forEditing = true, meta?: Meta): string {
    // TODO: Move this method to ObjectTypeProvider
    const url = '/' + this.getCommands(forEditing).map(item => {
      return encodeURIComponent(item.replace(/^\//, ''));
    }).join('/');

    switch (this.mimeType) {
      case MimeTypes.EnrichmentTable:
        let fragment = '';
        if (!isNil(meta)) {
          fragment = '#' + [
            `id=${encodeURIComponent(meta.id)}`,
            `text=${encodeURIComponent(meta.allText)}`,
            `color=${encodeURIComponent(annotationTypesMap.get(meta.type.toLowerCase()).color)}`
          ].join('&');
        }
        return url + fragment;
      default:
        return url;
    }
  }

  getGraphEntitySources(meta?: Meta): Source[] {
    const sources = [];

    sources.push({
      domain: this.filename,
      url: this.getURL(false, meta),
    });

    if (this.doi != null) {
      sources.push({
        domain: 'DOI',
        url: this.doi,
      });
    }

    if (this.uploadUrl != null) {
      sources.push({
        domain: 'External URL',
        url: this.uploadUrl,
      });
    }

    return sources;
  }

<<<<<<< HEAD
  addDataTransferData(dataTransfer: DataTransfer) {
    // TODO: Move to DataTransferData framework
    createObjectDragImage(this).addDataTransferData(dataTransfer);


=======
  getTransferData() {
>>>>>>> 422fe030
    const filesystemObjectTransfer: FilesystemObjectTransferData = {
      hashId: this.hashId,
      privileges: this.privileges,
    };

    const sources: Source[] = this.getGraphEntitySources();

    const node: Partial<Omit<UniversalGraphNode, 'data'>> & { data: Partial<UniversalEntityData> } = {
        display_name: this.filename,
        label: this.mimeType === MimeTypes.Map ? 'map' : 'link',
        sub_labels: [],
        data: {
          references: [{
            type: 'PROJECT_OBJECT',
            id: this.id + '',
          }],
          sources,
        },
      };

    if (this.mimeType.trim().startsWith('image/')) {
      dataTransfer.setData(FILESYSTEM_IMAGE_HASHID_TYPE, this.hashId);
      dataTransfer.setData(FILESYSTEM_IMAGE_TRANSFER_TYPE, JSON.stringify(node));
    } else {

      dataTransfer.effectAllowed = 'all';
      dataTransfer.setData('text/plain', this.name);
      dataTransfer.setData(FILESYSTEM_OBJECT_TRANSFER_TYPE, JSON.stringify(filesystemObjectTransfer));
      dataTransfer.setData('application/***ARANGO_DB_NAME***-node', JSON.stringify(node));
    }

<<<<<<< HEAD
=======
    return {
      'text/plain': this.name,
      [FILESYSTEM_OBJECT_TRANSFER_TYPE]: JSON.stringify(filesystemObjectTransfer),
      ['application/***ARANGO_DB_NAME***-node']: JSON.stringify(node)
    };
  }

  addDataTransferData(dataTransfer: DataTransfer) {
    // TODO: Move to DataTransferData framework
    createObjectDragImage(this).addDataTransferData(dataTransfer);

    const dragData  = this.getTransferData();
    toPairs(dragData).forEach(args => dataTransfer.setData(...args));
>>>>>>> 422fe030
  }

  private getId(): any {
    switch (this.type) {
      case 'dir':
        const directory = this.data as Directory;
        return directory.id;
      case 'file':
        const file = this.data as PdfFile;
        return file.file_id;
      case 'map':
        const _map = this.data as KnowledgeMap;
        return _map.hash_id;
      default:
        throw new Error(`unknown directory object type: ${this.type}`);
    }
  }

  private normalizeFilter(filter: string): string {
    return filter.trim().toLowerCase().replace(/[ _]+/g, ' ');
  }

  private defaultSort(a: FilesystemObject, b: FilesystemObject) {
    return (
      // Sort pinned files first
      Number(b.pinned) - Number(a.pinned) ||
      // Sort directories first
      Number(b.mimeType === MimeTypes.Directory) - Number(a.mimeType === MimeTypes.Directory) ||
      // Sort files by timestamp
      b.updatedTimestamp - a.updatedTimestamp ||
      // Sort files by name
      a.name.localeCompare(b.name)
    );
  }

  update(data: RecursivePartial<FilesystemObjectData>): FilesystemObject {
    if (data == null) {
      return this;
    }
    for (const key of [
      'hashId', 'filename', 'user', 'description', 'mimeType', 'doi', 'public',
      'pinned', 'annotationsDate', 'uploadUrl', 'highlight', 'fallbackOrganism',
      'creationDate', 'modifiedDate', 'recyclingDate', 'privileges', 'recycled',
      'effectivelyRecycled', 'fallbackOrganism', 'annotationConfigs', 'filePath',
      'trueFilename']) {
      if (key in data) {
        this[key] = data[key];
      }
    }
    if (has(data, 'modifiedDate')) {
      this.updatedTimestamp = Date.parse(data.modifiedDate);
    } else if (has(data, 'creationDate')) {
      this.updatedTimestamp = Date.parse(data.creationDate);
    }
    if ('project' in data) {
      this.project = data.project != null ? new ProjectImpl().update(data.project) : null;
    }
    if ('parent' in data) {
      if (data.parent != null) {
        const parent = new FilesystemObject();
        if (this.project != null) {
          parent.project = this.project;
        }
        this.parent = parent.update(data.parent);
      } else {
        this.parent = null;
      }
    }
    if ('children' in data) {
      if (data.children != null) {
        this.children.replace(data.children.map(
          itemData => {
            const child = new FilesystemObject();
            child.parent = this;
            if (this.project != null) {
              child.project = this.project;
            }
            return child.update(itemData);
          }));
      } else {
        this.children.replace([]);
      }
    }
    return this;
  }

  get ***ARANGO_USERNAME***(): FilesystemObject {
    let ***ARANGO_USERNAME***: FilesystemObject = this;
    while (***ARANGO_USERNAME***.parent != null) {
      ***ARANGO_USERNAME*** = ***ARANGO_USERNAME***.parent;
    }
    return ***ARANGO_USERNAME***;
  }
}

export interface PathLocator {
  projectName?: string;
  directoryId?: string;
}

export function createProjectDragImage(project: ProjectImpl): DragImage {
  return createDragImage(project.name, '\uf5fd');
}

export function createObjectDragImage(object: FilesystemObject): DragImage {
  return createDragImage(object.filename, object.fontAwesomeIconCode);
}<|MERGE_RESOLUTION|>--- conflicted
+++ resolved
@@ -538,15 +538,8 @@
     return sources;
   }
 
-<<<<<<< HEAD
-  addDataTransferData(dataTransfer: DataTransfer) {
-    // TODO: Move to DataTransferData framework
-    createObjectDragImage(this).addDataTransferData(dataTransfer);
-
-
-=======
+
   getTransferData() {
->>>>>>> 422fe030
     const filesystemObjectTransfer: FilesystemObjectTransferData = {
       hashId: this.hashId,
       privileges: this.privileges,
@@ -561,27 +554,19 @@
         data: {
           references: [{
             type: 'PROJECT_OBJECT',
-            id: this.id + '',
+            id: this.hashId + '',
           }],
           sources,
         },
       };
-
     if (this.mimeType.trim().startsWith('image/')) {
-      dataTransfer.setData(FILESYSTEM_IMAGE_HASHID_TYPE, this.hashId);
-      dataTransfer.setData(FILESYSTEM_IMAGE_TRANSFER_TYPE, JSON.stringify(node));
-    } else {
-
-      dataTransfer.effectAllowed = 'all';
-      dataTransfer.setData('text/plain', this.name);
-      dataTransfer.setData(FILESYSTEM_OBJECT_TRANSFER_TYPE, JSON.stringify(filesystemObjectTransfer));
-      dataTransfer.setData('application/***ARANGO_DB_NAME***-node', JSON.stringify(node));
-    }
-
-<<<<<<< HEAD
-=======
+      return {
+        FILESYSTEM_IMAGE_HASHID_TYPE: this.hashId,
+        FILESYSTEM_IMAGE_TRANSFER_TYPE: JSON.stringify(node)
+      };
+    }
     return {
-      'text/plain': this.name,
+      'text/plain': this.filename,
       [FILESYSTEM_OBJECT_TRANSFER_TYPE]: JSON.stringify(filesystemObjectTransfer),
       ['application/***ARANGO_DB_NAME***-node']: JSON.stringify(node)
     };
@@ -593,7 +578,6 @@
 
     const dragData  = this.getTransferData();
     toPairs(dragData).forEach(args => dataTransfer.setData(...args));
->>>>>>> 422fe030
   }
 
   private getId(): any {
