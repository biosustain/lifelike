import { Directory, Project } from '../services/project-space.service';
import { CollectionModel } from '../../shared/utils/collection-model';
import { nullCoalesce, RecursivePartial } from '../../shared/utils/types';
import moment from 'moment';
import { DirectoryObject } from '../../interfaces/projects.interface';
import { PdfFile } from '../../interfaces/pdf-files.interface';
import {
  KnowledgeMap, Source,
  UniversalEntityData,
  UniversalGraph,
  UniversalGraphNode,
} from '../../drawing-tool/services/interfaces';
import { AppUser, OrganismAutocomplete, User } from '../../interfaces';
import { AnnotationConfigs, FilesystemObjectData, ProjectData } from '../schema';
import { FILESYSTEM_OBJECT_TRANSFER_TYPE, FilesystemObjectTransferData } from '../data';
import { createObjectDragImage, createProjectDragImage } from '../utils/drag';
import { FilePrivileges, ProjectPrivileges } from './privileges';

// These are legacy mime type definitions that have to exist in this file until
// all the file type-specific query methods on FilesystemObject are moved to ObjectTypeProviders
const DIRECTORY_MIMETYPE = 'vnd.lifelike.filesystem/directory';
const MAP_MIMETYPE = 'vnd.lifelike.document/map';
const ENRICHMENT_TABLE_MIMETYPE = 'vnd.lifelike.document/enrichment-table';
const PDF_MIMETYPE = 'application/pdf';

// TODO: Rename this class after #unifiedfileschema
export class ProjectImpl implements Project {
  /**
   * Legacy ID field that needs to go away.
   */
  id?: number;
  hashId: string;
  name: string;
  description: string;
  creationDate: string;
  modifiedDate: string;
  root?: FilesystemObject;
  privileges: ProjectPrivileges;

  get projectName() {
    return this.name;
  }

  get directory(): Directory {
    return this.root ? this.root.directory : null;
  }

  update(data: RecursivePartial<ProjectData>): ProjectImpl {
    if (data == null) {
      return this;
    }
    for (const key of ['hashId', 'name', 'description', 'creationDate', 'modifiedDate',
      'privileges']) {
      if (data.hasOwnProperty(key)) {
        this[key] = data[key];
      }
    }
    if (data.hasOwnProperty('root')) {
      this.root = data.root != null ? new FilesystemObject().update(data.root) : null;
    }
    return this;
  }

  getCommands(): any[] {
    return ['/projects', this.name];
  }

  getURL(): string {
    return this.getCommands().map(item => {
      return encodeURIComponent(item.replace(/^\//, ''));
    }).join('/');
  }

  get colorHue(): number {
    let hash = 3242;
    for (let i = 0; i < this.hashId.length; i++) {
      // tslint:disable-next-line:no-bitwise
      hash = ((hash << 3) + hash) + this.hashId.codePointAt(i);
    }
    return hash % 100 / 100;
  }

  addDataTransferData(dataTransfer: DataTransfer) {
    createProjectDragImage(this).addDataTransferData(dataTransfer);

    const node: Partial<Omit<UniversalGraphNode, 'data'>> & { data: Partial<UniversalEntityData> } = {
      display_name: this.name,
      label: 'link',
      sub_labels: [],
      data: {
        references: [{
          type: 'PROJECT_OBJECT',
          id: this.id + '',
        }],
        sources: [{
          domain: 'File Source',
          url: this.getCommands().join('/'),
        }],
      },
    };

    dataTransfer.effectAllowed = 'all';
    dataTransfer.setData('text/plain', this.name);
    dataTransfer.setData('application/lifelike-node', JSON.stringify(node));
  }
}

/**
 * This object represents both directories and every type of file in Lifelike. Due
 * to a lot of legacy code, we implement several legacy interfaces to reduce the
 * amount of code for the refactor.
 */
export class FilesystemObject implements DirectoryObject, Directory, PdfFile, KnowledgeMap {
  hashId: string;
  filename: string;
  user: AppUser;
  description: string;
  mimeType: string;
  doi: string;
  public: boolean;
  uploadUrl: string;
  annotationsDate: string;
  creationDate: string;
  modifiedDate: string;
  recyclingDate: string;
  project: ProjectImpl;
  parent: FilesystemObject;
  readonly children = new CollectionModel<FilesystemObject>([], {
    multipleSelection: true,
    sort: this.defaultSort,
  });
  privileges: FilePrivileges;
  fallbackOrganism?: OrganismAutocomplete;
  recycled: boolean;
  effectivelyRecycled: boolean;
  annotationConfigs: AnnotationConfigs;

  highlight?: string[];
  highlightAnnotated?: boolean[];
  // tslint:disable-next-line:variable-name
  annotations_date_tooltip?: string;
  annotationsTooltipContent: string;

  get isDirectory() {
    return this.mimeType === DIRECTORY_MIMETYPE;
  }

  get isFile() {
    return !this.isDirectory;
  }

  get isOpenable() {
    // TODO: Move this method to ObjectTypeProvider
    return true;
  }

  get isEditable() {
    // TODO: Move this method to ObjectTypeProvider
    return !(this.isDirectory && !this.parent);
  }

  get isAnnotatable() {
    // TODO: Move this method to ObjectTypeProvider
    return this.mimeType === 'application/pdf' || this.mimeType === 'vnd.lifelike.document/enrichment-table';
  }

  get promptOrganism() {
    return this.mimeType !== ENRICHMENT_TABLE_MIMETYPE;
  }

  get isMovable() {
    // TODO: Move this method to ObjectTypeProvider
    return !(this.isDirectory && !this.parent);
  }

  get isCloneable() {
    // TODO: Move this method to ObjectTypeProvider
    return this.isFile;
  }

  get isDeletable() {
    // TODO: Move this method to ObjectTypeProvider
    return true;
  }

  get isVersioned() {
    // TODO: Move this method to ObjectTypeProvider
    return this.mimeType === MAP_MIMETYPE;
  }

  get isNavigable() {
    // TODO: Move this method to ObjectTypeProvider
    return this.isDirectory || this.mimeType === PDF_MIMETYPE || this.mimeType === MAP_MIMETYPE;
  }

  get hasWordCloud() {
    // TODO: Move this method to ObjectTypeProvider
    return this.isDirectory || this.mimeType === PDF_MIMETYPE;
  }

  /**
   * @deprecated
   */
  get locator(): PathLocator {
    if (this.type === 'dir') {
      return {
        projectName: this.project.name,
        directoryId: this.hashId,
      };
    } else if (this.parent != null) {
      return this.parent.locator;
    } else {
      throw new Error('no locator available');
    }
  }

  /**
   * @deprecated
   */
  get directory(): Directory {
    // noinspection JSDeprecatedSymbols
    if (this.type === 'dir') {
      return this;
    } else {
      throw new Error('no directory available');
    }
  }

  /**
   * @deprecated
   */
  get file_id(): string {
    return this.hashId;
  }

  /**
   * @deprecated
   */
  get directoryParentId(): string {
    if (this.parent != null) {
      return this.parent.hashId;
    } else {
      return null;
    }
  }

  get mimeTypeLabel() {
    // TODO: Move this method to ObjectTypeProvider
    switch (this.mimeType) {
      case DIRECTORY_MIMETYPE:
        return 'Folder';
      case MAP_MIMETYPE:
        return 'Map';
      case ENRICHMENT_TABLE_MIMETYPE:
        return 'Enrichment Table';
      case 'application/pdf':
        return 'Document';
      default:
        return 'File';
    }
  }

  get fontAwesomeIcon() {
    // TODO: Move this method to ObjectTypeProvider
    switch (this.mimeType) {
      case DIRECTORY_MIMETYPE:
        return 'fa fa-folder';
      case MAP_MIMETYPE:
        return 'fa fa-project-diagram';
      case ENRICHMENT_TABLE_MIMETYPE:
        return 'fa fa-table';
      case 'application/pdf':
        return 'fa fa-file-pdf';
      default:
        return 'fa fa-file';
    }
  }

  get fontAwesomeIconCode() {
    // TODO: Move this method to ObjectTypeProvider
    switch (this.mimeType) {
      case DIRECTORY_MIMETYPE:
        return '\uf07b';
      case MAP_MIMETYPE:
        return '\uf542';
      case ENRICHMENT_TABLE_MIMETYPE:
        return '\uf0ce';
      case 'application/pdf':
        return '\uf1c1';
      default:
        return '\uf15b';
    }
  }

  get mapNodeLabel() {
    switch (this.mimeType) {
      case MAP_MIMETYPE:
        return 'map';
      default:
        return 'link';
    }
  }

  /**
   * @deprecated
   */
  get projectsId(): string {
    return this.project != null ? this.project.hashId : null;
  }

  /**
   * @deprecated
   */
  get type(): 'dir' | 'file' | 'map' {
    switch (this.mimeType) {
      case DIRECTORY_MIMETYPE:
        return 'dir';
      case MAP_MIMETYPE:
        return 'map';
      default:
        return 'file';
    }
  }

  /**
   * @deprecated
   */
  get name(): string {
    return this.filename;
  }

  get effectiveName(): string {
    if (this.isDirectory && this.parent == null && this.project != null) {
      return this.project.name;
    } else {
      return this.filename;
    }
  }

  /**
   * @deprecated
   */
  get label(): string {
    return this.filename;
  }

  /**
   * @deprecated
   */
  get graph(): UniversalGraph {
    return null;
  }

  /**
   * @deprecated
   */
  get upload_url(): string {
    return this.uploadUrl;
  }

  /**
   * @deprecated
   */
  get annotations_date(): string {
    return this.annotationsDate;
  }

  /**
   * @deprecated
   */
  get annotationDate(): string {
    return this.annotationsDate;
  }

  /**
   * @deprecated
   */
  get creation_date(): string {
    return this.creationDate;
  }

  /**
   * @deprecated
   */
  get modified_date(): string {
    return this.modifiedDate;
  }

  /**
   * @deprecated
   */
  get modificationDate(): string {
    return this.modifiedDate;
  }

  /**
   * @deprecated
   */
  get creator(): User {
    return this.user;
  }

  /**
   * @deprecated
   */
  get id(): string {
    return this.hashId;
  }

  /**
   * @deprecated
   */
  get data(): Directory | KnowledgeMap | PdfFile {
    return this;
  }

  filterChildren(filter: string) {
    const normalizedFilter = this.normalizeFilter(filter);
    this.children.filter = normalizedFilter.length ? (item: FilesystemObject) => {
      return this.normalizeFilter(item.name).includes(normalizedFilter);
    } : null;
  }

  getCommands(forEditing = true): any[] {
    // TODO: Move this method to ObjectTypeProvider
    const projectName = this.project ? this.project.name : 'default';
    switch (this.mimeType) {
      case DIRECTORY_MIMETYPE:
        // TODO: Convert to hash ID
        return ['/projects', projectName, 'folders', this.hashId];
      case ENRICHMENT_TABLE_MIMETYPE:
        return ['/projects', projectName, 'enrichment-table', this.hashId];
      case PDF_MIMETYPE:
        return ['/projects', projectName, 'files', this.hashId];
      case MAP_MIMETYPE:
        return ['/projects', projectName, 'maps', this.hashId];
      default:
        throw new Error(`unknown directory object type: ${this.mimeType}`);
    }
  }

  getURL(forEditing = true): string {
    // TODO: Move this method to ObjectTypeProvider
    return this.getCommands(forEditing).map(item => {
      return encodeURIComponent(item.replace(/^\//, ''));
    }).join('/');
  }

  addDataTransferData(dataTransfer: DataTransfer) {
    createObjectDragImage(this).addDataTransferData(dataTransfer);

    const filesystemObjectTransfer: FilesystemObjectTransferData = {
      hashId: this.hashId,
      privileges: this.privileges,
    };

<<<<<<< HEAD
=======
    const sources: Source[] = [{
      domain: 'File Source',
      url: this.getCommands().join('/'),
    }];

    if (this.doi) {
      sources.push({
        domain: 'DOI',
        url: this.doi,
      });
    }

    if (this.uploadUrl) {
      sources.push({
        domain: 'Upload URL',
        url: this.uploadUrl,
      });
    }

>>>>>>> 4f25bc47
    const node: Partial<Omit<UniversalGraphNode, 'data'>> & { data: Partial<UniversalEntityData> } = {
      display_name: this.name,
      label: this.type === 'map' ? 'map' : 'link',
      sub_labels: [],
      data: {
        references: [{
          type: 'PROJECT_OBJECT',
          id: this.id + '',
        }],
        sources,
      },
    };

    dataTransfer.effectAllowed = 'all';
    dataTransfer.setData('text/plain', this.name);
    dataTransfer.setData(FILESYSTEM_OBJECT_TRANSFER_TYPE, JSON.stringify(filesystemObjectTransfer));
    dataTransfer.setData('application/lifelike-node', JSON.stringify(node));
  }

  private getId(): any {
    switch (this.type) {
      case 'dir':
        const directory = this.data as Directory;
        return directory.id;
      case 'file':
        const file = this.data as PdfFile;
        return file.file_id;
      case 'map':
        const _map = this.data as KnowledgeMap;
        return _map.hash_id;
      default:
        throw new Error(`unknown directory object type: ${this.type}`);
    }
  }

  private normalizeFilter(filter: string): string {
    return filter.trim().toLowerCase().replace(/[ _]+/g, ' ');
  }

  private defaultSort(a: FilesystemObject, b: FilesystemObject) {
    if (a.type === 'dir' && b.type !== 'dir') {
      return -1;
    } else if (a.type !== 'dir' && b.type === 'dir') {
      return 1;
    } else {
      const aDate = nullCoalesce(a.modificationDate, a.creationDate);
      const bDate = nullCoalesce(b.modificationDate, b.creationDate);

      if (aDate != null && bDate != null) {
        const aMoment = moment(aDate);
        const bMoment = moment(bDate);
        if (aMoment.isAfter(bMoment)) {
          return -1;
        } else if (aMoment.isBefore(bMoment)) {
          return 1;
        } else {
          return a.name.localeCompare(b.name);
        }
      } else if (aDate != null) {
        return -1;
      } else if (bDate != null) {
        return 1;
      } else {
        return a.name.localeCompare(b.name);
      }
    }
  }

  update(data: RecursivePartial<FilesystemObjectData>): FilesystemObject {
    if (data == null) {
      return this;
    }
    for (const key of [
      'hashId', 'filename', 'user', 'description', 'mimeType', 'doi', 'public',
      'annotationsDate', 'uploadUrl', 'highlight', 'fallbackOrganism',
      'creationDate', 'modifiedDate', 'recyclingDate', 'privileges', 'recycled',
      'effectivelyRecycled', 'fallbackOrganism', 'annotationConfigs']) {
      if (key in data) {
        this[key] = data[key];
      }
    }
    if ('project' in data) {
      this.project = data.project != null ? new ProjectImpl().update(data.project) : null;
    }
    if ('parent' in data) {
      if (data.parent != null) {
        const parent = new FilesystemObject();
        if (this.project != null) {
          parent.project = this.project;
        }
        this.parent = parent.update(data.parent);
      } else {
        this.parent = null;
      }
    }
    if ('children' in data) {
      if (data.children != null) {
        this.children.replace(data.children.map(
          itemData => {
            const child = new FilesystemObject();
            child.parent = this;
            if (this.project != null) {
              child.project = this.project;
            }
            return child.update(itemData);
          }));
      } else {
        this.children.replace([]);
      }
    }
    return this;
  }

  get root(): FilesystemObject {
    let root: FilesystemObject = this;
    while (root.parent != null) {
      root = root.parent;
    }
    return root;
  }
}

export interface PathLocator {
  projectName?: string;
  directoryId?: string;
}<|MERGE_RESOLUTION|>--- conflicted
+++ resolved
@@ -454,8 +454,6 @@
       privileges: this.privileges,
     };
 
-<<<<<<< HEAD
-=======
     const sources: Source[] = [{
       domain: 'File Source',
       url: this.getCommands().join('/'),
@@ -475,7 +473,6 @@
       });
     }
 
->>>>>>> 4f25bc47
     const node: Partial<Omit<UniversalGraphNode, 'data'>> & { data: Partial<UniversalEntityData> } = {
       display_name: this.name,
       label: this.type === 'map' ? 'map' : 'link',
