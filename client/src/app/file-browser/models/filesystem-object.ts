--- conflicted
+++ resolved
@@ -26,11 +26,8 @@
 const MAP_MIMETYPE = 'vnd.lifelike.document/map';
 const ENRICHMENT_TABLE_MIMETYPE = 'vnd.lifelike.document/enrichment-table';
 const PDF_MIMETYPE = 'application/pdf';
-<<<<<<< HEAD
+const BIOC_MIMETYPE = 'vnd.lifelike.document/bioc';
 const HTML_MIMETYPE = 'application/html';
-=======
-const BIOC_MIMETYPE = 'vnd.lifelike.document/bioc';
->>>>>>> 46c13f05
 
 // TODO: Rename this class after #unifiedfileschema
 export class ProjectImpl implements Project {
@@ -450,13 +447,10 @@
         return ['/projects', projectName, 'enrichment-table', this.hashId];
       case PDF_MIMETYPE:
         return ['/projects', projectName, 'files', this.hashId];
-<<<<<<< HEAD
+      case BIOC_MIMETYPE:
+        return ['/projects', projectName, 'bioc', this.hashId];
       case HTML_MIMETYPE:
         return ['/projects', projectName, 'html', this.hashId];
-=======
-      case BIOC_MIMETYPE:
-        return ['/projects', projectName, 'bioc', this.hashId];
->>>>>>> 46c13f05
       case MAP_MIMETYPE:
         return ['/projects', projectName, 'maps', this.hashId];
       default:
