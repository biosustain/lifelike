import moment from 'moment';

import {
  KnowledgeMap,
  Source,
  UniversalEntityData,
  UniversalGraph,
  UniversalGraphNode,
} from 'app/drawing-tool/services/interfaces';
import { AppUser, OrganismAutocomplete, User } from 'app/interfaces';
import { PdfFile } from 'app/interfaces/pdf-files.interface';
import { DirectoryObject } from 'app/interfaces/projects.interface';
import { Meta } from 'app/pdf-viewer/annotation-type';
import { annotationTypesMap } from 'app/shared/annotation-styles';
import { CollectionModel } from 'app/shared/utils/collection-model';
<<<<<<< HEAD
import { isNullOrUndefined, nullCoalesce, RecursivePartial } from 'app/shared/utils/types';
=======
import { nullCoalesce, RecursivePartial } from 'app/shared/utils/types';
import { MimeTypes, Unicodes, FAClass} from 'app/shared/constants';
import {DragImage} from 'app/shared/utils/drag';
>>>>>>> 1198143f

import { FilePrivileges, ProjectPrivileges } from './privileges';
import {
  FILESYSTEM_OBJECT_TRANSFER_TYPE,
  FilesystemObjectTransferData,
} from '../providers/data-transfer-data/filesystem-object-data.provider';
import { AnnotationConfigurations, FilesystemObjectData, ProjectData } from '../schema';
import { Directory, Project } from '../services/project-space.service';
import {createDragImage} from '../utils/drag';

// TODO: Rename this class after #unifiedfileschema
export class ProjectImpl implements Project {
  /**
   * Legacy ID field that needs to go away.
   */
  id?: number;
  hashId: string;
  name: string;
  description: string;
  creationDate: string;
  modifiedDate: string;
  root?: FilesystemObject;
  privileges: ProjectPrivileges;

  get projectName() {
    return this.name;
  }

  get directory(): Directory {
    return this.root ? this.root.directory : null;
  }

  update(data: RecursivePartial<ProjectData>): ProjectImpl {
    if (data == null) {
      return this;
    }
    for (const key of ['hashId', 'name', 'description', 'creationDate', 'modifiedDate',
      'privileges']) {
      if (data.hasOwnProperty(key)) {
        this[key] = data[key];
      }
    }
    if (data.hasOwnProperty('root')) {
      this.root = data.root != null ? new FilesystemObject().update(data.root) : null;
    }
    return this;
  }

  getCommands(): any[] {
    return ['/projects', this.name];
  }

  getURL(): string {
    return this.getCommands().map(item => {
      return encodeURIComponent(item.replace(/^\//, ''));
    }).join('/');
  }

  get colorHue(): number {
    let hash = 3242;
    for (let i = 0; i < this.hashId.length; i++) {
      // tslint:disable-next-line:no-bitwise
      hash = ((hash << 3) + hash) + this.hashId.codePointAt(i);
    }
    return hash % 100 / 100;
  }

  addDataTransferData(dataTransfer: DataTransfer) {
    createProjectDragImage(this).addDataTransferData(dataTransfer);

    const node: Partial<Omit<UniversalGraphNode, 'data'>> & { data: Partial<UniversalEntityData> } = {
      display_name: this.name,
      label: 'link',
      sub_labels: [],
      data: {
        references: [{
          type: 'PROJECT_OBJECT',
          id: this.id + '',
        }],
        sources: [{
          domain: 'File Source',
          url: this.getCommands().join('/'),
        }],
      },
    };

    dataTransfer.effectAllowed = 'all';
    dataTransfer.setData('text/plain', this.name);
    dataTransfer.setData('application/lifelike-node', JSON.stringify(node));
  }
}

/**
 * This object represents both directories and every type of file in Lifelike. Due
 * to a lot of legacy code, we implement several legacy interfaces to reduce the
 * amount of code for the refactor.
 */
export class FilesystemObject implements DirectoryObject, Directory, PdfFile, KnowledgeMap {
  hashId: string;
  filename: string;
  user: AppUser;
  description: string;
  mimeType: string;
  doi: string;
  public: boolean;
  uploadUrl: string;
  annotationsDate: string;
  creationDate: string;
  modifiedDate: string;
  recyclingDate: string;
  project: ProjectImpl;
  parent: FilesystemObject;
  readonly children = new CollectionModel<FilesystemObject>([], {
    multipleSelection: true,
    sort: this.defaultSort,
  });
  privileges: FilePrivileges;
  fallbackOrganism?: OrganismAutocomplete;
  recycled: boolean;
  effectivelyRecycled: boolean;
  annotationConfigs?: AnnotationConfigurations;
  // TODO: Remove this if we ever give root files actual names instead of '/'. This mainly exists
  // as a helper for getting the real name of a root file.
  trueFilename: string;
  filePath: string;

  highlight?: string[];
  highlightAnnotated?: boolean[];
  // tslint:disable-next-line:variable-name
  annotations_date_tooltip?: string;
  annotationsTooltipContent: string;

  get isDirectory() {
    return this.mimeType === MimeTypes.Directory;
  }

  get isFile() {
    return !this.isDirectory;
  }

  get isOpenable() {
    switch (this.mimeType) {
      case MimeTypes.Directory:
      case MimeTypes.Map:
      case MimeTypes.EnrichmentTable:
      case MimeTypes.Graph:
      case MimeTypes.BioC:
      case 'application/pdf':
        return true;
      default:
        return false;
    }
  }

  get isEditable() {
    // TODO: Move this method to ObjectTypeProvider
    return !(this.isDirectory && !this.parent);
  }

  get isAnnotatable() {
    // TODO: Move this method to ObjectTypeProvider
    return this.mimeType === 'application/pdf' ||
      this.mimeType === 'vnd.lifelike.document/enrichment-table';
  }

  get promptOrganism() {
    return this.mimeType !== MimeTypes.EnrichmentTable;
  }

  get isMovable() {
    // TODO: Move this method to ObjectTypeProvider
    return !(this.isDirectory && !this.parent);
  }

  get isCloneable() {
    // TODO: Move this method to ObjectTypeProvider
    return this.isFile;
  }

  get isDeletable() {
    // TODO: Move this method to ObjectTypeProvider
    return true;
  }

  get isVersioned() {
    // TODO: Move this method to ObjectTypeProvider
    return this.mimeType === MimeTypes.Map;
  }

  get isNavigable() {
    // TODO: Move this method to ObjectTypeProvider
    return this.isDirectory || this.mimeType === MimeTypes.Pdf || this.mimeType === MimeTypes.Map
      || this.mimeType === MimeTypes.EnrichmentTable || this.mimeType === MimeTypes.BioC;
  }

  get hasWordCloud() {
    // TODO: Move this method to ObjectTypeProvider
    return this.isDirectory || this.mimeType === MimeTypes.Pdf || this.mimeType === MimeTypes.EnrichmentTable;
  }

  /**
   * @deprecated
   */
  get locator(): PathLocator {
    if (this.type === 'dir') {
      return {
        projectName: this.project.name,
        directoryId: this.hashId,
      };
    } else if (this.parent != null) {
      return this.parent.locator;
    } else {
      throw new Error('no locator available');
    }
  }

  /**
   * @deprecated
   */
  get directory(): Directory {
    // noinspection JSDeprecatedSymbols
    if (this.type === 'dir') {
      return this;
    } else {
      throw new Error('no directory available');
    }
  }

  /**
   * @deprecated
   */
  get file_id(): string {
    return this.hashId;
  }

  /**
   * @deprecated
   */
  get directoryParentId(): string {
    if (this.parent != null) {
      return this.parent.hashId;
    } else {
      return null;
    }
  }

  get mimeTypeLabel() {
    // TODO: Move this method to ObjectTypeProvider
    switch (this.mimeType) {
      case MimeTypes.Directory:
        return 'Folder';
      case MimeTypes.Map:
        return 'Map';
      case MimeTypes.BioC:
        return 'Bioc';
      case MimeTypes.EnrichmentTable:
        return 'Enrichment Table';
      case 'application/pdf':
        return 'Document';
      default:
        return 'File';
    }
  }

  get fontAwesomeIcon() {
    if (this.mimeType.startsWith('image/')) {
      return 'fa fa-file-image';
    } else if (this.mimeType.startsWith('video/')) {
      return 'fa fa-file-video';
    } else if (this.mimeType.startsWith('text/')) {
      return 'fa fa-file-alt';
    }

    // TODO: Move this method to ObjectTypeProvider
    switch (this.mimeType) {
      case MimeTypes.Directory:
        return FAClass.Directory;
      case MimeTypes.Map:
        return FAClass.Map;
      case MimeTypes.BioC:
        return FAClass.BioC;
      case MimeTypes.EnrichmentTable:
        return FAClass.EnrichmentTable;
      case MimeTypes.Graph:
        return FAClass.Graph;
      case MimeTypes.Pdf:
        return FAClass.Pdf;
      default:
        return FAClass.Default;
    }
  }

  get fontAwesomeIconCode() {
    // TODO: Move this method to ObjectTypeProvider
    switch (this.mimeType) {
      case MimeTypes.Directory:
        return Unicodes.Directory;
      case MimeTypes.Map:
        return Unicodes.Map;
      case MimeTypes.BioC:
        return Unicodes.BioC;
      case MimeTypes.EnrichmentTable:
        return Unicodes.EnrichmentTable;
      case MimeTypes.Graph:
        return Unicodes.Graph;
      case MimeTypes.Pdf:
        return Unicodes.Pdf;
      default:
        return Unicodes.Default;
    }
  }

  get mapNodeLabel() {
    switch (this.mimeType) {
      case MimeTypes.Map:
        return 'map';
      default:
        return 'link';
    }
  }

  /**
   * @deprecated
   */
  get projectsId(): string {
    return this.project != null ? this.project.hashId : null;
  }

  /**
   * @deprecated
   */
  get type(): 'dir' | 'file' | 'map' {
    switch (this.mimeType) {
      case MimeTypes.Directory:
        return 'dir';
      case MimeTypes.Map:
        return 'map';
      default:
        return 'file';
    }
  }

  /**
   * @deprecated
   */
  get name(): string {
    return this.filename;
  }

  get effectiveName(): string {
    if (this.isDirectory && this.parent == null && this.project != null) {
      return this.project.name;
    } else {
      return this.filename;
    }
  }

  /**
   * @deprecated
   */
  get label(): string {
    return this.filename;
  }

  /**
   * @deprecated
   */
  get graph(): UniversalGraph {
    return null;
  }

  /**
   * @deprecated
   */
  get upload_url(): string {
    return this.uploadUrl;
  }

  /**
   * @deprecated
   */
  get annotations_date(): string {
    return this.annotationsDate;
  }

  /**
   * @deprecated
   */
  get annotationDate(): string {
    return this.annotationsDate;
  }

  /**
   * @deprecated
   */
  get creation_date(): string {
    return this.creationDate;
  }

  /**
   * @deprecated
   */
  get modified_date(): string {
    return this.modifiedDate;
  }

  /**
   * @deprecated
   */
  get modificationDate(): string {
    return this.modifiedDate;
  }

  /**
   * @deprecated
   */
  get creator(): User {
    return this.user;
  }

  /**
   * @deprecated
   */
  get id(): string {
    return this.hashId;
  }

  /**
   * @deprecated
   */
  get data(): Directory | KnowledgeMap | PdfFile {
    return this;
  }

  get new(): boolean {
    return this.creationDate === this.modifiedDate;
  }

  filterChildren(filter: string) {
    const normalizedFilter = this.normalizeFilter(filter);
    this.children.filter = normalizedFilter.length ? (item: FilesystemObject) => {
      return this.normalizeFilter(item.name).includes(normalizedFilter);
    } : null;
  }

  getCommands(forEditing = true): any[] {
    // TODO: Move this method to ObjectTypeProvider
    const projectName = this.project ? this.project.name : 'default';
    switch (this.mimeType) {
      case MimeTypes.Directory:
        // TODO: Convert to hash ID
        return ['/projects', projectName, 'folders', this.hashId];
      case MimeTypes.EnrichmentTable:
        return ['/projects', projectName, 'enrichment-table', this.hashId];
      case MimeTypes.Pdf:
        return ['/projects', projectName, 'files', this.hashId];
      case MimeTypes.BioC:
        return ['/projects', projectName, 'bioc', this.hashId];
      case MimeTypes.Map:
        return ['/projects', projectName, 'maps', this.hashId];
      case MimeTypes.Graph:
        return ['/projects', projectName, 'sankey', this.hashId];
      default:
        return ['/files', this.hashId];
    }
  }

  getURL(forEditing = true, meta?: Meta): string {
    // TODO: Move this method to ObjectTypeProvider
    const url = '/' + this.getCommands(forEditing).map(item => {
      return encodeURIComponent(item.replace(/^\//, ''));
    }).join('/');

    switch (this.mimeType) {
      case MimeTypes.EnrichmentTable:
        let fragment = '';
        if (!isNullOrUndefined(meta)) {
          fragment = '#' + [
            `id=${encodeURIComponent(meta.id)}`,
            `text=${encodeURIComponent(meta.allText)}`,
            `color=${encodeURIComponent(annotationTypesMap.get(meta.type.toLowerCase()).color)}`
          ].join('&');
        }
        return url + fragment;
      default:
        return url;
    }
  }

  getGraphEntitySources(meta?: Meta): Source[] {
    const sources = [];

    sources.push({
      domain: this.filename,
      url: this.getURL(false, meta),
    });

    if (this.doi != null) {
      sources.push({
        domain: 'DOI',
        url: this.doi,
      });
    }

    if (this.uploadUrl != null) {
      sources.push({
        domain: 'External URL',
        url: this.uploadUrl,
      });
    }

    return sources;
  }

  addDataTransferData(dataTransfer: DataTransfer) {
    // TODO: Move to DataTransferData framework
    createObjectDragImage(this).addDataTransferData(dataTransfer);

    const filesystemObjectTransfer: FilesystemObjectTransferData = {
      hashId: this.hashId,
      privileges: this.privileges,
    };

    const sources: Source[] = this.getGraphEntitySources();

    const node: Partial<Omit<UniversalGraphNode, 'data'>> & { data: Partial<UniversalEntityData> } = {
      display_name: this.name,
      label: this.type === 'map' ? 'map' : 'link',
      sub_labels: [],
      data: {
        references: [{
          type: 'PROJECT_OBJECT',
          id: this.id + '',
        }],
        sources,
      },
    };

    dataTransfer.effectAllowed = 'all';
    dataTransfer.setData('text/plain', this.name);
    dataTransfer.setData(FILESYSTEM_OBJECT_TRANSFER_TYPE, JSON.stringify(filesystemObjectTransfer));
    dataTransfer.setData('application/lifelike-node', JSON.stringify(node));
  }

  private getId(): any {
    switch (this.type) {
      case 'dir':
        const directory = this.data as Directory;
        return directory.id;
      case 'file':
        const file = this.data as PdfFile;
        return file.file_id;
      case 'map':
        const _map = this.data as KnowledgeMap;
        return _map.hash_id;
      default:
        throw new Error(`unknown directory object type: ${this.type}`);
    }
  }

  private normalizeFilter(filter: string): string {
    return filter.trim().toLowerCase().replace(/[ _]+/g, ' ');
  }

  private defaultSort(a: FilesystemObject, b: FilesystemObject) {
    if (a.type === 'dir' && b.type !== 'dir') {
      return -1;
    } else if (a.type !== 'dir' && b.type === 'dir') {
      return 1;
    } else {
      const aDate = nullCoalesce(a.modificationDate, a.creationDate);
      const bDate = nullCoalesce(b.modificationDate, b.creationDate);

      if (aDate != null && bDate != null) {
        const aMoment = moment(aDate);
        const bMoment = moment(bDate);
        if (aMoment.isAfter(bMoment)) {
          return -1;
        } else if (aMoment.isBefore(bMoment)) {
          return 1;
        } else {
          return a.name.localeCompare(b.name);
        }
      } else if (aDate != null) {
        return -1;
      } else if (bDate != null) {
        return 1;
      } else {
        return a.name.localeCompare(b.name);
      }
    }
  }

  update(data: RecursivePartial<FilesystemObjectData>): FilesystemObject {
    if (data == null) {
      return this;
    }
    for (const key of [
      'hashId', 'filename', 'user', 'description', 'mimeType', 'doi', 'public',
      'annotationsDate', 'uploadUrl', 'highlight', 'fallbackOrganism',
      'creationDate', 'modifiedDate', 'recyclingDate', 'privileges', 'recycled',
      'effectivelyRecycled', 'fallbackOrganism', 'annotationConfigs', 'filePath',
      'trueFilename']) {
      if (key in data) {
        this[key] = data[key];
      }
    }
    if ('project' in data) {
      this.project = data.project != null ? new ProjectImpl().update(data.project) : null;
    }
    if ('parent' in data) {
      if (data.parent != null) {
        const parent = new FilesystemObject();
        if (this.project != null) {
          parent.project = this.project;
        }
        this.parent = parent.update(data.parent);
      } else {
        this.parent = null;
      }
    }
    if ('children' in data) {
      if (data.children != null) {
        this.children.replace(data.children.map(
          itemData => {
            const child = new FilesystemObject();
            child.parent = this;
            if (this.project != null) {
              child.project = this.project;
            }
            return child.update(itemData);
          }));
      } else {
        this.children.replace([]);
      }
    }
    return this;
  }

  get root(): FilesystemObject {
    let root: FilesystemObject = this;
    while (root.parent != null) {
      root = root.parent;
    }
    return root;
  }
}

export interface PathLocator {
  projectName?: string;
  directoryId?: string;
}

export function createProjectDragImage(project: ProjectImpl): DragImage {
  return createDragImage(project.name, '\uf5fd');
}

export function createObjectDragImage(object: FilesystemObject): DragImage {
  return createDragImage(object.filename, object.fontAwesomeIconCode);
}<|MERGE_RESOLUTION|>--- conflicted
+++ resolved
@@ -12,14 +12,10 @@
 import { DirectoryObject } from 'app/interfaces/projects.interface';
 import { Meta } from 'app/pdf-viewer/annotation-type';
 import { annotationTypesMap } from 'app/shared/annotation-styles';
+import { MimeTypes, Unicodes, FAClass } from 'app/shared/constants';
 import { CollectionModel } from 'app/shared/utils/collection-model';
-<<<<<<< HEAD
+import { DragImage } from 'app/shared/utils/drag';
 import { isNullOrUndefined, nullCoalesce, RecursivePartial } from 'app/shared/utils/types';
-=======
-import { nullCoalesce, RecursivePartial } from 'app/shared/utils/types';
-import { MimeTypes, Unicodes, FAClass} from 'app/shared/constants';
-import {DragImage} from 'app/shared/utils/drag';
->>>>>>> 1198143f
 
 import { FilePrivileges, ProjectPrivileges } from './privileges';
 import {
