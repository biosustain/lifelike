<<<<<<< HEAD
import {Injectable, OnDestroy} from '@angular/core';
import {FilesystemObject} from '../models/filesystem-object';
import {from, Observable, Subscription} from 'rxjs';
import {FilesystemService} from './filesystem.service';
import {map} from 'rxjs/operators';
import {ProjectList} from '../models/project-list';
import {ProjectsService} from './projects.service';
=======
import { Injectable, OnDestroy } from '@angular/core';
import { FilesystemObject } from '../models/filesystem-object';
import { from, Observable, Subscription } from 'rxjs';
import { FilesystemService } from './filesystem.service';
import { map } from 'rxjs/operators';
import { ProjectList } from '../models/project-list';
import { ProjectsService } from './projects.service';
>>>>>>> b6a944f8

@Injectable()
export class ObjectSelectService implements OnDestroy {
  multipleSelection = false;
  objectFilter: (item: FilesystemObject) => boolean;

  hashId: string;
  projectList$: Observable<ProjectList> = from([]);
  object$: Observable<FilesystemObject> = from([]);
  projectList: ProjectList;
  object: FilesystemObject;

  private annotationSubscription: Subscription;

  constructor(private readonly projectService: ProjectsService,
              private readonly filesystemService: FilesystemService) {
    this.load(null);
  }

  ngOnDestroy(): void {
    if (this.annotationSubscription) {
      this.annotationSubscription.unsubscribe();
      this.annotationSubscription = null;
    }
  }

  private applyInput() {
    if (this.object != null) {
      this.object.children.multipleSelection = this.multipleSelection;
      this.object.children.filter = this.objectFilter;
    }
  }

  load(hashId: string): Observable<any> {
    this.hashId = hashId;
    this.projectList$ = from([]);
    this.object$ = from([]);
    this.projectList = null;
    this.object = null;

    if (hashId == null) {
      const projectList$ = this.projectService.list();
      this.projectList$ = projectList$;
      return projectList$;
    } else {
      const object$ = this.filesystemService.get(hashId).pipe(map(object => {
        if (this.annotationSubscription) {
          this.annotationSubscription.unsubscribe();
          this.annotationSubscription = null;
        }
        this.annotationSubscription = this.filesystemService.annotate(object);
        this.object = object;
        this.applyInput();
        return object;
      }));
      this.object$ = object$;
      return object$;
    }
  }

  open(target: FilesystemObject) {
    if (target.isDirectory) {
      this.load(target.hashId);
    }
  }

  goUp() {
    if (this.object != null && this.object.parent != null) {
      this.load(this.object.parent.hashId);
    } else {
      this.load(null);
    }
  }
}<|MERGE_RESOLUTION|>--- conflicted
+++ resolved
@@ -1,12 +1,3 @@
-<<<<<<< HEAD
-import {Injectable, OnDestroy} from '@angular/core';
-import {FilesystemObject} from '../models/filesystem-object';
-import {from, Observable, Subscription} from 'rxjs';
-import {FilesystemService} from './filesystem.service';
-import {map} from 'rxjs/operators';
-import {ProjectList} from '../models/project-list';
-import {ProjectsService} from './projects.service';
-=======
 import { Injectable, OnDestroy } from '@angular/core';
 import { FilesystemObject } from '../models/filesystem-object';
 import { from, Observable, Subscription } from 'rxjs';
@@ -14,7 +5,6 @@
 import { map } from 'rxjs/operators';
 import { ProjectList } from '../models/project-list';
 import { ProjectsService } from './projects.service';
->>>>>>> b6a944f8
 
 @Injectable()
 export class ObjectSelectService implements OnDestroy {
