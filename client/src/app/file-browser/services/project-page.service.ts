--- conflicted
+++ resolved
@@ -95,11 +95,7 @@
     directoryId,
     label,
     description,
-<<<<<<< HEAD
-    isPublic= false
-=======
     publicMap,
->>>>>>> acc94894
   ): Observable<any> {
     console.log(isPublic);
 
@@ -109,11 +105,7 @@
         label,
         description,
         directoryId,
-<<<<<<< HEAD
-        public: isPublic
-=======
         public: publicMap,
->>>>>>> acc94894
       },
       this.createHttpOptions(true),
     );
