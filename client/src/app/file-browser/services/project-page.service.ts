import { Injectable } from '@angular/core';
import { HttpClient, HttpEvent, HttpHeaders } from '@angular/common/http';
import { Observable } from 'rxjs';
import { map } from 'rxjs/operators';
import { PdfFileUpload, UploadPayload, UploadType } from 'app/interfaces/pdf-files.interface';
import { isNullOrUndefined } from 'util';
import { option } from 'vis-util';
import { DirectoryContent } from '../../interfaces/projects.interface';
import { Map } from './project-space.service';

@Injectable({
  providedIn: '***ARANGO_USERNAME***',
})
export class ProjectPageService {
  readonly projectsAPI = '/api/projects';

  // Length limits. Keep these in sync with the values in the backend code (/models folder)
  readonly filenameMaxLength = 200;
  readonly descriptionMaxLength = 2048;

  constructor(private http: HttpClient) {
  }

  /**
   * Create http options with authorization
   * header if boolean set to true
   * @param withJwt - boolean representing whether to return the options with a jwt
   */
  createHttpOptions(withJwt = false) {
    if (withJwt) {
      return {
        headers: new HttpHeaders({
          Authorization: 'Bearer ' + localStorage.getItem('access_jwt'),
        }),
      };
    } else {
      return {
        headers: new HttpHeaders({
          'Content-Type': 'application/json',
        }),
      };
    }
  }

  /**
   * Return list of maps that are made public by user
   */
  publicMaps(): Observable<Map[]> {
    return this.http.get<Map[]>(
      `/api/drawing-tool/community`,
      this.createHttpOptions(true)
    );
  }

  /**
   * Return content of top level directory of project
   * @param projectName - name of project
   */
  projectRootDir(
    projectName,
  ): Observable<any> {
    return this.http.get<DirectoryContent>(
      `${this.projectsAPI}/${projectName}/directories`,
      this.createHttpOptions(true),
    ).pipe(
      map((resp: any) => resp.result),
    );
  }

  /**
   * Return content of a directory inside of a project
   * @param projectName -
   * @param directoryId -
   */
  getProjectDir(
    projectName,
    directoryId = null,
  ): Observable<DirectoryContent> {
    if (isNullOrUndefined(directoryId)) {
      return this.projectRootDir(projectName);
    } else {
      return this.http.get<any>(
        `${this.projectsAPI}/${projectName}/directories/${directoryId}`,
        this.createHttpOptions(true),
      ).pipe(
        map(resp => resp.result),
      );
    }
  }

  /** API for project space items */

  addMap(
    projectName,
    directoryId,
    label,
    description,
<<<<<<< HEAD
    isPublic= false
=======
    publicMap,
>>>>>>> be8e70ae
  ): Observable<any> {
    console.log(isPublic);

    return this.http.post<any>(
      `${this.projectsAPI}/${projectName}/map`,
      {
        label,
        description,
        directoryId,
<<<<<<< HEAD
        public: isPublic
=======
        public: publicMap,
>>>>>>> be8e70ae
      },
      this.createHttpOptions(true),
    );
  }

  /**
   * Add a directory under a folder of a project
   * @param projectName - project to add directory to
   * @param dirname - name for the directory you want to add
   * @param parentDir - directory that you're adding to underneath
   */
  addDir(
    projectName,
    parentDir = null,
    dirname,
  ): Observable<any> {
    return this.http.post<any>(
      `${this.projectsAPI}/${projectName}/directories`,
      {dirname, parentDir},
      this.createHttpOptions(true),
    ).pipe(
      map(resp => resp.results),
    );
  }

  /**
   * Handle uploading of pdf with progress streaming
   * @param projectName - the project to upload the pdf in
   * @param parentDir - the directory to create the file in
   * @param data - represent the pdf file data
   */
  addPdf(
    projectName,
    parentDir,
    data: UploadPayload,
  ): Observable<HttpEvent<PdfFileUpload>> {
    const formData: FormData = new FormData();

    formData.append('filename', data.filename.substring(0, this.filenameMaxLength));

    if (data.description && data.description.length > 0) {
      formData.append('description', data.description.substring(0, this.descriptionMaxLength));
    }
    if (data.type === UploadType.Files) {
      formData.append('fileInput', data.files[0]);
    } else {
      formData.append('url', data.url);
    }

    formData.append('directoryId', parentDir);

    formData.append('annotationMethod', data.annotationMethod);

    const url = `${this.projectsAPI}/${projectName}/files`;
    const options = this.createHttpOptions(true);

    return this.http.post<PdfFileUpload>(
      url,
      formData,
      {
        ...options,
        observe: 'events',
        reportProgress: true,
      },
    );
  }

  updateFile(projectName: string, id: string, filename: string, description: string = ''): Observable<string> {
    const formData: FormData = new FormData();
    formData.append('filename', filename.substring(0, this.filenameMaxLength));
    formData.append('description', description.substring(0, this.descriptionMaxLength));
    return this.http.patch<string>(
      `${this.projectsAPI}/${encodeURIComponent(projectName)}/files/${encodeURIComponent(id)}`,
      formData,
      this.createHttpOptions(true),
    );
  }

  /**
   * Delete map from project
   * @param projectName - project containing asset to delete
   * @param hashId - represent asset we want to delete
   */
  deleteMap(
    projectName,
    hashId,
  ): Observable<any> {
    return this.http.delete(
      `${this.projectsAPI}/${projectName}/map/${hashId}`,
      this.createHttpOptions(true),
    );
  }

  deletePDF(
    projectName,
    fileId,
  ): Observable<any> {
    const options = this.createHttpOptions(true);

    return this.http.request(
      'delete',
      `${this.projectsAPI}/${projectName}/files`,
      {
        body: [fileId],
        ...option,
      });
  }

  // TODO - no delete dir endpoint exist rignt now
  deleteDirectory(): Observable<any> {
    return null;
  }
}<|MERGE_RESOLUTION|>--- conflicted
+++ resolved
@@ -95,13 +95,8 @@
     directoryId,
     label,
     description,
-<<<<<<< HEAD
-    isPublic= false
-=======
-    publicMap,
->>>>>>> be8e70ae
-  ): Observable<any> {
-    console.log(isPublic);
+    publicMap = false,
+  ): Observable<any> {
 
     return this.http.post<any>(
       `${this.projectsAPI}/${projectName}/map`,
@@ -109,11 +104,7 @@
         label,
         description,
         directoryId,
-<<<<<<< HEAD
-        public: isPublic
-=======
         public: publicMap,
->>>>>>> be8e70ae
       },
       this.createHttpOptions(true),
     );
