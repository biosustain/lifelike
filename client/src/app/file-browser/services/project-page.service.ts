--- conflicted
+++ resolved
@@ -95,11 +95,7 @@
     directoryId,
     label,
     description,
-<<<<<<< HEAD
-    isPublic= false
-=======
     publicMap,
->>>>>>> 4327530d
   ): Observable<any> {
     console.log(isPublic);
 
@@ -109,11 +105,7 @@
         label,
         description,
         directoryId,
-<<<<<<< HEAD
-        public: isPublic
-=======
         public: publicMap,
->>>>>>> 4327530d
       },
       this.createHttpOptions(true),
     );
