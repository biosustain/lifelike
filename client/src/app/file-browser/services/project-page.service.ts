--- conflicted
+++ resolved
@@ -95,13 +95,8 @@
     directoryId,
     label,
     description,
-<<<<<<< HEAD
-    isPublic= false
-=======
-    publicMap,
->>>>>>> 8cb33352
-  ): Observable<any> {
-    console.log(isPublic);
+    publicMap = false,
+  ): Observable<any> {
 
     return this.http.post<any>(
       `${this.projectsAPI}/${projectName}/map`,
@@ -109,11 +104,7 @@
         label,
         description,
         directoryId,
-<<<<<<< HEAD
-        public: isPublic
-=======
         public: publicMap,
->>>>>>> 8cb33352
       },
       this.createHttpOptions(true),
     );
