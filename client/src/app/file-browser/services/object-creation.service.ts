--- conflicted
+++ resolved
@@ -113,12 +113,8 @@
         ...value.request,
         ...(options.request || {}),
       }, {
-<<<<<<< HEAD
-        annotationMethod: value.annotationMethod,
-=======
         annotationConfigs: value.annotationConfigs,
         organism: value.organism,
->>>>>>> de42106e
       }).toPromise();
     });
     return dialogRef.result;
