import { PDFAnnotationGenerationRequest, ObjectCreateRequest } from '../schema';
import { BehaviorSubject, Observable } from 'rxjs';
import { FilesystemObject } from '../models/filesystem-object';
import { Progress, ProgressMode } from '../../interfaces/common-dialog.interface';
import { filter, finalize, map, mergeMap, tap } from 'rxjs/operators';
import { HttpEventType } from '@angular/common/http';
import {
  ObjectEditDialogComponent,
  ObjectEditDialogValue,
} from '../components/dialog/object-edit-dialog.component';
import { Injectable } from '@angular/core';
import { AnnotationsService } from './annotations.service';
import { ActivatedRoute } from '@angular/router';
import { MatSnackBar } from '@angular/material/snack-bar';
import { NgbModal } from '@ng-bootstrap/ng-bootstrap';
import { ProgressDialog } from '../../shared/services/progress-dialog.service';
import { MessageDialog } from '../../shared/services/message-dialog.service';
import { ErrorHandler } from '../../shared/services/error-handler.service';
import { FilesystemService } from './filesystem.service';

@Injectable()
export class ObjectCreationService {

  constructor(protected readonly annotationsService: AnnotationsService,
              protected readonly snackBar: MatSnackBar,
              protected readonly modalService: NgbModal,
              protected readonly progressDialog: ProgressDialog,
              protected readonly route: ActivatedRoute,
              protected readonly messageDialog: MessageDialog,
              protected readonly errorHandler: ErrorHandler,
              protected readonly filesystemService: FilesystemService) {
  }

  /**
   * Handles the filesystem PUT request with a progress dialog.
   * @param request the request data
   * @param annotationOptions options for the annotation process
   * @return the created object
   */
  protected executePutWithProgressDialog(request: ObjectCreateRequest,
                                         annotationOptions: PDFAnnotationGenerationRequest = {}):
    Observable<FilesystemObject> {
    const progressObservable = new BehaviorSubject<Progress>(new Progress({
      status: 'Preparing...',
    }));
    const progressDialogRef = this.progressDialog.display({
      title: `Creating '${request.filename}'`,
      progressObservable,
    });

    return this.filesystemService.create(request)
      .pipe(
        tap(event => {
          // First we show progress for the upload itself
          if (event.type === HttpEventType.UploadProgress) {
            if (event.loaded === event.total && event.total) {
              progressObservable.next(new Progress({
                mode: ProgressMode.Indeterminate,
                status: 'File transmitted; saving...',
              }));
            } else {
              progressObservable.next(new Progress({
                mode: ProgressMode.Determinate,
                status: 'Transmitting file...',
                value: event.loaded / event.total,
              }));
            }
          }
        }),
        filter(event => event.bodyValue != null),
        map((event): FilesystemObject => event.bodyValue),
        mergeMap((object: FilesystemObject) => {
          // Then we show progress for the annotation generation (although
          // we can't actually show a progress percentage)
          progressObservable.next(new Progress({
            mode: ProgressMode.Indeterminate,
            status: 'Saved; identifying annotations...',
          }));
          return this.annotationsService.generateAnnotations(
            [object.hashId], annotationOptions,
          ).pipe(
            map(() => object), // This method returns the object
          );
        }),
        finalize(() => progressDialogRef.close()),
        this.errorHandler.create({label: 'Create object'}),
      );
  }

  /**
   * Open a dialog to create a new file or folder.
   * @param target the base object to start from
   * @param options options for the dialog
   */
  openCreateDialog(target: FilesystemObject,
                   options: CreateDialogOptions = {}): Promise<FilesystemObject> {
    const dialogRef = this.modalService.open(ObjectEditDialogComponent);
    dialogRef.componentInstance.title = options.title || 'New File';
    dialogRef.componentInstance.object = target;
    const keys: Array<keyof CreateDialogOptions> = [
      'promptUpload',
      'forceAnnotationOptions',
      'promptParent',
      'parentLabel',
    ];
    for (const key of keys) {
      if (key in options) {
        dialogRef.componentInstance[key] = options[key];
      }
    }
    dialogRef.componentInstance.accept = ((value: ObjectEditDialogValue) => {
      return this.executePutWithProgressDialog({
        ...value.request,
        ...(options.request || {}),
      }, {
<<<<<<< HEAD
        annotationMethod: value.annotationMethod,
=======
        annotationConfigs: value.annotationConfigs,
        organism: value.organism,
>>>>>>> ade58634
      }).toPromise();
    });
    return dialogRef.result;
  }

}

export interface CreateDialogOptions {
  title?: string;
  promptUpload?: boolean;
  forceAnnotationOptions?: boolean;
  promptParent?: boolean;
  parentLabel?: string;
  request?: Partial<ObjectCreateRequest>;
}<|MERGE_RESOLUTION|>--- conflicted
+++ resolved
@@ -113,12 +113,8 @@
         ...value.request,
         ...(options.request || {}),
       }, {
-<<<<<<< HEAD
-        annotationMethod: value.annotationMethod,
-=======
         annotationConfigs: value.annotationConfigs,
         organism: value.organism,
->>>>>>> ade58634
       }).toPromise();
     });
     return dialogRef.result;
