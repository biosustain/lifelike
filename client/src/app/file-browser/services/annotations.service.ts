import { Injectable } from '@angular/core';
import { HttpClient, HttpEventType } from '@angular/common/http';

import { Observable } from 'rxjs';
import { filter, map, publish, refCount } from 'rxjs/operators';

import { MimeTypes } from 'app/shared/constants';
import { ResultList, ResultMapping } from 'app/shared/schemas/common';
import { Annotation } from 'app/pdf-viewer/annotation-type';
import { SortingAlgorithmId } from 'app/word-cloud/sorting/sorting-algorithms';

import {
  AnnotationExclusionCreateRequest,
  AnnotationExclusionDeleteRequest,
  PDFAnnotationGenerationRequest,
  AnnotationGenerationResultData,
  CustomAnnotationCreateRequest,
  CustomAnnotationDeleteRequest,
  HttpObservableResponse,
} from '../schema';

@Injectable()
export class AnnotationsService {
  constructor(protected readonly http: HttpClient) {}

  getAnnotations(hashId: string): Observable<Annotation[]> {
    return this.http
      .get<ResultList<Annotation>>(
        `/api/filesystem/objects/${encodeURIComponent(hashId)}/annotations`
      )
      .pipe(map((data) => data.results));
  }

  getGeneCounts(hashId: string): Observable<string> {
    return this.http.post<string>(
      `/api/filesystem/objects/${encodeURIComponent(hashId)}/annotations/gene-counts`,
      {}
    );
  }

  getSortedAnnotations(hashId: string, sort: SortingAlgorithmId) {
    return this.http.post(
      `/api/filesystem/objects/${encodeURIComponent(hashId)}/annotations/sorted`,
      {},
      {
        params: { sort },
        responseType: 'text',
      }
    );
  }

<<<<<<< HEAD
  generateAnnotations(hashIds: string[], mimeType: string, request: PDFAnnotationGenerationRequest = {}):
    HttpObservableResponse<ResultMapping<AnnotationGenerationResultData>> {
    let requestUrl: string;
    if (mimeType === MimeTypes.Pdf) {
      requestUrl = '/api/filesystem/annotations/generate/pdf';
    } else if (mimeType === MimeTypes.EnrichmentTable) {
      requestUrl = '/api/filesystem/annotations/generate/enrichment-table';
    }
    const progress$ =  this.http.post<ResultMapping<AnnotationGenerationResultData>>(
      requestUrl, {
        hashIds,
        ...request,
      },
      {
        observe: 'events',
        reportProgress: true,
        responseType: 'json',
      },
    ).pipe(
      // Wait for connect before emitting
      publish()
    );
=======
  generateAnnotations(
    hashIds: string[],
    request: PDFAnnotationGenerationRequest = {}
  ): HttpObservableResponse<ResultMapping<AnnotationGenerationResultData>> {
    const progress$ = this.http
      .post<ResultMapping<AnnotationGenerationResultData>>(
        `/api/filesystem/annotations/generate`,
        {
          hashIds,
          ...request,
        },
        {
          observe: 'events',
          reportProgress: true,
          responseType: 'json',
        }
      )
      .pipe(
        // Wait for connect before emitting
        publish()
      );
>>>>>>> b8df4400
    return {
      // Progress subscribe is not returning values until we subscribe to body$
      progress$,
      body$: progress$.pipe(
        // Send connect upon subscribe
        refCount(),
        filter(({ type }) => type === HttpEventType.Response),
        // Cast to any cause typesript does not understand above filter syntax
        map((response) => (response as any).body as ResultMapping<AnnotationGenerationResultData>)
      ),
    };
  }

  addCustomAnnotation(
    hashId: string,
    request: CustomAnnotationCreateRequest
  ): Observable<Annotation[]> {
    return this.http
      .post<ResultList<Annotation>>(
        `/api/filesystem/objects/${encodeURIComponent(hashId)}/annotations/custom`,
        request
      )
      .pipe(map((data) => data.results));
  }

  removeCustomAnnotation(
    hashId: string,
    uuid: string,
    request: CustomAnnotationDeleteRequest
  ): Observable<string[]> {
    return this.http
      .request<ResultList<string>>(
        'DELETE',
        `/api/filesystem/objects/${encodeURIComponent(
          hashId
        )}/annotations/custom/${encodeURIComponent(uuid)}`,
        {
          headers: { 'Content-Type': 'application/json' },
          body: request,
          responseType: 'json',
        }
      )
      .pipe(map((data) => data.results));
  }

  addAnnotationExclusion(
    hashId: string,
    request: AnnotationExclusionCreateRequest
  ): Observable<{}> {
    return this.http
      .post<{}>(
        `/api/filesystem/objects/${encodeURIComponent(hashId)}/annotations/exclusions`,
        request
      )
      .pipe(map(() => ({})));
  }

  removeAnnotationExclusion(
    hashId: string,
    request: AnnotationExclusionDeleteRequest
  ): Observable<{}> {
    return this.http
      .request<{}>(
        'DELETE',
        `/api/filesystem/objects/${encodeURIComponent(hashId)}/annotations/exclusions`,
        {
          headers: { 'Content-Type': 'application/json' },
          body: request,
          responseType: 'json',
        }
      )
      .pipe(map(() => ({})));
  }
}<|MERGE_RESOLUTION|>--- conflicted
+++ resolved
@@ -49,7 +49,6 @@
     );
   }
 
-<<<<<<< HEAD
   generateAnnotations(hashIds: string[], mimeType: string, request: PDFAnnotationGenerationRequest = {}):
     HttpObservableResponse<ResultMapping<AnnotationGenerationResultData>> {
     let requestUrl: string;
@@ -72,29 +71,6 @@
       // Wait for connect before emitting
       publish()
     );
-=======
-  generateAnnotations(
-    hashIds: string[],
-    request: PDFAnnotationGenerationRequest = {}
-  ): HttpObservableResponse<ResultMapping<AnnotationGenerationResultData>> {
-    const progress$ = this.http
-      .post<ResultMapping<AnnotationGenerationResultData>>(
-        `/api/filesystem/annotations/generate`,
-        {
-          hashIds,
-          ...request,
-        },
-        {
-          observe: 'events',
-          reportProgress: true,
-          responseType: 'json',
-        }
-      )
-      .pipe(
-        // Wait for connect before emitting
-        publish()
-      );
->>>>>>> b8df4400
     return {
       // Progress subscribe is not returning values until we subscribe to body$
       progress$,
