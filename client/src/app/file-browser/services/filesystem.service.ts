--- conflicted
+++ resolved
@@ -151,7 +151,6 @@
   }
 
   getContent(hashId: string): Observable<Blob> {
-<<<<<<< HEAD
     return this.http.post(
       `/api/filesystem/objects/content`,
       {
@@ -171,16 +170,12 @@
         responseType: 'blob',
         observe: 'response'
       },
-=======
-    return this.http.get(`/api/filesystem/objects/${encodeURIComponent(hashId)}/content`, {
-      responseType: 'blob',
-    });
+    );
   }
 
   validate(hashId: string): Observable<StatusSchema> {
     return this.http.get<StatusSchema>(
       `/api/filesystem/objects/${encodeURIComponent(hashId)}/validate`
->>>>>>> 316bf8ca
     );
   }
 
