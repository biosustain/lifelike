import { Injectable } from '@angular/core';
import { ActivatedRoute, Router } from '@angular/router';
import { MatSnackBar } from '@angular/material/snack-bar';

import { NgbModal } from '@ng-bootstrap/ng-bootstrap';
import { BehaviorSubject, forkJoin, from, merge, of } from 'rxjs';
import { finalize, map, mergeMap, take } from 'rxjs/operators';
import { clone } from 'lodash';

import { ProgressDialog } from 'app/shared/services/progress-dialog.service';
import { WorkspaceManager } from 'app/shared/workspace-manager';
import { CopyLinkDialogComponent } from 'app/shared/components/dialog/copy-link-dialog.component';
import { MessageArguments, MessageDialog } from 'app/shared/services/message-dialog.service';
import { ErrorHandler } from 'app/shared/services/error-handler.service';
import { openDownloadForBlob } from 'app/shared/utils/files';
import { ResultMapping } from 'app/shared/schemas/common';

import { ObjectDeleteDialogComponent } from '../components/dialog/object-delete-dialog.component';
import { Progress } from '../../interfaces/common-dialog.interface';
import { MessageType } from '../../interfaces/message-dialog.interface';
import { FilesystemObject } from '../models/filesystem-object';
import { ObjectSelectionDialogComponent } from '../components/dialog/object-selection-dialog.component';
import { FilesystemService } from './filesystem.service';
import { getObjectLabel } from '../utils/objects';
<<<<<<< HEAD
=======
import { clone } from 'lodash-es';
>>>>>>> fbb0e1c4
import { ObjectVersionHistoryDialogComponent } from '../components/dialog/object-version-history-dialog.component';
import { ObjectVersion } from '../models/object-version';
import {
  ObjectExportDialogComponent,
  ObjectExportDialogValue,
} from '../components/dialog/object-export-dialog.component';
import { FileAnnotationHistoryDialogComponent } from '../components/dialog/file-annotation-history-dialog.component';
import { AnnotationsService } from './annotations.service';
import { ObjectCreationService } from './object-creation.service';
import { ObjectTypeService } from './object-type.service';
import { AnnotationGenerationResultData } from '../schema';
import { ObjectReannotateResultsDialogComponent } from '../components/dialog/object-reannotate-results-dialog.component';

@Injectable()
export class FilesystemObjectActions {

  constructor(protected readonly annotationsService: AnnotationsService,
              protected readonly router: Router,
              protected readonly snackBar: MatSnackBar,
              protected readonly modalService: NgbModal,
              protected readonly progressDialog: ProgressDialog,
              protected readonly route: ActivatedRoute,
              protected readonly workspaceManager: WorkspaceManager,
              protected readonly messageDialog: MessageDialog,
              protected readonly errorHandler: ErrorHandler,
              protected readonly filesystemService: FilesystemService,
              protected readonly objectCreationService: ObjectCreationService,
              protected readonly objectTypeService: ObjectTypeService) {
  }

  protected createProgressDialog(message: string, title = 'Working...') {
    const progressObservable = new BehaviorSubject<Progress>(new Progress({
      status: message,
    }));
    return this.progressDialog.display({
      title,
      progressObservable,
    });
  }

  /**
   * Open the dialog to export an object.
   * @param target the object to export
   */
  openExportDialog(target: FilesystemObject): Promise<boolean> {
    const dialogRef = this.modalService.open(ObjectExportDialogComponent);
    dialogRef.componentInstance.title = `Export ${getObjectLabel(target)}`;
    dialogRef.componentInstance.target = target;
    dialogRef.componentInstance.accept = (value: ObjectExportDialogValue) => {
      const progressDialogRef = this.createProgressDialog('Generating export...');
      try {
        return value.exporter.export(value.exportLinked).pipe(
          take(1), // Must do this due to RxJs<->Promise<->etc. tomfoolery
          finalize(() => progressDialogRef.close()),
          map((file: File) => {
            openDownloadForBlob(file, file.name);
            return true;
          }),
          this.errorHandler.create({label: 'Export object'}),
        ).toPromise();
      } catch (e) {
        progressDialogRef.close();
        throw e;
      }
    };
    dialogRef.componentInstance.dismiss =  (error) => {
      if (error) {
        this.messageDialog.display({
            title: 'No Export Formats',
            message: `No export formats are supported for ${getObjectLabel(target)}.`,
            type: MessageType.Warning,
        } as MessageArguments);
      }
      return of(false);
    };
    return from(dialogRef.result.catch(() => false)).toPromise();
  }

  /**
   * Open a dialog to upload a file.
   * @param parent the folder to put the new file in
   */
  openUploadDialog(parent: FilesystemObject): Promise<any> {
    const object = new FilesystemObject();
    object.parent = parent;
    return this.objectCreationService.openCreateDialog(object, {
      title: 'Upload File',
      promptUpload: true,
    });
  }

  /**
   * Open a dialog to clone an object.
   * @param target the object to clone
   */
  openCloneDialog(target: FilesystemObject): Promise<FilesystemObject> {
    const object = clone(target);
    object.filename = object.filename.replace(/^(.+?)(\.[^.]+)?$/, '$1 (Copy)$2');
    if (object.parent == null || !object.parent.privileges.writable) {
      object.parent = null;
    }
    return this.objectCreationService.openCreateDialog(object, {
      title: `Make Copy of ${getObjectLabel(target)}`,
      promptParent: true,
      parentLabel: 'Copy To',
      request: {
        contentHashId: target.hashId,
      },
    });
  }

  /**
   * Open a dialog to move selected objects to a new location.
   * @param targets the objects to move
   */
  openMoveDialog(targets: FilesystemObject[]): Promise<{
    destination: FilesystemObject,
  }> {
    const dialogRef = this.modalService.open(ObjectSelectionDialogComponent);
    dialogRef.componentInstance.title = `Move ${getObjectLabel(targets)}`;
    dialogRef.componentInstance.emptyDirectoryMessage = 'There are no sub-folders in this folder.';
    dialogRef.componentInstance.objectFilter = (o: FilesystemObject) => o.isDirectory;
    dialogRef.componentInstance.accept = ((destinations: FilesystemObject[]) => {
      const destination = destinations[0];

      const progressDialogRef = this.createProgressDialog(`Moving  ${getObjectLabel(targets)}...`);

      return this.filesystemService.save(targets.map(target => target.hashId), {
        parentHashId: destination.hashId,
      }, Object.assign({}, ...targets.map(target => ({[target.hashId]: target}))))
        .pipe(
          finalize(() => progressDialogRef.close()),
          this.errorHandler.createFormErrorHandler(dialogRef.componentInstance.form),
          this.errorHandler.create({label: 'Move object'}),
        )
        .toPromise()
        .then(() => ({
          destination,
        }));
    });
    return dialogRef.result;
  }

  /**
   * Open a dialog to edit the provided file.
   * @param target the file to edit
   */
  openEditDialog(target: FilesystemObject): Promise<any> {
    return this.objectTypeService.get(target).pipe(
      mergeMap(typeProvider => from(typeProvider.openEditDialog(target))),
      take(1),
    ).toPromise();
  }

  openDeleteDialog(targets: FilesystemObject[]): Promise<any> {
    const dialogRef = this.modalService.open(ObjectDeleteDialogComponent);
    dialogRef.componentInstance.objects = targets;
    dialogRef.componentInstance.accept = (() => {
      const progressDialogRef = this.createProgressDialog(`Deleting ${getObjectLabel(targets)}...`);
      return this.filesystemService.delete(targets.map(target => target.hashId))
        .pipe(
          finalize(() => progressDialogRef.close()),
          this.errorHandler.create({label: 'Delete object'}),
        )
        .toPromise();
    });
    return dialogRef.result;
  }

  openFileAnnotationHistoryDialog(object: FilesystemObject): Promise<any> {
    const dialogRef = this.modalService.open(FileAnnotationHistoryDialogComponent, {
      size: 'lg',
    });
    dialogRef.componentInstance.object = object;
    return dialogRef.result;
  }

  openVersionRestoreDialog(target: FilesystemObject): Promise<ObjectVersion> {
    const dialogRef = this.modalService.open(ObjectVersionHistoryDialogComponent, {
      size: 'xl',
    });
    dialogRef.componentInstance.object = target;
    dialogRef.componentInstance.promptRestore = true;
    return dialogRef.result;
  }

  openVersionHistoryDialog(target: FilesystemObject): Promise<any> {
    const dialogRef = this.modalService.open(ObjectVersionHistoryDialogComponent, {
      size: 'xl',
    });
    dialogRef.componentInstance.object = target;
    return dialogRef.result;
  }

  openShareDialog(object: FilesystemObject, forEditing = false): Promise<any> {
    const modalRef = this.modalService.open(CopyLinkDialogComponent);
    modalRef.componentInstance.url = `${window.location.origin}${object.getURL(forEditing)}`;
    return modalRef.result;
  }

  openNewWindow(object: FilesystemObject, forEditing = false) {
    const objectPath = `${object.getURL(forEditing)}`;
    return window.open(objectPath);
  }

  reannotate(targets: FilesystemObject[]): Promise<any> {
    const progressDialogRef = this.createProgressDialog('Parsing and identifying annotations...');
    // it's better to have separate service calls for each file
    // and let each finish independently
    const annotationRequests = targets.map(
      object => {
        const annotationConfigs = object.annotationConfigs;
        const organism = object.fallbackOrganism;
        return this.annotationsService.generateAnnotations(
          [object.hashId], {annotationConfigs, organism});
      });

    const results: ResultMapping<AnnotationGenerationResultData>[] = [];
    return forkJoin(annotationRequests).pipe(
      mergeMap(res => merge(res)),
      map(result => results.push(result)),
      finalize(() => {
        const check = [];
        progressDialogRef.close();
        results.forEach(result => Object.entries(result.mapping).forEach(r => {
          check.push(r[1].success);
        }));
        if (check.some(c => c === false)) {
            const modalRef = this.modalService.open(ObjectReannotateResultsDialogComponent);
            modalRef.componentInstance.objects = targets;
            modalRef.componentInstance.results = results;
        }
      }),
      this.errorHandler.create({label: 'Re-annotate object'}),
    ).toPromise();
  }
}<|MERGE_RESOLUTION|>--- conflicted
+++ resolved
@@ -5,7 +5,7 @@
 import { NgbModal } from '@ng-bootstrap/ng-bootstrap';
 import { BehaviorSubject, forkJoin, from, merge, of } from 'rxjs';
 import { finalize, map, mergeMap, take } from 'rxjs/operators';
-import { clone } from 'lodash';
+import { clone } from 'lodash-es';
 
 import { ProgressDialog } from 'app/shared/services/progress-dialog.service';
 import { WorkspaceManager } from 'app/shared/workspace-manager';
@@ -22,10 +22,6 @@
 import { ObjectSelectionDialogComponent } from '../components/dialog/object-selection-dialog.component';
 import { FilesystemService } from './filesystem.service';
 import { getObjectLabel } from '../utils/objects';
-<<<<<<< HEAD
-=======
-import { clone } from 'lodash-es';
->>>>>>> fbb0e1c4
 import { ObjectVersionHistoryDialogComponent } from '../components/dialog/object-version-history-dialog.component';
 import { ObjectVersion } from '../models/object-version';
 import {
