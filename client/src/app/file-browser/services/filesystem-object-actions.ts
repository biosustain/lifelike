--- conflicted
+++ resolved
@@ -1,7 +1,5 @@
-<<<<<<< HEAD
 import { Injectable } from '@angular/core';
-import { EnrichmentTableCreateDialogComponent } from '../components/enrichment/table/enrichment-table-create-dialog.component';
-import { EnrichmentTableEditDialogComponent } from '../components/enrichment/table/enrichment-table-edit-dialog.component';
+import { ObjectDeleteDialogComponent } from '../components/dialog/object-delete-dialog.component';
 import { PdfFilesService } from '../../shared/services/pdf-files.service';
 import { ActivatedRoute, Router } from '@angular/router';
 import { MatSnackBar } from '@angular/material/snack-bar';
@@ -25,57 +23,23 @@
 import { clone } from 'lodash';
 import { ObjectVersionHistoryDialogComponent } from '../components/dialog/object-version-history-dialog.component';
 import { ObjectVersion } from '../models/object-version';
-=======
-import {Injectable} from '@angular/core';
-import {EnrichmentTableCreateDialogComponent} from '../components/enrichment/table/enrichment-table-create-dialog.component';
-import {PdfFilesService} from '../../shared/services/pdf-files.service';
-import {ActivatedRoute, Router} from '@angular/router';
-import {MatSnackBar} from '@angular/material/snack-bar';
-import {NgbModal} from '@ng-bootstrap/ng-bootstrap';
-import {ProgressDialog} from '../../shared/services/progress-dialog.service';
-import {WorkspaceManager} from '../../shared/workspace-manager';
-import {BehaviorSubject, Observable} from 'rxjs';
-import {Progress, ProgressMode} from '../../interfaces/common-dialog.interface';
-import {filter, finalize, map, mergeMap, tap} from 'rxjs/operators';
-import {HttpEventType} from '@angular/common/http';
-import {MessageType} from '../../interfaces/message-dialog.interface';
-import {ShareDialogComponent} from '../../shared/components/dialog/share-dialog.component';
-import {DIRECTORY_MIMETYPE, FilesystemObject, MAP_MIMETYPE} from '../models/filesystem-object';
-import {MessageDialog} from '../../shared/services/message-dialog.service';
-import {ErrorHandler} from '../../shared/services/error-handler.service';
-import {ObjectSelectionDialogComponent} from '../components/dialog/object-selection-dialog.component';
-import {FilesystemService} from './filesystem.service';
-import {ObjectEditDialogComponent, ObjectEditDialogValue} from '../components/dialog/object-edit-dialog.component';
-import {getObjectLabel} from '../utils/objects';
-import {AnnotationGenerationRequest, ObjectCreateRequest} from '../schema';
-import {clone} from 'lodash';
-import {ObjectVersionHistoryDialogComponent} from '../components/dialog/object-version-history-dialog.component';
-import {ObjectVersion} from '../models/object-version';
-import {EnrichmentVisualisationCreateDialogComponent} from '../components/enrichment/visualisation/dialog/enrichment-visualisation-create-dialog.component';
-import {EnrichmentVisualisationEditDialogComponent} from '../components/enrichment/visualisation/dialog/enrichment-visualisation-edit-dialog.component';
->>>>>>> 5900fb88
 import {
   ObjectExportDialogComponent,
   ObjectExportDialogValue,
 } from '../components/dialog/object-export-dialog.component';
-<<<<<<< HEAD
-import { openDownloadForBlob } from '../../shared/utils/files';
-import { PdfAnnotationsService } from '../../drawing-tool/services';
 import {EnrichmentVisualisationCreateDialogComponent} from '../components/enrichment/visualisation/dialog/enrichment-visualisation-create-dialog.component';
 import {EnrichmentVisualisationEditDialogComponent} from '../components/enrichment/visualisation/dialog/enrichment-visualisation-edit-dialog.component';
-import {ObjectDeleteDialogComponent} from '../components/dialog/object-delete-dialog.component';
-=======
-import {openDownloadForBlob} from '../../shared/utils/files';
-import {PdfAnnotationsService} from '../../drawing-tool/services';
-import {ObjectDeleteDialogComponent} from "../components/dialog/object-delete-dialog.component";
+import { openDownloadForBlob } from '../../shared/utils/files';
+import { FileAnnotationHistoryDialogComponent } from '../components/dialog/file-annotation-history-dialog.component';
+import { AnnotationsService } from './annotations.service';
+import {EnrichmentTableCreateDialogComponent} from "../components/enrichment/table/enrichment-table-create-dialog.component";
 import {EnrichmentTableEditDialogComponent} from "../components/enrichment/table/enrichment-table-edit-dialog.component";
->>>>>>> 5900fb88
 
 @Injectable()
 export class FilesystemObjectActions {
 
   constructor(protected readonly filesService: PdfFilesService,
-              protected readonly annotationsService: PdfAnnotationsService,
+              protected readonly annotationsService: AnnotationsService,
               protected readonly router: Router,
               protected readonly snackBar: MatSnackBar,
               protected readonly modalService: NgbModal,
@@ -313,6 +277,7 @@
         .toPromise();
     });
   }
+
   openEnrichmentVisualisationCreateDialog(parent: FilesystemObject): Promise<any> {
     const dialogRef = this.modalService.open(EnrichmentVisualisationCreateDialogComponent);
     return dialogRef.result.then((result) => {
@@ -320,26 +285,11 @@
 
       const enrichmentData = result.entitiesList.replace(/[\/\n\r]/g, ',') + '/' + result.organism + '/' + result.domainsList.join(',');
       return this.filesService.addGeneList(parent.locator.projectName, parent.directory.id, enrichmentData, result.description, result.name)
-          .pipe(
-              this.errorHandler.create(),
-              finalize(() => progressDialogRef.close()),
-          )
-          .toPromise();
-    });
-  }
-
-  openEnrichmentVisualisationCreateDialog(parent: FilesystemObject): Promise<any> {
-    const dialogRef = this.modalService.open(EnrichmentVisualisationCreateDialogComponent);
-    return dialogRef.result.then((result) => {
-      const progressDialogRef = this.createProgressDialog('Creating visualisation...');
-
-      const enrichmentData = result.entitiesList.replace(/[\/\n\r]/g, ',') + '/' + result.organism + '/' + result.domainsList.join(',');
-      return this.filesService.addGeneList(parent.locator.projectName, parent.directory.id, enrichmentData, result.description, result.name)
-          .pipe(
-              this.errorHandler.create(),
-              finalize(() => progressDialogRef.close()),
-          )
-          .toPromise();
+        .pipe(
+          this.errorHandler.create(),
+          finalize(() => progressDialogRef.close()),
+        )
+        .toPromise();
     });
   }
 
@@ -358,17 +308,17 @@
 
       const enrichmentData = result.entitiesList.replace(/[\/\n\r]/g, ',') + '/' + result.organism + '/' + result.domainsList.join(',');
       return this.filesService.editGeneList(
-          target.locator.projectName,
-          target.id,
-          enrichmentData,
-          result.name,
-          result.description,
+        target.locator.projectName,
+        target.id,
+        enrichmentData,
+        result.name,
+        result.description,
       )
-          .pipe(
-              this.errorHandler.create(),
-              finalize(() => progressDialogRef.close()),
-          )
-          .toPromise();
+        .pipe(
+          this.errorHandler.create(),
+          finalize(() => progressDialogRef.close()),
+        )
+        .toPromise();
     });
   }
 
@@ -462,6 +412,14 @@
     return dialogRef.result;
   }
 
+  openFileAnnotationHistoryDialog(object: FilesystemObject): Promise<any> {
+    const dialogRef = this.modalService.open(FileAnnotationHistoryDialogComponent, {
+      size: 'lg',
+    });
+    dialogRef.componentInstance.object = object;
+    return dialogRef.result;
+  }
+
   openVersionRestoreDialog(target: FilesystemObject): Promise<ObjectVersion> {
     const dialogRef = this.modalService.open(ObjectVersionHistoryDialogComponent, {
       size: 'xl',
@@ -479,18 +437,9 @@
     return dialogRef.result;
   }
 
-  // openShareDialog(object: FilesystemObject, forEditing = false): Promise<any> {
-  //   const modalRef = this.modalService.open(ShareDialogComponent);
-  //   modalRef.componentInstance.url = `${window.location.origin}/${object.getURL(forEditing)}`;
-  //   return modalRef.result;
-  // }
-
-  openShareDialog(object: FilesystemObject): Promise<any> {
+  openShareDialog(object: FilesystemObject, forEditing = false): Promise<any> {
     const modalRef = this.modalService.open(ShareDialogComponent);
-    modalRef.componentInstance.url = `${window.location.origin}/projects/`
-        + `${object.locator.projectName}` + (object.locator.directoryId ?
-            `/folders/${object.locator.directoryId}` : '')
-        + '?fromWorkspace';
+    modalRef.componentInstance.url = `${window.location.origin}/${object.getURL(forEditing)}`;
     return modalRef.result;
   }
 
