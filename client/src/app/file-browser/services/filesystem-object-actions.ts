import { Injectable } from '@angular/core';
<<<<<<< HEAD
import { ObjectUploadDialogComponent } from '../components/object-upload-dialog.component';
import { DirectoryEditDialogComponent } from '../components/directory-edit-dialog.component';
import { Directory } from './project-space.service';
import { MapCreateDialogComponent } from '../../drawing-tool/components/map-create-dialog.component';
import { KnowledgeMap } from '../../drawing-tool/services/interfaces';
import { EnrichmentTableCreateDialogComponent } from '../components/enrichment/table/enrichment-table-create-dialog.component';
import { EnrichmentTableEditDialogComponent } from '../components/enrichment/table/enrichment-table-edit-dialog.component';
import { PdfFile, UploadPayload, UploadType } from '../../interfaces/pdf-files.interface';
import { FileEditDialogComponent } from '../components/file-edit-dialog.component';
import { MapEditDialogComponent } from '../../drawing-tool/components/map-edit-dialog.component';
import { ObjectDeleteDialogComponent } from '../components/object-delete-dialog.component';
=======
import { EnrichmentTableCreateDialogComponent } from '../components/enrichment-table-create-dialog.component';
import { ObjectDeleteDialogComponent } from '../components/dialog/object-delete-dialog.component';
>>>>>>> 6959ed1b
import { PdfFilesService } from '../../shared/services/pdf-files.service';
import { ActivatedRoute, Router } from '@angular/router';
import { MatSnackBar } from '@angular/material/snack-bar';
import { NgbModal } from '@ng-bootstrap/ng-bootstrap';
import { ProgressDialog } from '../../shared/services/progress-dialog.service';
import { WorkspaceManager } from '../../shared/workspace-manager';
import { BehaviorSubject, Observable } from 'rxjs';
import { Progress, ProgressMode } from '../../interfaces/common-dialog.interface';
import { filter, finalize, map, mergeMap, tap } from 'rxjs/operators';
import { HttpEventType } from '@angular/common/http';
import { MessageType } from '../../interfaces/message-dialog.interface';
import { ShareDialogComponent } from '../../shared/components/dialog/share-dialog.component';
import { DIRECTORY_MIMETYPE, FilesystemObject, MAP_MIMETYPE } from '../models/filesystem-object';
import { MessageDialog } from '../../shared/services/message-dialog.service';
import { ErrorHandler } from '../../shared/services/error-handler.service';
<<<<<<< HEAD
import { FileSelectionDialogComponent } from '../components/dialog/file-selection-dialog.component';
import {EnrichmentVisualisationCreateDialogComponent} from '../components/enrichment/visualisation/dialog/enrichment-visualisation-create-dialog.component';
import {EnrichmentVisualisationEditDialogComponent} from '../components/enrichment/visualisation/dialog/enrichment-visualisation-edit-dialog.component';
=======
import { ObjectSelectionDialogComponent } from '../components/dialog/object-selection-dialog.component';
import { FilesystemService } from './filesystem.service';
import { ObjectEditDialogComponent, ObjectEditDialogValue } from '../components/dialog/object-edit-dialog.component';
import { getObjectLabel } from '../utils/objects';
import { AnnotationGenerationRequest, ObjectCreateRequest } from '../schema';
import { clone } from 'lodash';
import { ObjectVersionHistoryDialogComponent } from '../components/dialog/object-version-history-dialog.component';
import { ObjectVersion } from '../models/object-version';
import { EnrichmentTableEditDialogComponent } from '../components/enrichment-table-edit-dialog.component';
import {
  ObjectExportDialogComponent,
  ObjectExportDialogValue,
} from '../components/dialog/object-export-dialog.component';
import { openDownloadForBlob } from '../../shared/utils/files';
import { PdfAnnotationsService } from '../../drawing-tool/services';
>>>>>>> 6959ed1b

@Injectable()
export class FilesystemObjectActions {

  constructor(protected readonly filesService: PdfFilesService,
              protected readonly annotationsService: PdfAnnotationsService,
              protected readonly router: Router,
              protected readonly snackBar: MatSnackBar,
              protected readonly modalService: NgbModal,
              protected readonly progressDialog: ProgressDialog,
              protected readonly route: ActivatedRoute,
              protected readonly workspaceManager: WorkspaceManager,
              protected readonly messageDialog: MessageDialog,
              protected readonly errorHandler: ErrorHandler,
              protected readonly filesystemService: FilesystemService) {
  }

  protected createProgressDialog(message: string, title = 'Working...') {
    const progressObservable = new BehaviorSubject<Progress>(new Progress({
      status: message,
    }));
    return this.progressDialog.display({
      title,
      progressObservable,
    });
  }

  /**
   * Create a download dialog for the provided object.
   * @param target the object to download
   */
  openDownloadDialog(target: FilesystemObject): Promise<boolean> {
    const progressDialogRef = this.createProgressDialog('Downloading file...');
    return this.filesystemService.getContent(target.hashId).pipe(
      finalize(() => progressDialogRef.close()),
      map(blob => {
        openDownloadForBlob(blob, target.downloadFilename);
        return true;
      }),
      this.errorHandler.create(),
    ).toPromise();
  }

  /**
   * Open the dialog to export an object.
   * @param target the object to export
   */
  openExportDialog(target: FilesystemObject): Promise<boolean> {
    if (target.exportFormats.length) {
      const dialogRef = this.modalService.open(ObjectExportDialogComponent);
      dialogRef.componentInstance.object = target;
      dialogRef.componentInstance.accept = (value: ObjectExportDialogValue) => {
        const progressDialogRef = this.createProgressDialog('Generating export...');
        return this.filesystemService.generateExport(value.object.hashId, value.request).pipe(
          finalize(() => progressDialogRef.close()),
          map(blob => {
            openDownloadForBlob(blob, `${target.downloadFilename}${value.extension}`);
            return true;
          }),
          this.errorHandler.create(),
        ).toPromise();
      };
      return dialogRef.result;
    } else {
      this.messageDialog.display({
        title: 'No Export Formats',
        message: `No export formats are supported for ${getObjectLabel(target)}.`,
        type: MessageType.Warning,
      });
      return Promise.reject();
    }
  }

  /**
   * Handles the filesystem PUT request with a progress dialog.
   * @param request the request data
   * @param annotationOptions options for the annotation process
   * @return the created object
   */
  protected executePutWithProgressDialog(request: ObjectCreateRequest,
                                         annotationOptions: AnnotationGenerationRequest = {}):
    Observable<FilesystemObject> {
    const progressObservable = new BehaviorSubject<Progress>(new Progress({
      status: 'Preparing...',
    }));
    const progressDialogRef = this.progressDialog.display({
      title: `Creating '${request.filename}'`,
      progressObservable,
    });

    return this.filesystemService.create(request)
      .pipe(
        tap(event => {
          // First we show progress for the upload itself
          if (event.type === HttpEventType.UploadProgress) {
            progressObservable.next(new Progress({
              mode: ProgressMode.Determinate,
              status: 'Uploading file...',
              value: event.loaded / event.total,
            }));
          }
        }),
        filter(event => event.bodyValue != null),
        map((event): FilesystemObject => event.bodyValue),
        mergeMap((object: FilesystemObject) => {
          // Then we show progress for the annotation generation (although
          // we can't actually show a progress percentage)
          progressObservable.next(new Progress({
            mode: ProgressMode.Indeterminate,
            status: 'Generating annotations...',
          }));
          return this.annotationsService.generateAnnotations(
            [object.hashId], annotationOptions,
          ).pipe(
            map(() => object), // This method returns the object
          );
        }),
        finalize(() => progressDialogRef.close()),
        this.errorHandler.create(),
      );
  }

  /**
   * Open a dialog to create a new file or folder.
   * @param target the base object to start from
   * @param options options for the dialog
   */
  openCreateDialog(target: FilesystemObject,
                   options: CreateDialogOptions = {}): Promise<FilesystemObject> {
    const dialogRef = this.modalService.open(ObjectEditDialogComponent);
    dialogRef.componentInstance.title = options.title || 'New File';
    dialogRef.componentInstance.object = target;
    const keys: Array<keyof CreateDialogOptions> = [
      'promptUpload',
      'promptAnnotationOptions',
      'promptParent',
      'parentLabel',
    ];
    for (const key of keys) {
      if (key in options) {
        dialogRef.componentInstance[key] = options[key];
      }
    }
    dialogRef.componentInstance.accept = ((value: ObjectEditDialogValue) => {
      return this.executePutWithProgressDialog({
        ...value.request,
        ...(options.request || {}),
      }, {
        annotationMethod: value.annotationMethod,
        organism: value.organism,
      }).toPromise();
    });
    return dialogRef.result;
  }

  /**
   * Open a dialog to upload a file.
   * @param parent the folder to put the new file in
   */
  openUploadDialog(parent: FilesystemObject): Promise<any> {
    const object = new FilesystemObject();
    object.parent = parent;
    return this.openCreateDialog(object, {
      title: 'Upload File',
      promptUpload: true,
      promptAnnotationOptions: true,
    });
  }

  /**
   * Open a dialog to clone an object.
   * @param target the object to clone
   */
  openCloneDialog(target: FilesystemObject): Promise<FilesystemObject> {
    const object = clone(target);
    object.filename = object.filename.replace(/^(.+?)(\.[^.]+)?$/, '$1 (Copy)$2');
    return this.openCreateDialog(object, {
      title: `Make Copy of ${getObjectLabel(target)}`,
      promptParent: true,
      parentLabel: 'Copy To',
      request: {
        contentHashId: target.hashId,
        contentUrl: null,
        contentValue: null,
      },
    });
  }

  /**
   * Open a dialog to create a new folder in another folder.
   * @param parent the folder to put the new folder in
   */
  openDirectoryCreateDialog(parent?: FilesystemObject): Promise<FilesystemObject> {
    const object = new FilesystemObject();
    object.filename = 'New Folder';
    object.mimeType = DIRECTORY_MIMETYPE;
    object.parent = parent;
    return this.openCreateDialog(object, {
      title: 'New Folder',
    });
  }

  /**
   * Open a dialog to create a new map in another folder.
   * @param options options for the dialog
   */
  openMapCreateDialog(options: MapCreateDialogOptions = {}): Promise<FilesystemObject> {
    const object = new FilesystemObject();
    object.filename = 'Untitled Map';
    object.mimeType = MAP_MIMETYPE;
    object.parent = options.parent;
    return this.openCreateDialog(object, {
      title: 'New Map',
      request: {
        contentValue: new Blob([JSON.stringify({
          edges: [],
          nodes: [],
        })], {
          type: MAP_MIMETYPE,
        }),
      },
      ...(options.createDialog || {}),
    });
  }

  openEnrichmentTableCreateDialog(parent: FilesystemObject): Promise<any> {
    const dialogRef = this.modalService.open(EnrichmentTableCreateDialogComponent);
    return dialogRef.result.then((result) => {
      const progressDialogRef = this.createProgressDialog('Creating map...');

      const enrichmentData = result.entitiesList.replace(/[\/\n\r]/g, ',') + '/' + result.organism + '/' + result.domainsList.join(',');
      return this.filesService.addGeneList(parent.locator.projectName, parent.directory.id, enrichmentData, result.description, result.name)
        .pipe(
          this.errorHandler.create(),
          finalize(() => progressDialogRef.close()),
        )
        .toPromise();
    });
  }

<<<<<<< HEAD
  openEnrichmentVisualisationCreateDialog(parent: FilesystemObject): Promise<any> {
    const dialogRef = this.modalService.open(EnrichmentVisualisationCreateDialogComponent);
    return dialogRef.result.then((result) => {
      const progressDialogRef = this.createProgressDialog('Creating visualisation...');

      const enrichmentData = result.entitiesList.replace(/[\/\n\r]/g, ',') + '/' + result.organism + '/' + result.domainsList.join(',');
      return this.filesService.addGeneList(parent.locator.projectName, parent.directory.id, enrichmentData, result.description, result.name)
          .pipe(
              this.errorHandler.create(),
              finalize(() => progressDialogRef.close()),
          )
          .toPromise();
    });
  }

  openUploadDialog(parent: FilesystemObject): Promise<any> {
    const dialogRef = this.modalService.open(ObjectUploadDialogComponent);
    dialogRef.componentInstance.directoryId = parent.directory.id;
    return dialogRef.result.then(data => this.upload(parent, data));
  }

  openShareDialog(object: FilesystemObject): Promise<any> {
    const modalRef = this.modalService.open(ShareDialogComponent);
    modalRef.componentInstance.url = `${window.location.origin}/projects/`
        + `${object.locator.projectName}` + (object.locator.directoryId ?
            `/folders/${object.locator.directoryId}` : '')
        + '?fromWorkspace';
    return modalRef.result;
  }

=======
>>>>>>> 6959ed1b
  openEnrichmentTableEditDialog(target: FilesystemObject): Promise<any> {
    const dialogRef = this.modalService.open(EnrichmentTableEditDialogComponent);
    dialogRef.componentInstance.fileId = target.id;
    dialogRef.componentInstance.projectName = target.locator.projectName;
    return dialogRef.result.then((result) => {
      const progressDialogRef = this.createProgressDialog('Saving changes...');

      const enrichmentData = result.entitiesList.replace(/[\/\n\r]/g, ',') + '/' + result.organism + '/' + result.domainsList.join(',');
      return this.filesService.editGeneList(
        target.locator.projectName,
        target.id,
        enrichmentData,
        result.name,
        result.description,
      )
        .pipe(
          this.errorHandler.create(),
          finalize(() => progressDialogRef.close()),
        )
        .toPromise();
    });
  }

<<<<<<< HEAD
  openEnrichmentVisualisationEditDialog(target: FilesystemObject): Promise<any> {
    const dialogRef = this.modalService.open(EnrichmentVisualisationEditDialogComponent);
    dialogRef.componentInstance.fileId = target.id;
    dialogRef.componentInstance.projectName = target.locator.projectName;
    return dialogRef.result.then((result) => {
      const progressDialogRef = this.createProgressDialog('Saving changes...');

      const enrichmentData = result.entitiesList.replace(/[\/\n\r]/g, ',') + '/' + result.organism + '/' + result.domainsList.join(',');
      return this.filesService.editGeneList(
          target.locator.projectName,
          target.id,
          enrichmentData,
          result.name,
          result.description,
      )
          .pipe(
              this.errorHandler.create(),
              finalize(() => progressDialogRef.close()),
          )
          .toPromise();
    });
  }

  openMoveDialog(target: FilesystemObject): Promise<any> {
    if (target.type === 'map' || target.type === 'file') {
      const dialogRef = this.modalService.open(FileSelectionDialogComponent);
      dialogRef.componentInstance.title = `Move '${target.name}'`;
      dialogRef.componentInstance.emptyDirectoryMessage = 'There are no sub-folders in this folder.';
      dialogRef.componentInstance.objectFilter = (o: FilesystemObject) => {
        return o.type === 'dir';
      };
      return dialogRef.result.then((destinations: FilesystemObject[]) => {
        const destination = destinations[0];

        const progressDialogRef = this.createProgressDialog('Moving item...');

        if (target.type === 'file') {
          return this.filesService.moveFile(
              target.locator.projectName,
              (target.data as PdfFile).file_id,
              parseInt(destination.locator.directoryId, 10),
          )
              .pipe(
                  this.errorHandler.create(),
                  finalize(() => progressDialogRef.close()),
              )
              .toPromise();
        } else if (target.type === 'map') {
          return this.mapService.moveMap(
              target.locator.projectName,
              (target.data as KnowledgeMap).hash_id,
              parseInt(destination.locator.directoryId, 10),
          )
              .pipe(
                  this.errorHandler.create(),
                  finalize(() => progressDialogRef.close()),
              )
              .toPromise();
        } else {
          progressDialogRef.close();
          throw new Error('unknown type of file for moving');
        }
      });
    } else {
      this.messageDialog.display({
        title: 'Unable to be Moved',
        message: 'This cannot be moved yet.',
        type: MessageType.Warning,
      });
      return Promise.reject();
    }
=======
  /**
   * Open a dialog to move selected objects to a new location.
   * @param targets the objects to move
   */
  openMoveDialog(targets: FilesystemObject[]): Promise<{
    destination: FilesystemObject,
  }> {
    const dialogRef = this.modalService.open(ObjectSelectionDialogComponent);
    dialogRef.componentInstance.title = `Move ${getObjectLabel(targets)}`;
    dialogRef.componentInstance.emptyDirectoryMessage = 'There are no sub-folders in this folder.';
    dialogRef.componentInstance.objectFilter = (o: FilesystemObject) => o.isDirectory;
    dialogRef.componentInstance.accept = ((destinations: FilesystemObject[]) => {
      const destination = destinations[0];

      const progressDialogRef = this.createProgressDialog(`Moving  ${getObjectLabel(targets)}...`);

      return this.filesystemService.save(targets.map(target => target.hashId), {
        parentHashId: destination.hashId,
      }, Object.assign({}, ...targets.map(target => ({[target.hashId]: target}))))
        .pipe(
          finalize(() => progressDialogRef.close()),
          this.errorHandler.create(),
        )
        .toPromise()
        .then(() => ({
          destination,
        }));
    });
    return dialogRef.result;
>>>>>>> 6959ed1b
  }

  /**
   * Open a dialog to edit the provided file.
   * @param target the file to edit
   */
  openEditDialog(target: FilesystemObject): Promise<any> {
    const dialogRef = this.modalService.open(ObjectEditDialogComponent);
    dialogRef.componentInstance.object = target;
    dialogRef.componentInstance.accept = ((changes: ObjectEditDialogValue) => {
      const progressDialogRef = this.createProgressDialog(`Saving changes to ${getObjectLabel(target)}...`);
      return this.filesystemService.save([target.hashId], changes.request, {
        [target.hashId]: target,
      })
        .pipe(
          finalize(() => progressDialogRef.close()),
          this.errorHandler.create(),
        )
        .toPromise();
    });
    return dialogRef.result;
  }

  openDeleteDialog(targets: FilesystemObject[]): Promise<any> {
    const dialogRef = this.modalService.open(ObjectDeleteDialogComponent);
    dialogRef.componentInstance.objects = targets;
    dialogRef.componentInstance.accept = (() => {
      const progressDialogRef = this.createProgressDialog(`Deleting ${getObjectLabel(targets)}...`);
      return this.filesystemService.delete(targets.map(target => target.hashId))
        .pipe(
          finalize(() => progressDialogRef.close()),
          this.errorHandler.create(),
        )
        .toPromise();
    });
    return dialogRef.result;
  }

  openVersionRestoreDialog(target: FilesystemObject): Promise<ObjectVersion> {
    const dialogRef = this.modalService.open(ObjectVersionHistoryDialogComponent, {
      size: 'xl',
    });
    dialogRef.componentInstance.object = target;
    dialogRef.componentInstance.promptRestore = true;
    return dialogRef.result;
  }

  openVersionHistoryDialog(target: FilesystemObject): Promise<ObjectVersion> {
    const dialogRef = this.modalService.open(ObjectVersionHistoryDialogComponent, {
      size: 'xl',
    });
    dialogRef.componentInstance.object = target;
    return dialogRef.result;
  }

  openShareDialog(object: FilesystemObject, forEditing = false): Promise<any> {
    const modalRef = this.modalService.open(ShareDialogComponent);
    modalRef.componentInstance.url = `${window.location.origin}/${object.getURL(forEditing)}`;
    return modalRef.result;
  }

  reannotate(targets: FilesystemObject[]): Promise<any> {
    const progressDialogRef = this.createProgressDialog('Generating annotations...');
    return this.annotationsService.generateAnnotations(targets.map(object => object.hashId))
      .pipe(
        finalize(() => progressDialogRef.close()),
        this.errorHandler.create(),
      )
      .toPromise();
  }
}

export class MapCreateDialogOptions {
  parent?: FilesystemObject;
  createDialog?: Omit<CreateDialogOptions, 'request'>;
}

export class CreateDialogOptions {
  title?: string;
  promptUpload?: boolean;
  promptAnnotationOptions?: boolean;
  promptParent?: boolean;
  parentLabel?: string;
  request?: Partial<ObjectCreateRequest>;
}<|MERGE_RESOLUTION|>--- conflicted
+++ resolved
@@ -1,20 +1,6 @@
 import { Injectable } from '@angular/core';
-<<<<<<< HEAD
-import { ObjectUploadDialogComponent } from '../components/object-upload-dialog.component';
-import { DirectoryEditDialogComponent } from '../components/directory-edit-dialog.component';
-import { Directory } from './project-space.service';
-import { MapCreateDialogComponent } from '../../drawing-tool/components/map-create-dialog.component';
-import { KnowledgeMap } from '../../drawing-tool/services/interfaces';
 import { EnrichmentTableCreateDialogComponent } from '../components/enrichment/table/enrichment-table-create-dialog.component';
 import { EnrichmentTableEditDialogComponent } from '../components/enrichment/table/enrichment-table-edit-dialog.component';
-import { PdfFile, UploadPayload, UploadType } from '../../interfaces/pdf-files.interface';
-import { FileEditDialogComponent } from '../components/file-edit-dialog.component';
-import { MapEditDialogComponent } from '../../drawing-tool/components/map-edit-dialog.component';
-import { ObjectDeleteDialogComponent } from '../components/object-delete-dialog.component';
-=======
-import { EnrichmentTableCreateDialogComponent } from '../components/enrichment-table-create-dialog.component';
-import { ObjectDeleteDialogComponent } from '../components/dialog/object-delete-dialog.component';
->>>>>>> 6959ed1b
 import { PdfFilesService } from '../../shared/services/pdf-files.service';
 import { ActivatedRoute, Router } from '@angular/router';
 import { MatSnackBar } from '@angular/material/snack-bar';
@@ -30,11 +16,6 @@
 import { DIRECTORY_MIMETYPE, FilesystemObject, MAP_MIMETYPE } from '../models/filesystem-object';
 import { MessageDialog } from '../../shared/services/message-dialog.service';
 import { ErrorHandler } from '../../shared/services/error-handler.service';
-<<<<<<< HEAD
-import { FileSelectionDialogComponent } from '../components/dialog/file-selection-dialog.component';
-import {EnrichmentVisualisationCreateDialogComponent} from '../components/enrichment/visualisation/dialog/enrichment-visualisation-create-dialog.component';
-import {EnrichmentVisualisationEditDialogComponent} from '../components/enrichment/visualisation/dialog/enrichment-visualisation-edit-dialog.component';
-=======
 import { ObjectSelectionDialogComponent } from '../components/dialog/object-selection-dialog.component';
 import { FilesystemService } from './filesystem.service';
 import { ObjectEditDialogComponent, ObjectEditDialogValue } from '../components/dialog/object-edit-dialog.component';
@@ -43,14 +24,15 @@
 import { clone } from 'lodash';
 import { ObjectVersionHistoryDialogComponent } from '../components/dialog/object-version-history-dialog.component';
 import { ObjectVersion } from '../models/object-version';
-import { EnrichmentTableEditDialogComponent } from '../components/enrichment-table-edit-dialog.component';
 import {
   ObjectExportDialogComponent,
   ObjectExportDialogValue,
 } from '../components/dialog/object-export-dialog.component';
 import { openDownloadForBlob } from '../../shared/utils/files';
 import { PdfAnnotationsService } from '../../drawing-tool/services';
->>>>>>> 6959ed1b
+import {EnrichmentVisualisationCreateDialogComponent} from '../components/enrichment/visualisation/dialog/enrichment-visualisation-create-dialog.component';
+import {EnrichmentVisualisationEditDialogComponent} from '../components/enrichment/visualisation/dialog/enrichment-visualisation-edit-dialog.component';
+import {ObjectDeleteDialogComponent} from '../components/dialog/object-delete-dialog.component';
 
 @Injectable()
 export class FilesystemObjectActions {
@@ -291,7 +273,6 @@
     });
   }
 
-<<<<<<< HEAD
   openEnrichmentVisualisationCreateDialog(parent: FilesystemObject): Promise<any> {
     const dialogRef = this.modalService.open(EnrichmentVisualisationCreateDialogComponent);
     return dialogRef.result.then((result) => {
@@ -307,49 +288,14 @@
     });
   }
 
-  openUploadDialog(parent: FilesystemObject): Promise<any> {
-    const dialogRef = this.modalService.open(ObjectUploadDialogComponent);
-    dialogRef.componentInstance.directoryId = parent.directory.id;
-    return dialogRef.result.then(data => this.upload(parent, data));
-  }
-
-  openShareDialog(object: FilesystemObject): Promise<any> {
-    const modalRef = this.modalService.open(ShareDialogComponent);
-    modalRef.componentInstance.url = `${window.location.origin}/projects/`
-        + `${object.locator.projectName}` + (object.locator.directoryId ?
-            `/folders/${object.locator.directoryId}` : '')
-        + '?fromWorkspace';
-    return modalRef.result;
-  }
-
-=======
->>>>>>> 6959ed1b
+  // openUploadDialog(parent: FilesystemObject): Promise<any> {
+  //   const dialogRef = this.modalService.open(ObjectUploadDialogComponent);
+  //   dialogRef.componentInstance.directoryId = parent.directory.id;
+  //   return dialogRef.result.then(data => this.upload(parent, data));
+  // }
+
   openEnrichmentTableEditDialog(target: FilesystemObject): Promise<any> {
     const dialogRef = this.modalService.open(EnrichmentTableEditDialogComponent);
-    dialogRef.componentInstance.fileId = target.id;
-    dialogRef.componentInstance.projectName = target.locator.projectName;
-    return dialogRef.result.then((result) => {
-      const progressDialogRef = this.createProgressDialog('Saving changes...');
-
-      const enrichmentData = result.entitiesList.replace(/[\/\n\r]/g, ',') + '/' + result.organism + '/' + result.domainsList.join(',');
-      return this.filesService.editGeneList(
-        target.locator.projectName,
-        target.id,
-        enrichmentData,
-        result.name,
-        result.description,
-      )
-        .pipe(
-          this.errorHandler.create(),
-          finalize(() => progressDialogRef.close()),
-        )
-        .toPromise();
-    });
-  }
-
-<<<<<<< HEAD
-  openEnrichmentVisualisationEditDialog(target: FilesystemObject): Promise<any> {
-    const dialogRef = this.modalService.open(EnrichmentVisualisationEditDialogComponent);
     dialogRef.componentInstance.fileId = target.id;
     dialogRef.componentInstance.projectName = target.locator.projectName;
     return dialogRef.result.then((result) => {
@@ -371,55 +317,29 @@
     });
   }
 
-  openMoveDialog(target: FilesystemObject): Promise<any> {
-    if (target.type === 'map' || target.type === 'file') {
-      const dialogRef = this.modalService.open(FileSelectionDialogComponent);
-      dialogRef.componentInstance.title = `Move '${target.name}'`;
-      dialogRef.componentInstance.emptyDirectoryMessage = 'There are no sub-folders in this folder.';
-      dialogRef.componentInstance.objectFilter = (o: FilesystemObject) => {
-        return o.type === 'dir';
-      };
-      return dialogRef.result.then((destinations: FilesystemObject[]) => {
-        const destination = destinations[0];
-
-        const progressDialogRef = this.createProgressDialog('Moving item...');
-
-        if (target.type === 'file') {
-          return this.filesService.moveFile(
-              target.locator.projectName,
-              (target.data as PdfFile).file_id,
-              parseInt(destination.locator.directoryId, 10),
-          )
-              .pipe(
-                  this.errorHandler.create(),
-                  finalize(() => progressDialogRef.close()),
-              )
-              .toPromise();
-        } else if (target.type === 'map') {
-          return this.mapService.moveMap(
-              target.locator.projectName,
-              (target.data as KnowledgeMap).hash_id,
-              parseInt(destination.locator.directoryId, 10),
-          )
-              .pipe(
-                  this.errorHandler.create(),
-                  finalize(() => progressDialogRef.close()),
-              )
-              .toPromise();
-        } else {
-          progressDialogRef.close();
-          throw new Error('unknown type of file for moving');
-        }
-      });
-    } else {
-      this.messageDialog.display({
-        title: 'Unable to be Moved',
-        message: 'This cannot be moved yet.',
-        type: MessageType.Warning,
-      });
-      return Promise.reject();
-    }
-=======
+  openEnrichmentVisualisationEditDialog(target: FilesystemObject): Promise<any> {
+    const dialogRef = this.modalService.open(EnrichmentVisualisationEditDialogComponent);
+    dialogRef.componentInstance.fileId = target.id;
+    dialogRef.componentInstance.projectName = target.locator.projectName;
+    return dialogRef.result.then((result) => {
+      const progressDialogRef = this.createProgressDialog('Saving changes...');
+
+      const enrichmentData = result.entitiesList.replace(/[\/\n\r]/g, ',') + '/' + result.organism + '/' + result.domainsList.join(',');
+      return this.filesService.editGeneList(
+        target.locator.projectName,
+        target.id,
+        enrichmentData,
+        result.name,
+        result.description,
+      )
+        .pipe(
+          this.errorHandler.create(),
+          finalize(() => progressDialogRef.close()),
+        )
+        .toPromise();
+    });
+  }
+
   /**
    * Open a dialog to move selected objects to a new location.
    * @param targets the objects to move
@@ -449,7 +369,6 @@
         }));
     });
     return dialogRef.result;
->>>>>>> 6959ed1b
   }
 
   /**
@@ -505,9 +424,18 @@
     return dialogRef.result;
   }
 
-  openShareDialog(object: FilesystemObject, forEditing = false): Promise<any> {
+  // openShareDialog(object: FilesystemObject, forEditing = false): Promise<any> {
+  //   const modalRef = this.modalService.open(ShareDialogComponent);
+  //   modalRef.componentInstance.url = `${window.location.origin}/${object.getURL(forEditing)}`;
+  //   return modalRef.result;
+  // }
+
+  openShareDialog(object: FilesystemObject): Promise<any> {
     const modalRef = this.modalService.open(ShareDialogComponent);
-    modalRef.componentInstance.url = `${window.location.origin}/${object.getURL(forEditing)}`;
+    modalRef.componentInstance.url = `${window.location.origin}/projects/`
+        + `${object.locator.projectName}` + (object.locator.directoryId ?
+            `/folders/${object.locator.directoryId}` : '')
+        + '?fromWorkspace';
     return modalRef.result;
   }
 
