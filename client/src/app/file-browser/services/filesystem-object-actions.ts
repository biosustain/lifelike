--- conflicted
+++ resolved
@@ -256,24 +256,13 @@
     const progressDialogRef = this.createProgressDialog('Parsing and identifying annotations...');
     // it's better to have separate service calls for each file
     // and let each finish independently
-<<<<<<< HEAD
     const annotationRequests = targets.map(
       object => {
         const annotationConfigs = object.annotationConfigs;
         const organism = object.fallbackOrganism;
         return this.annotationsService.generateAnnotations(
           [object.hashId], object.mimeType, {annotationConfigs, organism}).body$;
-      });
-=======
-    const annotationRequests = targets.map((object) => {
-      const annotationConfigs = object.annotationConfigs;
-      const organism = object.fallbackOrganism;
-      return this.annotationsService.generateAnnotations([object.hashId], {
-        annotationConfigs,
-        organism,
-      }).body$;
-    });
->>>>>>> b8df4400
+    });
 
     const results: ResultMapping<AnnotationGenerationResultData>[] = [];
     return forkJoin(annotationRequests)
