--- conflicted
+++ resolved
@@ -16,7 +16,6 @@
 import { DIRECTORY_MIMETYPE, FilesystemObject, MAP_MIMETYPE } from '../models/filesystem-object';
 import { MessageDialog } from '../../shared/services/message-dialog.service';
 import { ErrorHandler } from '../../shared/services/error-handler.service';
-<<<<<<< HEAD
 import { ObjectSelectionDialogComponent } from '../components/dialog/object-selection-dialog.component';
 import { FilesystemService } from './filesystem.service';
 import { ObjectEditDialogComponent, ObjectEditDialogValue } from '../components/dialog/object-edit-dialog.component';
@@ -32,10 +31,7 @@
 } from '../components/dialog/object-export-dialog.component';
 import { openDownloadForBlob } from '../../shared/utils/files';
 import { PdfAnnotationsService } from '../../drawing-tool/services';
-=======
-import { FileSelectionDialogComponent } from '../components/dialog/file-selection-dialog.component';
 import { FileAnnotationHistoryDialogComponent } from '../components/dialog/file-annotation-history-dialog.component';
->>>>>>> 594bdcd9
 
 @Injectable()
 export class FilesystemObjectActions {
@@ -355,49 +351,26 @@
     return dialogRef.result;
   }
 
-<<<<<<< HEAD
   openDeleteDialog(targets: FilesystemObject[]): Promise<any> {
     const dialogRef = this.modalService.open(ObjectDeleteDialogComponent);
     dialogRef.componentInstance.objects = targets;
     dialogRef.componentInstance.accept = (() => {
       const progressDialogRef = this.createProgressDialog(`Deleting ${getObjectLabel(targets)}...`);
       return this.filesystemService.delete(targets.map(target => target.hashId))
-=======
+        .pipe(
+          finalize(() => progressDialogRef.close()),
+          this.errorHandler.create(),
+        )
+        .toPromise();
+    });
+    return dialogRef.result;
+  }
+
   openFileAnnotationHistoryDialog(object: FilesystemObject): Promise<any> {
     const dialogRef = this.modalService.open(FileAnnotationHistoryDialogComponent, {
       size: 'lg',
     });
     dialogRef.componentInstance.object = object;
-    return dialogRef.result;
-  }
-
-  // ========================================
-  // Actions
-  // ========================================
-
-  upload(parent: FilesystemObject, data: UploadPayload): Promise<any> {
-    // Let's show some progress!
-    const progressObservable = new BehaviorSubject<Progress>(new Progress({
-      status: 'Preparing file for upload...',
-    }));
-    const name = data.type === UploadType.Files ? data.files[0].name : 'file';
-    const progressDialogRef = this.progressDialog.display({
-      title: `Adding ${name}...`,
-      progressObservable,
-    });
-
-    return this.filesService.uploadFile(
-        parent.locator.projectName,
-        parent.locator.directoryId,
-        data,
-    )
->>>>>>> 594bdcd9
-        .pipe(
-          finalize(() => progressDialogRef.close()),
-          this.errorHandler.create(),
-        )
-        .toPromise();
-    });
     return dialogRef.result;
   }
 
