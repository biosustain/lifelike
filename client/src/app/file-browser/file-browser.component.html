--- conflicted
+++ resolved
@@ -4,11 +4,7 @@
     <button mat-raised-button (click)="fileInput.click()"><mat-icon>add_box</mat-icon> Upload</button>
     <input #fileInput hidden type="file" accept="application/pdf"
       (change)="onFileInput($event.target.files);$event.target.value = null">
-<<<<<<< HEAD
-    <button mat-raised-button [disabled]="selection.selected.length !== 1" (click)="openFile()">Open</button>
     <button mat-raised-button [disabled]="selection.selected.length === 0" (click)="deleteFiles()" color="warn">Delete</button>
-=======
->>>>>>> 6c96945e
     <button mat-raised-button [disabled]="selection.selected.length === 0 || isReannotating" (click)="reannotate()">Reannotate</button>
   </div>
 
