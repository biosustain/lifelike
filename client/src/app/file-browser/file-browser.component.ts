--- conflicted
+++ resolved
@@ -1,16 +1,9 @@
-import { Component, OnDestroy, OnInit } from '@angular/core';
+import { Component, OnInit } from '@angular/core';
 import { Router } from '@angular/router';
-<<<<<<< HEAD
-import { Subscription } from 'rxjs';
 import { SelectionModel } from '@angular/cdk/collections';
 import { MatSnackBar } from '@angular/material';
-import { AnnotationStatus, PdfFile, PdfFileUpload, Reannotation } from 'app/interfaces/pdf-files.interface';
-=======
-import { BehaviorSubject, Observable, Subject, Subscription } from 'rxjs';
-import { SelectionModel } from '@angular/cdk/collections';
-import { MatSnackBar } from '@angular/material';
-import { PdfFile } from 'app/interfaces/pdf-files.interface';
->>>>>>> 267e89a6
+import { BehaviorSubject, Subject } from 'rxjs';
+import { AnnotationStatus, PdfFile, Reannotation } from 'app/interfaces/pdf-files.interface';
 import { PdfFilesService } from 'app/shared/services/pdf-files.service';
 import { HttpEventType } from '@angular/common/http';
 import { UploadProgress, UploadStatus } from 'app/interfaces/file-browser.interfaces';
@@ -22,20 +15,11 @@
   templateUrl: './file-browser.component.html',
   styleUrls: ['./file-browser.component.scss'],
 })
-export class FileBrowserComponent implements OnInit, OnDestroy {
+export class FileBrowserComponent implements OnInit {
   displayedColumns: string[] = ['select', 'filename', 'creationDate', 'username', 'annotation'];
-<<<<<<< HEAD
   dataSource: PdfFile[] = [];
-  isUploading = false;
   selection = new SelectionModel<PdfFile>(true, []);
-  selectionChanged: Subscription;
-  canOpen = false;
   isReannotating = false;
-=======
-  dataSource: Observable<PdfFile[]>;
-  selection = new SelectionModel<PdfFile>(false, []);
-  selectionChanged: Subscription;
-  canOpen = false;
   status = UploadStatus.Ready;
   /**
    * Progress events will be streamed to the progress dialog.
@@ -43,7 +27,6 @@
   progress: Subject<UploadProgress> = new BehaviorSubject<UploadProgress>(
     new UploadProgress(UploadStatus.Ready, 0)
   );
->>>>>>> 267e89a6
 
   constructor(
     private pdf: PdfFilesService,
@@ -55,11 +38,6 @@
 
   ngOnInit() {
     this.updateDataSource();
-    this.selectionChanged = this.selection.changed.subscribe(() => this.canOpen = this.selection.selected.length === 1);
-  }
-
-  ngOnDestroy() {
-    this.selectionChanged.unsubscribe();
   }
 
   updateDataSource() {
@@ -79,14 +57,6 @@
     if (files.length === 0) {
       return;
     }
-<<<<<<< HEAD
-    this.isUploading = true;
-    this.pdf.uploadFile(files[0]).subscribe(
-      (res: PdfFileUpload) => {
-        this.isUploading = false;
-        this.snackBar.open(`File uploaded: ${res.filename}`, 'Close', {duration: 5000});
-        this.updateDataSource(); // updates the list on successful upload
-=======
     if (this.status !== UploadStatus.Ready) {
       // the user shouldn't be able to initiate a new file upload
       return;
@@ -112,9 +82,8 @@
           this.status = UploadStatus.Ready;
           this.dialog.closeAll();
           this.snackBar.open(`File uploaded: ${event.body.filename}`, 'Close', {duration: 5000});
-          this.dataSource = this.pdf.getFiles(); // updates the list on successful upload
+          this.updateDataSource(); // updates the list on successful upload
         }
->>>>>>> 267e89a6
       },
       () => {
         this.status = UploadStatus.Ready;
@@ -131,7 +100,6 @@
     this.router.navigate(['/pdf-viewer']);
   }
 
-<<<<<<< HEAD
   reannotate() {
     this.isReannotating = true;
     const ids: string[] = this.selection.selected.map((file: PdfFile) => {
@@ -171,7 +139,8 @@
     } else {
       this.selection.select(...this.dataSource);
     }
-=======
+  }
+
   /**
    * Show the upload progress dialog to the user.
    */
@@ -186,6 +155,5 @@
     };
 
     this.dialog.open(UploadProgressDialogComponent, dialogConfig);
->>>>>>> 267e89a6
   }
 }