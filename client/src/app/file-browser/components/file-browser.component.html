<ng-container *ngIf="(loadTask.status$ | async) as status">
  <app-module-error *ngIf="status.failedErrorShown; else noError" [error]="status.error" class="d-block p-4">
    <a appLink="/projects">Go to Projects <i class="fa fa-fw fa-arrow-right"></i></a>
  </app-module-error>

  <ng-template #noError>
    <div class="module" appContainerBreakpoints>
      <!-- Header -->
      <div class="module-header">
        <!-- Breadcrumbs -->
        <div class="module-breadcrumb-bar mb-1">
          <ol class="breadcrumb" *ngIf="status.placeholdersShown">
            <li class="breadcrumb-item">
              <a appLink="/projects">File Browser</a>
            </li>
            <li class="breadcrumb-item">
              <span class="placeholder-box">Loading loading</span>
            </li>
            <li class="breadcrumb-item">
              <span class="placeholder-box">Loading</span>
            </li>
            <li class="breadcrumb-item">
              <span class="placeholder-box">Loading load</span>
            </li>
          </ol>

          <ol class="breadcrumb" *ngIf="status.resultsShown">
            <li class="breadcrumb-item">
              <a appLink="/projects">File Browser</a>
            </li>

            <li *ngFor="let element of path; index as i" class="breadcrumb-item"
                [class.active]="i === path.length - 1">
              <ng-container *ngIf="i !== path.length - 1">
                <a
                    [appLink]="i === 0 ? ['/projects', locator.projectName] : ['/projects', locator.projectName, 'folders', element.id]">
                  {{ i === 0 ? locator.projectName : element.name }}
                </a>
              </ng-container>
            </li>
          </ol>
        </div>

        <!-- Title bar -->
        <div class="module-title-bar">
          <button type="button" class="module-title-bar-back mr-2" (click)="goUp()" *ngIf="status.resultsShown">
            <i class="fa fa-fw fa-arrow-left"></i>
          </button>
          <h1 class="module-title">
            <ng-container *ngIf="status.resultsShown; else placeholderTitle">
              {{ path == null || path.length === 1 ? locator.projectName : directory?.name }}
            </ng-container>
            <ng-template #placeholderTitle>
              <span class="placeholder-box">Loading</span>
            </ng-template>
          </h1>
        </div>

        <!-- Toolbar -->
        <div class="module-toolbar mt-2">
          <div class="d-flex align-items-center flex-spaced-wrap">
            <div class="flex-grow-1 text-nowrap overflow-x-hidden">
              <div ngbDropdown class="d-inline-block" container="body">
                <button class="btn btn-primary" ngbDropdownToggle>
                  <i class="fa fa-fw fa-plus-circle"></i>
                  New
                </button>
                <div ngbDropdownMenu>
                  <button ngbDropdownItem (click)="displayMapCreateDialog()">New Map...</button>
                  <button ngbDropdownItem (click)="displayDirectoryCreateDialog()">New Folder...</button>
                  <button ngbDropdownItem (click)="displayEnrichmentTableCreateDialog()">New Enrichment Table...</button>
                  <div class="dropdown-divider"></div>
                  <button ngbDropdownItem (click)="displayUploadDialog()">Upload File...</button>
                </div>
              </div>

              <button class="btn btn-primary ml-2"
                      (click)="displayUploadDialog()">
                <i class="fa fa-fw fa-upload"></i> Upload
              </button>

<<<<<<< HEAD
              <button class="btn btn-secondary ml-2" ngbTooltip="Word Cloud"
                      (click)="openWordCloudPane()">
                <i class="fas fa-fw fa-compass"></i>
              </button>

=======
>>>>>>> ea201180
              <button class="btn btn-secondary ml-2"
                      [disabled]="results.selection.length === 0"
                      (click)="reannotate(results.selection)" ngbTooltip="Re-annotate document"
                      container="body">
                <i class="fa fa-fw fa-redo"></i>
              </button>

              <button class="btn btn-secondary ml-2"
                      [disabled]="results.selection.length === 0"
                      (click)="displayDeleteDialog(results.selection)">
                <i class="fa fa-fw fa-trash"></i>
              </button>

              <button class="btn btn-secondary ml-4" ngbTooltip="Project Entity Cloud"
                      (click)="openEntityCloudPane()">
                <i class="fa fa-fw fa-cloud"></i>
              </button>
            </div>

            <div class="ml-auto d-flex flex-grow-1">
              <div class="input-group" [class.bg-highlight]="results.filter != null">
                <div class="input-group-prepend">
                  <div class="input-group-text bg-transparent border-right-0">
                    <i class="fa fa-search"></i>
                  </div>
                </div>
                <input class="form-control py-2 pl-0 border-left-0 border bg-transparent"
                       (keyup)="applyFilter($event.target.value)"
                       placeholder="Find" maxlength="40">
              </div>
            </div>
          </div>
        </div>
      </div>

      <!-- Body -->
      <div class="flex-fill overflow-auto">
        <div class="module-body-split module-body-browser-split">
          <div class="module-body-split-main">
            <table class="table module-body-table" [class.table-selectable]="status.resultsShown"
                   style="table-layout: fixed">
              <colgroup>
                <col>
                <col style="width: 15%; max-width: 140px" class="d-none d-cbp-sm-table-column"> <!-- Annotated -->
                <col style="width: 90px" class="d-none d-cbp-md-table-column"> <!-- Created -->
                <col style="width: 120px"> <!-- Author -->
                <col style="width: 80px"> <!-- Dropdown -->
              </colgroup>
              <thead>
              <tr>
                <th class="text-truncate">
                  <div class="custom-control custom-checkbox">
                    <input type="checkbox" class="custom-control-input" id="select-all"
                           [checked]="results.isAllSelected()"
                           (change)="results.toggleAll()">
                    <label class="custom-control-label" for="select-all">Name</label>
                  </div>
                </th>
                <th class="text-truncate d-none d-cbp-sm-table-cell">Annotated</th>
                <th class="text-truncate d-none d-cbp-md-table-cell">Modified</th>
                <th class="text-truncate">User</th>
                <th></th>
              </tr>
              </thead>

              <!-- Placeholders -->
              <tbody *ngIf="status.placeholdersShown">
              <tr>
                <td class="align-middle text-nowrap text-truncate">
                  <span class="placeholder-box">Loading loading</span>
                </td>
                <td class="align-middle text-nowrap text-truncate d-none d-cbp-sm-table-cell">
                  <span class="placeholder-box">Loading</span>
                </td>
                <td class="align-middle text-nowrap text-truncate d-none d-cbp-md-table-cell">
                  <span class="placeholder-box">Loading</span>
                </td>
                <td class="align-middle text-nowrap text-truncate">
                  <span class="placeholder-box">Loading loading</span>
                </td>
                <td>
                  <div class="d-flex align-items-end">
                    <div ngbDropdown class="d-inline-block ml-auto">
                      <button class="btn btn-sm" ngbDropdownToggle>
                        <span class="placeholder-box"><i class="fas fa-cog fa-fw"></i></span>
                      </button>
                    </div>
                  </div>
                </td>
              </tr>
              <tr>
                <td class="align-middle text-nowrap text-truncate">
                  <span class="placeholder-box">Loading loading loading</span>
                </td>
                <td class="align-middle text-nowrap text-truncate d-none d-cbp-sm-table-cell">
                  <span class="placeholder-box">Loading</span>
                </td>
                <td class="align-middle text-nowrap text-truncate d-none d-cbp-md-table-cell">
                  <span class="placeholder-box">Loading</span>
                </td>
                <td class="align-middle text-nowrap text-truncate">
                  <span class="placeholder-box">Loading loading</span>
                </td>
                <td>
                  <div class="d-flex align-items-end">
                    <div ngbDropdown class="d-inline-block ml-auto">
                      <button class="btn btn-sm" ngbDropdownToggle>
                        <span class="placeholder-box"><i class="fas fa-cog fa-fw"></i></span>
                      </button>
                    </div>
                  </div>
                </td>
              </tr>
              </tbody>

              <!-- Results -->
              <tbody *ngIf="status.resultsShown">
              <tr *ngFor="let object of results.view; index as objectIndex" tabindex="0"
                  [class.active]="this.results.isSelected(object)" draggable="true"
                  (dragstart)="dragStarted($event, object)">
                <td class="align-middle text-nowrap text-truncate"
                    (click)="results.toggle(object)">
                  <div class="custom-control custom-checkbox text-truncate">
                    <input type="checkbox" class="custom-control-input" id="object-{{ objectIndex }}"
                           (change)="results.toggle(object)"
                           [checked]="results.isSelected(object)">
                    <label class="custom-control-label d-block" for="object-{{ objectIndex }}">
                      <div class="d-flex align-items-center text-truncate"
                           popoverTitle="Description" container="body" triggers="mouseenter:mouseleave"
                           placement="right"
                           [ngbPopover]="object.description"
                           [disablePopover]="object.description == null || object.description.length === 0">
                        <div [ngSwitch]="object.type" class="d-inline-block mr-1">
                          <i *ngSwitchCase="'dir'" class="fa fa-fw fa-folder text-icon"></i>
                          <div *ngSwitchCase="'file'">
                            <i *ngIf="object.name.slice(object.name.length - 11) !== '.enrichment'" class="fa fa-fw fa-file text-icon"></i>
                            <i *ngIf="object.name.slice(object.name.length - 11) === '.enrichment'" class="fa-fw fa fa-table text-icon"></i>
                          </div>
                          <i *ngSwitchCase="'map'" class="fa fa-fw fa-project-diagram text-icon"></i>
                        </div>

                        <div class="d-inline-block text-truncate">
                          <a [appLink]="getObjectCommands(object)" [queryParams]="getObjectQueryParams()"
                             [newTab]="object.type !== 'dir'">
                            <ng-container *ngIf="object.type !== 'dir'; else dirLabel">
                              <div *ngIf="object.name.slice(object.name.length - 11) !== '.enrichment'">{{ object.name }} </div>
                              <div *ngIf="object.name.slice(object.name.length - 11) === '.enrichment'">{{ object.name.slice(0, -11) }} </div>

                            </ng-container>
                            <ng-template #dirLabel>
                              <strong>{{ object.name }}</strong>
                            </ng-template>
                          </a>
                        </div>
                      </div>
                    </label>
                  </div>
                </td>

                <td class="align-middle text-nowrap text-truncate d-none d-cbp-sm-table-cell"
                    (click)="results.toggle(object)">
                  <ng-container *ngIf="object.type === 'file' && object.name.slice(object.name.length - 11) !== '.enrichment'">
                    <div popoverTitle="Annotation Status" [ngbPopover]="object.annotationsTooltipContent"
                         container="body" class="text-truncate"
                         placement="right" triggers="mouseenter:mouseleave"
                         [disablePopover]="!object.annotationsTooltipContent">
                      <ng-container *ngIf="object.annotationsTooltipContent && object.annotationsTooltipContent.length">
                        <i class="fas fa-exclamation-triangle fa-fw mr-1"></i>
                      </ng-container>
                      {{ (object.data.annotations_date | date: 'short') || 'No annotations'}}
                    </div>
                  </ng-container>
                </td>

                <td class="align-middle text-nowrap text-truncate d-none d-cbp-md-table-cell"
                    (click)="results.toggle(object)">
                  <div class="text-truncate" *ngIf="object.creator">
                    {{ getDateShown(object) | date: 'shortDate' }}
                  </div>
                </td>

                <td class="align-middle text-nowrap text-truncate" (click)="results.toggle(object)">
                  <div *ngIf="object.creator" class="text-truncate">
                    {{ object.creator.username }}
                  </div>
                </td>

                <td>
                  <div class="d-flex align-items-end">
                    <div ngbDropdown class="d-inline-block ml-auto" placement="bottom-right">
                      <button class="btn btn-sm" ngbDropdownToggle>
                        <i class="fas fa-cog fa-fw"></i>
                      </button>
                      <div ngbDropdownMenu>
                        <button ngbDropdownItem [appLink]="getObjectCommands(object)"
                                [queryParams]="getObjectQueryParams()">
                          Open
                        </button>
                        <button ngbDropdownItem (click)="displayEditDialog(object)" *ngIf="object.name.slice(object.name.length - 11) !== '.enrichment'">
                          Edit...
                        </button>
                        <button ngbDropdownItem *ngIf="object.type === 'file' && object.name.slice(object.name.length - 11) === '.enrichment'"
                                (click)="displayEnrichmentTableEditDialog([object])">
                          Edit Enrichment Params
                        </button>
                        <button ngbDropdownItem *ngIf="object.type === 'file' && object.name.slice(object.name.length - 11) !== '.enrichment'"
                                (click)="reannotate([object])">
                          Re-annotate
                        </button>
                        <div class="dropdown-divider"></div>
                        <button ngbDropdownItem (click)="displayDeleteDialog([object])">
                          Delete...
                        </button>
                      </div>
                    </div>
                  </div>
                </td>
              </tr>
              </tbody>
            </table>

            <div class="module-body">
              <div *ngIf="status.emptyResultsShown && results.viewLength === 0" class="text-center">
                {{ results.filter != null ? 'There are no results matching your filter.' : 'There are no items in this folder.' }}
              </div>
            </div>
          </div>

          <div class="d-none d-cbp-lg-block module-body-split-sidebar">
            <app-file-info [object]="results.lastSelection" *ngIf="results.selection.length"></app-file-info>
          </div>
        </div>
      </div>

    </div>
  </ng-template>
</ng-container><|MERGE_RESOLUTION|>--- conflicted
+++ resolved
@@ -79,14 +79,6 @@
                 <i class="fa fa-fw fa-upload"></i> Upload
               </button>
 
-<<<<<<< HEAD
-              <button class="btn btn-secondary ml-2" ngbTooltip="Word Cloud"
-                      (click)="openWordCloudPane()">
-                <i class="fas fa-fw fa-compass"></i>
-              </button>
-
-=======
->>>>>>> ea201180
               <button class="btn btn-secondary ml-2"
                       [disabled]="results.selection.length === 0"
                       (click)="reannotate(results.selection)" ngbTooltip="Re-annotate document"
@@ -102,7 +94,7 @@
 
               <button class="btn btn-secondary ml-4" ngbTooltip="Project Entity Cloud"
                       (click)="openEntityCloudPane()">
-                <i class="fa fa-fw fa-cloud"></i>
+                <i class="fas fa-fw fa-compass"></i>
               </button>
             </div>
 
