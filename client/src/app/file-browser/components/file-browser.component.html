--- conflicted
+++ resolved
@@ -220,13 +220,8 @@
                 </div>
               </div>
 
-<<<<<<< HEAD
-              <button class="btn btn-secondary ml-3" ngbTooltip="Project Entity Cloud"
-                      (click)="openEntityCloudPane(result.value)">
-=======
               <button #entityCloudBtn class="btn btn-secondary ml-4" ngbTooltip="Project Entity Cloud"
-                      (click)="openEntityCloudPane(); entityCloudBtn.blur()">
->>>>>>> 914ab564
+                      (click)="openEntityCloudPane(result.value); entityCloudBtn.blur()">
                 <i class="fa fa-fw fa-cloud"></i>
               </button>
             </div>
