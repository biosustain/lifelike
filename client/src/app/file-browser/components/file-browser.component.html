<ng-container *ngIf="(object$ | addStatus | async) as result">
  <ng-template [ngIf]="result.error">
    <app-module-error [error]="result.error" class="d-block p-4">
      <a appLink="/projects">Go to Projects <i class="fa fa-fw fa-arrow-right"></i></a>
    </app-module-error>
  </ng-template>

  <ng-template [ngIf]="result.loading">
    <div class="module" appContainerBreakpoints>
      <!-- Header -->
      <div class="module-header">
        <!-- Breadcrumbs -->
        <div class="module-breadcrumb-bar mb-1">
          <ol class="breadcrumb">
            <li class="breadcrumb-item">
              <a appLink="/projects">File Browser</a>
            </li>
            <li class="breadcrumb-item">
              <span class="placeholder-box">Loading loading</span>
            </li>
            <li class="breadcrumb-item">
              <span class="placeholder-box">Loading</span>
            </li>
            <li class="breadcrumb-item">
              <span class="placeholder-box">Loading load</span>
            </li>
          </ol>
        </div>

        <!-- Title bar -->
        <div class="module-title-bar">
          <h1 class="module-title">
            <span class="placeholder-box">Loading</span>
          </h1>
        </div>

        <!-- Toolbar -->
        <div class="module-toolbar mt-2">
          <div class="d-flex align-items-center flex-spaced-wrap">
            <div class="flex-grow-1 text-nowrap overflow-x-hidden">
              <div ngbDropdown class="d-inline-block" container="body">
                <button class="btn btn-primary" ngbDropdownToggle [disabled]="true">
                  <i class="fa fa-fw fa-plus-circle"></i>
                  New
                </button>
                <div ngbDropdownMenu>
                </div>
              </div>

              <button class="btn btn-primary ml-2" disabled>
                <i class="fa fa-fw fa-upload"></i> Upload
              </button>

              <button class="btn btn-secondary ml-2" disabled>
                <i class="fa fa-fw fa-redo"></i>
              </button>

              <button class="btn btn-secondary ml-2" disabled>
                <i class="fa fa-fw fa-trash"></i>
              </button>

<<<<<<< HEAD
              <button class="btn btn-secondary ml-4" disabled>
                <i class="fas fa-fw fa-compass"></i>
=======
              <button class="btn btn-secondary ml-4" ngbTooltip="Project Entity Cloud"
                      (click)="openEntityCloudPane()">
                <i class="fa fa-fw fa-cloud"></i>
>>>>>>> 7aac19cf
              </button>
            </div>
          </div>
        </div>
      </div>

      <!-- Body -->
      <div class="flex-fill overflow-auto">
        <div class="module-body-split module-body-browser-split">
          <div class="module-body-split-main">
            <table class="table module-body-table" [class.table-selectable]="result.value"
                   style="table-layout: fixed">
              <colgroup>
                <col>
                <col style="width: 15%; max-width: 140px" class="d-none d-cbp-sm-table-column"> <!-- Annotated -->
                <col style="width: 90px" class="d-none d-cbp-md-table-column"> <!-- Created -->
                <col style="width: 120px"> <!-- Author -->
                <col style="width: 80px"> <!-- Dropdown -->
              </colgroup>
              <thead>
              <tr>
                <th class="text-truncate">
                  <div class="custom-control custom-checkbox">
                    <input type="checkbox" class="custom-control-input" id="select-all-placeholder">
                    <label class="custom-control-label" for="select-all-placeholder">Name</label>
                  </div>
                </th>
                <th class="text-truncate d-none d-cbp-sm-table-cell">Annotated</th>
                <th class="text-truncate d-none d-cbp-md-table-cell">Modified</th>
                <th class="text-truncate">User</th>
                <th></th>
              </tr>
              </thead>

              <!-- Placeholders -->
              <tbody>
              <tr>
                <td class="align-middle text-nowrap text-truncate">
                  <span class="placeholder-box">Loading loading</span>
                </td>
                <td class="align-middle text-nowrap text-truncate d-none d-cbp-sm-table-cell">
                  <span class="placeholder-box">Loading</span>
                </td>
                <td class="align-middle text-nowrap text-truncate d-none d-cbp-md-table-cell">
                  <span class="placeholder-box">Loading</span>
                </td>
                <td class="align-middle text-nowrap text-truncate">
                  <span class="placeholder-box">Loading loading</span>
                </td>
                <td>
                  <div class="d-flex align-items-end">
                    <div ngbDropdown class="d-inline-block ml-auto">
                      <button class="btn btn-sm" ngbDropdownToggle>
                        <span class="placeholder-box"><i class="fas fa-cog fa-fw"></i></span>
                      </button>
                    </div>
                  </div>
                </td>
              </tr>
              <tr>
                <td class="align-middle text-nowrap text-truncate">
                  <span class="placeholder-box">Loading loading loading</span>
                </td>
                <td class="align-middle text-nowrap text-truncate d-none d-cbp-sm-table-cell">
                  <span class="placeholder-box">Loading</span>
                </td>
                <td class="align-middle text-nowrap text-truncate d-none d-cbp-md-table-cell">
                  <span class="placeholder-box">Loading</span>
                </td>
                <td class="align-middle text-nowrap text-truncate">
                  <span class="placeholder-box">Loading loading</span>
                </td>
                <td>
                  <div class="d-flex align-items-end">
                    <div ngbDropdown class="d-inline-block ml-auto">
                      <button class="btn btn-sm" ngbDropdownToggle>
                        <span class="placeholder-box"><i class="fas fa-cog fa-fw"></i></span>
                      </button>
                    </div>
                  </div>
                </td>
              </tr>
              </tbody>
            </table>
          </div>
        </div>
      </div>
    </div>
  </ng-template>

  <ng-template [ngIf]="result.value">
    <div class="module" appContainerBreakpoints>
      <!-- Header -->
      <div class="module-header">
        <!-- Breadcrumbs -->
        <div class="module-breadcrumb-bar mb-1">
          <ol class="breadcrumb">
            <li class="breadcrumb-item">
              <a appLink="/projects">File Browser</a>
            </li>

            <li *ngFor="let element of result.value.path; index as i" class="breadcrumb-item"
                [class.active]="i === result.value.path.length - 1">
              <ng-container *ngIf="i !== result.value.path.length - 1">
                <a
                    [appLink]="i === 0 ? ['/projects', result.value.locator.projectName] : ['/projects', result.value.locator.projectName, 'folders', element.id]">
                  {{ i === 0 ? result.value.locator.projectName : element.name }}
                </a>
              </ng-container>
            </li>
          </ol>
        </div>

        <!-- Title bar -->
        <div class="module-title-bar">
          <button type="button" class="module-title-bar-back mr-2" (click)="goUp(result.value)">
            <i class="fa fa-fw fa-arrow-left"></i>
          </button>
          <h1 class="module-title">
            {{ result.value.path == null || result.value.path.length === 1 ? result.value.locator.projectName : result.value.directory?.name }}
          </h1>
        </div>

        <!-- Toolbar -->
        <div class="module-toolbar mt-2">
          <div class="d-flex align-items-center flex-spaced-wrap">
            <div class="flex-grow-1 text-nowrap overflow-x-hidden">
              <div ngbDropdown class="d-inline-block" container="body">
                <button class="btn btn-primary" ngbDropdownToggle>
                  <i class="fa fa-fw fa-plus-circle"></i>
                  New
                </button>
                <div ngbDropdownMenu>
                  <button ngbDropdownItem (click)="openMapCreateDialog(result.value)">New Map...</button>
                  <button ngbDropdownItem (click)="openDirectoryCreateDialog(result.value)">New Folder...</button>
                  <button ngbDropdownItem (click)="openEnrichmentTableCreateDialog(result.value)">New Enrichment Table...
                  </button>
                  <div class="dropdown-divider"></div>
                  <button ngbDropdownItem (click)="openUploadDialog(result.value)">Upload File...</button>
                </div>
              </div>

              <button class="btn btn-primary ml-2"
                      (click)="openUploadDialog(result.value)">
                <i class="fa fa-fw fa-upload"></i> Upload
              </button>

              <button class="btn btn-secondary ml-2"
                      [disabled]="result.value.children.selection.length === 0"
                      (click)="reannotate(result.value.children.selection)" ngbTooltip="Re-annotate document"
                      container="body">
                <i class="fa fa-fw fa-redo"></i>
              </button>

              <button class="btn btn-secondary ml-2"
                      [disabled]="result.value.children.selection.length === 0"
                      (click)="openDeleteDialog(result.value.children.selection)">
                <i class="fa fa-fw fa-trash"></i>
              </button>

              <button class="btn btn-secondary ml-4" ngbTooltip="Project Entity Cloud"
                      (click)="openEntityCloudPane()">
                <i class="fas fa-fw fa-compass"></i>
              </button>
            </div>

            <div class="ml-auto d-flex flex-grow-1">
              <div class="input-group" [class.bg-highlight]="result.value.children.filter != null">
                <div class="input-group-prepend">
                  <div class="input-group-text bg-transparent border-right-0">
                    <i class="fa fa-search"></i>
                  </div>
                </div>
                <input class="form-control py-2 pl-0 border-left-0 border bg-transparent"
                       (keyup)="applyFilter(result.value, $event.target.value)"
                       placeholder="Find" maxlength="40">
              </div>
            </div>
          </div>
        </div>
      </div>

      <!-- Body -->
      <div class="flex-fill overflow-auto">
        <app-file-list [parent]="result.value"
                       (locatorChange)="load($event)"
                       (objectOpen)="openObject($event)"></app-file-list>
      </div>

    </div>
  </ng-template>
</ng-container><|MERGE_RESOLUTION|>--- conflicted
+++ resolved
@@ -59,14 +59,8 @@
                 <i class="fa fa-fw fa-trash"></i>
               </button>
 
-<<<<<<< HEAD
               <button class="btn btn-secondary ml-4" disabled>
-                <i class="fas fa-fw fa-compass"></i>
-=======
-              <button class="btn btn-secondary ml-4" ngbTooltip="Project Entity Cloud"
-                      (click)="openEntityCloudPane()">
                 <i class="fa fa-fw fa-cloud"></i>
->>>>>>> 7aac19cf
               </button>
             </div>
           </div>
@@ -229,7 +223,7 @@
 
               <button class="btn btn-secondary ml-4" ngbTooltip="Project Entity Cloud"
                       (click)="openEntityCloudPane()">
-                <i class="fas fa-fw fa-compass"></i>
+                <i class="fa fa-fw fa-cloud"></i>
               </button>
             </div>
 
