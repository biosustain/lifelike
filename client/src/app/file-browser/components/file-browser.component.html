--- conflicted
+++ resolved
@@ -33,7 +33,6 @@
     </div>
   </div>
 
-<<<<<<< HEAD
   <div class="module-body">
     <!-- Breadcrumbs -->
     
@@ -64,42 +63,9 @@
                   [disabled]="getSelectedShownFiles().length === 0" (click)="reannotate()">
             Reannotate
           </button> -->
-=======
-  <div class="module-body-container">
-    <div class="module-body">
-      <div class="mb-4 d-flex">
-        <div>
-          <button class="btn btn-primary" (click)="displayUploadDialog()">
-            <i class="fa fa-fw fa-file-upload"></i>
-            Add File
-          </button>
-          <div class="d-inline-block"
-               [ngbTooltip]="getSelectedShownFiles().length === 0 ? 'Select one or more files first.' : ''">
-            <button class="btn btn-primary ml-2"
-                    [disabled]="getSelectedShownFiles().length !== 1" (click)="displayEditDialog()">
-              <i class="fa fa-fw fa-pencil"></i> Edit
-            </button>
-            <button class="btn btn-outline-secondary ml-2"
-                    [disabled]="getSelectedShownFiles().length === 0" (click)="reannotate()">
-              Reannotate
-            </button>
-            <button class="btn btn-outline-secondary ml-2"
-                    [disabled]="getSelectedShownFiles().length === 0"
-                    (click)="displayDeleteDialog()">
-              Delete
-            </button>
-          </div>
-        </div>
-        <div class="ml-auto">
-          <button type="button" class="btn btn-outline-secondary ml-2" (click)="this.refresh()"
-                  ngbTooltip="Refresh the results">
-            <i class="fa fa-sync"></i>
-          </button>
->>>>>>> 31021b2f
         </div>
        
       </div>
-<<<<<<< HEAD
       <div class="ml-auto">
         <button class="btn btn-outline-danger ml-2"
           [disabled]="getSelectedShownFiles().length === 0"
@@ -112,13 +78,10 @@
         </button>
       </div>
     </div>
-=======
->>>>>>> 31021b2f
 
       <app-background-task-progress
         [status]="status" (refresh)="this.refresh()" childClass="mb-2"></app-background-task-progress>
 
-<<<<<<< HEAD
     <!-- Table File View -->
     <table class="table" [class.table-selectable]="status.resultsShown" style="table-layout: fixed">
       <colgroup>
@@ -138,31 +101,6 @@
       </thead>
 
       <tbody *ngIf="status.placeholdersShown">
-=======
-      <table class="table" [class.table-selectable]="status.resultsShown" style="table-layout: fixed">
-        <colgroup>
-          <col style="width: 60%">
-        </colgroup>
-        <thead>
-        <tr>
-        <tr>
-          <th>
-            <div class="custom-control custom-checkbox">
-              <input type="checkbox" class="custom-control-input" id="select-all"
-                     [checked]="isAllSelected()" (change)="toggleAllSelected()">
-              <label class="custom-control-label" for="select-all">
-                Name
-              </label>
-            </div>
-          </th>
-          <th class="d-none d-lg-table-cell">Submitter</th>
-          <th class="d-none d-lg-table-cell">Modified</th>
-          <th class="d-none d-md-table-cell">Annotations</th>
-        </tr>
-        </thead>
-
-        <tbody *ngIf="status.placeholdersShown">
->>>>>>> 31021b2f
         <tr>
           <td class="align-middle text-nowrap text-truncate">
             <span class="placeholder-box">Loading loading</span>
@@ -170,18 +108,9 @@
           <td class="align-middle d-none d-lg-table-cell text-nowrap text-truncate">
             <span class="placeholder-box">Loading loading</span>
           </td>
-<<<<<<< HEAD
           <td class="align-middle text-nowrap text-truncate">
             <span class="placeholder-box">Loading loading</span>
           </td>
-=======
-          <td class="align-middle d-none d-lg-table-cell text-nowrap text-truncate">
-            <span class="placeholder-box">Loading loading</span>
-          </td>
-          <td class="align-middle d-none d-md-table-cell text-nowrap text-truncate">
-            <span class="placeholder-box">Loading</span>
-          </td>
->>>>>>> 31021b2f
         </tr>
         <tr>
           <td class="align-middle text-nowrap text-truncate">
@@ -190,7 +119,6 @@
           <td class="align-middle d-none d-lg-table-cell text-nowrap text-truncate">
             <span class="placeholder-box">Loading loading</span>
           </td>
-<<<<<<< HEAD
           <td class="align-middle text-nowrap text-truncate">
             <span class="placeholder-box">Loading loading</span>
           </td>
@@ -247,54 +175,6 @@
 
     <div *ngIf="status.emptyResultsShown && fileCollection.length === 0" class="text-center my-4">
       There are no files to show.
-=======
-          <td class="align-middle d-none d-lg-table-cell text-nowrap text-truncate">
-            <span class="placeholder-box">Loading loading loading</span>
-          </td>
-          <td class="align-middle d-none d-md-table-cell text-nowrap text-truncate">
-            <span class="placeholder-box">Loading</span>
-          </td>
-        </tr>
-        </tbody>
-
-        <tbody *ngIf="status.resultsShown">
-        <tr *ngFor="let file of shownFiles"
-            (click)="selection.toggle(file)"
-            [class.active]="selection.isSelected(file)"
-            (keydown)="$event.keyCode != 13 || selection.toggle(file)"
-            tabindex="0">
-          <td class="align-middle text-nowrap text-truncate">
-            <div class="custom-control custom-checkbox">
-              <input type="checkbox" class="custom-control-input" id="file-{{ file.file_id }}"
-                     (change)="selection.toggle(file)"
-                     [checked]="selection.isSelected(file)">
-              <label class="custom-control-label d-flex align-items-center" for="file-{{ file.file_id }}">
-                <a [href]="'/files/' + file.file_id" [appLink]="'/files/' + file.file_id" class="text-truncate">
-                  {{ file.filename }}
-                </a>
-              </label>
-            </div>
-          </td>
-          <td class="align-middle d-none d-lg-table-cell text-nowrap text-truncate">
-            {{ file.username }}
-          </td>
-          <td class="align-middle d-none d-lg-table-cell text-nowrap text-truncate">
-            {{ file.creation_date | date:'shortDate' }}
-          </td>
-          <td class="align-middle d-none d-md-table-cell text-nowrap text-truncate"
-              [ngbTooltip]="!file.annotations_date_tooltip || file.annotations_date_tooltip.length === 0 ? '' : file.annotations_date_tooltip">
-          <span class="fa fa-fw fa-exclamation-triangle text-danger"
-                *ngIf="file.annotations_date_tooltip?.length > 0"></span>
-            {{ file.annotations_date | date:'shortDate' }}
-          </td>
-        </tr>
-        </tbody>
-      </table>
-
-      <div *ngIf="status.emptyResultsShown && shownFiles.length === 0" class="text-center my-4">
-        There are no files to show.
-      </div>
->>>>>>> 31021b2f
     </div>
   </div>
 
