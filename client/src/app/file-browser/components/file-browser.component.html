--- conflicted
+++ resolved
@@ -229,17 +229,15 @@
 
                 <td class="align-middle text-nowrap text-truncate d-none d-cbp-sm-table-cell"
                     (click)="results.toggle(object)">
-                  <ng-container *ngIf="object.annotationDate">
+                  <ng-container *ngIf="object.type === 'file'">
                     <div popoverTitle="Annotation Status" [ngbPopover]="object.annotationsTooltipContent"
                          container="body"
                          placement="right" triggers="mouseenter:mouseleave"
-                         class="text-truncate"
                          [disablePopover]="!object.annotationsTooltipContent">
-                      <ng-container
-                        *ngIf="object.annotationsTooltipContent && object.annotationsTooltipContent.length">
+                      <ng-container *ngIf="object.annotationsTooltipContent && object.annotationsTooltipContent.length">
                         <i class="fas fa-exclamation-triangle fa-fw mr-1"></i>
                       </ng-container>
-                      {{ object.annotationDate | date: 'short' }}
+                      {{ (object.data.annotations_date | date: 'short') || 'No annotations'}}
                     </div>
                   </ng-container>
                 </td>
@@ -257,7 +255,6 @@
                   </div>
                 </td>
 
-<<<<<<< HEAD
                 <td>
                   <div class="d-flex align-items-end">
                     <div ngbDropdown class="d-inline-block ml-auto" placement="bottom-right">
@@ -287,19 +284,6 @@
               </tr>
               </tbody>
             </table>
-=======
-          <td class="align-middle text-nowrap text-truncate" (click)="results.toggle(object)">
-            <ng-container *ngIf="object.type === 'file'">
-              <div popoverTitle="Annotation Status" [ngbPopover]="object.annotationsTooltipContent" container="body"
-                   placement="right" triggers="mouseenter:mouseleave" [disablePopover]="!object.annotationsTooltipContent">
-                <ng-container *ngIf="object.annotationsTooltipContent && object.annotationsTooltipContent.length">
-                  <i class="fas fa-exclamation-triangle fa-fw mr-1"></i>
-                </ng-container>
-                {{ (object.data.annotations_date | date: 'short') || 'No annotations'}}
-              </div>
-            </ng-container>
-          </td>
->>>>>>> 0fe60b4f
 
 
             <div class="module-body">
