--- conflicted
+++ resolved
@@ -98,13 +98,11 @@
     shareReplay(1)
   );
 
-<<<<<<< HEAD
   sourceData$ = defer(() => this.object$.pipe(
     map(object => object.getGraphEntitySources())
   ));
 
-=======
->>>>>>> b6934842
+
   load(hashId: string) {
     this._hashId$.next(hashId);
   }
