--- conflicted
+++ resolved
@@ -14,17 +14,13 @@
 import {MessageDialog} from '../../shared/services/message-dialog.service';
 import {MessageType} from '../../interfaces/message-dialog.interface';
 import { ProjectsService } from '../services/projects.service';
-<<<<<<< HEAD
-import { HttpErrorResponse } from '@angular/common/http';
+import {HttpErrorResponse} from '@angular/common/http';
 import {
   CreateActionOptions,
   CreateDialogAction,
   ObjectTypeService,
 } from '../services/object-type.service';
 import { RankedItem } from '../../shared/schemas/common';
-=======
-import {HttpErrorResponse} from '@angular/common/http';
->>>>>>> 5b70d1ef
 
 @Component({
   selector: 'app-object-browser',
@@ -153,6 +149,48 @@
       return true;
     }
   }
+  //
+  // openDirectoryCreateDialog(parent: FilesystemObject) {
+  //   return this.actions.openDirectoryCreateDialog(parent).then(object => {
+  //     this.snackBar.open(`Directory ${getObjectLabel(object)} created.`, 'Close', {
+  //       duration: 5000,
+  //     });
+  //     this.load(this.hashId);
+  //   }, () => {
+  //   });
+  // }
+  //
+  // openMapCreateDialog(parent: FilesystemObject) {
+  //   return this.actions.openMapCreateDialog({
+  //     parent,
+  //   }).then(object => {
+  //     this.snackBar.open(`Map ${getObjectLabel(object)} created.`, 'Close', {
+  //       duration: 5000,
+  //     });
+  //     this.load(this.hashId);
+  //   }, () => {
+  //   });
+  // }
+
+  // openEnrichmentTableCreateDialog(parent: FilesystemObject) {
+  //   return this.actions.openEnrichmentTableCreateDialog(parent).then(object => {
+  //     this.snackBar.open(`Enrichment table ${getObjectLabel(object)} created.`, 'Close', {
+  //       duration: 5000,
+  //     });
+  //     this.load(this.hashId);
+  //   }, () => {
+  //   });
+  // }
+  //
+  // openEnrichmentVisualisationCreateDialog(parent: FilesystemObject) {
+  //   return this.actions.openEnrichmentVisualisationCreateDialog(parent).then(object => {
+  //     this.snackBar.open(`Enrichment visualisation ${getObjectLabel(object)} created.`, 'Close', {
+  //       duration: 5000,
+  //     });
+  //     this.load(this.hashId);
+  //   }, () => {
+  //   });
+  // }
 
   openUploadDialog(parent: FilesystemObject) {
     return this.actions.openUploadDialog(parent).then(object => {
@@ -164,25 +202,9 @@
     });
   }
 
-<<<<<<< HEAD
   reannotate(targets: FilesystemObject[]) {
     this.actions.reannotate(targets).then(() => {
       this.snackBar.open(`Selected files re-annotated.`, 'Close', {
-=======
-  openEnrichmentVisualisationCreateDialog(parent: FilesystemObject) {
-    return this.actions.openEnrichmentVisualisationCreateDialog(parent).then(object => {
-      this.snackBar.open(`Enrichment visualisation ${getObjectLabel(object)} created.`, 'Close', {
-        duration: 5000,
-      });
-      this.load(this.hashId);
-    }, () => {
-    });
-  }
-
-  openUploadDialog(parent: FilesystemObject) {
-    return this.actions.openUploadDialog(parent).then(object => {
-      this.snackBar.open(`${getObjectLabel(object)} successfully uploaded.`, 'Close', {
->>>>>>> 5b70d1ef
         duration: 5000,
       });
       this.load(this.hashId);
