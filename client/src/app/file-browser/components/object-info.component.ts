--- conflicted
+++ resolved
@@ -1,11 +1,7 @@
 import { Component, EventEmitter, Input, OnInit, Output } from '@angular/core';
 import { FilesystemObject } from '../models/filesystem-object';
-<<<<<<< HEAD
-import { FindOptions } from '../../shared/utils/find';
+import { FindOptions } from 'app/shared/utils/find';
 import { GenericDataProvider } from '../../shared/providers/data-transfer-data/generic-data.provider';
-=======
-import { FindOptions } from 'app/shared/utils/find';
->>>>>>> 3e62d4b3
 
 @Component({
   selector: 'app-object-info',
