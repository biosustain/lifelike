--- conflicted
+++ resolved
@@ -5,12 +5,8 @@
 import { AnnotationType, DatabaseType, Hyperlink } from 'app/shared/constants';
 
 import { PdfAnnotationsService } from '../../drawing-tool/services';
-<<<<<<< HEAD
-=======
-
-import { cloneDeep } from 'lodash';
+
 import { UniversalGraphNode } from '../../drawing-tool/services/interfaces';
->>>>>>> 97e43464
 import {
   AddedAnnotationExclusion,
   Annotation,
