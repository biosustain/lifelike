--- conflicted
+++ resolved
@@ -66,34 +66,6 @@
 
   lmdbsDates = {};
 
-<<<<<<< HEAD
-          // If not empty, pull content from current dir id
-          if (this.dirPathChain.length && this.dirPathId.length) {
-            // Pull Content form subdir
-            this.currentDirectoryId = this.dirPathId.slice(-1)[0];
-            this.currentDirectoryName = this.dirPathChain.slice(-1)[0];
-
-            this.loadTask.update({
-                projectName: this.projectName,
-                directoryId: this.currentDirectoryId
-              });
-          } else {
-            // Else pull Content from root
-            this.projSpace.getProject(this.projectName)
-              .subscribe(
-                (p: Project) => {
-                  this.currentDirectoryId = p.directory.id
-                }
-              );
-            this.loadTask.update({
-                projectName: this.projectName,
-                directoryId: null
-              });
-          }
-        }
-      );
-    }
-=======
   constructor(private readonly filesService: PdfFilesService,
               private readonly router: Router,
               private readonly snackBar: MatSnackBar,
@@ -107,7 +79,6 @@
               private readonly projectService: ProjectsService,
               private readonly ngbModal: NgbModal,
               private readonly messageDialog: MessageDialog) {
->>>>>>> 4d002449
   }
 
   ngOnInit() {
