--- conflicted
+++ resolved
@@ -208,15 +208,6 @@
         this.directory.id,
         newMap.label,
         newMap.description,
-<<<<<<< HEAD
-        newMap.public
-      )
-      .pipe(this.errorHandler.create())
-      .subscribe((result) => {
-        this.refresh();
-        this.workspaceManager.navigate(['/maps', result.project.hash_id, 'edit'], {
-          newTab: true,
-=======
         newMap.public,
       )
         .pipe(this.errorHandler.create())
@@ -226,7 +217,6 @@
             newTab: true,
             queryParams: this.getObjectQueryParams(),
           });
->>>>>>> 4327530d
         });
       });
     });
