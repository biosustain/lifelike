import { Component, EventEmitter, OnDestroy, OnInit, Output } from '@angular/core';
import { ActivatedRoute, Router } from '@angular/router';
import { MatSnackBar } from '@angular/material/snack-bar';
import { BehaviorSubject, combineLatest, from, Observable, Subscription, throwError } from 'rxjs';
import { catchError, map, mergeMap } from 'rxjs/operators';
import { PdfFile, UploadPayload, UploadType } from 'app/interfaces/pdf-files.interface';
import { PdfFilesService } from 'app/shared/services/pdf-files.service';
import { HttpErrorResponse, HttpEventType } from '@angular/common/http';
import { Progress, ProgressMode } from 'app/interfaces/common-dialog.interface';
import { ProgressDialog } from 'app/shared/services/progress-dialog.service';
import { BackgroundTask } from 'app/shared/rxjs/background-task';
import { NgbModal } from '@ng-bootstrap/ng-bootstrap';
import { ObjectDeleteDialogComponent } from './object-delete-dialog.component';
import { ObjectUploadDialogComponent } from './object-upload-dialog.component';
import { FileEditDialogComponent } from './file-edit-dialog.component';
import { ErrorHandler } from '../../shared/services/error-handler.service';
import { Directory, ProjectSpaceService } from '../services/project-space.service';
import { ProjectPageService } from '../services/project-page.service';
import { DirectoryEditDialogComponent } from './directory-edit-dialog.component';
import { DirectoryContent, DirectoryObject } from '../../interfaces/projects.interface';
import { CollectionModal } from '../../shared/utils/collection-modal';
import { MapEditDialogComponent } from '../../drawing-tool/components/map-edit-dialog.component';
import { MapService } from '../../drawing-tool/services';
import { cloneDeep } from 'lodash';
import { WorkspaceManager } from '../../shared/workspace-manager';
import { MapCreateDialogComponent } from '../../drawing-tool/components/map-create-dialog.component';
import { MessageDialog } from '../../shared/services/message-dialog.service';
import { MessageType } from '../../interfaces/message-dialog.interface';
import { ModuleProperties } from '../../shared/modules';
import { KnowledgeMap, UniversalGraphNode } from '../../drawing-tool/services/interfaces';
import { ObjectDeletionResultDialogComponent } from './object-deletion-result-dialog.component';
<<<<<<< HEAD
import { getLink } from '../../search/utils/records';
import { getObjectCommands } from '../utils/objects';
=======
import moment from 'moment';
import { nullCoalesce } from '../../graph-viewer/utils/types';
>>>>>>> 86640dc0

interface PathLocator {
  projectName?: string;
  directoryId?: string;
}

interface AnnotatedDirectoryObject extends DirectoryObject {
  annotationsTooltipContent?: string;
}

@Component({
  selector: 'app-file-browser',
  templateUrl: './file-browser.component.html',
})
export class FileBrowserComponent implements OnInit, OnDestroy {
  @Output() modulePropertiesChange = new EventEmitter<ModuleProperties>();
  loadTask: BackgroundTask<PathLocator, DirectoryContent>;
  loadTaskSubscription: Subscription;
  paramsSubscription: Subscription;

  locator: PathLocator;
  directory: Directory;
  path: Directory[];
  readonly results = new CollectionModal<AnnotatedDirectoryObject>([], {
    multipleSelection: true,
    sort: (a: AnnotatedDirectoryObject, b: AnnotatedDirectoryObject) => {
      if (a.type === 'dir' && b.type !== 'dir') {
        return -1;
      } else if (a.type !== 'dir' && b.type === 'dir') {
        return 1;
      } else {
        const aDate = nullCoalesce(a.modificationDate, a.creationDate);
        const bDate = nullCoalesce(b.modificationDate, b.creationDate);

        if (aDate != null && bDate != null) {
          const aMoment = moment(aDate);
          const bMoment = moment(bDate);
          if (aMoment.isAfter(bMoment)) {
            return -1;
          } else if (aMoment.isBefore(bMoment)) {
            return 1;
          } else {
            return a.name.localeCompare(b.name);
          }
        } else if (aDate != null) {
          return -1;
        } else if (bDate != null) {
          return 1;
        } else {
          return a.name.localeCompare(b.name);
        }
      }
    },
  });

  lmdbsDates = {};

  constructor(private readonly filesService: PdfFilesService,
              private readonly router: Router,
              private readonly snackBar: MatSnackBar,
              private readonly modalService: NgbModal,
              private readonly progressDialog: ProgressDialog,
              private readonly errorHandler: ErrorHandler,
              private readonly route: ActivatedRoute,
              private readonly projectSpaceService: ProjectSpaceService,
              private readonly projectPageService: ProjectPageService,
              private readonly workspaceManager: WorkspaceManager,
              private readonly mapService: MapService,
              private readonly ngbModal: NgbModal,
              private readonly messageDialog: MessageDialog) {
  }

  ngOnInit() {
    this.filesService.getLMDBsDates().subscribe(lmdbsDates => {
      this.lmdbsDates = lmdbsDates;
      this.updateAnnotationsStatus(this.results.items);
    });

    this.loadTask = new BackgroundTask(
      (locator: PathLocator) => this.projectPageService.getDirectory(
        locator.projectName,
        locator.directoryId,
      ),
    );

    this.loadTaskSubscription = this.loadTask.results$.subscribe(({result}) => {
      this.directory = result.dir;
      this.path = result.path;
      const objects = result.objects;
      this.updateAnnotationsStatus(objects);
      this.results.replace(objects);

      this.modulePropertiesChange.emit({
        title: this.locator.projectName + (this.path.length > 1 ? ' - ' + this.directory.name : ''),
        fontAwesomeIcon: 'layer-group',
      });
    });

    this.paramsSubscription = this.route.params.subscribe(params => {
      this.locator = {
        projectName: params.project_name,
        directoryId: params.dir_id,
      };

      this.modulePropertiesChange.emit({
        title: this.locator.projectName,
        fontAwesomeIcon: 'layer-group',
      });

      this.loadTask.update(this.locator);
    });
  }

  ngOnDestroy(): void {
    this.paramsSubscription.unsubscribe();
    this.loadTaskSubscription.unsubscribe();
  }

  refresh() {
    this.loadTask.update(this.locator);
  }

  private updateAnnotationsStatus(objects: readonly AnnotatedDirectoryObject[]) {
    objects.forEach((object: AnnotatedDirectoryObject) => {
      if (object.type === 'file') {
        const file = object.data as PdfFile;
        object.annotationsTooltipContent = this.generateTooltipContent(file);
      }
    });
  }

  private generateTooltipContent(file): string {
    const outdated = Array
      .from(Object.entries(this.lmdbsDates))
      .filter(([, date]: [string, string]) => Date.parse(date) >= Date.parse(file.annotationsDate));
    if (outdated.length === 0) {
      return '';
    }
    return outdated.reduce(
      (tooltip: string, [name, date]: [string, string]) => `${tooltip}\n- ${name}, ${new Date(date).toDateString()}`,
      'Outdated:',
    );
  }

  private normalizeFilter(filter: string): string {
    return filter.trim().toLowerCase().replace(/[ _]+/g, ' ');
  }

  applyFilter(filter: string) {
    const normalizedFilter = this.normalizeFilter(filter);
    this.results.filter = normalizedFilter.length ? (item: AnnotatedDirectoryObject) => {
      return this.normalizeFilter(item.name).includes(normalizedFilter);
    } : null;
  }

  // ========================================
  // Dialogs
  // ========================================

  displayUploadDialog() {
    const dialogRef = this.modalService.open(ObjectUploadDialogComponent);
    dialogRef.result.then(data => {
      this.upload(data);
    }, () => {
    });
  }

  displayDirectoryCreateDialog() {
    const dialogRef = this.ngbModal.open(DirectoryEditDialogComponent);
    dialogRef.result.then(
      (resp: Directory) => {
        this.projectPageService.createDirectory(
          this.locator.projectName,
          this.directory.id,
          resp.name,
        )
          .pipe(this.errorHandler.create())
          .subscribe(() => {
            this.refresh();
            this.snackBar.open(`Folder '${resp.name}' created`, 'Close', {duration: 5000});
          });
      },
      () => {
      },
    );
  }

  displayMapCreateDialog() {
    const dialogRef = this.modalService.open(MapCreateDialogComponent);
    dialogRef.result.then((newMap: KnowledgeMap) => {
      this.mapService.createMap(
        this.locator.projectName,
        this.directory.id,
        newMap.label,
        newMap.description,
        newMap.public,
      )
        .pipe(this.errorHandler.create())
        .subscribe((result) => {
          this.refresh();
          this.workspaceManager.navigate(['/projects', this.locator.projectName, 'maps', result.project.hash_id, 'edit'], {
            newTab: true,
            queryParams: this.getObjectQueryParams(),
          });
          this.snackBar.open(`Map '${newMap.label}' created, opening...`, 'Close', {duration: 5000});
        });
    });
  }

  displayEditDialog(object: AnnotatedDirectoryObject) {
    if (object.type === 'dir') {
      const dialogRef = this.ngbModal.open(DirectoryEditDialogComponent);
      dialogRef.componentInstance.editing = true;
      dialogRef.componentInstance.directory = cloneDeep(object.data);
      dialogRef.result.then(
        (resp: Directory) => {
          this.projectPageService.renameDirectory(
            this.locator.projectName,
            (object.data as Directory).id,
            resp.name,
          )
            .pipe(this.errorHandler.create())
            .subscribe(() => {
              this.refresh();
              this.snackBar.open(`Folder '${object.name}' renamed to '${resp.name}'`, 'Close', {duration: 5000});
            });
        },
        () => {
        },
      );
    } else if (object.type === 'file') {
      const file = object.data as PdfFile;
      const dialogRef = this.modalService.open(FileEditDialogComponent);
      dialogRef.componentInstance.file = file;
      dialogRef.result.then(data => {
        if (data) {
          this.filesService.updateFileMeta(
            this.locator.projectName,
            file.file_id,
            data.filename,
            data.description,
          )
            .pipe(this.errorHandler.create())
            .subscribe(() => {
              this.refresh();
              this.snackBar.open(`File details updated`, 'Close', {duration: 5000});
            });
        }
      }, () => {
      });
    } else if (object.type === 'map') {
      const dialogRef = this.modalService.open(MapEditDialogComponent);
      dialogRef.componentInstance.map = cloneDeep(object.data);
      dialogRef.result.then(newMap => {
        this.mapService.updateMap(this.locator.projectName, newMap)
          .pipe(this.errorHandler.create())
          .subscribe(() => {
            this.refresh();
            this.snackBar.open(`Map details updated`, 'Close', {duration: 5000});
          });
      }, () => {
      });
    } else {
      throw new Error(`unsupported type: ${object.type}`);
    }
  }

  displayDeleteDialog(objects: readonly AnnotatedDirectoryObject[]) {
    const dialogRef = this.modalService.open(ObjectDeleteDialogComponent);
    dialogRef.componentInstance.objects = objects;
    dialogRef.result.then(() => {
      this.delete(objects);
    }, () => {
    });
  }

  // ========================================
  // Actions
  // ========================================

  upload(data: UploadPayload) {
    // Let's show some progress!
    const progressObservable = new BehaviorSubject<Progress>(new Progress({
      status: 'Preparing file for upload...',
    }));
    const name = data.type === UploadType.Files ? data.files[0].name : 'file';
    const progressDialogRef = this.progressDialog.display({
      title: `Adding ${name}...`,
      progressObservable,
    });

    this.filesService.uploadFile(
      this.locator.projectName,
      this.directory.id,
      data,
    )
      .pipe(
        map(res => res.file_id),
        mergeMap(fileId => this.filesService.annotateFile(
          this.locator.projectName, fileId, data.annotationMethod)),
      )
      .pipe(this.errorHandler.create())
      .subscribe(event => {
          if (event.type === HttpEventType.UploadProgress) {
            if (event.loaded >= event.total) {
              progressObservable.next(new Progress({
                mode: ProgressMode.Buffer,
                status: 'Creating annotations in file...',
                value: event.loaded / event.total,
              }));
            } else {
              progressObservable.next(new Progress({
                mode: ProgressMode.Determinate,
                status: 'Uploading file...',
                value: event.loaded / event.total,
              }));
            }
          } else if (event.type === HttpEventType.Response) {
            progressDialogRef.close();
            const body = event.body as any;
            this.snackBar.open(`File '${body.result.filenames}' uploaded`, 'Close', {duration: 5000});
            this.refresh(); // updates the list on successful upload
          }
        },
        err => {
          progressDialogRef.close();
          this.refresh();
          return throwError(err);
        },
      );
  }

  reannotate(objects: readonly AnnotatedDirectoryObject[]) {
    const files: PdfFile[] = objects
      .filter(object => object.type === 'file')
      .map(file => file.data as PdfFile);

    if (files.length) {
      const ids: string[] = files.map((file: PdfFile) => file.file_id);
      // Let's show some progress`!
      const progressObservable = new BehaviorSubject<Progress>(new Progress({
        status: 'Re-creating annotations in file...',
        mode: ProgressMode.Buffer,
      }));
      const progressDialogRef = this.progressDialog.display({
        title: `Reannotating file${files.length === 1 ? '' : 's'}...`,
        progressObservable,
      });
      this.filesService.reannotateFiles(this.locator.projectName, ids).pipe(this.errorHandler.create()).subscribe(
        (res) => {
          this.refresh();
          this.snackBar.open(`Reannotation completed`, 'Close', {duration: 5000});
          progressDialogRef.close();
        },
        err => {
          this.refresh();
          this.snackBar.open(`Reannotation failed`, 'Close', {duration: 10000});
          progressDialogRef.close();
        },
      );
    } else {
      this.messageDialog.display({
        title: 'Nothing to Re-annotate',
        message: 'No files were selected to re-annotate.',
        type: MessageType.Warning,
      });
    }
  }

  delete(objects: readonly AnnotatedDirectoryObject[]) {
    const failed: { object: DirectoryObject, message: string }[] = [];

    combineLatest(
      objects.map(object => this.deleteObject(object).pipe(
        catchError(error => {
          if (error instanceof DeletionError) {
            failed.push({
              object,
              message: error.message,
            });
            return from([object]);
          } else {
            return throwError(error);
          }
        }),
      )))
      .pipe(this.errorHandler.create())
      .subscribe(() => {
        this.refresh();

        if (failed.length) {
          const dialogRef = this.modalService.open(ObjectDeletionResultDialogComponent);
          dialogRef.componentInstance.failed = failed;
        } else {
          this.snackBar.open(`Deletion completed`, 'Close', {duration: 5000});
        }
      })
    ;
  }

  private deleteObject(object: AnnotatedDirectoryObject): Observable<any> {
    switch (object.type) {
      case 'map':
        const hashId = (object.data as KnowledgeMap).hash_id;
        return this.mapService.deleteMap(
          this.locator.projectName,
          hashId,
        );
      case 'file':
        const fileId = (object.data as PdfFile).file_id;

        return this.filesService.deleteFile(
          this.locator.projectName,
          fileId,
        );
      case 'dir':
        const dirId = (object.data as Directory).id;

        return this.projectPageService.deleteDirectory(
          this.locator.projectName,
          dirId,
        ).pipe(
          catchError((error: HttpErrorResponse) => {
            if (error.status === 400 && error.error.apiHttpError && error.error.apiHttpError.name === 'Directory Error') {
              return throwError(new DeletionError('Directory is not empty and cannot be deleted'));
            } else {
              return throwError(error);
            }
          }),
        );
      default:
        throw new Error(`unknown directory object type: ${object.type}`);
    }
  }

  getObjectId(object: AnnotatedDirectoryObject): any {
    switch (object.type) {
      case 'dir':
        const directory = object.data as Directory;
        return directory.id;
      case 'file':
        const file = object.data as PdfFile;
        return file.file_id;
      case 'map':
        const _map = object.data as KnowledgeMap;
        return _map.hash_id;
      default:
        throw new Error(`unknown directory object type: ${object.type}`);
    }
  }

  getObjectCommands(object: AnnotatedDirectoryObject): any[] {
    return getObjectCommands(object);
  }

  getObjectQueryParams() {
    if (this.router.url === this.workspaceManager.workspaceUrl) {
      return {};
    } else {
      return {
        return: `/projects/${encodeURIComponent(this.locator.projectName)}`
          + (this.locator.directoryId ? `/folders/${this.locator.directoryId}` : ''),
      };
    }
  }

  dragStarted(event: DragEvent, object: AnnotatedDirectoryObject) {
    const dataTransfer: DataTransfer = event.dataTransfer;
    dataTransfer.setData('text/plain', object.name);
    dataTransfer.setData('application/lifelike-node', JSON.stringify({
      display_name: object.name,
      label: object.type === 'map' ? 'map' : 'link',
      sub_labels: [],
      data: {
        references: [{
          type: 'PROJECT_OBJECT',
          id: this.getObjectId(object) + '',
        }],
        sources: [{
          domain: 'File Source',
          url: this.getObjectCommands(object).join('/'),
        }],
      },
    } as Partial<UniversalGraphNode>));
  }

  goUp() {
    if (this.path != null) {
      if (this.path.length > 2) {
        this.workspaceManager.navigate(
          ['/projects', this.locator.projectName, 'folders', this.path[this.path.length - 2].id],
        );
      } else if (this.path.length === 2) {
        this.workspaceManager.navigate(
          ['/projects', this.locator.projectName],
        );
      } else {
        this.workspaceManager.navigate(['/projects']);
      }
    }
  }

  // ========================================
  // Template
  // ========================================

  getDateShown(object: DirectoryObject) {
    return nullCoalesce(object.modificationDate, object.creationDate);
  }
}

class DeletionError {
  constructor(readonly message: string) {
  }
}<|MERGE_RESOLUTION|>--- conflicted
+++ resolved
@@ -29,13 +29,10 @@
 import { ModuleProperties } from '../../shared/modules';
 import { KnowledgeMap, UniversalGraphNode } from '../../drawing-tool/services/interfaces';
 import { ObjectDeletionResultDialogComponent } from './object-deletion-result-dialog.component';
-<<<<<<< HEAD
+import moment from 'moment';
+import { nullCoalesce } from '../../graph-viewer/utils/types';
 import { getLink } from '../../search/utils/records';
 import { getObjectCommands } from '../utils/objects';
-=======
-import moment from 'moment';
-import { nullCoalesce } from '../../graph-viewer/utils/types';
->>>>>>> 86640dc0
 
 interface PathLocator {
   projectName?: string;
