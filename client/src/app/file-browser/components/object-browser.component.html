<ng-container *ngIf="(object$ | addStatus | async) as result">
  <ng-template [ngIf]="result.error">
    <app-module-error [error]="result.error" class="d-block p-4">
      <a appLink="/projects">Go to Projects <i class="fa fa-fw fa-arrow-right"></i></a>
    </app-module-error>
  </ng-template>

  <ng-template [ngIf]="result.loading">
    <div class="module" appContainerBreakpoints>
      <!-- Header -->
      <div class="module-header">
        <!-- Breadcrumbs -->
        <div class="module-breadcrumb-bar mb-1">
          <ol class="breadcrumb">
            <li class="breadcrumb-item">
              <span class="placeholder-box">Loading loading</span>
            </li>
            <li class="breadcrumb-item">
              <span class="placeholder-box">Loading</span>
            </li>
            <li class="breadcrumb-item">
              <span class="placeholder-box">Loading load</span>
            </li>
          </ol>
        </div>

        <!-- Title bar -->
        <div class="module-title-bar">
          <h1 class="module-title">
            <span class="placeholder-box">Loading</span>
          </h1>
        </div>

        <!-- Toolbar -->
        <div class="module-toolbar mt-2">
          <div class="d-flex align-items-center flex-spaced-wrap">
            <div class="flex-grow-1 text-nowrap overflow-x-hidden">
              <div ngbDropdown class="d-inline-block" container="body">
                <button class="btn btn-primary" ngbDropdownToggle [disabled]="true">
                  <i class="fa fa-fw fa-plus-circle"></i>
                  New
                </button>
                <div ngbDropdownMenu>
                </div>
              </div>

              <button class="btn btn-primary ml-2" disabled>
                <i class="fa fa-fw fa-upload"></i> Upload
              </button>
            </div>
          </div>
        </div>
      </div>

      <!-- Body -->
      <div class="flex-fill overflow-auto">
        <div class="module-body-split module-body-browser-split">
          <div class="module-body-split-main">
            <table class="table module-body-table" [class.table-selectable]="result.value"
                   style="table-layout: fixed">
              <colgroup>
                <col>
                <col style="width: 15%; max-width: 140px" class="d-none d-cbp-sm-table-column">
                <!-- Annotated -->
                <col style="width: 90px" class="d-none d-cbp-md-table-column"> <!-- Created -->
                <col style="width: 120px"> <!-- Author -->
                <col style="width: 80px"> <!-- Dropdown -->
              </colgroup>
              <thead>
              <tr>
                <th class="text-truncate">
                  <div class="custom-control custom-checkbox">
                    <input type="checkbox" class="custom-control-input" id="select-all-placeholder">
                    <label class="custom-control-label" for="select-all-placeholder">Name</label>
                  </div>
                </th>
                <th class="text-truncate d-none d-cbp-sm-table-cell">Annotated</th>
                <th class="text-truncate d-none d-cbp-md-table-cell">Modified</th>
                <th class="text-truncate">User</th>
                <th></th>
              </tr>
              </thead>

              <!-- Placeholders -->
              <tbody>
              <tr>
                <td class="align-middle text-nowrap text-truncate">
                  <span class="placeholder-box">Loading loading</span>
                </td>
                <td class="align-middle text-nowrap text-truncate d-none d-cbp-sm-table-cell">
                  <span class="placeholder-box">Loading</span>
                </td>
                <td class="align-middle text-nowrap text-truncate d-none d-cbp-md-table-cell">
                  <span class="placeholder-box">Loading</span>
                </td>
                <td class="align-middle text-nowrap text-truncate">
                  <span class="placeholder-box">Loading loading</span>
                </td>
                <td>
                  <div class="d-flex align-items-end">
                    <div ngbDropdown class="d-inline-block ml-auto">
                      <button class="btn btn-sm" ngbDropdownToggle>
                        <span class="placeholder-box"><i class="fas fa-cog fa-fw"></i></span>
                      </button>
                    </div>
                  </div>
                </td>
              </tr>
              <tr>
                <td class="align-middle text-nowrap text-truncate">
                  <span class="placeholder-box">Loading loading loading</span>
                </td>
                <td class="align-middle text-nowrap text-truncate d-none d-cbp-sm-table-cell">
                  <span class="placeholder-box">Loading</span>
                </td>
                <td class="align-middle text-nowrap text-truncate d-none d-cbp-md-table-cell">
                  <span class="placeholder-box">Loading</span>
                </td>
                <td class="align-middle text-nowrap text-truncate">
                  <span class="placeholder-box">Loading loading</span>
                </td>
                <td>
                  <div class="d-flex align-items-end">
                    <div ngbDropdown class="d-inline-block ml-auto">
                      <button class="btn btn-sm" ngbDropdownToggle>
                        <span class="placeholder-box"><i class="fas fa-cog fa-fw"></i></span>
                      </button>
                    </div>
                  </div>
                </td>
              </tr>
              </tbody>
            </table>
          </div>
        </div>
      </div>
    </div>
  </ng-template>

  <ng-template [ngIf]="result.value">
    <div class="module" appContainerBreakpoints>
      <!-- Header -->
      <div class="module-header">
        <!-- Breadcrumbs -->
        <div class="module-breadcrumb-bar mb-1">
          <app-object-path [object]="result.value.parent" (refreshRequest)="refresh()"></app-object-path>
        </div>

        <!-- Title bar -->
        <div class="module-title-bar">
          <button type="button" class="module-title-bar-back mr-2" (click)="goUp(result.value)"
                  *ngIf="result.value.parent">
            <i class="fa fa-fw fa-arrow-left"></i>
          </button>
          <h1 class="module-title">
            <app-project-icon [project]="result.value.project" size="24px" class="mr-1"
                              *ngIf="result.value.parent == null"></app-project-icon>
            {{ result.value.effectiveName }}
          </h1>

          <div ngbDropdown class="d-inline-block ml-1" container="body">
            <a href="#" class="dropdown-no-arrow" ngbDropdownToggle
               (click)="$event.preventDefault()">
              <i class="fas fa-chevron-down fa-fw text-icon"></i>
            </a>
            <div ngbDropdownMenu>
              <ng-container *ngIf="result.value.parent; else noParentMenu">
                <app-object-menu [object]="result.value" [forEditing]="true"
                                 (objectOpen)="openObject($event)"
                                 (refreshRequest)="refresh()" [nameEntity]="true"
                                 [showOpen]="false">
                </app-object-menu>
              </ng-container>
              <ng-template #noParentMenu>
                <app-project-menu [project]="result.value.project"
                                  [nameEntity]="true"></app-project-menu>
              </ng-template>
            </div>
          </div>
        </div>

        <!-- Toolbar -->
        <div class="module-toolbar mt-2">
          <div class="d-flex align-items-center flex-spaced-wrap">
            <div class="flex-fill text-nowrap overflow-x-hidden">
              <div ngbDropdown class="d-inline-block" container="body">
                <button class="btn btn-primary" ngbDropdownToggle
                        [disabled]="!result.value.privileges.writable">
                  <i class="fa fa-fw fa-plus-circle"></i>
                  New
                </button>
                <div ngbDropdownMenu>
                  <ng-container *ngIf="createActions$ | async as createActions">
                    <button ngbDropdownItem *ngFor="let action of createActions"
                            (click)="runCreateAction(action, {parent: result.value})">
                      New {{ action.label }}...
                    </button>
                    <div class="dropdown-divider"></div>
                  </ng-container>
                  <button ngbDropdownItem (click)="openUploadDialog(result.value)">Upload File...
                  </button>
<<<<<<< HEAD
=======
                  <button ngbDropdownItem (click)="openEnrichmentVisualisationCreateDialog(result.value)">New Enrichment Visualisation...
                  </button>
                  <div class="dropdown-divider"></div>
                  <button ngbDropdownItem (click)="openUploadDialog(result.value)">Upload File...</button>
>>>>>>> 5b70d1ef
                </div>
              </div>

              <button class="btn btn-primary ml-2"
                      (click)="openUploadDialog(result.value)"
                      [disabled]="!result.value.privileges.writable">
                <i class="fa fa-fw fa-upload"></i> Upload
              </button>

              <div ngbDropdown class="d-inline-block ml-2" container="body"
                   *ngIf="result.value.children.selection.length && result.value.privileges.writable">
                <button class="btn btn-secondary" ngbDropdownToggle>
                  Actions
                </button>
                <div ngbDropdownMenu>
                  <button ngbDropdownItem (click)="reannotate(result.value.children.selection)">
                    Re-annotate
                  </button>
                  <button ngbDropdownItem
                          (click)="openAnnotationDialog(result.value.children.selection)">
                    Re-annotate with...
                  </button>
                  <div class="dropdown-divider"></div>
                  <button ngbDropdownItem (click)="openMoveDialog(result.value.children.selection)">
                    Move to...
                  </button>
                  <button ngbDropdownItem
                          (click)="openDeleteDialog(result.value.children.selection)">Delete...
                  </button>
                </div>
              </div>

              <div ngbDropdown class="d-inline-block ml-2" container="body"
                   ngbTooltip="Entity Cloud">
                <button class="btn btn-secondary" ngbDropdownToggle>
                  <i class="fa fa-fw fa-cloud"></i>
                </button>
                <div ngbDropdownMenu>
                  <button ngbDropdownItem
                          [appLink]="['/file-navigator', result.value.project.name, result.value.root.hashId]"
                          [newTab]="true" [sideBySide]="true">For entire project...
                  </button>
                  <button ngbDropdownItem
                          [appLink]="['/file-navigator', result.value.project.name, result.value.hashId]"
                          [newTab]="true" [sideBySide]="true"
                          *ngIf="result.value !== result.value.root">For this
                    folder
                  </button>
                </div>
              </div>
            </div>

            <div class="ml-auto d-flex">
              <div class="input-group" [class.bg-highlight]="result.value.children.filter != null">
                <div class="input-group-prepend">
                  <div class="input-group-text bg-transparent border-right-0">
                    <i class="fa fa-search"></i>
                  </div>
                </div>
                <input class="form-control py-2 pl-0 border-left-0 border bg-transparent"
                       (keyup)="applyFilter(result.value, $event.target.value)"
                       placeholder="Find" maxlength="40">
              </div>

              <button class="btn btn-secondary ml-2"
                      ngbTooltip="Reload List"
                      container="body"
                      placement="bottom top left right"
                      (click)="refresh()">
                <i class="fa fa-fw fa-sync"></i>
              </button>
            </div>
          </div>
        </div>
      </div>

      <!-- Body -->
      <div class="flex-fill overflow-auto">
        <app-object-list [objects]="result.value.children" [appLinks]="true"
                         [parent]="result.value" [showDescription]="false"
                         (refreshRequest)="load(result.value.hashId)"
                         (objectOpen)="openObject($event)"></app-object-list>
      </div>

    </div>
  </ng-template>
</ng-container><|MERGE_RESOLUTION|>--- conflicted
+++ resolved
@@ -195,17 +195,12 @@
                             (click)="runCreateAction(action, {parent: result.value})">
                       New {{ action.label }}...
                     </button>
+                  <button ngbDropdownItem (click)="openEnrichmentVisualisationCreateDialog(result.value)">New Enrichment Visualisation...
+                  </button>
                     <div class="dropdown-divider"></div>
                   </ng-container>
                   <button ngbDropdownItem (click)="openUploadDialog(result.value)">Upload File...
                   </button>
-<<<<<<< HEAD
-=======
-                  <button ngbDropdownItem (click)="openEnrichmentVisualisationCreateDialog(result.value)">New Enrichment Visualisation...
-                  </button>
-                  <div class="dropdown-divider"></div>
-                  <button ngbDropdownItem (click)="openUploadDialog(result.value)">Upload File...</button>
->>>>>>> 5b70d1ef
                 </div>
               </div>
 
