--- conflicted
+++ resolved
@@ -64,40 +64,6 @@
           </div>
         </div>
 
-<<<<<<< HEAD
-                            <button class="btn btn-primary ml-2"
-                                    (click)="openBulkUploadDialog(result.value)"
-                                    [disabled]="!result.value?.privileges.writable">
-                                <i class="fa fa-fw fa-upload"></i> PDF Bulk Upload
-                            </button>
-
-                            <ng-container *ngIf="result.value?.children.selection$ | async as selection">
-                                <div ngbDropdown class="d-inline-block ml-2" container="body"
-                                     *ngIf="selection.length &&
-                                     result.value.privileges.writable">
-                                    <button class="btn btn-secondary" ngbDropdownToggle>
-                                        Actions
-                                    </button>
-                                    <div ngbDropdownMenu>
-                                        <button ngbDropdownItem (click)="reannotate(selection)"
-                                                [disabled]="!isSelectionAnnotatable(selection)">
-                                            Re-annotate
-                                        </button>
-                                        <div class="dropdown-divider"></div>
-                                        <button ngbDropdownItem
-                                                (click)="openMoveDialog(selection)"
-                                                [disabled]="!isSelectionMovable(selection)">
-                                            Move to...
-                                        </button>
-                                        <button ngbDropdownItem
-                                                (click)="openDeleteDialog(selection)"
-                                                [disabled]="!isSelectionDeletable(selection)">
-                                            Delete...
-                                        </button>
-                                    </div>
-                                </div>
-                            </ng-container>
-=======
         <!-- Toolbar -->
         <div class="module-toolbar mt-2">
           <div class="d-flex align-items-center flex-spaced-wrap">
@@ -125,7 +91,6 @@
                   </button>
                 </div>
               </div>
->>>>>>> b8df4400
 
               <button
                 class="btn btn-primary ml-2"
@@ -133,6 +98,14 @@
                 [disabled]="result.loading || !result.value?.privileges.writable"
               >
                 <i class="fa fa-fw fa-upload"></i> Upload
+              </button>
+
+              <button
+                class="btn btn-primary ml-2"
+                (click)="openBulkUploadDialog(result.value)"
+                [disabled]="!result.value?.privileges.writable"
+              >
+                <i class="fa fa-fw fa-upload"></i> PDF Bulk Upload
               </button>
 
               <ng-container *ngIf="result.value?.children.selection$ | async as selection">
