<div class="d-flex flex-column h-100">
  <div class="module-body">
    <div class="mb-3">
      <app-file-type-label [object]="_object"></app-file-type-label>
    </div>

    <h5 (click)="objectEdit.emit(_object)">
      <div *ngIf="_object.name.slice(_object.name.length - 11) !== '.enrichment'">{{ _object.name }}</div>
      <div *ngIf="_object.name.slice(_object.name.length - 11) === '.enrichment'">{{ _object.name.slice(0, -11) }}</div>
    </h5>

<<<<<<< HEAD
    <div class="paragraph-truncate-3 mt-3" *ngIf="_object.description" (click)="objectEdit.emit(_object)">
      {{ _object.description }}
=======
    <div class="mt-3" [style.white-space]="'pre-wrap'" *ngIf="object.description" (click)="objectEdit.emit(object)">
      {{ object.description }}
>>>>>>> 10677209
    </div>

    <hr class="my-3">

    <ul class="list-unstyled mt-3 mb-0">
      <li *ngIf="_object.annotationDate">
        <strong>Annotated:</strong> {{ _object.annotationDate | date: 'short' }}
      </li>
      <li *ngIf="_object.modificationDate">
        <strong>Modified:</strong> {{ _object.modificationDate | date: 'short' }}
      </li>
      <li *ngIf="_object.creationDate">
        <strong>Created:</strong> {{ _object.creationDate | date: 'short' }}
      </li>
      <li *ngIf="_object.creator">
        <strong>Author:</strong> {{ _object.creator.username }}
      </li>
    </ul>
    <div *ngIf="_object.type === 'file' && _object.highlight" class="mt-5">
      <h5>Term matches in document:</h5>
      <div *ngFor="let highlight of shownHighlights">
        <hr class="my-3">
        <div class="mt-2">
          <app-highlight-text [highlight]="highlight"></app-highlight-text>
          <a href="#" (click)="highlightClick.emit(highlight); $event.preventDefault()" ngbTooltip="Find in document">
            (open)
          </a>
        </div>
      </div>
      <div *ngIf="!reachedHighlightLimit" class="mt-4">
        <a href="#" (click)="displayMoreHighlights(); $event.preventDefault()">More...</a>
      </div>
    </div>
  </div>
  <div class="flex-grow-1 position-relative" *ngIf="_object.type === 'map'">
    <div class="border-bottom h-100">
      <ng-container *ngIf="_object.type === 'map'">
        <app-map [locator]="{projectName: _object.project.projectName, hashId: _object.id}" [highlightTerms]="highlightTerms"></app-map>
      </ng-container>
    </div>
  </div>
</div><|MERGE_RESOLUTION|>--- conflicted
+++ resolved
@@ -1,40 +1,35 @@
 <div class="d-flex flex-column h-100">
   <div class="module-body">
     <div class="mb-3">
-      <app-file-type-label [object]="_object"></app-file-type-label>
+      <app-file-type-label [object]="object"></app-file-type-label>
     </div>
 
-    <h5 (click)="objectEdit.emit(_object)">
-      <div *ngIf="_object.name.slice(_object.name.length - 11) !== '.enrichment'">{{ _object.name }}</div>
-      <div *ngIf="_object.name.slice(_object.name.length - 11) === '.enrichment'">{{ _object.name.slice(0, -11) }}</div>
+    <h5 (click)="objectEdit.emit(object)">
+      <div *ngIf="object.name.slice(object.name.length - 11) !== '.enrichment'">{{ object.name }}</div>
+      <div *ngIf="object.name.slice(object.name.length - 11) === '.enrichment'">{{ object.name.slice(0, -11) }}</div>
     </h5>
 
-<<<<<<< HEAD
-    <div class="paragraph-truncate-3 mt-3" *ngIf="_object.description" (click)="objectEdit.emit(_object)">
-      {{ _object.description }}
-=======
     <div class="mt-3" [style.white-space]="'pre-wrap'" *ngIf="object.description" (click)="objectEdit.emit(object)">
       {{ object.description }}
->>>>>>> 10677209
     </div>
 
     <hr class="my-3">
 
     <ul class="list-unstyled mt-3 mb-0">
-      <li *ngIf="_object.annotationDate">
-        <strong>Annotated:</strong> {{ _object.annotationDate | date: 'short' }}
+      <li *ngIf="object.annotationDate">
+        <strong>Annotated:</strong> {{ object.annotationDate | date: 'short' }}
       </li>
-      <li *ngIf="_object.modificationDate">
-        <strong>Modified:</strong> {{ _object.modificationDate | date: 'short' }}
+      <li *ngIf="object.modificationDate">
+        <strong>Modified:</strong> {{ object.modificationDate | date: 'short' }}
       </li>
-      <li *ngIf="_object.creationDate">
-        <strong>Created:</strong> {{ _object.creationDate | date: 'short' }}
+      <li *ngIf="object.creationDate">
+        <strong>Created:</strong> {{ object.creationDate | date: 'short' }}
       </li>
-      <li *ngIf="_object.creator">
-        <strong>Author:</strong> {{ _object.creator.username }}
+      <li *ngIf="object.creator">
+        <strong>Author:</strong> {{ object.creator.username }}
       </li>
     </ul>
-    <div *ngIf="_object.type === 'file' && _object.highlight" class="mt-5">
+    <div *ngIf="object.type === 'file' && object.highlight" class="mt-5">
       <h5>Term matches in document:</h5>
       <div *ngFor="let highlight of shownHighlights">
         <hr class="my-3">
@@ -50,10 +45,10 @@
       </div>
     </div>
   </div>
-  <div class="flex-grow-1 position-relative" *ngIf="_object.type === 'map'">
+  <div class="flex-grow-1 position-relative" *ngIf="object.type === 'map'">
     <div class="border-bottom h-100">
-      <ng-container *ngIf="_object.type === 'map'">
-        <app-map [locator]="{projectName: _object.project.projectName, hashId: _object.id}" [highlightTerms]="highlightTerms"></app-map>
+      <ng-container *ngIf="object.type === 'map'">
+        <app-map [locator]="{projectName: object.project.projectName, hashId: object.id}" [highlightTerms]="highlightTerms"></app-map>
       </ng-container>
     </div>
   </div>
