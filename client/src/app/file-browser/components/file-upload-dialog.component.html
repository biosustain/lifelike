<form [formGroup]="form" (ngSubmit)="submit()">
  <app-modal-header (cancel)="cancel()">
    <h4 class="modal-title">Add File</h4>
  </app-modal-header>

  <app-modal-body>
    <ul ngbNav #nav="ngbNav" [(activeId)]="activeTab" class="nav-tabs" (activeIdChange)="activeTabChanged($event)">
      <li [ngbNavItem]="uploadType.Files">
        <a ngbNavLink>From Device</a>
        <ng-template ngbNavContent>
          <app-form-row for="file" label="File" [control]="form.get('files')">
            <input type="file" id="file" (change)="fileChanged($event)" accept="application/pdf">
          </app-form-row>
        </ng-template>
      </li>
      <li [ngbNavItem]="uploadType.Url">
        <a ngbNavLink>From URL</a>
        <ng-template ngbNavContent>
          <app-form-row for="url" label="URL" [control]="form.get('url')">
            <input type="text" formControlName="url" id="url" [appFormInput]="form.get('url')"
                   placeholder="https://www.example.com/file.pdf" (change)="urlChanged($event)">
          </app-form-row>
        </ng-template>
      </li>
    </ul>

    <div [ngbNavOutlet]="nav" class="mt-4"></div>

    <div class="mt-2">
      <app-form-row for="filename" label="Filename" [control]="form.get('filename')">
        <input type="text" formControlName="filename" id="filename" [appFormInput]="form.get('filename')">
      </app-form-row>

      <app-form-row for="description" label="Description" [control]="form.get('description')">
      <textarea formControlName="description" id="description" [appFormInput]="form.get('description')"
                rows="5" maxlength="2048"></textarea>
      </app-form-row>
    </div>

<<<<<<< HEAD
    <div class="mt-2" *ngIf="(userRoles$ | async)?.includes('admin')">
      <label>Select annotation method (Required)</label>
      <div *ngFor="let method of annotationMethods" (click)="selection.toggle(method)">
        <div class="custom-control custom-checkbox">
          <input type="checkbox" class="custom-control-input" id="annotation-type-{{method.replace(' ', '-') | lowercase}}"
                 (change)="onAnnotationMethodPick(method)"
                 [checked]="selection.isSelected(method)">
          <label class="custom-control-label d-flex align-items-center" for="annotation-type-{{method.replace(' ', '-') | lowercase}}">
            {{ method }}
          </label>
=======
    <div class="mt-2">
      <app-form-row for="annotationMethod" label="Annotations" [control]="form.get('annotationMethod')">
        <div *ngFor="let method of annotationMethods">
          <div class="custom-control custom-checkbox">
            <input type="checkbox" class="custom-control-input"
                   id="annotation-type-{{method.replace(' ', '-') | lowercase}}"
                   (change)="onAnnotationMethodPick(method, $event.target.checked)"
                   [checked]="form.get('annotationMethod').value === method">
            <label class="custom-control-label d-flex align-items-center"
                   for="annotation-type-{{method.replace(' ', '-') | lowercase}}">
              {{ method }}
            </label>
          </div>
>>>>>>> baac5ebf
        </div>
      </app-form-row>
    </div>
  </app-modal-body>

  <app-modal-footer>
    <button type="button" class="btn btn-light" (click)="cancel()">Cancel</button>
    <button type="submit" class="btn btn-primary">Upload</button>
  </app-modal-footer>
</form><|MERGE_RESOLUTION|>--- conflicted
+++ resolved
@@ -37,19 +37,8 @@
       </app-form-row>
     </div>
 
-<<<<<<< HEAD
     <div class="mt-2" *ngIf="(userRoles$ | async)?.includes('admin')">
       <label>Select annotation method (Required)</label>
-      <div *ngFor="let method of annotationMethods" (click)="selection.toggle(method)">
-        <div class="custom-control custom-checkbox">
-          <input type="checkbox" class="custom-control-input" id="annotation-type-{{method.replace(' ', '-') | lowercase}}"
-                 (change)="onAnnotationMethodPick(method)"
-                 [checked]="selection.isSelected(method)">
-          <label class="custom-control-label d-flex align-items-center" for="annotation-type-{{method.replace(' ', '-') | lowercase}}">
-            {{ method }}
-          </label>
-=======
-    <div class="mt-2">
       <app-form-row for="annotationMethod" label="Annotations" [control]="form.get('annotationMethod')">
         <div *ngFor="let method of annotationMethods">
           <div class="custom-control custom-checkbox">
@@ -62,7 +51,6 @@
               {{ method }}
             </label>
           </div>
->>>>>>> baac5ebf
         </div>
       </app-form-row>
     </div>
