--- conflicted
+++ resolved
@@ -1,105 +1,98 @@
-import {
-  AfterViewInit,
-  Component,
-  ComponentRef,
-  Input,
-  NgZone,
-  OnChanges,
-  SimpleChanges,
-  ViewChild,
-  ViewContainerRef,
-} from '@angular/core';
-<<<<<<< HEAD
-import {FilesystemObject} from '../models/filesystem-object';
-import {FilesystemService} from '../services/filesystem.service';
-import {ErrorHandler} from '../../shared/services/error-handler.service';
-import {ObjectTypeService} from '../services/object-type.service';
-=======
-import { FilesystemObject } from '../models/filesystem-object';
-import { FilesystemService } from '../services/filesystem.service';
-import { ErrorHandler } from '../../shared/services/error-handler.service';
-import { ObjectTypeService } from '../services/object-type.service';
->>>>>>> 05b7fad8
-import { BehaviorSubject, of } from 'rxjs';
-import { mergeMap } from 'rxjs/operators';
-
-@Component({
-  selector: 'app-object-preview',
-  templateUrl: './object-preview.component.html',
-})
-export class ObjectPreviewComponent implements OnChanges {
-
-  @Input() object: FilesystemObject;
-  @Input() contentValue: Blob;
-  @Input() highlightTerms: string[] | undefined;
-  @ViewChild('child', {static: false, read: ViewContainerRef}) viewComponentRef: ViewContainerRef;
-
-  private readonly object$ = new BehaviorSubject<FilesystemObject>(null);
-  readonly previewComponent$ = this.object$.pipe(
-    mergeMap(object => {
-      if (object) {
-        const contentValue$ = this.contentValue ? of(this.contentValue) : this.filesystemService.getContent(object.hashId);
-        return this.objectTypeService.get(object).pipe(mergeMap(typeProvider => {
-          return typeProvider.createPreviewComponent(object, contentValue$, {
-            highlightTerms: this.highlightTerms,
-          });
-        }));
-      } else {
-        return of(null);
-      }
-    }),
-  );
-
-  constructor(protected readonly filesystemService: FilesystemService,
-              protected readonly errorHandler: ErrorHandler,
-              protected readonly objectTypeService: ObjectTypeService,
-              protected readonly ngZone: NgZone) {
-  }
-
-  ngOnChanges(changes: SimpleChanges) {
-    if ('object' in changes || 'contentValue' in changes) {
-      this.object$.next(this.object);
-    }
-  }
-
-}
-
-@Component({
-  selector: 'app-object-preview-outlet',
-  template: `
-    <ng-container #child></ng-container>
-  `,
-})
-export class ObjectPreviewOutletComponent implements AfterViewInit {
-
-  @ViewChild('child', {static: false, read: ViewContainerRef}) viewComponentRef: ViewContainerRef;
-  private _componentRef: ComponentRef<any>;
-
-  @Input()
-  set componentRef(componentRef: ComponentRef<any>) {
-    this._componentRef = componentRef;
-    if (this.viewComponentRef) {
-      this.attach();
-    }
-  }
-
-  get componentRef(): ComponentRef<any> {
-    return this._componentRef;
-  }
-
-  ngAfterViewInit(): void {
-    this.attach();
-  }
-
-  private attach() {
-    // Run outside change detection
-    // I don't think you're supposed to do it this way
-    Promise.resolve(null).then(() => {
-      this.viewComponentRef.clear();
-      if (this.componentRef) {
-        this.viewComponentRef.insert(this.componentRef.hostView);
-      }
-    });
-  }
-
-}+import {
+  AfterViewInit,
+  Component,
+  ComponentRef,
+  Input,
+  NgZone,
+  OnChanges,
+  SimpleChanges,
+  ViewChild,
+  ViewContainerRef,
+} from '@angular/core';
+import { FilesystemObject } from '../models/filesystem-object';
+import { FilesystemService } from '../services/filesystem.service';
+import { ErrorHandler } from '../../shared/services/error-handler.service';
+import { ObjectTypeService } from '../services/object-type.service';
+import { BehaviorSubject, of } from 'rxjs';
+import { mergeMap } from 'rxjs/operators';
+
+@Component({
+  selector: 'app-object-preview',
+  templateUrl: './object-preview.component.html',
+})
+export class ObjectPreviewComponent implements OnChanges {
+
+  @Input() object: FilesystemObject;
+  @Input() contentValue: Blob;
+  @Input() highlightTerms: string[] | undefined;
+  @ViewChild('child', {static: false, read: ViewContainerRef}) viewComponentRef: ViewContainerRef;
+
+  private readonly object$ = new BehaviorSubject<FilesystemObject>(null);
+  readonly previewComponent$ = this.object$.pipe(
+    mergeMap(object => {
+      if (object) {
+        const contentValue$ = this.contentValue ? of(this.contentValue) : this.filesystemService.getContent(object.hashId);
+        return this.objectTypeService.get(object).pipe(mergeMap(typeProvider => {
+          return typeProvider.createPreviewComponent(object, contentValue$, {
+            highlightTerms: this.highlightTerms,
+          });
+        }));
+      } else {
+        return of(null);
+      }
+    }),
+  );
+
+  constructor(protected readonly filesystemService: FilesystemService,
+              protected readonly errorHandler: ErrorHandler,
+              protected readonly objectTypeService: ObjectTypeService,
+              protected readonly ngZone: NgZone) {
+  }
+
+  ngOnChanges(changes: SimpleChanges) {
+    if ('object' in changes || 'contentValue' in changes) {
+      this.object$.next(this.object);
+    }
+  }
+
+}
+
+@Component({
+  selector: 'app-object-preview-outlet',
+  template: `
+    <ng-container #child></ng-container>
+  `,
+})
+export class ObjectPreviewOutletComponent implements AfterViewInit {
+
+  @ViewChild('child', {static: false, read: ViewContainerRef}) viewComponentRef: ViewContainerRef;
+  private _componentRef: ComponentRef<any>;
+
+  @Input()
+  set componentRef(componentRef: ComponentRef<any>) {
+    this._componentRef = componentRef;
+    if (this.viewComponentRef) {
+      this.attach();
+    }
+  }
+
+  get componentRef(): ComponentRef<any> {
+    return this._componentRef;
+  }
+
+  ngAfterViewInit(): void {
+    this.attach();
+  }
+
+  private attach() {
+    // Run outside change detection
+    // I don't think you're supposed to do it this way
+    Promise.resolve(null).then(() => {
+      this.viewComponentRef.clear();
+      if (this.componentRef) {
+        this.viewComponentRef.insert(this.componentRef.hostView);
+      }
+    });
+  }
+
+}