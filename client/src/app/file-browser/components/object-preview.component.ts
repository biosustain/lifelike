--- conflicted
+++ resolved
@@ -1,4 +1,3 @@
-<<<<<<< HEAD
 import {
   AfterViewInit,
   Component,
@@ -8,21 +7,12 @@
   ViewChild,
   ViewContainerRef,
 } from '@angular/core';
-import { FilesystemObject } from '../models/filesystem-object';
-import { FilesystemService } from '../services/filesystem.service';
-import { ErrorHandler } from '../../shared/services/error-handler.service';
-import { ObjectTypeService } from '../services/object-type.service';
-import { BehaviorSubject, Observable, of } from 'rxjs';
-import { map, mergeMap } from 'rxjs/operators';
-=======
-import {AfterViewInit, Component, ComponentRef, Input, NgZone, ViewChild, ViewContainerRef} from '@angular/core';
 import {FilesystemObject} from '../models/filesystem-object';
 import {FilesystemService} from '../services/filesystem.service';
 import {ErrorHandler} from '../../shared/services/error-handler.service';
 import {ObjectTypeService} from '../services/object-type.service';
-import {BehaviorSubject, of} from 'rxjs';
-import {mergeMap} from 'rxjs/operators';
->>>>>>> 5b70d1ef
+import { BehaviorSubject, of } from 'rxjs';
+import { mergeMap } from 'rxjs/operators';
 
 @Component({
   selector: 'app-object-preview',
