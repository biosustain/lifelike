--- conflicted
+++ resolved
@@ -1,8 +1,4 @@
-<<<<<<< HEAD
 import { Component, OnInit, Input } from '@angular/core';
-=======
-import { Component } from '@angular/core';
->>>>>>> 28dc51fe
 import { AbstractControl, FormControl, FormGroup, Validators } from '@angular/forms';
 import { NgbActiveModal } from '@ng-bootstrap/ng-bootstrap';
 
