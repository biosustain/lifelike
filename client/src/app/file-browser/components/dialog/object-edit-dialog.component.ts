--- conflicted
+++ resolved
@@ -25,10 +25,6 @@
   @Input() title = 'Edit Item';
   @Input() parentLabel = 'Location';
   @Input() promptUpload = false;
-<<<<<<< HEAD
-=======
-  @Input() promptAnnotationOptions = true;
->>>>>>> de42106e
   @Input() forceAnnotationOptions = false;
   @Input() promptParent = false;
 
@@ -195,12 +191,8 @@
       object: this.object,
       objectChanges,
       request,
-<<<<<<< HEAD
-      annotationMethod: value.annotationMethod,
-=======
       annotationConfigs,
       organism: value.organism,
->>>>>>> de42106e
     };
   }
 
@@ -293,10 +285,6 @@
   object: FilesystemObject;
   objectChanges: Partial<FilesystemObject>;
   request: ObjectCreateRequest;
-<<<<<<< HEAD
-  annotationMethod: AnnotationMethod;
-=======
   annotationConfigs: AnnotationConfigs;
   organism: OrganismAutocomplete;
->>>>>>> de42106e
 }