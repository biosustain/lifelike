import { NgModule } from '@angular/core';
import { SharedModule } from 'app/shared/shared.module';
import { ObjectBrowserComponent } from './components/object-browser.component';
import { ObjectDeleteDialogComponent } from './components/dialog/object-delete-dialog.component';
import { BrowserProjectListComponent } from './components/browser/browser-project-list.component';
import { ProjectTitleAcronymPipe } from './services/project-title-acronym.pipe';
import { ProjectEditDialogComponent } from './components/dialog/project-edit-dialog.component';
import { ObjectDeletionResultDialogComponent } from './components/dialog/object-deletion-result-dialog.component';
import { CommunityBrowserComponent } from './components/community-browser.component';
import { BrowserComponent } from './components/browser/browser.component';
import { BrowserCommunityListComponent } from './components/browser/browser-community-list.component';
import { BrowserContextComponent } from './components/browser/browser-context.component';
import { ObjectInfoComponent } from './components/object-info.component';
import { ObjectTypeLabelComponent } from './components/object-type-label.component';
import { ObjectSelectionDialogComponent } from './components/dialog/object-selection-dialog.component';
import { FilesystemService } from './services/filesystem.service';
import { ObjectListComponent } from './components/object-list.component';
import { FilesystemObjectActions } from './services/filesystem-object-actions';
import { ProjectsService } from './services/projects.service';
import { ObjectEditDialogComponent } from './components/dialog/object-edit-dialog.component';
import { ObjectVersionHistoryComponent } from './components/object-version-history.component';
import { ObjectVersionHistoryDialogComponent } from './components/dialog/object-version-history-dialog.component';
import {
  ObjectPreviewComponent,
  ObjectPreviewOutletComponent,
} from './components/object-preview.component';
import { ObjectExportDialogComponent } from './components/dialog/object-export-dialog.component';
import { ObjectTileDeckComponent } from './components/object-tile-deck.component';
import { ObjectPathComponent } from './components/object-path.component';
import { ObjectTypeService, TYPE_PROVIDER } from './services/object-type.service';
import { DirectoryTypeProvider } from './providers/directory.type-provider';
import { DirectoryPreviewComponent } from './components/directory-preview.component';
import { ObjectMenuComponent } from './components/object-menu.component';
import { ProjectActions } from './services/project-actions';
import { ProjectMenuComponent } from './components/project-menu.component';
import { ProjectIconComponent } from './components/project-icon.component';
import { ProjectCollaboratorsDialogComponent } from './components/dialog/project-collaborators-dialog.component';
import { FileAnnotationHistoryDialogComponent } from './components/dialog/file-annotation-history-dialog.component';
import { ObjectAnnotationHistoryComponent } from './components/object-annotation-history.component';
import { AnnotationsService } from './services/annotations.service';
import { ObjectCreationService } from './services/object-creation.service';
import { FilesystemObjectTargetDirective } from './directives/filesystem-object-target.directive';
import { ObjectReannotateResultsDialogComponent } from './components/dialog/object-reannotate-results-dialog.component';

@NgModule({
  declarations: [
    ObjectDeleteDialogComponent,
    ObjectDeletionResultDialogComponent,
    ObjectBrowserComponent,
    BrowserComponent,
    BrowserContextComponent,
    BrowserCommunityListComponent,
    BrowserProjectListComponent,
    ProjectTitleAcronymPipe,
    ProjectEditDialogComponent,
    CommunityBrowserComponent,
    ObjectInfoComponent,
    ObjectTypeLabelComponent,
    ObjectSelectionDialogComponent,
    ObjectListComponent,
    ObjectTileDeckComponent,
    ObjectEditDialogComponent,
    ObjectVersionHistoryComponent,
    ObjectVersionHistoryDialogComponent,
    ObjectPreviewComponent,
    ObjectPreviewOutletComponent,
    ObjectExportDialogComponent,
    ObjectPathComponent,
    DirectoryPreviewComponent,
    ObjectMenuComponent,
    ProjectMenuComponent,
    ProjectIconComponent,
    ProjectCollaboratorsDialogComponent,
    FileAnnotationHistoryDialogComponent,
    ObjectAnnotationHistoryComponent,
<<<<<<< HEAD
    ObjectAnnotateDialogComponent,
    ObjectReannotateResultsDialogComponent,
=======
>>>>>>> 9d4a81a9
    FilesystemObjectTargetDirective,
  ],
  imports: [
    SharedModule,
  ],
  entryComponents: [
    ObjectDeleteDialogComponent,
    ProjectEditDialogComponent,
    ObjectDeletionResultDialogComponent,
    ObjectSelectionDialogComponent,
    ObjectEditDialogComponent,
    ObjectVersionHistoryDialogComponent,
    ObjectPreviewComponent,
    ObjectExportDialogComponent,
    ObjectListComponent,
    ObjectTileDeckComponent,
    DirectoryPreviewComponent,
    ObjectMenuComponent,
    ProjectMenuComponent,
    ProjectIconComponent,
    ProjectCollaboratorsDialogComponent,
    FileAnnotationHistoryDialogComponent,
    ObjectAnnotationHistoryComponent,
<<<<<<< HEAD
    ObjectAnnotateDialogComponent,
    ObjectReannotateResultsDialogComponent,
=======
>>>>>>> 9d4a81a9
  ],
  exports: [
    ObjectInfoComponent,
    ObjectTypeLabelComponent,
    ObjectSelectionDialogComponent,
    ObjectListComponent,
    ObjectTileDeckComponent,
    ObjectEditDialogComponent,
    ObjectVersionHistoryDialogComponent,
    ObjectPathComponent,
    ObjectMenuComponent,
    ProjectIconComponent,
    FileAnnotationHistoryDialogComponent,
    ObjectAnnotationHistoryComponent,
<<<<<<< HEAD
    ObjectAnnotateDialogComponent,
    ObjectReannotateResultsDialogComponent,
=======
>>>>>>> 9d4a81a9
    FilesystemObjectTargetDirective,
  ],
  providers: [
    ProjectsService,
    FilesystemService,
    AnnotationsService,
    FilesystemObjectActions,
    ProjectActions,
    ObjectCreationService,
    ObjectTypeService,
    {
      provide: TYPE_PROVIDER,
      useClass: DirectoryTypeProvider,
      multi: true,
    },
  ],
})
export class FileBrowserModule {
}<|MERGE_RESOLUTION|>--- conflicted
+++ resolved
@@ -73,11 +73,7 @@
     ProjectCollaboratorsDialogComponent,
     FileAnnotationHistoryDialogComponent,
     ObjectAnnotationHistoryComponent,
-<<<<<<< HEAD
-    ObjectAnnotateDialogComponent,
     ObjectReannotateResultsDialogComponent,
-=======
->>>>>>> 9d4a81a9
     FilesystemObjectTargetDirective,
   ],
   imports: [
@@ -101,11 +97,7 @@
     ProjectCollaboratorsDialogComponent,
     FileAnnotationHistoryDialogComponent,
     ObjectAnnotationHistoryComponent,
-<<<<<<< HEAD
-    ObjectAnnotateDialogComponent,
     ObjectReannotateResultsDialogComponent,
-=======
->>>>>>> 9d4a81a9
   ],
   exports: [
     ObjectInfoComponent,
@@ -120,11 +112,7 @@
     ProjectIconComponent,
     FileAnnotationHistoryDialogComponent,
     ObjectAnnotationHistoryComponent,
-<<<<<<< HEAD
-    ObjectAnnotateDialogComponent,
     ObjectReannotateResultsDialogComponent,
-=======
->>>>>>> 9d4a81a9
     FilesystemObjectTargetDirective,
   ],
   providers: [
