import { NgModule } from '@angular/core';
import { SharedModule } from 'app/shared/shared.module';
<<<<<<< HEAD
import { ObjectBrowserComponent } from './components/object-browser.component';
import { ObjectDeleteDialogComponent } from './components/dialog/object-delete-dialog.component';
=======
import { FileBrowserComponent } from './components/file-browser.component';
import { FileEditDialogComponent } from './components/file-edit-dialog.component';
import { ObjectDeleteDialogComponent } from './components/object-delete-dialog.component';
import { FileViewComponent } from './components/file-view.component';
import { PdfViewerLibModule } from '../pdf-viewer/pdf-viewer-lib.module';
>>>>>>> 77bd7317
import { BrowserProjectListComponent } from './components/browser/browser-project-list.component';
import { ProjectTitleAcronymPipe } from './services/project-title-acronym.pipe';
import { ProjectEditDialogComponent } from './components/dialog/project-edit-dialog.component';
import { ObjectDeletionResultDialogComponent } from './components/dialog/object-deletion-result-dialog.component';
import { CommunityBrowserComponent } from './components/community-browser.component';
import { BrowserComponent } from './components/browser/browser.component';
import { BrowserCommunityListComponent } from './components/browser/browser-community-list.component';
import { BrowserContextComponent } from './components/browser/browser-context.component';
import { ObjectInfoComponent } from './components/object-info.component';
import { ObjectTypeLabelComponent } from './components/object-type-label.component';
import { EnrichmentTableViewerComponent } from './components/enrichment-table-viewer.component';
import { EnrichmentTableCreateDialogComponent } from './components/enrichment-table-create-dialog.component';
import { EnrichmentTableEditDialogComponent } from './components/enrichment-table-edit-dialog.component';
<<<<<<< HEAD
import { ObjectSelectionDialogComponent } from './components/dialog/object-selection-dialog.component';
=======
>>>>>>> 77bd7317
import { FilesystemService } from './services/filesystem.service';
import { ObjectListComponent } from './components/object-list.component';
import { FilesystemObjectActions } from './services/filesystem-object-actions';
import { ProjectService } from './services/project.service';
import { ObjectEditDialogComponent } from './components/dialog/object-edit-dialog.component';
import { ObjectVersionHistoryComponent } from './components/object-version-history.component';
import { ObjectVersionHistoryDialogComponent } from './components/dialog/object-version-history-dialog.component';
import { ObjectPreviewComponent, ObjectPreviewOutletComponent } from './components/object-preview.component';
import { EnrichmentTableOrderDialogComponent } from './components/enrichment-table-order-dialog.component';
<<<<<<< HEAD
import { ObjectExportDialogComponent } from './components/dialog/object-export-dialog.component';
import { ObjectTileDeckComponent } from './components/object-tile-deck.component';
import { ObjectPathComponent } from './components/object-path.component';
import { ObjectTypeService, TYPE_PROVIDER } from './services/object-type.service';
import { DirectoryTypeProvider } from './providers/directory-type-provider';
import { DirectoryPreviewComponent } from './components/directory-preview.component';
import { ObjectMenuComponent } from './components/object-menu.component';
import { ProjectActions } from './services/project-actions';
import { ProjectMenuComponent } from './components/project-menu.component';
import { ProjectIconComponent } from './components/project-icon.component';
import { ProjectCollaboratorsDialogComponent } from './components/dialog/project-collaborators-dialog.component';
=======
import { FileAnnotationHistoryDialogComponent } from './components/dialog/file-annotation-history-dialog.component';
import { FileAnnotationHistoryComponent } from './components/file-annotation-history.component';
import { ObjectUploadDialogComponent } from './components/object-upload-dialog.component';
import { FileSelectionDialogComponent } from './components/dialog/file-selection-dialog.component';
>>>>>>> 77bd7317

@NgModule({
  declarations: [
    ObjectDeleteDialogComponent,
    ObjectDeletionResultDialogComponent,
    ObjectBrowserComponent,
    BrowserComponent,
    BrowserContextComponent,
    BrowserCommunityListComponent,
    BrowserProjectListComponent,
    ProjectTitleAcronymPipe,
    ProjectEditDialogComponent,
    CommunityBrowserComponent,
    ObjectInfoComponent,
    ObjectTypeLabelComponent,
    EnrichmentTableViewerComponent,
    EnrichmentTableCreateDialogComponent,
    EnrichmentTableEditDialogComponent,
    EnrichmentTableOrderDialogComponent,
<<<<<<< HEAD
    ObjectSelectionDialogComponent,
    ObjectListComponent,
    ObjectTileDeckComponent,
    ObjectEditDialogComponent,
    ObjectVersionHistoryComponent,
    ObjectVersionHistoryDialogComponent,
    ObjectPreviewComponent,
    ObjectPreviewOutletComponent,
    ObjectExportDialogComponent,
    ObjectPathComponent,
    DirectoryPreviewComponent,
    ObjectMenuComponent,
    ProjectMenuComponent,
    ProjectIconComponent,
    ProjectCollaboratorsDialogComponent,
=======
    FileSelectionDialogComponent,
    FileListComponent,
    FileAnnotationHistoryDialogComponent,
    FileAnnotationHistoryComponent,
>>>>>>> 77bd7317
  ],
  imports: [
    SharedModule,
  ],
  entryComponents: [
    ObjectDeleteDialogComponent,
    ProjectEditDialogComponent,
    ObjectDeletionResultDialogComponent,
    EnrichmentTableCreateDialogComponent,
    EnrichmentTableEditDialogComponent,
    EnrichmentTableOrderDialogComponent,
<<<<<<< HEAD
    ObjectSelectionDialogComponent,
    ObjectEditDialogComponent,
    ObjectVersionHistoryDialogComponent,
    ObjectPreviewComponent,
    ObjectExportDialogComponent,
    ObjectListComponent,
    ObjectTileDeckComponent,
    DirectoryPreviewComponent,
    ObjectMenuComponent,
    ProjectMenuComponent,
    ProjectIconComponent,
    ProjectCollaboratorsDialogComponent,
  ],
  exports: [
    ObjectInfoComponent,
    ObjectTypeLabelComponent,
    ObjectSelectionDialogComponent,
    ObjectListComponent,
    ObjectTileDeckComponent,
    ObjectEditDialogComponent,
    ObjectVersionHistoryDialogComponent,
    ObjectPathComponent,
    ObjectMenuComponent,
    ProjectIconComponent,
=======
    FileSelectionDialogComponent,
    FileAnnotationHistoryDialogComponent,
    FileAnnotationHistoryComponent,
  ],
  exports: [
    FileInfoComponent,
    FileTypeLabelComponent,
    FileSelectionDialogComponent,
    FileListComponent,
    FileAnnotationHistoryDialogComponent,
    FileAnnotationHistoryComponent,
>>>>>>> 77bd7317
  ],
  providers: [
    ProjectService,
    FilesystemService,
    FilesystemObjectActions,
    ProjectActions,
    ObjectTypeService,
    {
      provide: TYPE_PROVIDER,
      useClass: DirectoryTypeProvider,
      multi: true,
    },
  ],
})
export class FileBrowserModule {
}<|MERGE_RESOLUTION|>--- conflicted
+++ resolved
@@ -1,15 +1,7 @@
 import { NgModule } from '@angular/core';
 import { SharedModule } from 'app/shared/shared.module';
-<<<<<<< HEAD
 import { ObjectBrowserComponent } from './components/object-browser.component';
 import { ObjectDeleteDialogComponent } from './components/dialog/object-delete-dialog.component';
-=======
-import { FileBrowserComponent } from './components/file-browser.component';
-import { FileEditDialogComponent } from './components/file-edit-dialog.component';
-import { ObjectDeleteDialogComponent } from './components/object-delete-dialog.component';
-import { FileViewComponent } from './components/file-view.component';
-import { PdfViewerLibModule } from '../pdf-viewer/pdf-viewer-lib.module';
->>>>>>> 77bd7317
 import { BrowserProjectListComponent } from './components/browser/browser-project-list.component';
 import { ProjectTitleAcronymPipe } from './services/project-title-acronym.pipe';
 import { ProjectEditDialogComponent } from './components/dialog/project-edit-dialog.component';
@@ -23,10 +15,7 @@
 import { EnrichmentTableViewerComponent } from './components/enrichment-table-viewer.component';
 import { EnrichmentTableCreateDialogComponent } from './components/enrichment-table-create-dialog.component';
 import { EnrichmentTableEditDialogComponent } from './components/enrichment-table-edit-dialog.component';
-<<<<<<< HEAD
 import { ObjectSelectionDialogComponent } from './components/dialog/object-selection-dialog.component';
-=======
->>>>>>> 77bd7317
 import { FilesystemService } from './services/filesystem.service';
 import { ObjectListComponent } from './components/object-list.component';
 import { FilesystemObjectActions } from './services/filesystem-object-actions';
@@ -36,7 +25,6 @@
 import { ObjectVersionHistoryDialogComponent } from './components/dialog/object-version-history-dialog.component';
 import { ObjectPreviewComponent, ObjectPreviewOutletComponent } from './components/object-preview.component';
 import { EnrichmentTableOrderDialogComponent } from './components/enrichment-table-order-dialog.component';
-<<<<<<< HEAD
 import { ObjectExportDialogComponent } from './components/dialog/object-export-dialog.component';
 import { ObjectTileDeckComponent } from './components/object-tile-deck.component';
 import { ObjectPathComponent } from './components/object-path.component';
@@ -48,12 +36,8 @@
 import { ProjectMenuComponent } from './components/project-menu.component';
 import { ProjectIconComponent } from './components/project-icon.component';
 import { ProjectCollaboratorsDialogComponent } from './components/dialog/project-collaborators-dialog.component';
-=======
 import { FileAnnotationHistoryDialogComponent } from './components/dialog/file-annotation-history-dialog.component';
 import { FileAnnotationHistoryComponent } from './components/file-annotation-history.component';
-import { ObjectUploadDialogComponent } from './components/object-upload-dialog.component';
-import { FileSelectionDialogComponent } from './components/dialog/file-selection-dialog.component';
->>>>>>> 77bd7317
 
 @NgModule({
   declarations: [
@@ -73,7 +57,6 @@
     EnrichmentTableCreateDialogComponent,
     EnrichmentTableEditDialogComponent,
     EnrichmentTableOrderDialogComponent,
-<<<<<<< HEAD
     ObjectSelectionDialogComponent,
     ObjectListComponent,
     ObjectTileDeckComponent,
@@ -89,12 +72,8 @@
     ProjectMenuComponent,
     ProjectIconComponent,
     ProjectCollaboratorsDialogComponent,
-=======
-    FileSelectionDialogComponent,
-    FileListComponent,
     FileAnnotationHistoryDialogComponent,
     FileAnnotationHistoryComponent,
->>>>>>> 77bd7317
   ],
   imports: [
     SharedModule,
@@ -106,7 +85,6 @@
     EnrichmentTableCreateDialogComponent,
     EnrichmentTableEditDialogComponent,
     EnrichmentTableOrderDialogComponent,
-<<<<<<< HEAD
     ObjectSelectionDialogComponent,
     ObjectEditDialogComponent,
     ObjectVersionHistoryDialogComponent,
@@ -119,6 +97,8 @@
     ProjectMenuComponent,
     ProjectIconComponent,
     ProjectCollaboratorsDialogComponent,
+    FileAnnotationHistoryDialogComponent,
+    FileAnnotationHistoryComponent,
   ],
   exports: [
     ObjectInfoComponent,
@@ -131,19 +111,8 @@
     ObjectPathComponent,
     ObjectMenuComponent,
     ProjectIconComponent,
-=======
-    FileSelectionDialogComponent,
     FileAnnotationHistoryDialogComponent,
     FileAnnotationHistoryComponent,
-  ],
-  exports: [
-    FileInfoComponent,
-    FileTypeLabelComponent,
-    FileSelectionDialogComponent,
-    FileListComponent,
-    FileAnnotationHistoryDialogComponent,
-    FileAnnotationHistoryComponent,
->>>>>>> 77bd7317
   ],
   providers: [
     ProjectService,
