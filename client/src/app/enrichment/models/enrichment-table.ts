--- conflicted
+++ resolved
@@ -1,11 +1,7 @@
 import { Observable, of } from 'rxjs';
-<<<<<<< HEAD
-import { isEqual } from 'lodash';
+import { isEqual } from 'lodash-es';
 
 import { TableCell, TableHeader } from 'app/shared/components/table/generic-table.component';
-=======
-import { isEqual } from 'lodash-es';
->>>>>>> fcbbe1c7
 import { nullCoalesce } from 'app/shared/utils/types';
 
 import { EnrichmentDocument, EnrichmentResult } from './enrichment-document';
