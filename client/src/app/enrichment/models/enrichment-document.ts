--- conflicted
+++ resolved
@@ -1,8 +1,4 @@
 import { Observable, of } from 'rxjs';
-<<<<<<< HEAD
-import { map, mergeMap, shareReplay } from 'rxjs/operators';
-import { compact, omitBy, isEmpty } from 'lodash-es';
-=======
 import { map, mergeMap, tap } from 'rxjs/operators';
 import {
   compact as _compact,
@@ -11,7 +7,6 @@
   omitBy as _omitBy,
   pick as _pick,
 } from 'lodash/fp';
->>>>>>> 92c5325e
 
 import { mapBlobToBuffer } from 'app/shared/utils/files';
 import { TextAnnotationGenerationRequest } from 'app/file-browser/schema';
@@ -41,11 +36,8 @@
   result: EnrichmentResult = null;
   duplicateGenes: string[] = [];
   fileId = '';
-<<<<<<< HEAD
   contexts: string[] = [];
-=======
   markForRegeneration = false;
->>>>>>> 92c5325e
 
   private parseParameters(params: EnrichmentParsedData): Partial<EnrichmentParsedData> {
     // parse the file content to get gene list and organism tax id and name
@@ -137,14 +129,14 @@
     );
   }
 
-  encode({importGenes, taxID, organism, domains, contexts, result}): EnrichmentData {
+  encode({ importGenes, taxID, organism, domains, contexts, result }): EnrichmentData {
     return {
       data: {
         genes: importGenes.join(','),
         taxId: taxID,
         organism,
         sources: domains,
-        contexts
+        contexts,
       },
       result,
     };
@@ -201,6 +193,7 @@
   refreshData(): Observable<this> {
     if (this.fileId === '') {
       this.result = null;
+      this.result = null;
       // file was just created
       return this.generateEnrichmentResults(this.domains, this.importGenes, this.taxID).pipe(
         map((result: EnrichmentResult) => {
@@ -230,7 +223,14 @@
         const organism = this.organism;
         const domains = this.domains;
         const contexts = this.contexts;
-        const data: EnrichmentData = this.encode({importGenes, taxID, organism, domains, contexts, result});
+        const data: EnrichmentData = this.encode({
+          importGenes,
+          taxID,
+          organism,
+          domains,
+          contexts,
+          result,
+        });
         return of(new Blob([JSON.stringify(data)]));
       })
     );
