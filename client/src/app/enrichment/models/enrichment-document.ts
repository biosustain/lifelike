import { Observable, of } from 'rxjs';
import { map, mergeMap, tap } from 'rxjs/operators';
import {
  compact as _compact,
  has as _has,
  isEmpty as _isEmpty,
  omitBy as _omitBy,
  pick as _pick,
} from 'lodash/fp';

import { mapBlobToBuffer } from 'app/shared/utils/files';
import { TextAnnotationGenerationRequest } from 'app/file-browser/schema';

import {
  DomainWrapper,
  EnrichmentTableService,
  EnrichmentWrapper,
  NCBINode,
  NCBIWrapper,
} from '../services/enrichment-table.service';
import { environment } from '../../../environments/environment';

export class BaseEnrichmentDocument {
  taxID = '';
  organism = '';
  values = new Map<string, string>();
  importGenes: string[] = [];
  domains: string[] = _compact([
    'Regulon',
    'UniProt',
    'String',
    'GO',
    'BioCyc',
    environment.keggEnabled && 'KEGG',
  ]);
  result: EnrichmentResult = null;
  duplicateGenes: string[] = [];
  fileId = '';
  markForRegeneration = false;

  private parseParameters(params: EnrichmentParsedData): Partial<EnrichmentParsedData> {
    // parse the file content to get gene list and organism tax id and name
    const parsedParams = {} as EnrichmentParsedData;
    if (_has('importGenes', params)) {
      const { importGenes } = params;
      const rawImportGenes = importGenes.map((gene) => gene.trim()).filter((gene) => gene !== '');
      const duplicateGenes = this.getDuplicates(rawImportGenes);
      parsedParams.importGenes = rawImportGenes;
      parsedParams.duplicateGenes = duplicateGenes;
    }
    if (_has('taxID', params)) {
      const { taxID } = params;
      if (taxID === '562' || taxID === '83333') {
        parsedParams.taxID = '511145';
      } else if (taxID === '4932') {
        parsedParams.taxID = '559292';
      }
    }
    if (_has('domains', params)) {
      const { domains } = params;
      // parse for column order/domain input
      if (domains == null) {
        parsedParams.domains = this.domains;
      }
    }

    // We set these all at the end to be thread/async-safe
    return _omitBy((value, key) => this[key] === value)({
      ...params,
      ...parsedParams,
    });
  }

  setParameters(params) {
    // We set these all at the end to be thread/async-safe
    const parsedParams = this.parseParameters(params);
    if (!_isEmpty(_pick(['importGenes', 'taxID', 'domains'], parsedParams))) {
      this.markForRegeneration = true;
    }
    Object.assign(this, parsedParams);
    return parsedParams;
  }

  /**
   * Remove any duplicates from the import gene list and populate duplicate list
   * @param arr string of gene names
   */
  private getDuplicates(arr: string[]): string[] {
    const duplicateArray = new Set<string>();
    const uniqueArray = new Set<string>();
    for (const item of arr) {
      if (uniqueArray.has(item)) {
        duplicateArray.add(item);
      } else {
        uniqueArray.add(item);
      }
    }
    return Array.from(duplicateArray);
  }

  load(blob: Blob): Observable<EnrichmentParsedData> {
    return of(blob).pipe(
      mapBlobToBuffer(),
      map((data: ArrayBuffer | undefined): EnrichmentData => {
        if (data == null) {
          return null;
        }
        const s = new TextDecoder('utf-8').decode(data);
        try {
          return JSON.parse(s) as EnrichmentData;
        } catch (e) {
          // Old enrichment table format was just a string for the data
          const split = s.split('/');
          return {
            data: {
              genes: split[0],
              taxId: split[1],
              organism: split[2],
              sources: split[3].split(','),
            },
          };
        }
      }),
      map((data) => this.decode(data)),
      tap((params) => this.setParameters(params)),
      tap(() => (this.markForRegeneration = false))
    );
  }

  encode({ importGenes, taxID, organism, domains, result }): EnrichmentData {
    return {
      data: {
        genes: importGenes.join(','),
        taxId: taxID,
        organism,
        sources: domains,
      },
      result,
    };
  }

  decode({ data, result, ...rest }: EnrichmentData): EnrichmentParsedData {
    // parse the file content to get gene list and organism tax id and name
    const importGenes = data.genes.split(',');
    const taxID = data.taxId;
    const organism = data.organism;
    const domains = data.sources.filter(
      (domain) => domain.length && (domain !== 'KEGG' || environment.keggEnabled)
    );
    const values = new Map<string, string>(
      result.genes.map((gene) => [gene.imported, gene.value || ''])
    );
    return {
      importGenes,
      taxID,
      organism,
      domains,
      values,
      result,
      ...rest,
    };
  }

  save(): Observable<Blob> {
    const data: EnrichmentData = this.encode(this);
    return of(new Blob([JSON.stringify(data)]));
  }
}

/****************************************
 * EnrichmentDocument subclass
 *
 * Easier to find w/ this comment block
 */
export class EnrichmentDocument extends BaseEnrichmentDocument {
  constructor(protected readonly worksheetViewerService: EnrichmentTableService) {
    super();
  }

  loadResult(blob: Blob, fileId: string): Observable<this> {
    this.fileId = fileId || '';
    return super.load(blob).pipe(
      mergeMap(() => this.annotate()),
      map(() => this)
    );
  }

  refreshData(): Observable<this> {
    if (!this.fileId) {
      this.result = null;
      // file was just created
      return this.generateEnrichmentResults(this.domains, this.importGenes, this.taxID).pipe(
        map((result: EnrichmentResult) => {
          this.result = result;
          return this;
        })
      );
    } else {
      if (!this.markForRegeneration) {
        return of(null);
      }
      this.result = null;
      return this.worksheetViewerService
        .refreshEnrichmentAnnotations([this.fileId])
        .pipe(mergeMap((_) => this.annotate()));
    }
  }

  updateParameters(): Observable<Blob> {
    if (!this.markForRegeneration) {
      return of(new Blob([JSON.stringify(this.encode(this))]));
    }
    return this.generateEnrichmentResults(this.domains, this.importGenes, this.taxID).pipe(
      mergeMap((result: EnrichmentResult) => {
        const importGenes = this.importGenes;
        const taxID = this.taxID;
        const organism = this.organism;
        const domains = this.domains;
        const data: EnrichmentData = this.encode({ importGenes, taxID, organism, domains, result });
        return of(new Blob([JSON.stringify(data)]));
      })
    );
  }

  private annotate(): Observable<this> {
    // retrieve annotated enrichment snippets if they exist
    return this.worksheetViewerService.getAnnotatedEnrichment(this.fileId).pipe(
      mergeMap((enriched: EnrichmentParsedData) => {
        if (Object.keys(enriched).length > 0) {
          this.result = enriched.result;
          return of(this);
        } else {
          const params = {
            organism: {
              organism_name: this.organism,
              synonym: this.organism,
              tax_id: this.taxID,
            },
          } as TextAnnotationGenerationRequest;
          return this.worksheetViewerService.annotateEnrichment([this.fileId], params).pipe(
            mergeMap(() =>
              this.worksheetViewerService.getAnnotatedEnrichment(this.fileId).pipe(
                map((annotated: EnrichmentParsedData) => {
                  this.result = annotated.result;
                  return this;
                })
              )
            )
          );
        }
      })
    );
  }

<<<<<<< HEAD
  private generateEnrichmentResults(domains: string[], importGenes: string[],
                                    taxID: string): Observable<EnrichmentResult> {
    return this.worksheetViewerService
      .matchNCBINodes(importGenes, taxID)
      .pipe(
        mergeMap((ncbiNodesData: NCBIWrapper[]) => {
          const arangoIds = ncbiNodesData.map((wrapper) => wrapper.geneArangoId);
          return this.worksheetViewerService
            .getNCBIEnrichmentDomains(arangoIds, taxID, domains)
            .pipe(
              map((domainResults: EnrichmentWrapper): EnrichmentResult => {
                // a gene can point to 2 different synonyms
                // and a synonym can point to 2 different genes
                const arangoIdSynonymMap: Map<string, Map<string, string>> = new Map();
                const arangoIdNodeMap: Map<string, Map<string, NCBINode>> = new Map();
                const arangoIdLinkMap: Map<string, Map<string, string>> = new Map();
                const geneSynonymArangoIdMap: Map<string, Map<string, string>> = new Map();
                const geneMap: Set<string> = new Set();
                const genesList: EnrichedGene[] = [];
                const synonymsSet: Set<string> = new Set();
                // list of tuples
                const synonymArangoIds: [string, string][] = [];

                ncbiNodesData.forEach(wrapper => {
                  geneSynonymArangoIdMap.has(wrapper.synonymArangoId) ? geneSynonymArangoIdMap.get(
                    wrapper.synonymArangoId).set(wrapper.geneArangoId, wrapper.geneArangoId) : geneSynonymArangoIdMap.set(
                      wrapper.synonymArangoId, new Map().set(wrapper.geneArangoId, wrapper.geneArangoId));

                  arangoIdSynonymMap.has(wrapper.synonymArangoId) ? arangoIdSynonymMap.get(
                    wrapper.synonymArangoId).set(wrapper.geneArangoId, wrapper.synonym) : arangoIdSynonymMap.set(
                      wrapper.synonymArangoId, new Map().set(wrapper.geneArangoId, wrapper.synonym));

                  arangoIdNodeMap.has(wrapper.synonymArangoId) ? arangoIdNodeMap.get(
                    wrapper.synonymArangoId).set(wrapper.geneArangoId, wrapper.gene) : arangoIdNodeMap.set(
                      wrapper.synonymArangoId, new Map().set(wrapper.geneArangoId, wrapper.gene));

                  arangoIdLinkMap.has(wrapper.synonymArangoId) ? arangoIdLinkMap.get(
                    wrapper.synonymArangoId).set(wrapper.geneArangoId, wrapper.link) : arangoIdLinkMap.set(
                      wrapper.synonymArangoId, new Map().set(wrapper.geneArangoId, wrapper.link));

                  synonymsSet.add(wrapper.synonym);
                  synonymArangoIds.push([wrapper.synonymArangoId, wrapper.geneArangoId]);
=======
  private generateEnrichmentResults(
    domains: string[],
    importGenes: string[],
    taxID: string
  ): Observable<EnrichmentResult> {
    return this.worksheetViewerService.matchNCBINodes(importGenes, taxID).pipe(
      mergeMap((ncbiNodesData: NCBIWrapper[]) => {
        const neo4jIds = ncbiNodesData.map((wrapper) => wrapper.geneNeo4jId);
        return this.worksheetViewerService.getNCBIEnrichmentDomains(neo4jIds, taxID, domains).pipe(
          map((domainResults: EnrichmentWrapper): EnrichmentResult => {
            // a gene can point to 2 different synonyms
            // and a synonym can point to 2 different genes
            const neo4jIdSynonymMap: Map<number, Map<number, string>> = new Map();
            const neo4jIdNodeMap: Map<number, Map<number, NCBINode>> = new Map();
            const neo4jIdLinkMap: Map<number, Map<number, string>> = new Map();
            const geneSynonymNeo4jIdMap: Map<number, Map<number, number>> = new Map();
            const geneMap: Set<string> = new Set();
            const genesList: EnrichedGene[] = [];
            const synonymsSet: Set<string> = new Set();
            // list of tuples
            const synonymNeo4jIds: [number, number][] = [];

            ncbiNodesData.forEach((wrapper) => {
              geneSynonymNeo4jIdMap.has(wrapper.synonymNeo4jId)
                ? geneSynonymNeo4jIdMap
                    .get(wrapper.synonymNeo4jId)
                    .set(wrapper.geneNeo4jId, wrapper.geneNeo4jId)
                : geneSynonymNeo4jIdMap.set(
                    wrapper.synonymNeo4jId,
                    new Map().set(wrapper.geneNeo4jId, wrapper.geneNeo4jId)
                  );

              neo4jIdSynonymMap.has(wrapper.synonymNeo4jId)
                ? neo4jIdSynonymMap
                    .get(wrapper.synonymNeo4jId)
                    .set(wrapper.geneNeo4jId, wrapper.synonym)
                : neo4jIdSynonymMap.set(
                    wrapper.synonymNeo4jId,
                    new Map().set(wrapper.geneNeo4jId, wrapper.synonym)
                  );

              neo4jIdNodeMap.has(wrapper.synonymNeo4jId)
                ? neo4jIdNodeMap.get(wrapper.synonymNeo4jId).set(wrapper.geneNeo4jId, wrapper.gene)
                : neo4jIdNodeMap.set(
                    wrapper.synonymNeo4jId,
                    new Map().set(wrapper.geneNeo4jId, wrapper.gene)
                  );

              neo4jIdLinkMap.has(wrapper.synonymNeo4jId)
                ? neo4jIdLinkMap.get(wrapper.synonymNeo4jId).set(wrapper.geneNeo4jId, wrapper.link)
                : neo4jIdLinkMap.set(
                    wrapper.synonymNeo4jId,
                    new Map().set(wrapper.geneNeo4jId, wrapper.link)
                  );

              synonymsSet.add(wrapper.synonym);
              synonymNeo4jIds.push([wrapper.synonymNeo4jId, wrapper.geneNeo4jId]);
            });

            for (const [synId, geneId] of synonymNeo4jIds) {
              const synonym = neo4jIdSynonymMap.get(synId).get(geneId);
              const node = neo4jIdNodeMap.get(synId).get(geneId);
              const link = neo4jIdLinkMap.get(synId).get(geneId);
              const domainWrapper =
                domainResults[geneSynonymNeo4jIdMap.get(synId).get(geneId)] || null;

              if (domainWrapper !== null) {
                geneMap.add(synonym);
                genesList.push({
                  imported: synonym,
                  annotatedImported: synonym,
                  matched: node.name,
                  annotatedMatched: node.name,
                  fullName: node.full_name || '',
                  annotatedFullName: node.full_name || '',
                  link,
                  domains: this.generateGeneDomainResults(domains, domainWrapper, node),
                  value: this.values.get(synonym) || '',
                });
              }
            }

            for (const gene of importGenes) {
              // Don't add the unmatched gene if we've already seen it.
              if (!synonymsSet.has(gene) && !geneMap.has(gene)) {
                geneMap.add(gene);
                genesList.push({
                  imported: gene,
                  value: this.values.get(gene) || '',
>>>>>>> ea95cbc1
                });
              }
            }

<<<<<<< HEAD
                for (const [synId, geneId] of synonymArangoIds) {
                  const synonym = arangoIdSynonymMap.get(synId).get(geneId);
                  const node = arangoIdNodeMap.get(synId).get(geneId);
                  const link = arangoIdLinkMap.get(synId).get(geneId);
                  const domainWrapper = domainResults[geneSynonymArangoIdMap.get(synId).get(geneId)] || null;

                  if (domainWrapper !== null) {
                    geneMap.add(synonym);
                    genesList.push({
                      imported: synonym,
                      annotatedImported: synonym,
                      matched: node.name,
                      annotatedMatched: node.name,
                      fullName: node.full_name || '',
                      annotatedFullName: node.full_name || '',
                      link,
                      domains: this.generateGeneDomainResults(domains, domainWrapper, node),
                      value: this.values.get(synonym) || '',
                    });
                  }
                }

                for (const gene of importGenes) {
                  // Don't add the unmatched gene if we've already seen it.
                  if (!synonymsSet.has(gene) && !geneMap.has(gene)) {
                    geneMap.add(gene);
                    genesList.push({
                        imported: gene,
                        value: this.values.get(gene) || '',
                    });
                  }
                }

                return {
                  domainInfo: omitBy({
                    Regulon: {
                      labels: ['Regulator Family', 'Activated By', 'Repressed By'],
                    },
                    UniProt: {labels: ['Function']},
                    String: {labels: ['Annotation']},
                    GO: {labels: ['Annotation']},
                    BioCyc: {labels: ['Pathways']},
                    KEGG: environment.keggEnabled && {labels: ['Pathways']}
                  }, isEmpty),
                  genes: genesList,
                };
=======
            return {
              domainInfo: _omitBy(_isEmpty)({
                Regulon: {
                  labels: ['Regulator Family', 'Activated By', 'Repressed By'],
                },
                UniProt: { labels: ['Function'] },
                String: { labels: ['Annotation'] },
                GO: { labels: ['Annotation'] },
                BioCyc: { labels: ['Pathways'] },
                KEGG: environment.keggEnabled && { labels: ['Pathways'] },
>>>>>>> ea95cbc1
              }),
              genes: genesList,
            };
          })
        );
      })
    );
  }

  /**
   * Process wrapper to convert domain data into string array that represents domain columns.
   * If certain properties of domain (result or some property on result) are not defined, add TableCell with empty string.
   * TODO: Could make more efficient by adding domain as input to domain get request.
   * @param domains requested domains
   * @param wrapper data returned from get domains request
   * @param ncbiNode matched ncbi data
   * @returns table entries
   */
  private generateGeneDomainResults(
    domains: string[],
    wrapper: DomainWrapper,
    ncbiNode: NCBINode
  ): { [domain: string]: EnrichedGeneDomain } {
    const results: { [domain: string]: EnrichedGeneDomain } = {};

    if (domains.includes('Regulon')) {
      if (wrapper.regulon !== null) {
        const regulatorText = wrapper.regulon.result.regulator_family ?? '';
        const activatedText = wrapper.regulon.result.activated_by
          ? wrapper.regulon.result.activated_by.join('; ')
          : '';
        const repressedText = wrapper.regulon.result.repressed_by
          ? wrapper.regulon.result.repressed_by.join('; ')
          : '';

        results.Regulon = {
          'Regulator Family': {
            text: regulatorText,
            link: wrapper.regulon.link,
            annotatedText: regulatorText,
          },
          'Activated By': {
            text: activatedText,
            link: wrapper.regulon.link,
            annotatedText: activatedText,
          },
          'Repressed By': {
            text: repressedText,
            link: wrapper.regulon.link,
            annotatedText: repressedText,
          },
        };
      }
    }

    if (domains.includes('UniProt')) {
      if (wrapper.uniprot !== null) {
        results.UniProt = {
          Function: {
            text: wrapper.uniprot.result.function,
            link: wrapper.uniprot.link,
            annotatedText: wrapper.uniprot.result.function,
          },
        };
      }
    }

    if (domains.includes('String')) {
      if (wrapper.string !== null) {
        results.String = {
          Annotation: {
            text:
              wrapper.string.result.annotation !== 'annotation not available'
                ? wrapper.string.result.annotation
                : '',
            annotatedText:
              wrapper.string.result.annotation !== 'annotation not available'
                ? wrapper.string.result.annotation
                : '',
            link: wrapper.string.link,
          },
        };
      }
    }

    if (domains.includes('GO')) {
      if (wrapper.go !== null) {
        const text = this.shortenTerms(wrapper.go.result);
        results.GO = {
          Annotation: {
            text,
            annotatedText: text,
            link: wrapper.uniprot
              ? wrapper.go.link + wrapper.uniprot.result.id
              : 'http://amigo.geneontology.org/amigo/search/annotation?q=' +
                encodeURIComponent(ncbiNode.name),
          },
        };
      }
    }

    if (domains.includes('BioCyc')) {
      if (wrapper.biocyc !== null) {
        const text = wrapper.biocyc.result?.join('; ') ?? '';
        results.BioCyc = {
          Pathways: {
            text,
            annotatedText: text,
            link: wrapper.biocyc.link,
          },
        };
      }
    }

    if (environment.keggEnabled && domains.includes('KEGG')) {
      if (wrapper.kegg !== null) {
        const text = this.shortenTerms(wrapper.kegg.result);
        results.KEGG = {
          Pathways: {
            text,
            annotatedText: text,
            link: wrapper.kegg.link,
          },
        };
      }
    }

    return results;
  }

  private shortenTerms(terms: string[]): string {
    return (
      terms
        .map((name) => name)
        .slice(0, 5)
        .join('; ') + (terms.length > 5 ? '...' : '')
    );
  }
}

export interface DomainInfo {
  labels: string[];
}

export interface DomainInfoMap {
  [domain: string]: DomainInfo;
}

export interface EnrichmentValue {
  text: string;
  annotatedText?: string;
  link: string;
}

export interface EnrichedGeneDomain {
  [label: string]: EnrichmentValue;
}

export interface EnrichedGene {
  imported: string;
  annotatedImported?: string;
  matched?: string;
  annotatedMatched?: string;
  fullName?: string;
  annotatedFullName?: string;
  link?: string;
  domains?: { [domain: string]: EnrichedGeneDomain };
  value?: string;
}

export interface EnrichmentResult {
  domainInfo: DomainInfoMap;
  genes: EnrichedGene[];
}

export interface EnrichmentData {
  /**
   * @deprecated the filename does this job
   */
  name?: string;
  data: {
    genes: string;
    taxId: string;
    organism: string;
    sources: string[];
  };
  result?: EnrichmentResult;
}

export interface EnrichmentParsedData {
  /**
   * @deprecated the filename does this job
   */
  name?: string;
  importGenes: string[];
  duplicateGenes?: string[];
  taxID: string;
  organism: string;
  domains: string[];
  values?: Map<string, string>;
  result?: EnrichmentResult;
}<|MERGE_RESOLUTION|>--- conflicted
+++ resolved
@@ -252,7 +252,6 @@
     );
   }
 
-<<<<<<< HEAD
   private generateEnrichmentResults(domains: string[], importGenes: string[],
                                     taxID: string): Observable<EnrichmentResult> {
     return this.worksheetViewerService
@@ -295,102 +294,8 @@
 
                   synonymsSet.add(wrapper.synonym);
                   synonymArangoIds.push([wrapper.synonymArangoId, wrapper.geneArangoId]);
-=======
-  private generateEnrichmentResults(
-    domains: string[],
-    importGenes: string[],
-    taxID: string
-  ): Observable<EnrichmentResult> {
-    return this.worksheetViewerService.matchNCBINodes(importGenes, taxID).pipe(
-      mergeMap((ncbiNodesData: NCBIWrapper[]) => {
-        const neo4jIds = ncbiNodesData.map((wrapper) => wrapper.geneNeo4jId);
-        return this.worksheetViewerService.getNCBIEnrichmentDomains(neo4jIds, taxID, domains).pipe(
-          map((domainResults: EnrichmentWrapper): EnrichmentResult => {
-            // a gene can point to 2 different synonyms
-            // and a synonym can point to 2 different genes
-            const neo4jIdSynonymMap: Map<number, Map<number, string>> = new Map();
-            const neo4jIdNodeMap: Map<number, Map<number, NCBINode>> = new Map();
-            const neo4jIdLinkMap: Map<number, Map<number, string>> = new Map();
-            const geneSynonymNeo4jIdMap: Map<number, Map<number, number>> = new Map();
-            const geneMap: Set<string> = new Set();
-            const genesList: EnrichedGene[] = [];
-            const synonymsSet: Set<string> = new Set();
-            // list of tuples
-            const synonymNeo4jIds: [number, number][] = [];
-
-            ncbiNodesData.forEach((wrapper) => {
-              geneSynonymNeo4jIdMap.has(wrapper.synonymNeo4jId)
-                ? geneSynonymNeo4jIdMap
-                    .get(wrapper.synonymNeo4jId)
-                    .set(wrapper.geneNeo4jId, wrapper.geneNeo4jId)
-                : geneSynonymNeo4jIdMap.set(
-                    wrapper.synonymNeo4jId,
-                    new Map().set(wrapper.geneNeo4jId, wrapper.geneNeo4jId)
-                  );
-
-              neo4jIdSynonymMap.has(wrapper.synonymNeo4jId)
-                ? neo4jIdSynonymMap
-                    .get(wrapper.synonymNeo4jId)
-                    .set(wrapper.geneNeo4jId, wrapper.synonym)
-                : neo4jIdSynonymMap.set(
-                    wrapper.synonymNeo4jId,
-                    new Map().set(wrapper.geneNeo4jId, wrapper.synonym)
-                  );
-
-              neo4jIdNodeMap.has(wrapper.synonymNeo4jId)
-                ? neo4jIdNodeMap.get(wrapper.synonymNeo4jId).set(wrapper.geneNeo4jId, wrapper.gene)
-                : neo4jIdNodeMap.set(
-                    wrapper.synonymNeo4jId,
-                    new Map().set(wrapper.geneNeo4jId, wrapper.gene)
-                  );
-
-              neo4jIdLinkMap.has(wrapper.synonymNeo4jId)
-                ? neo4jIdLinkMap.get(wrapper.synonymNeo4jId).set(wrapper.geneNeo4jId, wrapper.link)
-                : neo4jIdLinkMap.set(
-                    wrapper.synonymNeo4jId,
-                    new Map().set(wrapper.geneNeo4jId, wrapper.link)
-                  );
-
-              synonymsSet.add(wrapper.synonym);
-              synonymNeo4jIds.push([wrapper.synonymNeo4jId, wrapper.geneNeo4jId]);
-            });
-
-            for (const [synId, geneId] of synonymNeo4jIds) {
-              const synonym = neo4jIdSynonymMap.get(synId).get(geneId);
-              const node = neo4jIdNodeMap.get(synId).get(geneId);
-              const link = neo4jIdLinkMap.get(synId).get(geneId);
-              const domainWrapper =
-                domainResults[geneSynonymNeo4jIdMap.get(synId).get(geneId)] || null;
-
-              if (domainWrapper !== null) {
-                geneMap.add(synonym);
-                genesList.push({
-                  imported: synonym,
-                  annotatedImported: synonym,
-                  matched: node.name,
-                  annotatedMatched: node.name,
-                  fullName: node.full_name || '',
-                  annotatedFullName: node.full_name || '',
-                  link,
-                  domains: this.generateGeneDomainResults(domains, domainWrapper, node),
-                  value: this.values.get(synonym) || '',
                 });
-              }
-            }
-
-            for (const gene of importGenes) {
-              // Don't add the unmatched gene if we've already seen it.
-              if (!synonymsSet.has(gene) && !geneMap.has(gene)) {
-                geneMap.add(gene);
-                genesList.push({
-                  imported: gene,
-                  value: this.values.get(gene) || '',
->>>>>>> ea95cbc1
-                });
-              }
-            }
-
-<<<<<<< HEAD
+
                 for (const [synId, geneId] of synonymArangoIds) {
                   const synonym = arangoIdSynonymMap.get(synId).get(geneId);
                   const node = arangoIdNodeMap.get(synId).get(geneId);
@@ -425,37 +330,22 @@
                 }
 
                 return {
-                  domainInfo: omitBy({
+                  domainInfo: _omitBy(_isEmpty)({
                     Regulon: {
                       labels: ['Regulator Family', 'Activated By', 'Repressed By'],
                     },
-                    UniProt: {labels: ['Function']},
-                    String: {labels: ['Annotation']},
-                    GO: {labels: ['Annotation']},
-                    BioCyc: {labels: ['Pathways']},
-                    KEGG: environment.keggEnabled && {labels: ['Pathways']}
-                  }, isEmpty),
+                    UniProt: { labels: ['Function'] },
+                    String: { labels: ['Annotation'] },
+                    GO: { labels: ['Annotation'] },
+                    BioCyc: { labels: ['Pathways'] },
+                    KEGG: environment.keggEnabled && { labels: ['Pathways'] },
+                  }),
                   genes: genesList,
                 };
-=======
-            return {
-              domainInfo: _omitBy(_isEmpty)({
-                Regulon: {
-                  labels: ['Regulator Family', 'Activated By', 'Repressed By'],
-                },
-                UniProt: { labels: ['Function'] },
-                String: { labels: ['Annotation'] },
-                GO: { labels: ['Annotation'] },
-                BioCyc: { labels: ['Pathways'] },
-                KEGG: environment.keggEnabled && { labels: ['Pathways'] },
->>>>>>> ea95cbc1
               }),
-              genes: genesList,
-            };
-          })
-        );
-      })
-    );
+            );
+        }),
+      );
   }
 
   /**
