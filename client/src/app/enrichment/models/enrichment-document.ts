--- conflicted
+++ resolved
@@ -1,19 +1,8 @@
 import { Observable, of } from 'rxjs';
 import { mapBlobToBuffer } from 'app/shared/utils/files';
 import { map, mergeMap } from 'rxjs/operators';
-<<<<<<< HEAD
-import {
-  DomainWrapper,
-  EnrichmentTableService,
-  EnrichmentWrapper,
-  NCBINode,
-  NCBIWrapper
-} from '../services/enrichment-table.service';
+import { EnrichmentTableService, EnrichmentWrapper, GoNode, NCBINode, NCBIWrapper, } from '../services/enrichment-table.service';
 import { nullCoalesce } from 'app/shared/utils/types';
-=======
-import { EnrichmentTableService, EnrichmentWrapper, GoNode, NCBINode, NCBIWrapper, } from '../services/enrichment-table.service';
-import { nullCoalesce } from '../../shared/utils/types';
->>>>>>> d457c83e
 import { TextAnnotationGenerationRequest } from 'app/file-browser/schema';
 
 
