--- conflicted
+++ resolved
@@ -1,8 +1,4 @@
-<<<<<<< HEAD
 import { Component, Input, OnChanges, SimpleChanges } from '@angular/core';
-=======
-import { Component, Input, OnChanges } from '@angular/core';
->>>>>>> 3e62d4b3
 import { ChartOptions, ChartType, ChartPoint } from 'chart.js';
 import { EnrichWithGOTermsResult } from 'app/enrichment/services/enrichment-visualisation.service';
 
