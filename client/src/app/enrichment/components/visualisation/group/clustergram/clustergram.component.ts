import { Component, Input, OnChanges } from '@angular/core';
import { annotationTypesMap } from 'app/shared/annotation-styles';
import { EnrichWithGOTermsResult, EnrichmentVisualisationService } from 'app/enrichment/services/enrichment-visualisation.service';
import { KeyValue } from '@angular/common';

class GeneRow {
  values: boolean[];
  frequency: number;
  others: number;

  constructor(sliceSize) {
    this.values = new Array(sliceSize);
    this.frequency = 0;
    this.others = 0;
  }
}

@Component({
  selector: 'app-clustergram',
  templateUrl: './clustergram.component.html',
  styleUrls: ['./clustergram.component.scss']
})
export class ClustergramComponent implements OnChanges {
  @Input() data: EnrichWithGOTermsResult[];
  @Input() showMore: boolean;
  @Input() show: boolean;

  genes = new Map<string, GeneRow>();
  others: GeneRow|undefined;
  goTerms: EnrichWithGOTermsResult[] = [];
  geneColor: string = annotationTypesMap.get('gene').color;

  constructor(readonly enrichmentService: EnrichmentVisualisationService) {
  }

  rowOrder(a: KeyValue<string, GeneRow>, b: KeyValue<string, GeneRow>) {
    return b.value.frequency - a.value.frequency;
  }

  columnOrder(a: EnrichWithGOTermsResult, b: EnrichWithGOTermsResult) {
    return b.geneNames.length - a.geneNames.length;
  }

  ngOnChanges() {
<<<<<<< HEAD
    const data = this.data.sort(this.columnOrder);
    const sliceSize = Math.min(data.length, this.showMore ? 50 : 25);
    const genes = new Map<string, GeneRow>();
    let others: GeneRow|undefined;
    const goTerms = data.slice(0, sliceSize);
    data.forEach(({geneNames}, goIndex) => {
      geneNames.forEach(g => {
        let geneRow = genes.get(g);
        if (!geneRow) {
          if (goIndex < sliceSize) {
            geneRow = new GeneRow(sliceSize);
            genes.set(g, geneRow);
          } else {
            if (!others) {
              others = new GeneRow(sliceSize);
            }
            geneRow = others;
          }
        }
        geneRow.frequency++;
        if (goIndex < sliceSize) {
          geneRow.values[goIndex] = true;
        } else {
          geneRow.others++;
        }
      });
    });
    this.genes = genes;
    this.others = others;
    this.goTerms = goTerms;
=======
    if (this.show) {
      const data = (this.showMore ?
        this.data.slice(0, 50)
        : this.data.slice(0, 25))
        .sort(this.columnOrder);
      const genes = new Map<string, boolean[]>();
      const {importGenes} = this.enrichmentService.enrichmentDocument;
      data.forEach(({geneNames}, goIndex) => {
        importGenes.filter(value => geneNames.includes(value)).forEach(g => {
          let geneRow = genes.get(g);
          if (!geneRow) {
            geneRow = new Array(data.length);
            genes.set(g, geneRow);
          }
          geneRow[goIndex] = true;
        });
      });
      this.genes = genes;
      this.goTerms = data;
    }
>>>>>>> 02956b07
  }
}<|MERGE_RESOLUTION|>--- conflicted
+++ resolved
@@ -26,7 +26,7 @@
   @Input() show: boolean;
 
   genes = new Map<string, GeneRow>();
-  others: GeneRow|undefined;
+  others: GeneRow | undefined;
   goTerms: EnrichWithGOTermsResult[] = [];
   geneColor: string = annotationTypesMap.get('gene').color;
 
@@ -42,58 +42,37 @@
   }
 
   ngOnChanges() {
-<<<<<<< HEAD
-    const data = this.data.sort(this.columnOrder);
-    const sliceSize = Math.min(data.length, this.showMore ? 50 : 25);
-    const genes = new Map<string, GeneRow>();
-    let others: GeneRow|undefined;
-    const goTerms = data.slice(0, sliceSize);
-    data.forEach(({geneNames}, goIndex) => {
-      geneNames.forEach(g => {
-        let geneRow = genes.get(g);
-        if (!geneRow) {
-          if (goIndex < sliceSize) {
-            geneRow = new GeneRow(sliceSize);
-            genes.set(g, geneRow);
-          } else {
-            if (!others) {
-              others = new GeneRow(sliceSize);
-            }
-            geneRow = others;
-          }
-        }
-        geneRow.frequency++;
-        if (goIndex < sliceSize) {
-          geneRow.values[goIndex] = true;
-        } else {
-          geneRow.others++;
-        }
-      });
-    });
-    this.genes = genes;
-    this.others = others;
-    this.goTerms = goTerms;
-=======
     if (this.show) {
-      const data = (this.showMore ?
-        this.data.slice(0, 50)
-        : this.data.slice(0, 25))
-        .sort(this.columnOrder);
-      const genes = new Map<string, boolean[]>();
-      const {importGenes} = this.enrichmentService.enrichmentDocument;
+      const data = this.data.sort(this.columnOrder);
+      const sliceSize = Math.min(data.length, this.showMore ? 50 : 25);
+      const genes = new Map<string, GeneRow>();
+      let others: GeneRow | undefined;
+      const goTerms = data.slice(0, sliceSize);
       data.forEach(({geneNames}, goIndex) => {
-        importGenes.filter(value => geneNames.includes(value)).forEach(g => {
+        geneNames.forEach(g => {
           let geneRow = genes.get(g);
           if (!geneRow) {
-            geneRow = new Array(data.length);
-            genes.set(g, geneRow);
+            if (goIndex < sliceSize) {
+              geneRow = new GeneRow(sliceSize);
+              genes.set(g, geneRow);
+            } else {
+              if (!others) {
+                others = new GeneRow(sliceSize);
+              }
+              geneRow = others;
+            }
           }
-          geneRow[goIndex] = true;
+          geneRow.frequency++;
+          if (goIndex < sliceSize) {
+            geneRow.values[goIndex] = true;
+          } else {
+            geneRow.others++;
+          }
         });
       });
       this.genes = genes;
-      this.goTerms = data;
+      this.others = others;
+      this.goTerms = goTerms;
     }
->>>>>>> 02956b07
   }
 }