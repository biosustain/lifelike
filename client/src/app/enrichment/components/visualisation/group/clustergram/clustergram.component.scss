//$tilted-text-shown-space: 6em;
$cell-size: 1.5em;
$first-column-width: 6em;
$tilted-text-estimate-y-space: 36em;
$tilted-text-estimate-x-space: $first-column-width;
$column-header-angle: 45deg;
$tooltip-arrow-height: 0.4rem;
$tooltip-arrow-width: 2*$tooltip-arrow-height;
$background-color: white;

.clustergram-wrapper {
  position: relative;

  &:after {
    content: "";
    position: absolute;
    left: 0;
    right: 0;
    top: 0;
    bottom: 0;
    pointer-events: none;
    background-image: linear-gradient(
                    180deg, $background-color 0, transparent 1.5em), linear-gradient(
                    270deg, $background-color 0, transparent 1.5em);
  }

  .inner-wrapper {
    position: relative;
    overflow: scroll;
    scroll-snap-type: y mandatory;
    min-height: 300px;

    table {
<<<<<<< HEAD
      margin-top: $tilted-text-estimate-space;
      //table-layout: fixed;
=======
      margin-top: $tilted-text-estimate-y-space;
      table-layout: fixed;
>>>>>>> 3bec689d
      scroll-snap-align: start;
      // if there is enough space show tilted text clipped on the right
      // rather than expanding columns
      width: calc(100% - #{$tilted-text-estimate-x-space});


      thead tr {
        th {
          position: relative;
          width: $cell-size;
          height: $cell-size;

          &:first-child {
            width: $first-column-width;
            max-width: $first-column-width;
          }

          &[scope="col"] {

            & div {
              transform-origin: 0 50%;
              transform: rotate(-$column-header-angle);
              width: 0;
              margin: 0 auto;

              & span {
                width: max-content;
                overflow-wrap: initial;
                display: block;
              }

              &::ng-deep .rotatedTooltip {
                display: none;

                &.show {
                  display: block;
                }

                .arrow {
                  position: absolute;
                  display: block;
                  width: $tooltip-arrow-width;
                  height: $tooltip-arrow-height;

                  &::before {
                    position: absolute;
                    content: "";
                    border-style: solid;
                  }
                }

                &.bs-tooltip-bottom-right, &.bs-tooltip-right-bottom {
                  padding: $tooltip-arrow-height 0;

                  .tooltip-inner {
                    border-top-left-radius: 0;
                    transform-origin: 50% 0;
                    transform: translateX(50%) rotate(
                                    $column-header-angle
                    ) translate(2*$tooltip-arrow-height, 2*$tooltip-arrow-height);
                  }

                  .arrow {
                    display: none;
                  }
                }

                &.bs-tooltip-bottom-left, &.bs-tooltip-left-bottom {
                  padding: $tooltip-arrow-height 0;
                  transform: none !important;

                  .tooltip-inner {
                    border-top-right-radius: 0;
                    transform-origin: 0 0;
                    transform: rotate(
                                    $column-header-angle
                    ) translate(-100%, 0);
                  }

                  .arrow {
                    display: none;
                  }
                }

                // Code for non-used tooltip placements
                //&.bs-tooltip-top-right, &.bs-tooltip-right-top {
                //  padding: $tooltip-arrow-height 0;
                //  transform: none !important;
                //  left: unset;
                //  right: 0;
                //
                //  .tooltip-inner {
                //    border-bottom-left-radius: 0;
                //    transform-origin: 100% 0;
                //    transform: rotate($column-header-angle) translate(100%, -100%);
                //  }
                //
                //  .arrow {
                //    display: none;
                //  }
                //}

                //&.bs-tooltip-top-left, &.bs-tooltip-left-top {
                //  padding: $tooltip-arrow-height 0;
                //
                //  .tooltip-inner {
                //    border-bottom-right-radius: 0;
                //    transform-origin: 50% 100%;
                //    transform: translateX(-50%) rotate(
                //                    $column-header-angle
                //    ) translate(2*$tooltip-arrow-height, 2*$tooltip-arrow-height);
                //  }
                //
                //  .arrow {
                //    display: none;
                //  }
                //}
                //
                //&.bs-tooltip-top {
                //  padding: $tooltip-arrow-height 0;
                //
                //  &:not(.bs-tooltip-top-right):not(.bs-tooltip-right-top) {
                //    transform-origin: 50% 50%;
                //    transform: translateY(-50%) rotate(
                //                    $column-header-angle
                //    ) translateY(-50%) !important;
                //  }
                //
                //  .arrow {
                //    bottom: 0;
                //
                //    &::before {
                //      top: 0;
                //      border-width: $tooltip-arrow-height ($tooltip-arrow-width / 2) 0;
                //    }
                //  }
                //}
                //
                //&.bs-tooltip-right {
                //  padding: 0 $tooltip-arrow-height;
                //
                //  .tooltip-inner, .arrow {
                //    transform-origin: 0 50%;
                //    transform: rotate($column-header-angle) translateX(-2*$tooltip-arrow-height);
                //  }
                //
                //  .arrow {
                //    left: 0;
                //    width: $tooltip-arrow-height;
                //    height: $tooltip-arrow-width;
                //
                //    &::before {
                //      right: 0;
                //      border-width: ($tooltip-arrow-width / 2) $tooltip-arrow-height ($tooltip-arrow-width / 2) 0;
                //    }
                //  }
                //}
                //
                //&.bs-tooltip-bottom {
                //  padding: $tooltip-arrow-height 0;
                //
                //  &:not(.bs-tooltip-bottom-right):not(.bs-tooltip-right-bottom):not(.bs-tooltip-bottom-left):not(.bs-tooltip-left-bottom) {
                //    transform-origin: 50% 0;
                //    transform: rotate(
                //                    $column-header-angle
                //    ) translateY(100%) !important;
                //  }
                //
                //
                //  .arrow {
                //    top: 0;
                //
                //    &::before {
                //      bottom: 0;
                //      border-width: 0 ($tooltip-arrow-width / 2) $tooltip-arrow-height;
                //    }
                //  }
                //}
                //
                //&.bs-tooltip-left {
                //  padding: 0 $tooltip-arrow-height;
                //
                //  .tooltip-inner, .arrow {
                //    transform-origin: 100% 50%;
                //    transform: rotate($column-header-angle) translateX(2*$tooltip-arrow-height);
                //  }
                //
                //  .arrow {
                //    right: 0;
                //    width: $tooltip-arrow-height;
                //    height: $tooltip-arrow-width;
                //
                //    &::before {
                //      left: 0;
                //      border-width: ($tooltip-arrow-width / 2) 0 ($tooltip-arrow-width / 2) $tooltip-arrow-height;
                //    }
                //  }
                //}
                //
                //&.bs-tooltip-auto {
                //  &[x-placement^="top"] {
                //    @extend .bs-tooltip-top;
                //  }
                //
                //  &[x-placement^="right"] {
                //    @extend .bs-tooltip-right;
                //  }
                //
                //  &[x-placement^="bottom"] {
                //    @extend .bs-tooltip-bottom;
                //  }
                //
                //  &[x-placement^="left"] {
                //    @extend .bs-tooltip-left;
                //  }
                //}
              }
            }
          }
        }
      }

      tbody td.match {
        border-left: 1px solid white;
        opacity: 0.3;
      }
    }

  }


}







<|MERGE_RESOLUTION|>--- conflicted
+++ resolved
@@ -31,13 +31,8 @@
     min-height: 300px;
 
     table {
-<<<<<<< HEAD
-      margin-top: $tilted-text-estimate-space;
+      margin-top: $tilted-text-estimate-y-space;
       //table-layout: fixed;
-=======
-      margin-top: $tilted-text-estimate-y-space;
-      table-layout: fixed;
->>>>>>> 3bec689d
       scroll-snap-align: start;
       // if there is enough space show tilted text clipped on the right
       // rather than expanding columns
