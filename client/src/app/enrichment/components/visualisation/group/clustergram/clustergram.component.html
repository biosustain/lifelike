<div class="clustergram-wrapper" [style.height.em]="genes.size*2.5 + 8.5">
    <table class="table table-striped column-hover">
        <thead>
        <tr>
            <th></th>
            <th scope="col" *ngFor="let goTerm of goTerms">
                <div>
                    <ng-template #tooltip>
                        {{goTerm.goTerm}} ({{goTerm.goId}})
                    </ng-template>
                    <span [ngbTooltip]="tooltip"
                          container="body"
                          tooltipClass="rotatedTooltip"
                          placement="bottom-left bottom-right">
                        {{goTerm.goTerm}}</span>
<<<<<<< HEAD
                </div>
            </th>
            <th scope="col" *ngIf="others" class="others">
                <div>
                    <span>others</span>
                </div>
            </th>
        </tr>
        </thead>
        <tbody>
        <tr *ngFor="let entry of genes | keyvalue: rowOrder">
            <th scope="row">{{ entry.key }}</th>
            <td *ngFor="let value of entry.value.values"
                [ngClass]="{match:value}"
                [style.backgroundColor]="value && geneColor"
            ></td>
            <td *ngIf="others"
                class="match others">{{entry.value.others || ''}}</td>
        </tr>
        <tr *ngIf="others">
            <th scope="row">others</th>
            <td *ngFor="let value of others.values"></td>
            <td class="match others">{{others.others}}</td>
        </tr>
        </tbody>
    </table>
=======
                    </div>
                </th>
            </tr>
            </thead>
            <tbody>
            <tr *ngFor="let entry of genes | keyvalue: rowOrder">
                <th scope="row" [appSELink]="entry.key">{{ entry.key }}</th>
                <td *ngFor="let value of entry.value"
                    [ngClass]="{match:value}"
                    [style.backgroundColor]="value && geneColor"
                ></td>
            </tr>
            </tbody>
        </table>
    </div>
>>>>>>> 3e62d4b3
</div><|MERGE_RESOLUTION|>--- conflicted
+++ resolved
@@ -13,7 +13,6 @@
                           tooltipClass="rotatedTooltip"
                           placement="bottom-left bottom-right">
                         {{goTerm.goTerm}}</span>
-<<<<<<< HEAD
                 </div>
             </th>
             <th scope="col" *ngIf="others" class="others">
@@ -25,7 +24,7 @@
         </thead>
         <tbody>
         <tr *ngFor="let entry of genes | keyvalue: rowOrder">
-            <th scope="row">{{ entry.key }}</th>
+            <th scope="row" [appSELink]="entry.key">{{ entry.key }}</th>
             <td *ngFor="let value of entry.value.values"
                 [ngClass]="{match:value}"
                 [style.backgroundColor]="value && geneColor"
@@ -40,21 +39,4 @@
         </tr>
         </tbody>
     </table>
-=======
-                    </div>
-                </th>
-            </tr>
-            </thead>
-            <tbody>
-            <tr *ngFor="let entry of genes | keyvalue: rowOrder">
-                <th scope="row" [appSELink]="entry.key">{{ entry.key }}</th>
-                <td *ngFor="let value of entry.value"
-                    [ngClass]="{match:value}"
-                    [style.backgroundColor]="value && geneColor"
-                ></td>
-            </tr>
-            </tbody>
-        </table>
-    </div>
->>>>>>> 3e62d4b3
 </div>