--- conflicted
+++ resolved
@@ -145,26 +145,6 @@
             })
           );
         },
-<<<<<<< HEAD
-      }))
-    ),  ...(['Gene', 'Chemical'].map(type => ({
-      name: `${type} List`,
-      export: () => {
-        return this.filesystemService.getMapContent(object.hashId).pipe(
-          mapBlobToBuffer(),
-          mapBufferToJson<KnowledgeMapGraph>(),
-          map(graph => {
-            const blob = new Blob([
-              graph.nodes.filter(node => node.label === type.toLowerCase()).map(node => node.display_name).join('\r\n')
-            ], {
-              type: 'text/plain',
-            });
-            return new File([blob], object.filename + ` (${type}s).txt`);
-          }),
-        );
-      },
-    })))]);
-=======
       },
       ...['Gene', 'Chemical'].map((type) => ({
         name: `${type} List`,
@@ -190,6 +170,5 @@
         },
       })),
     ]);
->>>>>>> 316bf8ca
   }
 }