--- conflicted
+++ resolved
@@ -340,7 +340,6 @@
       },
       {
         name: 'Genes for Graph Analysis CSV',
-<<<<<<< HEAD
         export: () => this.filesystemService.getContent(object.hashId).pipe(
           mergeMap(blob => new EnrichmentDocument(this.worksheetViewerService).loadResult(blob, object.hashId)),
           mergeMap(document => new EnrichmentTable({
@@ -355,41 +354,5 @@
           }),
         )
     }]);
-=======
-        export: () =>
-          this.filesystemService.getContent(object.hashId).pipe(
-            mergeMap((blob) =>
-              new EnrichmentDocument(this.worksheetViewerService).loadResult(blob, object.hashId)
-            ),
-            mergeMap((document) =>
-              new EnrichmentTable({
-                usePlainText: true,
-              })
-                .load(document)
-                .pipe(
-                  tap((table) => this.addBioCycIdColumn(document, table)),
-                  tap((table) => this.prepareTableForRadiateAnalysis(table))
-                )
-            ),
-            mergeMap((table) =>
-              new TableCSVExporter().generate(table.tableHeader, table.tableCells)
-            ),
-            map((blob) => {
-              return new File([blob], object.filename + '_for_graph_analysis.csv');
-            })
-          ),
-      },
-      {
-        name: 'Lifelike Enrichment Table File',
-        export: () => {
-          return this.filesystemService.getContent(object.hashId).pipe(
-            map((blob) => {
-              return new File([blob], object.filename + '.llenrichmenttable.json');
-            })
-          );
-        },
-      },
-    ]);
->>>>>>> 316bf8ca
   }
 }