# TODO: Consider using a smaller image for deployment, using the base image to
# enable installing Chrome for Karma testing
<<<<<<< HEAD
FROM node:13.10
=======
FROM node:13.10.1
>>>>>>> 3ccf70a3


# OPTIONAL: Install dumb-init (Very handy for easier signal handling of SIGINT/SIGTERM/SIGKILL etc.)
RUN wget https://github.com/Yelp/dumb-init/releases/download/v1.2.0/dumb-init_1.2.0_amd64.deb
RUN dpkg -i dumb-init_*.deb
ENTRYPOINT ["dumb-init"]

# Install Google Chrome (for Karma testing)
RUN wget -q -O - https://dl-ssl.google.com/linux/linux_signing_key.pub | apt-key add -
RUN sh -c 'echo "deb [arch=amd64] http://dl.google.com/linux/chrome/deb/ stable main" >> /etc/apt/sources.list.d/google.list'
RUN apt-get update && apt-get install -y google-chrome-stable

# Clean up the image cache (see the Docker best practices guide: https://docs.docker.com/develop/develop-images/dockerfile_best-practices/#run)
RUN apt-get autoclean && \
    apt-get autoremove -y && \
    rm -rf /var/lib/apt/lists/*

ENV N4J_USER node
ENV N4J_HOME /home/$N4J_USER
ENV N4J_CLIENT $N4J_HOME/client

ENV PATH $N4J_CLIENT/node_modules/.bin:$PATH

WORKDIR $N4J_CLIENT
USER $N4J_USER

COPY . $N4J_CLIENT<|MERGE_RESOLUTION|>--- conflicted
+++ resolved
@@ -1,11 +1,6 @@
 # TODO: Consider using a smaller image for deployment, using the base image to
 # enable installing Chrome for Karma testing
-<<<<<<< HEAD
-FROM node:13.10
-=======
 FROM node:13.10.1
->>>>>>> 3ccf70a3
-
 
 # OPTIONAL: Install dumb-init (Very handy for easier signal handling of SIGINT/SIGTERM/SIGKILL etc.)
 RUN wget https://github.com/Yelp/dumb-init/releases/download/v1.2.0/dumb-init_1.2.0_amd64.deb
