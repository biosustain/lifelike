--- conflicted
+++ resolved
@@ -36,11 +36,7 @@
     "chartjs-plugin-datalabels": "0.7.0",
     "d3": "^5.16.0",
     "hammerjs": "^2.0.8",
-<<<<<<< HEAD
-    "highcharts": "^8.0.0",
     "intersects": "^2.7.2",
-=======
->>>>>>> 5c225280
     "jquery": "3.3.1",
     "jquery-ui": "1.12.1",
     "jquery-ui-dist": "1.12.1",
