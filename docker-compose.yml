version: '3.5'

services:
    pgdatabase:
        command: postgres -c max_wal_size=2GB -c log_statement='all'
        container_name: pg-database
        image: postgres:11
        environment:
            - POSTGRES_PASSWORD=postgres
        networks:
            - backend
        ports:
            - "5431:5432"

    database:
        build: ./neo4j
        environment:
            - NEO4J_AUTH=neo4j/password
        container_name: n4j-database
        volumes:
            - ./neo4j/data:/data
            - ./neo4j/logs:/logs
            - ./neo4j/import:/import
            - ./neo4j/plugins:/plugins
            - ./neo4j/backups:/backups
        ports:
            - "7474:7474"
            - "7687:7687"
        networks:
            - backend

    appserver:
        container_name: n4j-appserver
        command: [
            '/usr/bin/env', 'bash',
            'bin/wait-for-postgres',
            'bin/wait-for-neo4j',
            'bin/start-dev']
        build: ./appserver
        ports:
            - 5000:5000
        environment:
            # Flask
            - FLASK_APP=app
            - FLASK_APP_CONFIG=Development
            - FLASK_DEBUG=1
            - FLASK_ENV=development
            # Postgres
            - POSTGRES_HOST=pgdatabase
            - POSTGRES_PORT=5432
            - POSTGRES_USER=postgres
            - POSTGRES_PASSWORD=postgres
            - POSTGRES_DB=postgres
            # Neo4j
            - NEO4J_HOST=n4j-database
            - NEO4J_AUTH=neo4j/password
            # Redis
            - REDIS_HOST=redis
            - REDIS_PORT=6379
        networks:
            - frontend
            - backend
        depends_on:
            - database
            - pgdatabase
            - redis
        stdin_open: true
        volumes:
            - ./appserver:/home/n4j
        tty: true

    client:
        container_name: n4j-client
        command: yarn dev-start
        depends_on:
            - appserver
        volumes:
            - ./client:/home/node/client
            # https://jdlm.info/articles/2019/09/06/lessons-building-node-app-docker.html
            # Helps not overwrite the node_modules with host
            - /home/node/client/node_modules
        ports:
            - 4200:4200
        build: ./client
        networks:
            - frontend
        depends_on:
                - appserver

<<<<<<< HEAD
    redis:
        container_name: redis
        image: redis:6.0.3
        networks:
            - backend

    cache-invalidator:
        container_name: cache-invalidator
        build: ./cache-invalidator
        volumes:
            - ./cache-invalidator:/app
        networks:
            - backend
        environment:
            - NEO4J_HOST=n4j-database
            - NEO4J_AUTH=neo4j/password
            - REDIS_HOST=redis
            - REDIS_PORT=6379
        depends_on:
            - database
            - redis
=======
    elasticsearch:
        container_name: n4j-elasticsearch
        build:
            dockerfile: Dockerfile
            context: elasticsearch
        environment:
            - discovery.type=single-node
            - http.max_content_length=200mb  #allow 200mb of content to be sent for indexing
            - bootstrap.memory_lock=true
            - xpack.graph.enabled=false
            - xpack.watcher.enabled=false
            - xpack.license.self_generated.type=basic
        ulimits:
            memlock:
                soft: -1
                hard: -1
        ports:
            - "9200:9200"
            - "9300:9300"

        networks:
            - backend

    kibana:
        container_name: n4j-kibana
        image: docker.elastic.co/kibana/kibana:7.2.0
        ports:
            - "5601:5601"
        environment:
            SERVER_NAME: localhost
            ELASTICSEARCH_URL: http://elasticsearch:9200
        depends_on:
            - elasticsearch
        networks:
            - backend
>>>>>>> 180b215c

networks:
    frontend:
    backend:<|MERGE_RESOLUTION|>--- conflicted
+++ resolved
@@ -85,9 +85,8 @@
         networks:
             - frontend
         depends_on:
-                - appserver
+            - appserver
 
-<<<<<<< HEAD
     redis:
         container_name: redis
         image: redis:6.0.3
@@ -109,7 +108,7 @@
         depends_on:
             - database
             - redis
-=======
+
     elasticsearch:
         container_name: n4j-elasticsearch
         build:
@@ -145,7 +144,6 @@
             - elasticsearch
         networks:
             - backend
->>>>>>> 180b215c
 
 networks:
     frontend:
