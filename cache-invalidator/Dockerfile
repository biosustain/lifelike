<<<<<<< HEAD
FROM python:3.8-slim-buster

# Install pipenv
RUN pip install pipenv

WORKDIR /app

# Copy Pipfiles and install Python dependencies
COPY Pipfile Pipfile.lock ./
RUN pipenv install --deploy --dev --system

# Copy application file
COPY main.py ./
=======
FROM python:3.10-slim as base
LABEL app=kg-prototypes

# Install dependencies
RUN apt-get update && apt-get install -y curl && apt-get clean
RUN pip install pipenv

ENV APP_USER ***ARANGO_DB_NAME***
ENV APP_HOME /home/$APP_USER
ENV UID 1000
ENV GID 1000

# User and group creation
RUN groupadd -g $GID $APP_USER && \
    useradd -u $UID -g $GID -G sudo --create-home --home-dir $APP_HOME --shell /bin/bash $APP_USER

WORKDIR $APP_HOME

# Copy Pipfiles and install dependencies FIRST to better apply Docker layer cache
COPY --chown=1000:1000 Pipfile .
COPY --chown=1000:1000 Pipfile.lock .
RUN pipenv install --deploy --dev --system

# ...then copy everything else
COPY --chown=1000:1000 . .
>>>>>>> b27b38fd

# Set non-***ARANGO_USERNAME*** runtime user
RUN groupadd -g 999 appuser && \
    useradd -r -u 999 -g appuser appuser
USER 999

# Environment variables
ENV PYTHONUNBUFFERED 1
ENV PYTHONPATH /app

# Redis server
ENV LOG_LEVEL INFO
ENV REDIS_HOST redis
ENV REDIS_PORT 6379
ENV REDIS_PASSWORD ""

# Neo4j server
ENV NEO4J_HOST neo4j
ENV NEO4J_AUTH neo4j/password

<<<<<<< HEAD
# Run the application
CMD ["python", "main.py"]
=======
CMD [ "bin/startup.sh" ]
>>>>>>> b27b38fd
<|MERGE_RESOLUTION|>--- conflicted
+++ resolved
@@ -1,18 +1,3 @@
-<<<<<<< HEAD
-FROM python:3.8-slim-buster
-
-# Install pipenv
-RUN pip install pipenv
-
-WORKDIR /app
-
-# Copy Pipfiles and install Python dependencies
-COPY Pipfile Pipfile.lock ./
-RUN pipenv install --deploy --dev --system
-
-# Copy application file
-COPY main.py ./
-=======
 FROM python:3.10-slim as base
 LABEL app=kg-prototypes
 
@@ -38,7 +23,6 @@
 
 # ...then copy everything else
 COPY --chown=1000:1000 . .
->>>>>>> b27b38fd
 
 # Set non-***ARANGO_USERNAME*** runtime user
 RUN groupadd -g 999 appuser && \
@@ -59,9 +43,4 @@
 ENV NEO4J_HOST neo4j
 ENV NEO4J_AUTH neo4j/password
 
-<<<<<<< HEAD
-# Run the application
-CMD ["python", "main.py"]
-=======
-CMD [ "bin/startup.sh" ]
->>>>>>> b27b38fd
+CMD [ "bin/startup.sh" ]