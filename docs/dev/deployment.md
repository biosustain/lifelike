## Table of Contents
- [Current Infrastructure](#current-infrastructure)
- [How do I deploy to Google Cloud?](#how-do-i-deploy-to-google-cloud)
- [How do I update the LMDB database?](#how-do-i-update-the-lmdb-database)
- [How do I update the NLP database (model)?](#how-do-i-update-the-nlp-database-model)
- [How do I rollback to a previous build?](#how-do-i-rollback-to-a-previous-build)
- [Something went wrong.. how do I fix it?](#something-went-wrong-how-do-i-fix-it)
  - [Common issues](#common-issues)

# Current Infrastructure
There are currently three VMs
1. kg-prod - https://kg.lifelike.bio
   **Description**: The production server. This is currently released in an ad-hoc manner.
2. kg-staging - https://test.lifelike.bio
   **Description**: The staging server for QA to run their manual tests and for developers to run any other test before pushing into production. This will be updated each time someone merges into master on GitHub.
3. kg-demo - http://104.197.221.147/ (*this IP is not static and subject to change*)
   **Description**: The demo server is for testing anything in its own sandbox without affecting any other instances.


# How do I deploy to Google Cloud?

All GitHub actions in progress can be viewed here
https://github.com/SBRG/kg-prototypes/actions

__Staging__

Deploying to staging is done automatically through the workflow file in GitHub actions. The build is triggered anytime someone merges into master. The file can be found [here](./../../.github/workflows/staging.yml).

__Demo__
Deploying to demo requires a user to use the "tag" function in a pull request. To push a build to demo
1. Tag your local branch with "demo"
2. Make a pull request
3. GitHub actions will now build to demo
4. Push again and GitHub actions will repeat itself per push

__Production__
Deploying to production also uses GitHub actions, but the trigger is manual.

To deploy to production, follow these steps
1. Go to the master branch and make sure its updated
```bash
git checkout master && git pull origin master
```
2. Tag the master branch to be used for the production build

*To view all of the current tags*
```bash
git tag --list
```
*To tag the branch for building*
```bash
git tag <some-tag>
```

3. Go to https://github.com/SBRG/kg-prototypes/releases
4. Go to **Draft a new release* or https://github.com/SBRG/kg-prototypes/releases/new
5. Use the tag just created for "tag version" and fill out of the rest of the form
6. Click **Publish Request** and the build will start

# How do I update the LMDB database?

This is a manual step which currently requires a user to ssh into the server and pulls the new files in from the Google Cloud Bucket.

<<<<<<< HEAD
A script should already be be in **kg-production** and **kg-staging** so all thats required is to run the `fetch-ai-models.sh` script to pull in the required data. This should automatically update the NLP models as it is volume mounted.
=======
A script should already be be in **kg-production** and **kg-staging** so all thats required is to run the `fetch-new.sh` script to pull in the required data. This should automatically update the LMDB as it is volume mounted. It will normally be found in the `/srv` directory.
>>>>>>> c10879b6

for example, on **Staging**

```bash
<<<<<<< HEAD
gcloud compute ssh kg-staging --zone us-central1-a --command="sudo ./fetch-ai-models.sh";
=======
gcloud compute ssh kg-staging --zone us-central1-a --command="sudo /srv/fetch-new.sh";
>>>>>>> c10879b6
```

# How do I update the NLP database (model)?

This is a manual step which currently requires a user to ssh into the server and pulls the new files in from the Google Cloud Bucket.

A script should already be be in **kg-production** and **kg-staging** so all thats required is to run the `update-lmdb.sh` script to pull in the required data. This should automatically update the LMDB as it is volume mounted.

# How do I rollback to a previous build?

__Overview__
A rollback is when we want to revert the appserver and webserver images back to another version. We tag each Docker image build with the git commit hash which means we know the history of the images.

To perform a rollback, use the script found [here](/deployment/bin/rollback.sh).
```bash
./rollback.sh -t kg-demo -h f7e9086acec83464d7fd633eb5282ddf7c45f34e
```

__Important Notes__
1. The docker-compose files use whatever image that's specified in the `.env` file thats located in the same directory. The `.env` file contains the `GITHUB_HASH` which determines which build to use when running the application.

2. Rollbacks DO NOT change the database in anyway. This means a rollback can potentially break the application as old code might not be compatible with new changes in the database. This should be handled separately.

# Something went wrong.. how do I fix it?
## Common issues
1. Check if the server is out of space
```bash
df -h
```
**example output**
```
tmpfs           696M  1.6M  694M   1% /run
/dev/sda1        97G   30G   68G  31% /
tmpfs           3.4G     0  3.4G   0% /dev/shm
tmpfs           5.0M     0  5.0M   0% /run/lock
tmpfs           3.4G     0  3.4G   0% /sys/fs/cgroup
/dev/loop0       55M   55M     0 100% /snap/core18/1705
/dev/loop2       55M   55M     0 100% /snap/core18/1754
/dev/loop4       98M   98M     0 100% /snap/core/9289
/dev/sda15      105M  3.6M  101M   4% /boot/efi
/dev/sdb        196G   13G  184G   7% /mnt/disks/kg-staging-persistent
/dev/loop3      109M  109M     0 100% /snap/google-cloud-sdk/138
/dev/loop1       97M   97M     0 100% /snap/core/9436
/dev/loop5      118M  118M     0 100% /snap/google-cloud-sdk/139
tmpfs           696M     0  696M   0% /run/user/1003
```
**Solution:** Increase the space by going to the google cloud compute engine disks page and increasing the size. This may require a restart of the VM to detect the new space so you'll also have to rerun the startup script for the server.

2. Check if the docker containers are running
```bash
sudo docker ps -a
```
```
CONTAINER ID        IMAGE                                                                                        COMMAND                  CREATED             STATUS              PORTS                                      NAMES
38dc18c1f057        gcr.io/able-goods-221820/kg-appserver-staging:61e1bbce9b456cd04666701caf8e5063bf94e0df       "bin/start-prod"         7 hours ago         Up 7 hours          0.0.0.0:5000->5000/tcp                     srv_appserver_1
4af4ffb32e37        gcr.io/able-goods-221820/kg-cache-service-staging:61e1bbce9b456cd04666701caf8e5063bf94e0df   "python main.py"         7 hours ago         Up 7 hours                                                     srv_cache-invalidator_1
2db9ce065430        gcr.io/able-goods-221820/kg-webserver-staging:61e1bbce9b456cd04666701caf8e5063bf94e0df       "/docker-entrypoint.…"   7 hours ago         Up 7 hours          0.0.0.0:80->80/tcp, 0.0.0.0:443->443/tcp   srv_webserver_1
2a077575a5c4        redis:6.0.3-alpine                                                                           "docker-entrypoint.s…"   5 days ago          Up 15 hours         6379/tcp                                   srv_redis_1
```
**Solution:** You can restart the services again by going to where the `docker-compose` file is hosted and re-running the startup script

**e.g. for staging**
```bash
cd /srv/
./startup.sh
```<|MERGE_RESOLUTION|>--- conflicted
+++ resolved
@@ -61,27 +61,23 @@
 
 This is a manual step which currently requires a user to ssh into the server and pulls the new files in from the Google Cloud Bucket.
 
-<<<<<<< HEAD
-A script should already be be in **kg-production** and **kg-staging** so all thats required is to run the `fetch-ai-models.sh` script to pull in the required data. This should automatically update the NLP models as it is volume mounted.
-=======
 A script should already be be in **kg-production** and **kg-staging** so all thats required is to run the `fetch-new.sh` script to pull in the required data. This should automatically update the LMDB as it is volume mounted. It will normally be found in the `/srv` directory.
->>>>>>> c10879b6
 
 for example, on **Staging**
 
 ```bash
-<<<<<<< HEAD
-gcloud compute ssh kg-staging --zone us-central1-a --command="sudo ./fetch-ai-models.sh";
-=======
 gcloud compute ssh kg-staging --zone us-central1-a --command="sudo /srv/fetch-new.sh";
->>>>>>> c10879b6
 ```
 
 # How do I update the NLP database (model)?
 
 This is a manual step which currently requires a user to ssh into the server and pulls the new files in from the Google Cloud Bucket.
 
-A script should already be be in **kg-production** and **kg-staging** so all thats required is to run the `update-lmdb.sh` script to pull in the required data. This should automatically update the LMDB as it is volume mounted.
+A script should already be be in **kg-production** and **kg-staging** so all thats required is to run the `fetch-ai-models.sh` script to pull in the required data. This should automatically update the NLP models as it is volume mounted.
+
+```bash
+gcloud compute ssh kg-staging --zone us-central1-a --command="sudo ./fetch-ai-models.sh";
+```
 
 # How do I rollback to a previous build?
 
