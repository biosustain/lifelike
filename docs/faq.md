--- conflicted
+++ resolved
@@ -44,11 +44,7 @@
 ## How do I add new packages to package.json?
 1. Run the following
 ```
-<<<<<<< HEAD
-docker-compose exec yarn add <package name>
-=======
 docker-compose exec client yarn add <package name>
->>>>>>> f44c55eb
 ```
 
 2. Ensure the package has been installed in the `package.json` and `yarn.lock` file
