--- conflicted
+++ resolved
@@ -1,4 +1,3 @@
-<<<<<<< HEAD
 version: '3.8'
 
 services:
@@ -65,9 +64,12 @@
             - REDIS_PORT=6379
             - REDIS_PASSWORD=password
             - REDIS_SSL=false
+            # StatisticalEnrichment
+            - SE_HOST=statistical-enrichment
+            - SE_PORT=5010
             # Other
             - DOMAIN=http://localhost
-            - LMDB_HOME_FOLDER=/home/n4j/neo4japp/services/annotations
+            - LMDB_HOME_FOLDER=/home/n4j/neo4japp/services/annotations/lmdb/
             - SEND_GRID_API_KEY=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
         # Allow debugging w/ IPython or pdb
         stdin_open: true
@@ -84,6 +86,39 @@
             - pgdatabase
             - redis
             - pdfparser
+
+    statistical-enrichment:
+        container_name: statistical-enrichment
+        build: ./statistical-enrichment
+        ports:
+            - "5010:5010"
+        environment:
+            # Flask
+            - FLASK_APP=statistical_enrichment
+            - FLASK_APP_CONFIG=Development
+            - FLASK_DEBUG=1
+            - FLASK_ENV=development
+            # Neo4j
+            - NEO4J_SCHEME=bolt
+            - NEO4J_HOST=n4j-database
+            - NEO4J_AUTH=neo4j/password
+            - NEO4J_PORT=7687
+            # Redis
+            - REDIS_HOST=redis
+            - REDIS_PORT=6379
+            - REDIS_PASSWORD=password
+            - REDIS_SSL=false
+        # Allow debugging w/ IPython or pdb
+        stdin_open: true
+        tty: true
+        # End debugging section
+        volumes:
+            - ./statistical-enrichment:/home/user
+        networks:
+            - backend
+        depends_on:
+            - database
+            - redis
 
     cache-invalidator:
         container_name: cache-invalidator
@@ -162,213 +197,9 @@
             - "9300:9300"
         networks:
             - backend
+            - elastic
 
 networks:
     frontend:
     backend:
-=======
-version: '3.8'
-
-services:
-    pgdatabase:
-        container_name: pg-database
-        image: postgres:11
-        command: postgres -c max_wal_size=2GB -c log_statement='all'
-        environment:
-            - POSTGRES_PASSWORD=postgres
-        ports:
-            - "5431:5432"
-        networks:
-            - backend
-
-    database:
-        container_name: n4j-database
-        build: ./neo4j
-        environment:
-            - NEO4J_AUTH=neo4j/password
-        volumes:
-            - ./neo4j/data:/data
-            - ./neo4j/logs:/logs
-            - ./neo4j/import:/import
-            - ./neo4j/plugins:/plugins
-            - ./neo4j/backups:/backups
-        ports:
-            - "7474:7474"
-            - "7687:7687"
-        networks:
-            - backend
-
-    appserver:
-        container_name: appserver
-        build: ./appserver
-        ports:
-            - "5000:5000"
-        env_file:
-            # File found in Azure File Store
-            - azure-secrets.env
-        environment:
-            # Log Services
-            - FORMAT_AS_JSON=false
-            # Flask
-            - FLASK_APP=app
-            - FLASK_APP_CONFIG=Development
-            - FLASK_DEBUG=1
-            - FLASK_ENV=development
-            # Postgres
-            - POSTGRES_HOST=pgdatabase
-            - POSTGRES_PORT=5432
-            - POSTGRES_USER=postgres
-            - POSTGRES_PASSWORD=postgres
-            - POSTGRES_DB=postgres
-            # ElasticSearch
-            - ELASTICSEARCH_HOSTS=http://elasticsearch:9200
-            - ELASTIC_FILE_INDEX_ID=file_dev
-            # Neo4j
-            - NEO4J_SCHEME=bolt
-            - NEO4J_HOST=n4j-database
-            - NEO4J_AUTH=neo4j/password
-            - NEO4J_PORT=7687
-            # Redis
-            - REDIS_HOST=redis
-            - REDIS_PORT=6379
-            - REDIS_PASSWORD=password
-            - REDIS_SSL=false
-            # StatisticalEnrichment
-            - SE_HOST=statistical-enrichment
-            - SE_PORT=5010
-            # Other
-            - DOMAIN=http://localhost
-            - LMDB_HOME_FOLDER=/home/n4j/neo4japp/services/annotations/lmdb/
-        # Allow debugging w/ IPython or pdb
-        stdin_open: true
-        tty: true
-        # End debugging section
-        volumes:
-            - ./appserver:/home/n4j
-        networks:
-            - frontend
-            - backend
-        depends_on:
-            - elasticsearch
-            - database
-            - pgdatabase
-            - redis
-            - pdfparser
-
-    statistical-enrichment:
-        container_name: statistical-enrichment
-        build: ./statistical-enrichment
-        ports:
-            - "5010:5010"
-        environment:
-            # Flask
-            - FLASK_APP=statistical_enrichment
-            - FLASK_APP_CONFIG=Development
-            - FLASK_DEBUG=1
-            - FLASK_ENV=development
-            # Neo4j
-            - NEO4J_SCHEME=bolt
-            - NEO4J_HOST=n4j-database
-            - NEO4J_AUTH=neo4j/password
-            - NEO4J_PORT=7687
-            # Redis
-            - REDIS_HOST=redis
-            - REDIS_PORT=6379
-            - REDIS_PASSWORD=password
-            - REDIS_SSL=false
-        # Allow debugging w/ IPython or pdb
-        stdin_open: true
-        tty: true
-        # End debugging section
-        volumes:
-            - ./statistical-enrichment:/home/user
-        networks:
-            - backend
-        depends_on:
-            - database
-            - redis
-
-    cache-invalidator:
-        container_name: cache-invalidator
-        build: ./cache-invalidator
-        environment:
-            - LOG_LEVEL=debug
-            # Neo4j
-            - NEO4J_SCHEME=bolt
-            - NEO4J_HOST=n4j-database
-            - NEO4J_AUTH=neo4j/password
-            - NEO4J_PORT=7687
-            # Redis
-            - REDIS_HOST=redis
-            - REDIS_PORT=6379
-            - REDIS_PASSWORD=password
-            - REDIS_SSL=false
-        volumes:
-            - ./cache-invalidator:/app
-        networks:
-            - backend
-        depends_on:
-            - redis
-            - database
-
-    client:
-        container_name: client
-        build:
-            context: ./client
-            dockerfile: Dockerfile
-            target: build
-        command: yarn dev-start
-        volumes:
-            - ./client:/home/node/client
-            # https://jdlm.info/articles/2019/09/06/lessons-building-node-app-docker.html
-            # Helps not overwrite the node_modules with host
-            - /home/node/client/node_modules
-        ports:
-            - "4200:4200"
-        networks:
-            - frontend
-
-    redis:
-        image: redis:6.0.3-alpine
-        command: redis-server --requirepass password
-        networks:
-            - backend
-
-    pdfparser:
-        container_name: pdfparser
-        ports:
-            - "7600:7600"
-        # tty: true - this is a hack for grizzly as it expects input;
-        # without it, container will exit right away due to docker not accepting input by default
-        tty: true
-        networks:
-            - backend
-
-    elasticsearch:
-        container_name: elasticsearch
-        build:
-            dockerfile: Dockerfile
-            context: elasticsearch
-        environment:
-            - discovery.type=single-node
-            - http.max_content_length=200mb  #allow 200mb of content to be sent for indexing
-            - bootstrap.memory_lock=true
-            - xpack.graph.enabled=false
-            - xpack.watcher.enabled=false
-            - xpack.license.self_generated.type=basic
-        ulimits:
-            memlock:
-                soft: -1
-                hard: -1
-        ports:
-            - "9200:9200"
-            - "9300:9300"
-        networks:
-            - backend
-            - elastic
-
-networks:
-    frontend:
-    backend:
-    elastic:
->>>>>>> dd208835
+    elastic: