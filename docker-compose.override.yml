--- conflicted
+++ resolved
@@ -144,24 +144,6 @@
       - redis
       - graphdatabase
 
-<<<<<<< HEAD
-    client:
-        container_name: client
-        build:
-            context: ./client
-            dockerfile: Dockerfile
-#            target: angular-deps
-        command: yarn dev-start
-        volumes:
-            - ./client:/app
-            # https://jdlm.info/articles/2019/09/06/lessons-building-node-app-docker.html
-            # Helps not overwrite the node_modules with host
-            - /app/node_modules
-        ports:
-            - "4200:4200"
-        networks:
-            - frontend
-=======
   client:
     container_name: client
     build:
@@ -178,7 +160,6 @@
       - "4200:4200"
     networks:
       - frontend
->>>>>>> ecb3dfbb
 
   redis:
     image: redis:6.0.3-alpine
