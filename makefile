APPSERVER_PATH=./appserver
ANSIBLE_PATH=./deployment/ansible
LMDB_PATH = $(APPSERVER_PATH)/neo4japp/services/annotations/lmdb

# Fetches the password to unlock Ansible vault files
ansible-secrets:
	gsutil cp gs://kg-secrets/.vault_secrets_pw $(ANSIBLE_PATH)

# Fetches the Google Service account necessary for interacting with GCP services
gcp-sa:
	gsutil cp gs://kg-secrets/ansible_service_account.json $(APPSERVER_PATH)

# Fetches the LMDB files needed to run the application
lmdb:
<<<<<<< HEAD
	gsutil cp -r gs://lmdb_database/v1/chemicals $(LMDB_PATH)
	gsutil cp -r gs://lmdb_database/v1/compounds $(LMDB_PATH)
	gsutil cp -r gs://lmdb_database/v1/diseases $(LMDB_PATH)
	gsutil cp -r gs://lmdb_database/v1/genes $(LMDB_PATH)
	gsutil cp -r gs://lmdb_database/v1/phenomenas $(LMDB_PATH)
	gsutil cp -r gs://lmdb_database/v1/phenotypes $(LMDB_PATH)
	gsutil cp -r gs://lmdb_database/v1/proteins $(LMDB_PATH)
	gsutil cp -r gs://lmdb_database/v1/species $(LMDB_PATH)
	gsutil cp -r gs://lmdb_database/v1/anatomy $(LMDB_PATH)
	gsutil cp -r gs://lmdb_database/v1/foods $(LMDB_PATH)
=======
	docker-compose up -d appserver
	docker-compose exec appserver flask load-lmdb
>>>>>>> c6103413
	find $(LMDB_PATH) -name '*.mdb.backup' -delete

# Sets up everything you need to run the application
# Mostly used for first time dev environment setup
init: ansible-secrets gcp-sa
	docker-compose build --no-cache

docker-run: docker-stop gcp-sa lmdb
	docker-compose up -d

docker-stop:
	docker-compose down

clean-pyc:
	find . -name '*.pyc' -delete

clean-docker:
	docker system prune -a --volumes

clean: clean-docker clean-pyc
	# Remove service account for Google Cloud
	find . -name 'ansible_service_account.json' -delete
	# Remove Ansible vault secrets
	find . -name '.vault_secrets_pw' -delete<|MERGE_RESOLUTION|>--- conflicted
+++ resolved
@@ -12,21 +12,8 @@
 
 # Fetches the LMDB files needed to run the application
 lmdb:
-<<<<<<< HEAD
-	gsutil cp -r gs://lmdb_database/v1/chemicals $(LMDB_PATH)
-	gsutil cp -r gs://lmdb_database/v1/compounds $(LMDB_PATH)
-	gsutil cp -r gs://lmdb_database/v1/diseases $(LMDB_PATH)
-	gsutil cp -r gs://lmdb_database/v1/genes $(LMDB_PATH)
-	gsutil cp -r gs://lmdb_database/v1/phenomenas $(LMDB_PATH)
-	gsutil cp -r gs://lmdb_database/v1/phenotypes $(LMDB_PATH)
-	gsutil cp -r gs://lmdb_database/v1/proteins $(LMDB_PATH)
-	gsutil cp -r gs://lmdb_database/v1/species $(LMDB_PATH)
-	gsutil cp -r gs://lmdb_database/v1/anatomy $(LMDB_PATH)
-	gsutil cp -r gs://lmdb_database/v1/foods $(LMDB_PATH)
-=======
 	docker-compose up -d appserver
 	docker-compose exec appserver flask load-lmdb
->>>>>>> c6103413
 	find $(LMDB_PATH) -name '*.mdb.backup' -delete
 
 # Sets up everything you need to run the application
