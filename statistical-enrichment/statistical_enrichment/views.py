--- conflicted
+++ resolved
@@ -32,11 +32,6 @@
     arango_client = get_or_create_arango_client()
     return redis_cached(
         cache_id,
-<<<<<<< HEAD
         partial(enrich_go, arango_client, gene_names, analysis, organism),
         dump=dumps
-=======
-        partial(enrichment_visualisation.enrich_go, gene_names, analysis, organism),
-        dump=dumps,
->>>>>>> ea95cbc1
     ), dict(mimetype='application/json')