from functools import partial
from json import dumps
from webargs.flaskparser import use_args

from .app import app
from .auth import login_exempt
from .database import get_or_create_arango_client
from .schemas import EnrichmentSchema
from .services.enrichment.enrichment_visualisation import enrich_go
from .services.rcache import redis_cached


@app.route("/", methods=["GET", "POST"])
@login_exempt
def enrich():
    raise Exception("No function provided!")


@app.route("/healthz", methods=["GET", "POST"])
@login_exempt
def healthz():
    return "I am OK!"


@app.route("/enrich-with-go-terms", methods=["POST"])
@use_args(EnrichmentSchema)
<<<<<<< HEAD
def enrich_go(args):
    gene_names = args["geneNames"]
    organism = args["organism"]
    analysis = args["analysis"]
    cache_id = "_".join(["enrich_go", ",".join(gene_names), analysis, str(organism)])
    enrichment_visualisation = get_enrichment_visualisation_service()
    return redis_cached(
        cache_id,
        partial(enrichment_visualisation.enrich_go, gene_names, analysis, organism),
        dump=dumps,
    ), dict(mimetype="application/json")
=======
def enrich_with_go_terms(args):
    gene_names = args['geneNames']
    organism = args['organism']
    analysis = args['analysis']
    cache_id = '_'.join(['enrich_go', ','.join(gene_names), analysis, str(organism)])
    arango_client = get_or_create_arango_client()
    return redis_cached(
        cache_id,
        partial(enrich_go, arango_client, gene_names, analysis, organism),
        dump=dumps
    ), dict(mimetype='application/json')
>>>>>>> 9b8f80bb
<|MERGE_RESOLUTION|>--- conflicted
+++ resolved
@@ -24,19 +24,6 @@
 
 @app.route("/enrich-with-go-terms", methods=["POST"])
 @use_args(EnrichmentSchema)
-<<<<<<< HEAD
-def enrich_go(args):
-    gene_names = args["geneNames"]
-    organism = args["organism"]
-    analysis = args["analysis"]
-    cache_id = "_".join(["enrich_go", ",".join(gene_names), analysis, str(organism)])
-    enrichment_visualisation = get_enrichment_visualisation_service()
-    return redis_cached(
-        cache_id,
-        partial(enrichment_visualisation.enrich_go, gene_names, analysis, organism),
-        dump=dumps,
-    ), dict(mimetype="application/json")
-=======
 def enrich_with_go_terms(args):
     gene_names = args['geneNames']
     organism = args['organism']
@@ -47,5 +34,4 @@
         cache_id,
         partial(enrich_go, arango_client, gene_names, analysis, organism),
         dump=dumps
-    ), dict(mimetype='application/json')
->>>>>>> 9b8f80bb
+    ), dict(mimetype='application/json')