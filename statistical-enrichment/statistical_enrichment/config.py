from os import environ


class Base:
    """Default values"""

    JWKS_URL = environ.get("JWKS_URL", None)
    JWT_SECRET = environ.get("JWT_SECRET", "secrets")
    JWT_ALGORITHM = environ.get("JWT_ALGORITHM", "HS256")
    JWT_AUDIENCE = environ.get("JWT_AUDIENCE", None)

<<<<<<< HEAD
    NEO4J_HOST = environ.get("NEO4J_HOST")
    NEO4J_SCHEME = environ.get("NEO4J_SCHEME")
    NEO4J_AUTH = environ.get("NEO4J_AUTH")
    NEO4J_PORT = environ.get("NEO4J_PORT")
    NEO4J_DATABASE = environ.get("NEO4J_DATABASE")
=======
    ARANGO_HOST = environ.get('ARANGO_HOST', 'http://localhost:8529')
    ARANGO_USERNAME = environ.get('ARANGO_USERNAME', '***ARANGO_USERNAME***')
    ARANGO_PASSWORD = environ.get('ARANGO_PASSWORD', 'password')
    ARANGO_DB_NAME = environ.get('ARANGO_DB_NAME', '***ARANGO_DB_NAME***')
>>>>>>> 9b8f80bb
<|MERGE_RESOLUTION|>--- conflicted
+++ resolved
@@ -9,15 +9,7 @@
     JWT_ALGORITHM = environ.get("JWT_ALGORITHM", "HS256")
     JWT_AUDIENCE = environ.get("JWT_AUDIENCE", None)
 
-<<<<<<< HEAD
-    NEO4J_HOST = environ.get("NEO4J_HOST")
-    NEO4J_SCHEME = environ.get("NEO4J_SCHEME")
-    NEO4J_AUTH = environ.get("NEO4J_AUTH")
-    NEO4J_PORT = environ.get("NEO4J_PORT")
-    NEO4J_DATABASE = environ.get("NEO4J_DATABASE")
-=======
     ARANGO_HOST = environ.get('ARANGO_HOST', 'http://localhost:8529')
     ARANGO_USERNAME = environ.get('ARANGO_USERNAME', '***ARANGO_USERNAME***')
     ARANGO_PASSWORD = environ.get('ARANGO_PASSWORD', 'password')
-    ARANGO_DB_NAME = environ.get('ARANGO_DB_NAME', '***ARANGO_DB_NAME***')
->>>>>>> 9b8f80bb
+    ARANGO_DB_NAME = environ.get('ARANGO_DB_NAME', '***ARANGO_DB_NAME***')