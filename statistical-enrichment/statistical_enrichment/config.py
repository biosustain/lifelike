--- conflicted
+++ resolved
@@ -7,15 +7,7 @@
     JWT_ALGORITHM = getenv('JWT_ALGORITHM', 'HS256')
     JWT_AUDIENCE = getenv('JWT_AUDIENCE', None)
 
-<<<<<<< HEAD
-    NEO4J_HOST = getenv('NEO4J_HOST', 'localhost')
-    NEO4J_SCHEME = getenv('NEO4J_SCHEME', 'bolt')
-    NEO4J_AUTH = getenv('NEO4J_AUTH', 'neo4j/password')
-    NEO4J_PORT = getenv('NEO4J_PORT', '7687')
-    NEO4J_DATABASE = getenv('NEO4J_DATABASE', 'neo4j')
-=======
-    ARANGO_HOST = environ.get('ARANGO_HOST', 'http://localhost:8529')
-    ARANGO_USERNAME = environ.get('ARANGO_USERNAME', '***ARANGO_USERNAME***')
-    ARANGO_PASSWORD = environ.get('ARANGO_PASSWORD', 'password')
-    ARANGO_DB_NAME = environ.get('ARANGO_DB_NAME', '***ARANGO_DB_NAME***')
->>>>>>> b27b38fd
+    ARANGO_HOST = getenv('ARANGO_HOST', 'http://localhost:8529')
+    ARANGO_USERNAME = getenv('ARANGO_USERNAME', '***ARANGO_USERNAME***')
+    ARANGO_PASSWORD = getenv('ARANGO_PASSWORD', 'password')
+    ARANGO_DB_NAME = getenv('ARANGO_DB_NAME', '***ARANGO_DB_NAME***')