--- conflicted
+++ resolved
@@ -10,69 +10,6 @@
 from ..rcache import redis_cached, redis_server
 
 
-<<<<<<< HEAD
-class EnrichmentVisualisationService:
-    def __init__(self, graph):
-        self.graph = graph
-
-    def enrich_go(self, gene_names: List[str], analysis, organism):
-        if analysis == "fisher":
-            GO_terms = redis_server.get(f"GO_for_{organism.id}")
-            if GO_terms is not None:
-                df = pd.read_json(GO_terms)
-                go_count = len(df)
-                mask = ~df.geneNames.map(set(gene_names).isdisjoint)
-                go = df[mask]
-            else:
-                go = self.get_go_terms(organism, gene_names)
-                go_count = self.get_go_term_count(organism)
-            return fisher(gene_names, go, go_count)
-        raise NotImplementedError
-
-    def query_go_term(self, organism_id, gene_names):
-        r = self.graph.read_transaction(
-            lambda tx: list(
-                tx.run(
-                    """
-                    UNWIND $gene_names AS geneName
-                    MATCH (g:Gene)-[:HAS_TAXONOMY]-(t:Taxonomy {eid:$taxId}) 
-                    WHERE g.name=geneName
-                    CALL {
-                        // Make simple run by relations we has from GO db
-                        WITH g
-                        MATCH (g)-[:GO_LINK]-(go:db_GO)
-                        WITH DISTINCT go
-                        // GO db 'GO_LINK's has tax_id property so we can filter in this way
-                        MATCH (go)-[:GO_LINK {tax_id:$taxId}]-(go_gene:Gene)
-                        RETURN go, go_gene
-                    UNION
-                        // Fetch GO relations defined in BioCyc
-                        WITH g
-                        MATCH (g)-[:IS]-(:db_BioCyc)-[:ENCODES]-(:Protein)-[:GO_LINK]-(go:db_GO)
-                        WITH DISTINCT go 
-                        // BioCyc db 'GO_LINK's does not have tax_id property so we need to filter in this way
-                        MATCH (go)-[:GO_LINK]-(:Protein)-[:ENCODES]-(:db_BioCyc)-[:IS]-(go_gene:Gene {tax_id:$taxId})
-                        RETURN go, go_gene
-                    }
-                    WITH 
-                        DISTINCT go, 
-                        collect(DISTINCT go_gene) AS go_genes
-                    RETURN
-                        go.eid AS goId,
-                        go.name AS goTerm,
-                        // Return all but 'db_GO' labels 
-                        [lbl IN labels(go) WHERE lbl <> 'db_GO'] AS goLabel,
-                        [g IN go_genes |g.name] AS geneNames
-                    """,
-                    taxId=organism_id,
-                    gene_names=gene_names,
-                ).data()
-            )
-        )
-        if not r:
-            current_app.logger.warning(
-                f"Could not find related GO terms for organism id: {organism_id}"
-=======
 def enrich_go(arango_client: ArangoClient, gene_names: List[str], analysis, organism):
     if analysis == 'fisher':
         GO_terms = redis_server.get(f"GO_for_{organism.id}")
@@ -93,7 +30,6 @@
                     partial(get_go_term_count, arango_client, organism.id),
                     load=json.loads,
                     dump=json.dumps
->>>>>>> 9b8f80bb
             )
         return fisher(gene_names, go, go_count)
     raise NotImplementedError
@@ -186,13 +122,6 @@
                     }
             )
         )
-<<<<<<< HEAD
-        if not r:
-            current_app.logger.warning(
-                f"Could not find related GO terms for organism id: {organism_id}"
-            )
-        return r[0]["go_count"]
-=======
         FOR result IN results
             COLLECT id = result.goId, term = result.goTerm, label = result.goLabel INTO genes = result.geneNames
             RETURN DISTINCT {
@@ -212,7 +141,6 @@
                 FILTER "Gene" IN linked_gene.labels
                 RETURN linked_gene
     )
->>>>>>> 9b8f80bb
 
     LET go_terms = (
         FOR gene IN linked_gene_names
