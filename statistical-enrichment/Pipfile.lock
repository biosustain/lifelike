--- conflicted
+++ resolved
@@ -1,11 +1,7 @@
 {
     "_meta": {
         "hash": {
-<<<<<<< HEAD
-            "sha256": "4d926faf053e544e58b8f59a4d15311524ef86cc7d57c2ed68f90b7a179c4899"
-=======
-            "sha256": "72f2c677464f6371c94e4879ff18bab2c56cbcc1d38d351b188f3503155a9882"
->>>>>>> b27b38fd
+            "sha256": "b4201b4cf5f730eb89172f15c4687ad2b27c3bf009a9aa6f6adee2f16ea55998"
         },
         "pipfile-spec": 6,
         "requires": {
@@ -99,11 +95,7 @@
                 "sha256:58d5c3d29f5a36ffeb94f02f0d786cd53014cf9b3b3951d42e0080d8a9498d30",
                 "sha256:ad9aa55b65ef2808eb405f46cf74df7fcb7044d5cbc26487f96eb2ef2e436693"
             ],
-<<<<<<< HEAD
-            "markers": "python_full_version >= '3.6.0'",
-=======
-            "markers": "python_version >= '3.6'",
->>>>>>> b27b38fd
+            "markers": "python_version >= '3.6'",
             "version": "==4.11.1"
         },
         "bleach": {
@@ -392,19 +384,11 @@
         },
         "importlib-metadata": {
             "hashes": [
-<<<<<<< HEAD
-                "sha256:da31db32b304314d044d3c12c79bd59e307889b287ad12ff387b3500835fc2ab",
-                "sha256:ddb0e35065e8938f867ed4928d0ae5bf2a53b7773871bfe6bcc7e4fcdc7dea43"
-            ],
-            "markers": "python_version < '3.10'",
-            "version": "==5.0.0"
-=======
                 "sha256:7efb448ec9a5e313a57655d35aa54cd3e01b7e1fbcf72dce1bf06119420f5bad",
                 "sha256:e354bedeb60efa6affdcc8ae121b73544a7aa74156d047311948f6d711cd378d"
             ],
             "markers": "python_version < '3.10'",
             "version": "==6.0.0"
->>>>>>> b27b38fd
         },
         "importlib-resources": {
             "hashes": [
@@ -523,15 +507,6 @@
             "markers": "python_version >= '3.6'",
             "version": "==4.9.1"
         },
-<<<<<<< HEAD
-        "jupyter-server": {
-            "hashes": [
-                "sha256:992531008544d77e05a16251cdfbd0bdff1b1efa14760c79b9cc776ac9214cf1",
-                "sha256:d0adca19913a3763359be7f0b8c2ea8bfde356f4b8edd8e3149d7d0fbfaa248b"
-            ],
-            "markers": "python_version >= '3.7'",
-            "version": "==1.21.0"
-=======
         "jupyter-events": {
             "hashes": [
                 "sha256:6f7b67bf42b8a370c992187194ed02847dfa02307a7aebe9913e2d3979b9b6b8",
@@ -555,7 +530,6 @@
             ],
             "markers": "python_version >= '3.8'",
             "version": "==0.4.3"
->>>>>>> b27b38fd
         },
         "jupyterlab-pygments": {
             "hashes": [
@@ -763,19 +737,11 @@
         },
         "nbclassic": {
             "hashes": [
-<<<<<<< HEAD
-                "sha256:05704c6cdd8301bf52e40ed9fae39e80d6bc5d2d447dc67831c145b4dd928779",
-                "sha256:07fba5a9e52a6ed7e795b45d300629b2a07a69e5a47398833b7977a7ecc8a3c1"
-            ],
-            "markers": "python_version >= '3.7'",
-            "version": "==0.4.5"
-=======
                 "sha256:c74d8a500f8e058d46b576a41e5bc640711e1032cf7541dde5f73ea49497e283",
                 "sha256:cbf05df5842b420d5cece0143462380ea9d308ff57c2dc0eb4d6e035b18fbfb3"
             ],
             "markers": "python_version >= '3.7'",
             "version": "==0.4.8"
->>>>>>> b27b38fd
         },
         "nbclient": {
             "hashes": [
@@ -841,19 +807,11 @@
         },
         "notebook-shim": {
             "hashes": [
-<<<<<<< HEAD
-                "sha256:481711abddfb2e5305b83cf0efe18475824eb47d1ba9f87f66a8c574b8b5c9e4",
-                "sha256:fdb81febb05932c6d19e44e10382ce05469cac5e1b6e99b49be6159ddb5e4804"
-            ],
-            "markers": "python_version >= '3.7'",
-            "version": "==0.2.0"
-=======
                 "sha256:090e0baf9a5582ff59b607af523ca2db68ff216da0c69956b62cab2ef4fc9c3f",
                 "sha256:9c6c30f74c4fbea6fce55c1be58e7fd0409b1c681b075dcedceb005db5026949"
             ],
             "markers": "python_version >= '3.7'",
             "version": "==0.2.2"
->>>>>>> b27b38fd
         },
         "numpy": {
             "hashes": [
@@ -1009,8 +967,6 @@
             "markers": "python_version < '3.9'",
             "version": "==1.3.10"
         },
-<<<<<<< HEAD
-=======
         "platformdirs": {
             "hashes": [
                 "sha256:83c8f6d04389165de7c9b6f0c682439697887bca0aa2f1c87ef1826be3584490",
@@ -1019,7 +975,6 @@
             "markers": "python_version >= '3.7'",
             "version": "==2.6.2"
         },
->>>>>>> b27b38fd
         "prometheus-client": {
             "hashes": [
                 "sha256:357a447fd2359b0a1d2e9b311a0c5778c330cfbe186d880ad5a6b39884652316",
@@ -1038,47 +993,6 @@
         },
         "psutil": {
             "hashes": [
-<<<<<<< HEAD
-                "sha256:07d880053c6461c9b89cd5d4808f3b8336665fa3acdefd6777662c5ed73a851a",
-                "sha256:12500d761ac091f2426567f19f95fd3f15a197d96befb44a5c1e3cbe6db5752c",
-                "sha256:1b540599481c73408f6b392cdffef5b01e8ff7a2ac8caae0a91b8222e88e8f1e",
-                "sha256:35feafe232d1aaf35d51bd42790cbccb882456f9f18cdc411532902370d660df",
-                "sha256:3a7826e68b0cf4ce2c1ee385d64eab7d70e3133171376cac53d7c1790357ec8f",
-                "sha256:46907fa62acaac364fff0b8a9da7b360265d217e4fdeaca0a2397a6883dffba2",
-                "sha256:4bd4854f0c83aa84a5a40d3b5d0eb1f3c128f4146371e03baed4589fe4f3c931",
-                "sha256:538fcf6ae856b5e12d13d7da25ad67f02113c96f5989e6ad44422cb5994ca7fc",
-                "sha256:547ebb02031fdada635452250ff39942db8310b5c4a8102dfe9384ee5791e650",
-                "sha256:5e8b50241dd3c2ed498507f87a6602825073c07f3b7e9560c58411c14fe1e1c9",
-                "sha256:5fa88e3d5d0b480602553d362c4b33a63e0c40bfea7312a7bf78799e01e0810b",
-                "sha256:68fa227c32240c52982cb931801c5707a7f96dd8927f9102d6c7771ea1ff5698",
-                "sha256:6ced1ad823ecfa7d3ce26fe8aa4996e2e53fb49b7fed8ad81c80958501ec0619",
-                "sha256:71b1206e7909792d16933a0d2c1c7f04ae196186c51ba8567abae1d041f06dcb",
-                "sha256:767ef4fa33acda16703725c0473a91e1832d296c37c63896c7153ba81698f1ab",
-                "sha256:7ccfcdfea4fc4b0a02ca2c31de7fcd186beb9cff8207800e14ab66f79c773af6",
-                "sha256:7e4939ff75149b67aef77980409f156f0082fa36accc475d45c705bb00c6c16a",
-                "sha256:828c9dc9478b34ab96be75c81942d8df0c2bb49edbb481f597314d92b6441d89",
-                "sha256:8a4e07611997acf178ad13b842377e3d8e9d0a5bac43ece9bfc22a96735d9a4f",
-                "sha256:941a6c2c591da455d760121b44097781bc970be40e0e43081b9139da485ad5b7",
-                "sha256:9a4af6ed1094f867834f5f07acd1250605a0874169a5fcadbcec864aec2496a6",
-                "sha256:9ec296f565191f89c48f33d9544d8d82b0d2af7dd7d2d4e6319f27a818f8d1cc",
-                "sha256:9ec95df684583b5596c82bb380c53a603bb051cf019d5c849c47e117c5064395",
-                "sha256:a04a1836894c8279e5e0a0127c0db8e198ca133d28be8a2a72b4db16f6cf99c1",
-                "sha256:a3d81165b8474087bb90ec4f333a638ccfd1d69d34a9b4a1a7eaac06648f9fbe",
-                "sha256:b4a247cd3feaae39bb6085fcebf35b3b8ecd9b022db796d89c8f05067ca28e71",
-                "sha256:ba38cf9984d5462b506e239cf4bc24e84ead4b1d71a3be35e66dad0d13ded7c1",
-                "sha256:beb57d8a1ca0ae0eb3d08ccaceb77e1a6d93606f0e1754f0d60a6ebd5c288837",
-                "sha256:d266cd05bd4a95ca1c2b9b5aac50d249cf7c94a542f47e0b22928ddf8b80d1ef",
-                "sha256:d8c3cc6bb76492133474e130a12351a325336c01c96a24aae731abf5a47fe088",
-                "sha256:db8e62016add2235cc87fb7ea000ede9e4ca0aa1f221b40cef049d02d5d2593d",
-                "sha256:e7507f6c7b0262d3e7b0eeda15045bf5881f4ada70473b87bc7b7c93b992a7d7",
-                "sha256:ed15edb14f52925869250b1375f0ff58ca5c4fa8adefe4883cfb0737d32f5c02",
-                "sha256:f57d63a2b5beaf797b87024d018772439f9d3103a395627b77d17a8d72009543",
-                "sha256:fa5e32c7d9b60b2528108ade2929b115167fe98d59f89555574715054f50fa31",
-                "sha256:fe79b4ad4836e3da6c4650cb85a663b3a51aef22e1a829c384e18fae87e5e727"
-            ],
-            "markers": "python_version >= '2.7' and python_version not in '3.0, 3.1, 3.2, 3.3'",
-            "version": "==5.9.3"
-=======
                 "sha256:149555f59a69b33f056ba1c4eb22bb7bf24332ce631c44a319cec09f876aaeff",
                 "sha256:16653106f3b59386ffe10e0bad3bb6299e169d5327d3f187614b1cb8f24cf2e1",
                 "sha256:3d7f9739eb435d4b1338944abe23f49584bde5395f27487d2ee25ad9a8774a62",
@@ -1096,7 +1010,6 @@
             ],
             "markers": "python_version >= '2.7' and python_version not in '3.0, 3.1, 3.2, 3.3'",
             "version": "==5.9.4"
->>>>>>> b27b38fd
         },
         "ptyprocess": {
             "hashes": [
