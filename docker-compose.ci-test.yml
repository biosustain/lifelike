--- conflicted
+++ resolved
@@ -22,13 +22,10 @@
             'bin/start-dev',
         ]
         build:
-<<<<<<< HEAD
-=======
             # use different Dockerfile for ci because
             # we change user with USER cmd
             # only root has write permission in GITHUB_WORKSPACE
             # which is used by github actions
->>>>>>> 8cca0c10
             context: ./appserver
             dockerfile: Dockerfile.test
         ports:
