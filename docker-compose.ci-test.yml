# local development overrides

version: '3.5'

services:
    pgdatabase:
        command: postgres -c max_wal_size=2GB -c log_statement='all'
        container_name: pg-database
        image: postgres:10.2
        networks:
            - backend
        ports:
            - "5431:5432"
        volumes:
            -  ./postgres/db:/var/lib/postgresql/data

    appserver:
        container_name: n4j-appserver
        command: [
            'bin/wait-for-postgres',
            'bin/wait-for-neo4j',
            'bin/start-dev',
        ]
        build:
<<<<<<< HEAD
=======
            # use different Dockerfile for ci because
            # we change user with USER cmd
            # only ***ARANGO_USERNAME*** has write permission in GITHUB_WORKSPACE
            # which is used by github actions
>>>>>>> aef5f214
            context: ./appserver
            dockerfile: Dockerfile.test
        ports:
            - "5000:5000"
        environment:
            - NEO4J_HOST=n4j-database
            - NEO4J_AUTH=neo4j/password
            - FLASK_DEBUG=1
            - FLASK_APP=app
            - FLASK_APP_CONFIG=Development
            - POSTGRES_HOST=pgdatabase
            # Postgres defaults
            - POSTGRES_PORT=5432
            - POSTGRES_USER=postgres
            - POSTGRES_PASSWORD=postgres
            - POSTGRES_DB=postgres
        networks:
            - frontend
            - backend
        volumes:
            - ./appserver:/home/n4j
        depends_on:
            - database
            - pgdatabase
        stdin_open: true
        tty: true

    database:
        container_name: n4j-database
        environment:
            - NEO4J_AUTH=neo4j/password
        image: neo4j:3.5.14
        ports:
            - "7474:7474"
            - "7687:7687"
        networks:
            - backend
        volumes:
            - ./db/data:/data
            - ./db/logs:/logs
            - ./db/plugins:/plugins

networks:
    frontend:
    backend:<|MERGE_RESOLUTION|>--- conflicted
+++ resolved
@@ -22,13 +22,10 @@
             'bin/start-dev',
         ]
         build:
-<<<<<<< HEAD
-=======
             # use different Dockerfile for ci because
             # we change user with USER cmd
             # only ***ARANGO_USERNAME*** has write permission in GITHUB_WORKSPACE
             # which is used by github actions
->>>>>>> aef5f214
             context: ./appserver
             dockerfile: Dockerfile.test
         ports:
