--- conflicted
+++ resolved
@@ -27,10 +27,6 @@
         with:
           token: ${{ env.INFRA_PAT }}
           submodules: recursive
-<<<<<<< HEAD
-          fetch-depth: 0
-=======
->>>>>>> 44ae3a02
 
       - name: Set git commit timestamp
         id: timestamp
