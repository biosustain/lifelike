name: Staging Deployment

on:
    push:
      branches:
        - master

env:
    SERVICE_ACCOUNT_CRED: ${{ secrets.GCE_SA_KEY }}
    POSTGRES_HOST: ${{ secrets.STAGING_POSTGRES_HOST }}
    POSTGRES_PORT: ${{ secrets.STAGING_POSTGRES_PORT }}
    POSTGRES_USER: ${{ secrets.STAGING_POSTGRES_USER }}
    POSTGRES_PASSWORD: ${{ secrets.STAGING_POSTGRES_PASSWORD }}
    POSTGRES_DB: ${{ secrets.STAGING_POSTGRES_DB }}
    NEO4J_HOST: ${{ secrets.STAGING_NEO4J_HOST }}
    NEO4J_AUTH: ${{ secrets.STAGING_NEO4J_AUTH }}
    FLASK_APP: ${{ secrets.STAGING_FLASK_APP }}
    FLASK_APP_CONFIG: ${{ secrets.STAGING_FLASK_APP_CONFIG }}
    FLASK_ENV: ${{ secrets.STAGING_FLASK_ENV }}
    PROJECT_ID: ${{ secrets.GCE_PROJECT }}
    GITHUB_HASH: $GITHUB_SHA
    GCE_INSTANCE: kg-staging
    GCE_INSTANCE_ZONE: us-central1-a
    CLOUD_SQL_ALIAS: ${{ secrets.STAGING_CLOUD_SQL_ALIAS }}
    GCE_BACKUP_BUCKET: ${{ secrets.POSTGRES_BACKUP_BUCKET }}
    # TODO: Delete these later after refactor, redundant
    NEO4J_ENTITIES_HOST: ${{ secrets.NEO4J_ENTITIES_HOST }}
    NEO4J_ENTITIES_PASS: ${{ secrets.NEO4J_ENTITIES_PASS }}
    NEO4J_ENTITIES_USER: ${{ secrets.NEO4J_ENTITIES_USER }}

jobs:

    setup-build-publish-deploy:

        name: Setup, Build, Publish, and Deploy
        runs-on: ubuntu-latest

        steps:
            - name: Checkout
              uses: actions/checkout@v2

            # Setup gcloud CLI
            # https://github.com/GoogleCloudPlatform/github-actions
            - uses: GoogleCloudPlatform/github-actions/setup-gcloud@master
              with:
                version: '286.0.0'
                service_account_key: ${{ secrets.GCE_SA_KEY }}
                project_id: ${{ secrets.GCE_PROJECT }}

            # Configure Docker to use gcloud command line tool
            - run: |-
                gcloud --quiet auth configure-docker

            # Build the Docker images
            - name: Build
              run: |-
                docker build --tag "gcr.io/$PROJECT_ID/kg-appserver-staging:latest" -f ./appserver/Dockerfile.prod ./appserver/
                docker build --tag "gcr.io/$PROJECT_ID/kg-webserver-staging:latest" -f ./client/Dockerfile.staging ./client/

            # # Push Docker image to Google Container Registry
            - name: Publish
              run: |-
                docker push "gcr.io/$PROJECT_ID/kg-appserver-staging:latest"
                docker push "gcr.io/$PROJECT_ID/kg-webserver-staging:latest"

            - name: Deploy Setup
              run: |-
                echo "POSTGRES_HOST=$POSTGRES_HOST" >> staging.env
                echo "POSTGRES_PORT=$POSTGRES_PORT" >> staging.env
                echo "POSTGRES_USER=$POSTGRES_USER" >> staging.env
                echo "POSTGRES_PASSWORD=$POSTGRES_PASSWORD" >> staging.env
                echo "POSTGRES_DB=$POSTGRES_DB" >> staging.env
                echo "NEO4J_HOST=$NEO4J_HOST" >> staging.env
                echo "NEO4J_AUTH=$NEO4J_AUTH" >> staging.env
                echo "FLASK_APP=$FLASK_APP" >> staging.env
                echo "FLASK_APP_CONFIG=$FLASK_APP_CONFIG" >> staging.env
                echo "FLASK_ENV=$FLASK_ENV" >> staging.env
                echo "DOCKER_USER=_json_key" >> staging.env
                echo "PROJECT_ID=$PROJECT_ID" >> staging.env
                echo "NEO4J_ENTITIES_HOST=$NEO4J_ENTITIES_HOST" >> staging.env
                echo "NEO4J_ENTITIES_PASS=$NEO4J_ENTITIES_PASS" >> staging.env
                echo "NEO4J_ENTITIES_USER=$NEO4J_ENTITIES_USER" >> staging.env
<<<<<<< HEAD
                echo "CLOUD_SQL_ALIAS=$CLOUD_SQL_ALIAS" >> staging.env
                echo "GCE_BACKUP_BUCKET=$GCE_BACKUP_BUCKET >> staging.env"
=======
                GITHUB_COMMIT_TIMESTAMP=$(git log -1 --format=%cd)
                echo "GITHUB_COMMIT_TIMESTAMP=$GITHUB_COMMIT_TIMESTAMP" >> staging.env
                echo "GITHUB_HASH=$GITHUB_HASH >> staging.env"


>>>>>>> 1d9d2a8d
                echo "$SERVICE_ACCOUNT_CRED" >> keyfile.json
                gcloud compute scp staging.env root@$GCE_INSTANCE:/srv --zone $GCE_INSTANCE_ZONE
                gcloud compute scp keyfile.json root@$GCE_INSTANCE:/srv --zone $GCE_INSTANCE_ZONE
                gcloud compute scp ./deployment/bin/startup.sh root@$GCE_INSTANCE:/srv --zone $GCE_INSTANCE_ZONE
                gcloud compute ssh root@$GCE_INSTANCE --zone $GCE_INSTANCE_ZONE --command='chmod a+x /srv/startup.sh';

            - name: Deploy
              run: |-
                gcloud compute ssh root@$GCE_INSTANCE --zone $GCE_INSTANCE_ZONE --command='/srv/startup.sh -t staging';

            - name: Applying database migrations
              run: |-
                gcloud compute ssh root@$GCE_INSTANCE --zone $GCE_INSTANCE_ZONE --command='/srv/migration-manager.sh';

            - name: Clean up images
              run: |-
                gcloud compute ssh root@$GCE_INSTANCE --zone $GCE_INSTANCE_ZONE --command='sudo docker system prune';<|MERGE_RESOLUTION|>--- conflicted
+++ resolved
@@ -80,16 +80,11 @@
                 echo "NEO4J_ENTITIES_HOST=$NEO4J_ENTITIES_HOST" >> staging.env
                 echo "NEO4J_ENTITIES_PASS=$NEO4J_ENTITIES_PASS" >> staging.env
                 echo "NEO4J_ENTITIES_USER=$NEO4J_ENTITIES_USER" >> staging.env
-<<<<<<< HEAD
                 echo "CLOUD_SQL_ALIAS=$CLOUD_SQL_ALIAS" >> staging.env
                 echo "GCE_BACKUP_BUCKET=$GCE_BACKUP_BUCKET >> staging.env"
-=======
-                GITHUB_COMMIT_TIMESTAMP=$(git log -1 --format=%cd)
+                GITHUB_COMMIT_TIMESTAMP=$(git log -1 --format=%cI)
                 echo "GITHUB_COMMIT_TIMESTAMP=$GITHUB_COMMIT_TIMESTAMP" >> staging.env
                 echo "GITHUB_HASH=$GITHUB_HASH >> staging.env"
-
-
->>>>>>> 1d9d2a8d
                 echo "$SERVICE_ACCOUNT_CRED" >> keyfile.json
                 gcloud compute scp staging.env root@$GCE_INSTANCE:/srv --zone $GCE_INSTANCE_ZONE
                 gcloud compute scp keyfile.json root@$GCE_INSTANCE:/srv --zone $GCE_INSTANCE_ZONE
@@ -106,4 +101,4 @@
 
             - name: Clean up images
               run: |-
-                gcloud compute ssh root@$GCE_INSTANCE --zone $GCE_INSTANCE_ZONE --command='sudo docker system prune';+                gcloud compute ssh root@$GCE_INSTANCE --zone $GCE_INSTANCE_ZONE --command='sudo docker system prune -f';