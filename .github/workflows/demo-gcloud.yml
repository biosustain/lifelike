name: GCP Demo Deployment

on:
  workflow_dispatch:
  push:
    tags:
      - demo

jobs:
  build:
    name: Setup, Build, Publish
    runs-on: ubuntu-latest

    outputs:
      output1: ${{ steps.timestamp.outputs.commit_timestamp }}
      output2: ${{ steps.commitcount.outputs.build_number }}
      output3: ${{ steps.buildversion.outputs.build_version}}

    steps:
      - name: Checkout
        uses: actions/checkout@v2
        env:
          INFRA_PAT: ***REMOVED***
        with:
          token: ${{ env.INFRA_PAT }}
          submodules: recursive
<<<<<<< HEAD
          fetch-depth: 0
=======
>>>>>>> 5e7536f6

      - name: Set git commit timestamp
        id: timestamp
        run: echo ::set-output name=commit_timestamp::$(git log -1 --format=%cI)

      - name: Set commit counts as build number
        id: commitcount
        run: echo ::set-output name=build_number::$(git rev-list --count HEAD)

      # Uses the commit tag as the version
      - name: Set build version
        id: buildversion
        run: echo ::set-output name=build_version::$(echo "${GITHUB_REF#refs/*/}")

      - name: Build appserver image
        uses: whoan/docker-build-with-cache-action@v5
        with:
          username: ${{ secrets.AZURE_CR_USERNAME }}
          password: ${{ secrets.AZURE_CR_PASSWORD }}
          registry: ***ARANGO_DB_NAME***.azurecr.io
          image_name: kg-appserver
          image_tag: ${{ github.sha }},latest
          context: ./appserver
          dockerfile: ./Dockerfile

      - name: Build Client and Nginx Image
        uses: whoan/docker-build-with-cache-action@v5
        with:
          username: ${{ secrets.AZURE_CR_USERNAME }}
          password: ${{ secrets.AZURE_CR_PASSWORD }}
          registry: ***ARANGO_DB_NAME***.azurecr.io
          image_name: kg-webserver
          image_tag: ${{ github.sha }},latest
          context: ./client
          dockerfile: ./Dockerfile
          build_extra_args: "--build-arg=ANGULAR_CONFIG=demo"

      - name: Build Filebeat Image
        uses: whoan/docker-build-with-cache-action@v5
        with:
          username: ${{ secrets.AZURE_CR_USERNAME }}
          password: ${{ secrets.AZURE_CR_PASSWORD }}
          registry: ***ARANGO_DB_NAME***.azurecr.io
          image_name: filebeat
          image_tag: ${{ github.sha }},latest
          context: ./filebeat
          dockerfile: ./Dockerfile
          build_extra_args: "--build-arg=CONFIG_FILE=filebeat.prod.yml"

      - name: Build Metricbeat Image
        uses: whoan/docker-build-with-cache-action@v5
        with:
          username: ${{ secrets.AZURE_CR_USERNAME }}
          password: ${{ secrets.AZURE_CR_PASSWORD }}
          registry: ***ARANGO_DB_NAME***.azurecr.io
          image_name: metricbeat
          image_tag: ${{ github.sha }},latest
          context: ./metricbeat
          dockerfile: ./Dockerfile

      - name: Build Cache Invalidator
        uses: whoan/docker-build-with-cache-action@v5
        with:
          username: ${{ secrets.AZURE_CR_USERNAME }}
          password: ${{ secrets.AZURE_CR_PASSWORD }}
          registry: ***ARANGO_DB_NAME***.azurecr.io
          image_name: kg-cache-service
          image_tag: ${{ github.sha }},latest
          context: ./cache-invalidator
          dockerfile: ./Dockerfile

      - name: Build statistical-enrichment image
        uses: whoan/docker-build-with-cache-action@v5
        with:
          username: ${{ secrets.AZURE_CR_USERNAME }}
          password: ${{ secrets.AZURE_CR_PASSWORD }}
          registry: ***ARANGO_DB_NAME***.azurecr.io
          image_name: kg-statistical-enrichment
          image_tag: ${{ github.sha }},latest
          context: ./statistical-enrichment
          dockerfile: ./Dockerfile

      - name: Build liquibase image
        uses: whoan/docker-build-with-cache-action@v5
        with:
          username: ${{ secrets.AZURE_CR_USERNAME }}
          password: ${{ secrets.AZURE_CR_PASSWORD }}
          registry: ***ARANGO_DB_NAME***.azurecr.io
          image_name: kg-liquibase
          image_tag: ${{ github.sha }},latest
          context: ./graph-db
          dockerfile: ./Dockerfile

  deploy:
    name: Deploy
    needs: build

    runs-on: ubuntu-latest

    steps:
      - name: Checkout
        uses: actions/checkout@v2
        env:
          INFRA_PAT: ***REMOVED***
        with:
          token: ${{ env.INFRA_PAT }}
          submodules: recursive

      - name: Deploy application
        uses: ./.github/actions/ansible
        with:
          workspace_dir: 'deployment/ansible'
          playbook_file_path: 'playbooks/deploy-gcloud.yml'
          inventory_file_path: 'inventories/hosts.yml'
          vault_password: ${{ secrets.ANSIBLE_VAULT }}
          ssh_key: ${{ secrets.ANSIBLE_PRIVATE_SSH_KEY }}
          options: |
            --extra-vars webserver=demo-gcp
            --extra-vars set_docker_img_hash=${{ github.sha }}
            --extra-vars set_git_timestamp=${{ needs.build.outputs.output1 }}
            --extra-vars set_app_build_number=${{ needs.build.outputs.output2 }}
            --extra-vars set_app_version=${{ needs.build.outputs.output3 }}
            --user ansible
            --verbose<|MERGE_RESOLUTION|>--- conflicted
+++ resolved
@@ -24,10 +24,6 @@
         with:
           token: ${{ env.INFRA_PAT }}
           submodules: recursive
-<<<<<<< HEAD
-          fetch-depth: 0
-=======
->>>>>>> 5e7536f6
 
       - name: Set git commit timestamp
         id: timestamp
