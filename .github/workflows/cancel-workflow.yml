# Reg: https://github.com/styfle/cancel-workflow-action
name: Cancel Redundant Workflows

on:
  push:
    branches-ignore:
<<<<<<< HEAD
        - master
=======
      - master
>>>>>>> 44ae3a02

jobs:
  cancel:
    name: "Cancel Previous Runs"
    runs-on: ubuntu-latest
    timeout-minutes: 3
    steps:
      - uses: styfle/cancel-workflow-action@0.3.1
        with:
          workflow_id: 1204073
          access_token: ${{ github.token }}<|MERGE_RESOLUTION|>--- conflicted
+++ resolved
@@ -4,11 +4,7 @@
 on:
   push:
     branches-ignore:
-<<<<<<< HEAD
-        - master
-=======
       - master
->>>>>>> 44ae3a02
 
 jobs:
   cancel:
