--- conflicted
+++ resolved
@@ -28,10 +28,6 @@
         with:
           token: ${{ env.INFRA_PAT }}
           submodules: recursive
-<<<<<<< HEAD
-          fetch-depth: 0
-=======
->>>>>>> 5e7536f6
 
       - name: Set git commit timestamp
         id: timestamp
