--- conflicted
+++ resolved
@@ -1,2126 +1,1523 @@
 [
-  {
-<<<<<<< HEAD
-    "table": "appuser",
-    "records": [
-      {
-        "username": "user",
-        "email": "user@gmail.com",
-        "password_hash": ***REMOVED***,
-        "first_name": "Petty",
-        "last_name": "Annoying"
-      },
-      {
-        "username": "user2",
-        "email": "user2@hotmail.com",
-        "password_hash": ***REMOVED***,
-        "first_name": "Jim",
-        "last_name": "Meloncholy"
-      }
-    ]
-  },
-  {
-    "table": "projects",
-    "records": [
-      {
-        "project_name": "beta-project",
-        "description": "beta project",
-=======
-    "model": "neo4japp.models.AppRole",
-    "records": [
-      {
-        "id": 1,
-        "name": "admin"
-      },
-      {
-        "id": 2,
-        "name": "project-read"
-      },
-      {
-        "id": 3,
-        "name": "project-write"
-      },
-      {
-        "id": 4,
-        "name": "project-admin"
-      }
-    ]
-  },
-  {
-    "model": "neo4japp.models.AppUser",
-    "records": [
-      {
-        "id": 1,
-        "username": "admin",
-        "email": "admin@example.com",
-        "password": "password",
-        "first_name": "John",
-        "last_name": "Doe",
-        "roles": [
-          {
-            "name": "admin"
-          }
-        ]
-      },
-      {
-        "id": 2,
-        "username": "user",
-        "email": "user@example.com",
-        "password": "password",
-        "first_name": "Michelle",
-        "last_name": "Doe",
-        "roles": []
-      }
-    ]
-  },
-  {
-    "model": "neo4japp.models.Projects",
-    "records": [
-      {
-        "id": 1,
-        "project_name": "Example",
-        "description": "This is an example project.",
-        "users": []
-      },
-      {
-        "id": 2,
-        "project_name": "COVID-19",
-        "description": "This is an example project.",
-        "users": []
-      },
-      {
-        "id": 3,
-        "project_name": "Waterways",
-        "description": "This is an example project.",
->>>>>>> d53dc468
-        "users": []
-      }
-    ]
-  },
-  {
-<<<<<<< HEAD
-    "table": "project",
-    "records": [
-      {
-        "public": false,
-        "author": "Petty Annoying",
-        "label": "Microbiome affect on weight",
-=======
-    "model": "neo4japp.models.projects_collaborator_role",
-    "records": [
-      {
-        "appuser_id": 1,
-        "app_role_id": 4,
-        "projects_id": 1
-      },
-      {
-        "appuser_id": 1,
-        "app_role_id": 4,
-        "projects_id": 2
-      },
-      {
-        "appuser_id": 1,
-        "app_role_id": 4,
-        "projects_id": 3
-      }
-    ]
-  },
-  {
-    "model": "neo4japp.models.Directory",
-    "records": [
-      {
-        "id": 1,
-        "name": "/",
-        "directory_parent_id": null,
-        "projects_id": 1,
-        "user_id": 1
-      },
-      {
-        "id": 2,
-        "name": "/",
-        "directory_parent_id": null,
-        "projects_id": 2,
-        "user_id": 1
-      },
-      {
-        "id": 3,
-        "name": "/",
-        "directory_parent_id": null,
-        "projects_id": 3,
-        "user_id": 1
-      }
-    ]
-  },
-  {
-    "model": "neo4japp.models.Project",
-    "records": [
-      {
-        "hash_id": "155e2ee31eb60052be1607a124176fac",
-        "author": "Pretty Annoying",
-        "label": "Microbiome affect on weight",
-        "user_id": 1,
-        "dir_id": 1,
-        "public": false,
->>>>>>> d53dc468
-        "description": "A multi-omics approach to unraveling the Microbiome Mediated effects of Arabinoxylan Oligosaccharides in overweight humans.",
-        "graph": {
-          "edges": [
-            {
-              "data": {},
-              "from": "0d01be61-efbc-47a6-bc39-273269de902a",
-              "label": "",
-              "to": "963b0aa0-dca4-40dd-8623-7a7ed64e94de"
-            },
-            {
-              "data": {},
-              "from": "963b0aa0-dca4-40dd-8623-7a7ed64e94de",
-              "label": "includes",
-              "to": "b43588ba-563b-42ab-85bd-3df47f78e3ea"
-            },
-            {
-              "data": {},
-              "from": "963b0aa0-dca4-40dd-8623-7a7ed64e94de",
-              "label": "includes",
-              "to": "bcaca798-c4b5-47ea-a391-efa9077d69af"
-            },
-            {
-              "data": {},
-              "from": "0d01be61-efbc-47a6-bc39-273269de902a",
-              "label": "related to",
-              "to": "f740c032-ed5c-413a-8bf2-309729e6cdd5"
-            },
-            {
-              "data": {},
-              "from": "0d01be61-efbc-47a6-bc39-273269de902a",
-              "label": "",
-              "to": "a462bc16-bd4a-47c8-a637-8a1fefda8610"
-            },
-            {
-              "data": {},
-              "from": "a462bc16-bd4a-47c8-a637-8a1fefda8610",
-              "label": "",
-              "to": "1ddf5447-bae2-400e-9e91-18c914deef49"
-            },
-            {
-              "data": {},
-              "from": "a462bc16-bd4a-47c8-a637-8a1fefda8610",
-              "label": "",
-              "to": "62b651c7-fc95-44c6-a7c6-dafe7850395a"
-            },
-            {
-              "data": {},
-              "from": "1ddf5447-bae2-400e-9e91-18c914deef49",
-              "label": "function",
-              "to": "7a33bc48-f9dc-4ab2-9c67-79556d9fad03"
-            },
-            {
-              "data": {},
-              "from": "1ddf5447-bae2-400e-9e91-18c914deef49",
-              "label": "function",
-              "to": "5d35c8eb-8df8-4e45-ac26-5c1858382677"
-            },
-            {
-              "data": {},
-              "from": "a83cd7d3-78e6-4063-b4b6-f6fcba4750a4",
-              "label": "activates",
-              "to": "1ddf5447-bae2-400e-9e91-18c914deef49"
-            },
-            {
-              "data": {},
-              "from": "62b651c7-fc95-44c6-a7c6-dafe7850395a",
-              "label": "reference",
-              "to": "7b455ea9-1644-4739-a2b0-b8cd2ec3d622"
-            },
-            {
-              "data": {},
-              "from": "1ddf5447-bae2-400e-9e91-18c914deef49",
-              "label": "reference",
-              "to": "6e8f09ac-6537-487c-b44d-a9ee3221fb45"
-            },
-            {
-              "data": {},
-              "from": "a83cd7d3-78e6-4063-b4b6-f6fcba4750a4",
-              "label": "reference",
-              "to": "b2efa908-bf7e-4ad2-933a-39b369ebd847"
-            },
-            {
-              "data": {},
-              "from": "1ddf5447-bae2-400e-9e91-18c914deef49",
-              "label": "reference",
-              "to": "0325f2b6-84af-4ecd-86f5-299cb9e60d97"
-            },
-            {
-              "data": {},
-              "from": "46a9d31e-0dc9-4a9e-b36d-2bbc31d624f2",
-              "label": "downstream",
-              "to": "98492bec-5f32-4ada-b553-79f33272dfea"
-            },
-            {
-              "data": {},
-              "from": "a814dc46-92f0-43ca-ae85-f1dc5ce494cf",
-              "label": "downstream",
-              "to": "8c217510-ed53-468e-9df6-6b8cfddb5198"
-            },
-            {
-              "data": {},
-              "from": "8c217510-ed53-468e-9df6-6b8cfddb5198",
-              "label": "downstream",
-              "to": "46a9d31e-0dc9-4a9e-b36d-2bbc31d624f2"
-            },
-            {
-              "data": {},
-              "from": "a814dc46-92f0-43ca-ae85-f1dc5ce494cf",
-              "label": "represses",
-              "to": "566e44cd-aedf-4a5b-9e0c-24c86c342eae"
-            },
-            {
-              "data": {},
-              "from": "98492bec-5f32-4ada-b553-79f33272dfea",
-              "label": "",
-              "to": "9700e70b-c694-4296-a96f-70829a10ad0d"
-            },
-            {
-              "data": {},
-              "from": "520be21c-fdf3-4304-a7e8-a317d747eabb",
-              "label": "",
-              "to": "8147a89d-d739-4dbb-bc39-d91161d9f0f6"
-            },
-            {
-              "data": {},
-              "from": "569eea34-4f0a-485a-8bbe-572570ba018f",
-              "label": "",
-              "to": "8147a89d-d739-4dbb-bc39-d91161d9f0f6"
-            },
-            {
-              "data": {},
-              "from": "8147a89d-d739-4dbb-bc39-d91161d9f0f6",
-              "label": "",
-              "to": "3fb70980-a2bd-4b96-8742-0a57ddf5cbf0"
-            },
-            {
-              "data": {},
-              "from": "15057255-f6a6-4102-925e-07074be9d864",
-              "label": "",
-              "to": "8147a89d-d739-4dbb-bc39-d91161d9f0f6"
-            },
-            {
-              "data": {},
-              "from": "3fb70980-a2bd-4b96-8742-0a57ddf5cbf0",
-              "label": "",
-              "to": "74eba3db-9663-481a-a999-a2965530cb69"
-            },
-            {
-              "data": {},
-              "from": "9700e70b-c694-4296-a96f-70829a10ad0d",
-              "label": "",
-              "to": "74eba3db-9663-481a-a999-a2965530cb69"
-            },
-            {
-              "data": {},
-              "from": "caa80e4f-4371-425c-bf54-c1aad8020a99",
-              "label": "",
-              "to": "90df5f76-2dc3-4442-840d-7f066b78f8de"
-            },
-            {
-              "data": {},
-              "from": "90df5f76-2dc3-4442-840d-7f066b78f8de",
-              "label": "",
-              "to": "520be21c-fdf3-4304-a7e8-a317d747eabb"
-            },
-            {
-              "data": {},
-              "from": "43e5784d-166f-4b25-a531-c185c4c71114",
-              "label": "",
-              "to": "3fb70980-a2bd-4b96-8742-0a57ddf5cbf0"
-            },
-            {
-              "data": {},
-              "from": "b6b51a8c-6eb7-4fa7-8737-92c256c3f955",
-              "label": "",
-              "to": "3fb70980-a2bd-4b96-8742-0a57ddf5cbf0"
-            },
-            {
-              "data": {},
-              "from": "c19e87ed-1946-4ac7-85ca-8169bba01297",
-              "label": "",
-              "to": "3fb70980-a2bd-4b96-8742-0a57ddf5cbf0"
-            }
-          ],
-          "nodes": [
-            {
-              "data": {
-                "detail": "",
-                "hyperlink": "",
-                "hyperlinks": [],
-                "source": "",
-                "x": 135,
-                "y": -740
-              },
-              "display_name": "Synthesis of the novel transporter YdhC, is regulated by the YdhB transcription factor controlling adenosine and adenine uptake.",
-              "hash": "75e858fd-7a61-4622-97c1-01fb234dfaa8",
-              "icon": null,
-              "label": "study",
-              "shape": "box",
-              "sub_labels": []
-            },
-            {
-              "data": {
-                "detail": "",
-                "hyperlink": "https://drive.google.com/open?id=1jm--aqGL505rLrVdNMH7YDvXYnl1hbKA",
-                "hyperlinks": [],
-                "source": "",
-                "x": 208,
-                "y": -534
-              },
-              "display_name": "PurR modulon",
-              "hash": "0d01be61-efbc-47a6-bc39-273269de902a",
-              "icon": null,
-              "label": "entity",
-              "shape": "box",
-              "sub_labels": []
-            },
-            {
-              "data": {
-                "detail": "adenine",
-                "hyperlink": "http://test.lifelike.bio/dt/link/f6693a0b-2c66-465a-89f8-b20e937acec5/4/240.78000000000003/174.908/278.112/186.908",
-                "hyperlinks": [],
-                "source": "",
-                "x": -207,
-                "y": -647
-              },
-              "display_name": "adenine",
-              "hash": "b43588ba-563b-42ab-85bd-3df47f78e3ea",
-              "icon": null,
-              "label": "chemical",
-              "shape": "box",
-              "sub_labels": []
-            },
-            {
-              "data": {
-                "detail": "",
-                "hyperlink": "",
-                "hyperlinks": [],
-                "source": "",
-                "x": 58,
-                "y": -631
-              },
-              "display_name": "growth media",
-              "hash": "963b0aa0-dca4-40dd-8623-7a7ed64e94de",
-              "icon": null,
-              "label": "entity",
-              "shape": "box",
-              "sub_labels": []
-            },
-            {
-              "data": {
-                "detail": "purine",
-                "hyperlink": "http://test.lifelike.bio/dt/link/f6693a0b-2c66-465a-89f8-b20e937acec5/4/424.99/154.148/455.758/166.148",
-                "hyperlinks": [],
-                "source": "",
-                "x": -205,
-                "y": -570
-              },
-              "display_name": "purine",
-              "hash": "bcaca798-c4b5-47ea-a391-efa9077d69af",
-              "icon": null,
-              "label": "chemical",
-              "shape": "box",
-              "sub_labels": []
-            },
-            {
-              "data": {
-                "detail": "",
-                "hyperlink": "",
-                "hyperlinks": [],
-                "source": "",
-                "x": 346,
-                "y": -660
-<<<<<<< HEAD
-              },
-              "display_name": "purine biosynthesis",
-              "hash": "f740c032-ed5c-413a-8bf2-309729e6cdd5",
-=======
-              },
-              "display_name": "purine biosynthesis",
-              "hash": "f740c032-ed5c-413a-8bf2-309729e6cdd5",
-              "icon": null,
-              "label": "entity",
-              "shape": "box",
-              "sub_labels": []
-            },
-            {
-              "data": {
-                "detail": "",
-                "hyperlink": "",
-                "hyperlinks": [],
-                "source": "",
-                "x": 100,
-                "y": -429
-              },
-              "display_name": "inverse regulation",
-              "hash": "a462bc16-bd4a-47c8-a637-8a1fefda8610",
-              "icon": null,
-              "label": "entity",
-              "shape": "box",
-              "sub_labels": []
-            },
-            {
-              "data": {
-                "detail": "",
-                "hyperlink": "https://www.ncbi.nlm.nih.gov/gene/946077",
-                "hyperlinks": [],
-                "source": "",
-                "x": 136,
-                "y": -273
-              },
-              "display_name": "ydhC",
-              "hash": "1ddf5447-bae2-400e-9e91-18c914deef49",
-              "icon": null,
-              "label": "gene",
-              "shape": "box",
-              "sub_labels": []
-            },
-            {
-              "data": {
-                "detail": "adenosine deaminase",
-                "hyperlink": "https://www.ncbi.nlm.nih.gov/gene/945851",
-                "hyperlinks": [],
-                "source": "",
-                "x": 7,
-                "y": -292
-              },
-              "display_name": "add",
-              "hash": "62b651c7-fc95-44c6-a7c6-dafe7850395a",
-              "icon": null,
-              "label": "gene",
-              "shape": "box",
-              "sub_labels": []
-            },
-            {
-              "data": {
-                "detail": "",
-                "hyperlink": "http://amigo.geneontology.org/amigo/term/GO:0032238",
-                "hyperlinks": [],
-                "source": "",
-                "x": 585,
-                "y": -277
-              },
-              "display_name": "adenosine transport",
-              "hash": "7a33bc48-f9dc-4ab2-9c67-79556d9fad03",
-              "icon": null,
-              "label": "entity",
-              "shape": "box",
-              "sub_labels": []
-            },
-            {
-              "data": {
-                "detail": "",
-                "hyperlink": "http://amigo.geneontology.org/amigo/term/GO:0015853",
-                "hyperlinks": [],
-                "source": "",
-                "x": 580,
-                "y": -219
-              },
-              "display_name": "adenine transport",
-              "hash": "5d35c8eb-8df8-4e45-ac26-5c1858382677",
-              "icon": null,
-              "label": "entity",
-              "shape": "box",
-              "sub_labels": []
-            },
-            {
-              "data": {
-                "detail": "",
-                "hyperlink": "https://uniprot.org/uniprot/P0ACR2",
-                "hyperlinks": [],
-                "source": "",
-                "x": 218,
-                "y": -79
-              },
-              "display_name": "YdhB",
-              "hash": "a83cd7d3-78e6-4063-b4b6-f6fcba4750a4",
-              "icon": null,
-              "label": "protein",
-              "shape": "box",
-              "sub_labels": []
-            },
-            {
-              "data": {
-                "detail": "",
-                "hyperlink": "https://string-db.org/cgi/network.pl?taskId=WGwFzylgFoLH",
-                "hyperlinks": [],
-                "source": "",
-                "x": -161,
-                "y": -224
-              },
-              "display_name": "String DB",
-              "hash": "7b455ea9-1644-4739-a2b0-b8cd2ec3d622",
-              "icon": null,
-              "label": "study",
-              "shape": "box",
-              "sub_labels": []
-            },
-            {
-              "data": {
-                "detail": "",
-                "hyperlink": "https://string-db.org/cgi/network.pl?taskId=FvNzOjit6xLH",
-                "hyperlinks": [],
-                "source": "",
-                "x": 357,
-                "y": -387
-              },
-              "display_name": "String DB ",
-              "hash": "6e8f09ac-6537-487c-b44d-a9ee3221fb45",
-              "icon": null,
-              "label": "study",
-              "shape": "box",
-              "sub_labels": []
-            },
-            {
-              "data": {
-                "detail": "",
-                "hyperlink": "https://string-db.org/cgi/network.pl?taskId=OqdZzMroZYFp",
-                "hyperlinks": [],
-                "source": "",
-                "x": 575,
-                "y": -39
-              },
-              "display_name": "String DB",
-              "hash": "b2efa908-bf7e-4ad2-933a-39b369ebd847",
-              "icon": null,
-              "label": "study",
-              "shape": "box",
-              "sub_labels": []
-            },
-            {
-              "data": {
-                "detail": "",
-                "hyperlink": "https://string-db.org/cgi/cooccurrence.pl?taskId=FvNzOjit6xLH&node1=15200768&node2=15200767",
-                "hyperlinks": [],
-                "source": "",
-                "x": 274,
-                "y": -164
-              },
-              "display_name": "gene co-occurence",
-              "hash": "bacc8bdc-4e7b-4449-b49b-8ff10b159f7f",
-              "icon": null,
-              "label": "entity",
-              "shape": "box",
-              "sub_labels": []
-            },
-            {
-              "data": {
-                "detail": "",
-                "hyperlink": "https://drive.google.com/open?id=1jm--aqGL505rLrVdNMH7YDvXYnl1hbKA",
-                "hyperlinks": [],
-                "source": "",
-                "x": 722,
-                "y": -738
-              },
-              "display_name": "Presentation on Google Drive",
-              "hash": "942aede2-95d4-41ac-81e3-9d7941af833a",
->>>>>>> d53dc468
-              "icon": null,
-              "label": "entity",
-              "shape": "box",
-              "sub_labels": []
-            },
-            {
-              "data": {
-                "detail": "",
-<<<<<<< HEAD
-                "hyperlink": "",
-                "hyperlinks": [],
-                "source": "",
-                "x": 100,
-                "y": -429
-              },
-              "display_name": "inverse regulation",
-              "hash": "a462bc16-bd4a-47c8-a637-8a1fefda8610",
-              "icon": null,
-              "label": "entity",
-=======
-                "hyperlink": "http://test.lifelike.bio/dt/map/7694d5f64713e5c6c967f88099cedd3f",
-                "hyperlinks": [],
-                "source": "",
-                "x": 724,
-                "y": -678
-              },
-              "display_name": "PurR modulon detailed map",
-              "hash": "bf4900b0-6c55-4db8-888e-fa91b210cd4b",
-              "icon": null,
-              "label": "map",
->>>>>>> d53dc468
-              "shape": "box",
-              "sub_labels": []
-            },
-            {
-              "data": {
-<<<<<<< HEAD
-                "detail": "",
-                "hyperlink": "https://www.ncbi.nlm.nih.gov/gene/946077",
-                "hyperlinks": [],
-                "source": "",
-                "x": 136,
-                "y": -273
-              },
-              "display_name": "ydhC",
-              "hash": "1ddf5447-bae2-400e-9e91-18c914deef49",
-              "icon": null,
-              "label": "gene",
-              "shape": "box",
-              "sub_labels": []
-            },
-            {
-              "data": {
-                "detail": "adenosine deaminase",
-                "hyperlink": "https://www.ncbi.nlm.nih.gov/gene/945851",
-                "hyperlinks": [],
-                "source": "",
-                "x": 7,
-                "y": -292
-              },
-              "display_name": "add",
-              "hash": "62b651c7-fc95-44c6-a7c6-dafe7850395a",
-              "icon": null,
-              "label": "gene",
-              "shape": "box",
-=======
-                "detail": "A key regulatory step is the production of 5-phospho-α-D-ribosyl 1-pyrophosphate",
-                "hyperlink": "",
-                "hyperlinks": [],
-                "source": "",
-                "x": 445,
-                "y": -577
-              },
-              "display_name": "",
-              "hash": "69e86228-1511-43a7-b0d5-9dbfa16b9b70",
-              "icon": {
-                "code": "",
-                "color": "#669999",
-                "face": "FontAwesome",
-                "size": 50,
-                "weight": "bold"
-              },
-              "label": "link",
-              "shape": "icon",
->>>>>>> d53dc468
-              "sub_labels": []
-            },
-            {
-              "data": {
-                "detail": "",
-<<<<<<< HEAD
-                "hyperlink": "http://amigo.geneontology.org/amigo/term/GO:0032238",
-                "hyperlinks": [],
-                "source": "",
-                "x": 585,
-                "y": -277
-              },
-              "display_name": "adenosine transport",
-              "hash": "7a33bc48-f9dc-4ab2-9c67-79556d9fad03",
-=======
-                "hyperlink": "https://drive.google.com/open?id=1w8LktlSNuJqZykYDODT5IH8NPogEpMZ5",
-                "hyperlinks": [],
-                "source": "",
-                "x": 716,
-                "y": -604
-              },
-              "display_name": "Functional enrichment",
-              "hash": "dc86f1e6-e1e0-4e26-9c8a-1abc733163d3",
->>>>>>> d53dc468
-              "icon": null,
-              "label": "entity",
-              "shape": "box",
-              "sub_labels": []
-            },
-            {
-              "data": {
-                "detail": "",
-<<<<<<< HEAD
-                "hyperlink": "http://amigo.geneontology.org/amigo/term/GO:0015853",
-                "hyperlinks": [],
-                "source": "",
-                "x": 580,
-                "y": -219
-              },
-              "display_name": "adenine transport",
-              "hash": "5d35c8eb-8df8-4e45-ac26-5c1858382677",
-=======
-                "hyperlink": "mailto:evetra@biosustain.dtu.dk",
-                "hyperlinks": [],
-                "source": "",
-                "x": 443,
-                "y": -525
-              },
-              "display_name": "email author",
-              "hash": "8c47a42d-11bc-49c4-9097-2fdd084762d0",
->>>>>>> d53dc468
-              "icon": null,
-              "label": "entity",
-              "shape": "box",
-              "sub_labels": []
-            },
-            {
-              "data": {
-<<<<<<< HEAD
-                "detail": "",
-                "hyperlink": "https://uniprot.org/uniprot/P0ACR2",
-                "hyperlinks": [],
-                "source": "",
-                "x": 218,
-                "y": -79
-              },
-              "display_name": "YdhB",
-              "hash": "a83cd7d3-78e6-4063-b4b6-f6fcba4750a4",
-              "icon": null,
-              "label": "protein",
-              "shape": "box",
-              "sub_labels": []
-            },
-            {
-              "data": {
-                "detail": "",
-                "hyperlink": "https://string-db.org/cgi/network.pl?taskId=WGwFzylgFoLH",
-                "hyperlinks": [],
-                "source": "",
-                "x": -161,
-                "y": -224
-              },
-              "display_name": "String DB",
-              "hash": "7b455ea9-1644-4739-a2b0-b8cd2ec3d622",
-=======
-                "detail": "YdhC is an uncharacterized member of the Drug:H+ Antiporter (DHA) Family within the Major Facilitator Superfamily (MFS) of transporters [Marger93, Saier16]. YdhC has been implicated in arabinose efflux [Koita12].",
-                "hyperlink": "https://biocyc.org/gene?orgid=ECOLI&id=EG12141",
-                "hyperlinks": [],
-                "source": "",
-                "x": 243,
-                "y": -425
-              },
-              "display_name": "EcoCyc",
-              "hash": "0325f2b6-84af-4ecd-86f5-299cb9e60d97",
->>>>>>> d53dc468
-              "icon": null,
-              "label": "study",
-              "shape": "box",
-              "sub_labels": []
-            },
-            {
-              "data": {
-                "detail": "",
-<<<<<<< HEAD
-                "hyperlink": "https://string-db.org/cgi/network.pl?taskId=FvNzOjit6xLH",
-                "hyperlinks": [],
-                "source": "",
-                "x": 357,
-                "y": -387
-              },
-              "display_name": "String DB ",
-              "hash": "6e8f09ac-6537-487c-b44d-a9ee3221fb45",
-              "icon": null,
-              "label": "study",
-=======
-                "hyperlink": "",
-                "hyperlinks": [],
-                "source": "",
-                "x": 72,
-                "y": 567
-              },
-              "display_name": "s-adenosyl-l-methionine",
-              "hash": "3fb70980-a2bd-4b96-8742-0a57ddf5cbf0",
-              "icon": null,
-              "label": "chemical",
->>>>>>> d53dc468
-              "shape": "box",
-              "sub_labels": []
-            },
-            {
-              "data": {
-                "detail": "",
-<<<<<<< HEAD
-                "hyperlink": "https://string-db.org/cgi/network.pl?taskId=OqdZzMroZYFp",
-                "hyperlinks": [],
-                "source": "",
-                "x": 575,
-                "y": -39
-              },
-              "display_name": "String DB",
-              "hash": "b2efa908-bf7e-4ad2-933a-39b369ebd847",
-              "icon": null,
-              "label": "study",
-=======
-                "hyperlink": "",
-                "hyperlinks": [
-                  {
-                    "domain": "google",
-                    "url": "https://www.google.com/search?q=adenosine"
-                  },
-                  {
-                    "domain": "ncbi",
-                    "url": "https://ncbi.nlm.nih.gov/gene/?term=adenosine"
-                  },
-                  {
-                    "domain": "uniprot",
-                    "url": "https://uniprot.org/uniprot/?query=adenosine"
-                  },
-                  {
-                    "domain": "wikipedia",
-                    "url": "https://www.google.com/search?q=site:+wikipedia.org+adenosine"
-                  }
-                ],
-                "source": "/dt/pdf/de1000da-d83d-4bac-af7e-5fca76c9a8fc/1/289.25/674.05264/356.85656/690.01264",
-                "x": -580,
-                "y": 608
-              },
-              "display_name": "adenosine",
-              "hash": "caa80e4f-4371-425c-bf54-c1aad8020a99",
-              "label": "chemical",
->>>>>>> d53dc468
-              "shape": "box",
-              "sub_labels": []
-            },
-            {
-              "data": {
-                "detail": "",
-<<<<<<< HEAD
-                "hyperlink": "https://string-db.org/cgi/cooccurrence.pl?taskId=FvNzOjit6xLH&node1=15200768&node2=15200767",
-                "hyperlinks": [],
-                "source": "",
-                "x": 274,
-                "y": -164
-              },
-              "display_name": "gene co-occurence",
-              "hash": "bacc8bdc-4e7b-4449-b49b-8ff10b159f7f",
-              "icon": null,
-              "label": "entity",
-=======
-                "hyperlink": "",
-                "hyperlinks": [],
-                "source": "",
-                "x": -355,
-                "y": 460
-              },
-              "display_name": "methionine",
-              "hash": "569eea34-4f0a-485a-8bbe-572570ba018f",
-              "icon": null,
-              "label": "chemical",
->>>>>>> d53dc468
-              "shape": "box",
-              "sub_labels": []
-            },
-            {
-              "data": {
-                "detail": "",
-<<<<<<< HEAD
-                "hyperlink": "https://drive.google.com/open?id=1jm--aqGL505rLrVdNMH7YDvXYnl1hbKA",
-                "hyperlinks": [],
-                "source": "",
-                "x": 722,
-                "y": -738
-              },
-              "display_name": "Presentation on Google Drive",
-              "hash": "942aede2-95d4-41ac-81e3-9d7941af833a",
-              "icon": null,
-              "label": "entity",
-=======
-                "hyperlink": "",
-                "hyperlinks": [],
-                "source": "",
-                "x": -347,
-                "y": 610
-              },
-              "display_name": "adenosine triphosphate (ATP)",
-              "hash": "520be21c-fdf3-4304-a7e8-a317d747eabb",
-              "icon": null,
-              "label": "chemical",
->>>>>>> d53dc468
-              "shape": "box",
-              "sub_labels": []
-            },
-            {
-              "data": {
-                "detail": "",
-<<<<<<< HEAD
-                "hyperlink": "http://test.lifelike.bio/dt/map/7694d5f64713e5c6c967f88099cedd3f",
-                "hyperlinks": [],
-                "source": "",
-                "x": 724,
-                "y": -678
-              },
-              "display_name": "PurR modulon detailed map",
-              "hash": "bf4900b0-6c55-4db8-888e-fa91b210cd4b",
-              "icon": null,
-              "label": "map",
-              "shape": "box",
-              "sub_labels": []
-            },
-            {
-              "data": {
-                "detail": "A key regulatory step is the production of 5-phospho-α-D-ribosyl 1-pyrophosphate",
-                "hyperlink": "",
-                "hyperlinks": [],
-                "source": "",
-                "x": 445,
-                "y": -577
-              },
-              "display_name": "",
-              "hash": "69e86228-1511-43a7-b0d5-9dbfa16b9b70",
-              "icon": {
-                "code": "",
-                "color": "#669999",
-                "face": "FontAwesome",
-                "size": 50,
-                "weight": "bold"
-              },
-              "label": "link",
-              "shape": "icon",
-              "sub_labels": []
-            },
-            {
-              "data": {
-                "detail": "",
-                "hyperlink": "https://drive.google.com/open?id=1w8LktlSNuJqZykYDODT5IH8NPogEpMZ5",
-                "hyperlinks": [],
-                "source": "",
-                "x": 716,
-                "y": -604
-              },
-              "display_name": "Functional enrichment",
-              "hash": "dc86f1e6-e1e0-4e26-9c8a-1abc733163d3",
-              "icon": null,
-              "label": "entity",
-=======
-                "hyperlink": "",
-                "hyperlinks": [],
-                "source": "",
-                "x": 195,
-                "y": 361
-              },
-              "display_name": "cfa",
-              "hash": "98492bec-5f32-4ada-b553-79f33272dfea",
-              "icon": null,
-              "label": "gene",
->>>>>>> d53dc468
-              "shape": "box",
-              "sub_labels": []
-            },
-            {
-              "data": {
-                "detail": "",
-<<<<<<< HEAD
-                "hyperlink": "mailto:evetra@biosustain.dtu.dk",
-                "hyperlinks": [],
-                "source": "",
-                "x": 443,
-                "y": -525
-              },
-              "display_name": "email author",
-              "hash": "8c47a42d-11bc-49c4-9097-2fdd084762d0",
-              "icon": null,
-              "label": "entity",
-              "shape": "box",
-              "sub_labels": []
-            },
-            {
-              "data": {
-                "detail": "YdhC is an uncharacterized member of the Drug:H+ Antiporter (DHA) Family within the Major Facilitator Superfamily (MFS) of transporters [Marger93, Saier16]. YdhC has been implicated in arabinose efflux [Koita12].",
-                "hyperlink": "https://biocyc.org/gene?orgid=ECOLI&id=EG12141",
-                "hyperlinks": [],
-                "source": "",
-                "x": 243,
-                "y": -425
-              },
-              "display_name": "EcoCyc",
-              "hash": "0325f2b6-84af-4ecd-86f5-299cb9e60d97",
-              "icon": null,
-              "label": "study",
-=======
-                "hyperlink": "",
-                "hyperlinks": [
-                  {
-                    "domain": "google",
-                    "url": "https://www.google.com/search?q=ydhC"
-                  },
-                  {
-                    "domain": "ncbi",
-                    "url": "https://ncbi.nlm.nih.gov/gene/?term=ydhC"
-                  },
-                  {
-                    "domain": "uniprot",
-                    "url": "https://uniprot.org/uniprot/?query=ydhC"
-                  },
-                  {
-                    "domain": "wikipedia",
-                    "url": "https://www.google.com/search?q=site:+wikipedia.org+ydhC"
-                  }
-                ],
-                "source": "/dt/pdf/609080ea-fdce-4da2-bccc-7db4c33f7311/1/242.45/361.946/267.05/373.946",
-                "x": 11,
-                "y": 357
-              },
-              "display_name": "ydhC",
-              "hash": "46a9d31e-0dc9-4a9e-b36d-2bbc31d624f2",
-              "label": "gene",
->>>>>>> d53dc468
-              "shape": "box",
-              "sub_labels": []
-            },
-            {
-              "data": {
-                "detail": "",
-                "hyperlink": "",
-                "hyperlinks": [],
-                "source": "",
-<<<<<<< HEAD
-                "x": 72,
-                "y": 567
-              },
-              "display_name": "s-adenosyl-l-methionine",
-              "hash": "3fb70980-a2bd-4b96-8742-0a57ddf5cbf0",
-              "icon": null,
-              "label": "chemical",
-=======
-                "x": -177,
-                "y": 360
-              },
-              "display_name": "YdhB (-)",
-              "hash": "8c217510-ed53-468e-9df6-6b8cfddb5198",
-              "icon": null,
-              "label": "gene",
->>>>>>> d53dc468
-              "shape": "box",
-              "sub_labels": []
-            },
-            {
-              "data": {
-                "detail": "",
-                "hyperlink": "",
-                "hyperlinks": [
-                  {
-                    "domain": "google",
-<<<<<<< HEAD
-                    "url": "https://www.google.com/search?q=adenosine"
-                  },
-                  {
-                    "domain": "ncbi",
-                    "url": "https://ncbi.nlm.nih.gov/gene/?term=adenosine"
-                  },
-                  {
-                    "domain": "uniprot",
-                    "url": "https://uniprot.org/uniprot/?query=adenosine"
-                  },
-                  {
-                    "domain": "wikipedia",
-                    "url": "https://www.google.com/search?q=site:+wikipedia.org+adenosine"
-                  }
-                ],
-                "source": "/dt/pdf/de1000da-d83d-4bac-af7e-5fca76c9a8fc/1/289.25/674.05264/356.85656/690.01264",
-                "x": -580,
-                "y": 608
-              },
-              "display_name": "adenosine",
-              "hash": "caa80e4f-4371-425c-bf54-c1aad8020a99",
-              "label": "chemical",
-              "shape": "box",
-              "sub_labels": []
-            },
-            {
-              "data": {
-                "detail": "",
-                "hyperlink": "",
-                "hyperlinks": [],
-                "source": "",
-                "x": -355,
-                "y": 460
-              },
-              "display_name": "methionine",
-              "hash": "569eea34-4f0a-485a-8bbe-572570ba018f",
-              "icon": null,
-              "label": "chemical",
-              "shape": "box",
-              "sub_labels": []
-            },
-            {
-              "data": {
-                "detail": "",
-                "hyperlink": "",
-                "hyperlinks": [],
-                "source": "",
-                "x": -347,
-                "y": 610
-              },
-              "display_name": "adenosine triphosphate (ATP)",
-              "hash": "520be21c-fdf3-4304-a7e8-a317d747eabb",
-              "icon": null,
-              "label": "chemical",
-              "shape": "box",
-              "sub_labels": []
-            },
-            {
-              "data": {
-                "detail": "",
-                "hyperlink": "",
-                "hyperlinks": [],
-                "source": "",
-                "x": 195,
-                "y": 361
-              },
-              "display_name": "cfa",
-              "hash": "98492bec-5f32-4ada-b553-79f33272dfea",
-              "icon": null,
-              "label": "gene",
-              "shape": "box",
-              "sub_labels": []
-            },
-            {
-              "data": {
-                "detail": "",
-                "hyperlink": "",
-                "hyperlinks": [
-                  {
-                    "domain": "google",
-                    "url": "https://www.google.com/search?q=ydhC"
-                  },
-                  {
-                    "domain": "ncbi",
-                    "url": "https://ncbi.nlm.nih.gov/gene/?term=ydhC"
-                  },
-                  {
-                    "domain": "uniprot",
-                    "url": "https://uniprot.org/uniprot/?query=ydhC"
-                  },
-                  {
-                    "domain": "wikipedia",
-                    "url": "https://www.google.com/search?q=site:+wikipedia.org+ydhC"
-                  }
-                ],
-                "source": "/dt/pdf/609080ea-fdce-4da2-bccc-7db4c33f7311/1/242.45/361.946/267.05/373.946",
-                "x": 11,
-                "y": 357
-              },
-              "display_name": "ydhC",
-              "hash": "46a9d31e-0dc9-4a9e-b36d-2bbc31d624f2",
-              "label": "gene",
-              "shape": "box",
-              "sub_labels": []
-            },
-            {
-              "data": {
-                "detail": "",
-                "hyperlink": "",
-                "hyperlinks": [],
-                "source": "",
-                "x": -177,
-                "y": 360
-              },
-              "display_name": "YdhB (-)",
-              "hash": "8c217510-ed53-468e-9df6-6b8cfddb5198",
-              "icon": null,
-              "label": "gene",
-              "shape": "box",
-              "sub_labels": []
-            },
-            {
-              "data": {
-                "detail": "",
-                "hyperlink": "",
-                "hyperlinks": [
-                  {
-                    "domain": "google",
-                    "url": "https://www.google.com/search?q=PurR"
-                  },
-                  {
-                    "domain": "ncbi",
-                    "url": "https://ncbi.nlm.nih.gov/gene/?term=PurR"
-                  },
-                  {
-                    "domain": "uniprot",
-                    "url": "https://uniprot.org/uniprot/?query=PurR"
-                  },
-                  {
-                    "domain": "wikipedia",
-                    "url": "https://www.google.com/search?q=site:+wikipedia.org+PurR"
-                  }
-                ],
-=======
-                    "url": "https://www.google.com/search?q=PurR"
-                  },
-                  {
-                    "domain": "ncbi",
-                    "url": "https://ncbi.nlm.nih.gov/gene/?term=PurR"
-                  },
-                  {
-                    "domain": "uniprot",
-                    "url": "https://uniprot.org/uniprot/?query=PurR"
-                  },
-                  {
-                    "domain": "wikipedia",
-                    "url": "https://www.google.com/search?q=site:+wikipedia.org+PurR"
-                  }
-                ],
->>>>>>> d53dc468
-                "source": "/dt/pdf/609080ea-fdce-4da2-bccc-7db4c33f7311/3/222.41/706.248/247.118/718.248",
-                "x": -388,
-                "y": 361
-              },
-              "display_name": "PurR",
-              "hash": "a814dc46-92f0-43ca-ae85-f1dc5ce494cf",
-              "label": "gene",
-              "shape": "box",
-              "sub_labels": []
-            },
-            {
-              "data": {
-                "detail": "",
-                "hyperlink": "",
-                "hyperlinks": [],
-                "source": "",
-                "x": -388,
-                "y": 246
-              },
-              "display_name": "purine nucleotide synthesis",
-              "hash": "566e44cd-aedf-4a5b-9e0c-24c86c342eae",
-              "icon": null,
-              "label": "entity",
-              "shape": "box",
-              "sub_labels": []
-            },
-            {
-              "data": {
-                "detail": "",
-                "hyperlink": "",
-                "hyperlinks": [],
-                "source": "",
-                "x": 292,
-                "y": 475
-              },
-              "display_name": "protein-Cyclopropane-fatty-acyl-phospholipid synthase;Cw1",
-              "hash": "9700e70b-c694-4296-a96f-70829a10ad0d",
-              "icon": null,
-              "label": "protein",
-              "shape": "box",
-              "sub_labels": []
-            },
-            {
-              "data": {
-                "detail": "",
-                "hyperlink": "",
-                "hyperlinks": [],
-                "source": "",
-                "x": -130,
-                "y": 571
-              },
-              "display_name": "2.5.1.6",
-              "hash": "8147a89d-d739-4dbb-bc39-d91161d9f0f6",
-              "icon": null,
-              "label": "entity",
-              "shape": "box",
-              "sub_labels": []
-            },
-            {
-              "data": {
-                "detail": "",
-                "hyperlink": "",
-                "hyperlinks": [],
-                "source": "",
-                "x": -128,
-                "y": 473
-              },
-              "display_name": "metK",
-              "hash": "15057255-f6a6-4102-925e-07074be9d864",
-              "icon": null,
-              "label": "gene",
-              "shape": "box",
-              "sub_labels": []
-            },
-            {
-              "data": {
-                "detail": "",
-                "hyperlink": "",
-                "hyperlinks": [],
-                "source": "",
-                "x": 296,
-                "y": 570
-              },
-              "display_name": "2.1.1.79",
-              "hash": "74eba3db-9663-481a-a999-a2965530cb69",
-              "icon": null,
-              "label": "entity",
-              "shape": "box",
-              "sub_labels": []
-            },
-            {
-              "data": {
-                "detail": "",
-                "hyperlink": "",
-                "hyperlinks": [],
-                "source": "",
-                "x": -500,
-                "y": 545
-              },
-              "display_name": "enzyme",
-              "hash": "90df5f76-2dc3-4442-840d-7f066b78f8de",
-              "icon": null,
-              "label": "entity",
-              "shape": "box",
-              "sub_labels": []
-            },
-            {
-              "data": {
-                "detail": "",
-                "hyperlink": "",
-                "hyperlinks": [],
-                "source": "",
-                "x": -36,
-                "y": 728
-              },
-              "display_name": "entity-jY4",
-              "hash": "43e5784d-166f-4b25-a531-c185c4c71114",
-              "label": "entity",
-              "shape": "box",
-              "sub_labels": []
-            },
-            {
-              "data": {
-                "detail": "",
-                "hyperlink": "",
-                "hyperlinks": [],
-                "source": "",
-                "x": 68,
-                "y": 723
-              },
-              "display_name": "entity-L5w",
-              "hash": "b6b51a8c-6eb7-4fa7-8737-92c256c3f955",
-              "label": "entity",
-              "shape": "box",
-              "sub_labels": []
-            },
-            {
-              "data": {
-                "detail": "",
-                "hyperlink": "",
-                "hyperlinks": [],
-                "source": "",
-                "x": 203,
-                "y": 709
-              },
-              "display_name": "entity-QzU",
-              "hash": "c19e87ed-1946-4ac7-85ca-8169bba01297",
-              "label": "entity",
-              "shape": "box",
-              "sub_labels": []
-            },
-            {
-              "data": {
-                "detail": "",
-                "hyperlink": "https://www.genome.jp/kegg-bin/show_pathway?map=map00230&show_description=show",
-                "hyperlinks": [],
-                "source": "",
-                "x": -398,
-                "y": 204
-              },
-              "display_name": "Kegg",
-              "hash": "534a4e5a-48fc-43f5-a88a-4b2eea4e672a",
-              "icon": null,
-              "label": "entity",
-              "shape": "box",
-              "sub_labels": []
-<<<<<<< HEAD
+    {
+      "model": "neo4japp.models.AppRole",
+      "records": [
+        {
+          "id": 1,
+          "name": "admin"
+        },
+        {
+          "id": 2,
+          "name": "project-read"
+        },
+        {
+          "id": 3,
+          "name": "project-write"
+        },
+        {
+          "id": 4,
+          "name": "project-admin"
+        }
+      ]
+    },
+    {
+      "model": "neo4japp.models.AppUser",
+      "records": [
+        {
+          "id": 1,
+          "username": "admin",
+          "email": "admin@example.com",
+          "password": "password",
+          "first_name": "John",
+          "last_name": "Doe",
+          "roles": [
+            {
+              "name": "admin"
             }
           ]
         },
-        "date_modified": "2020-01-30T23:48:32.794Z"
-      },
-      {
-        "public": true,
-        "author": "Jim Meloncholy",
-        "label": "COVID-19 Vaccine Blueprint",
-        "description": "This illustrate the potential solutions that exists out there in treating the coronavirus currently plaguing our reality.",
-        "date_modified": "2020-01-30T23:48:32.794Z",
-        "graph": {
-          "edges": [
-            {
-              "label": "causes",
-              "from": "309d0c97-956f-406f-b06b-96a964ef1ee6",
-              "to": "8b7de754-47b9-4c1b-a5c1-0bcec76d4a94",
-              "data": {
+        {
+          "id": 2,
+          "username": "user",
+          "email": "user@example.com",
+          "password": "password",
+          "first_name": "Michelle",
+          "last_name": "Doe",
+          "roles": []
+        }
+      ]
+    },
+    {
+      "model": "neo4japp.models.Projects",
+      "records": [
+        {
+          "id": 1,
+          "project_name": "Example",
+          "description": "This is an example project.",
+          "users": []
+        },
+        {
+          "id": 2,
+          "project_name": "COVID-19",
+          "description": "This is an example project.",
+          "users": []
+        },
+        {
+          "id": 3,
+          "project_name": "Waterways",
+          "description": "This is an example project.",
+          "users": []
+        }
+      ]
+    },
+    {
+      "model": "neo4japp.models.projects_collaborator_role",
+      "records": [
+        {
+          "appuser_id": 1,
+          "app_role_id": 4,
+          "projects_id": 1
+        },
+        {
+          "appuser_id": 1,
+          "app_role_id": 4,
+          "projects_id": 2
+        },
+        {
+          "appuser_id": 1,
+          "app_role_id": 4,
+          "projects_id": 3
+        }
+      ]
+    },
+    {
+      "model": "neo4japp.models.Directory",
+      "records": [
+        {
+          "id": 1,
+          "name": "/",
+          "directory_parent_id": null,
+          "projects_id": 1,
+          "user_id": 1
+        },
+        {
+          "id": 2,
+          "name": "/",
+          "directory_parent_id": null,
+          "projects_id": 2,
+          "user_id": 1
+        },
+        {
+          "id": 3,
+          "name": "/",
+          "directory_parent_id": null,
+          "projects_id": 3,
+          "user_id": 1
+        }
+      ]
+    },
+    {
+      "model": "neo4japp.models.Project",
+      "records": [
+        {
+          "hash_id": "155e2ee31eb60052be1607a124176fac",
+          "author": "Pretty Annoying",
+          "label": "Microbiome affect on weight",
+          "user_id": 1,
+          "dir_id": 1,
+          "public": false,
+          "description": "A multi-omics approach to unraveling the Microbiome Mediated effects of Arabinoxylan Oligosaccharides in overweight humans.",
+          "graph": {
+            "edges": [
+              {
+                "data": {},
+                "from": "0d01be61-efbc-47a6-bc39-273269de902a",
+                "label": "",
+                "to": "963b0aa0-dca4-40dd-8623-7a7ed64e94de"
+              },
+              {
+                "data": {},
+                "from": "963b0aa0-dca4-40dd-8623-7a7ed64e94de",
+                "label": "includes",
+                "to": "b43588ba-563b-42ab-85bd-3df47f78e3ea"
+              },
+              {
+                "data": {},
+                "from": "963b0aa0-dca4-40dd-8623-7a7ed64e94de",
+                "label": "includes",
+                "to": "bcaca798-c4b5-47ea-a391-efa9077d69af"
+              },
+              {
+                "data": {},
+                "from": "0d01be61-efbc-47a6-bc39-273269de902a",
+                "label": "related to",
+                "to": "f740c032-ed5c-413a-8bf2-309729e6cdd5"
+              },
+              {
+                "data": {},
+                "from": "0d01be61-efbc-47a6-bc39-273269de902a",
+                "label": "",
+                "to": "a462bc16-bd4a-47c8-a637-8a1fefda8610"
+              },
+              {
+                "data": {},
+                "from": "a462bc16-bd4a-47c8-a637-8a1fefda8610",
+                "label": "",
+                "to": "1ddf5447-bae2-400e-9e91-18c914deef49"
+              },
+              {
+                "data": {},
+                "from": "a462bc16-bd4a-47c8-a637-8a1fefda8610",
+                "label": "",
+                "to": "62b651c7-fc95-44c6-a7c6-dafe7850395a"
+              },
+              {
+                "data": {},
+                "from": "1ddf5447-bae2-400e-9e91-18c914deef49",
+                "label": "function",
+                "to": "7a33bc48-f9dc-4ab2-9c67-79556d9fad03"
+              },
+              {
+                "data": {},
+                "from": "1ddf5447-bae2-400e-9e91-18c914deef49",
+                "label": "function",
+                "to": "5d35c8eb-8df8-4e45-ac26-5c1858382677"
+              },
+              {
+                "data": {},
+                "from": "a83cd7d3-78e6-4063-b4b6-f6fcba4750a4",
+                "label": "activates",
+                "to": "1ddf5447-bae2-400e-9e91-18c914deef49"
+              },
+              {
+                "data": {},
+                "from": "62b651c7-fc95-44c6-a7c6-dafe7850395a",
+                "label": "reference",
+                "to": "7b455ea9-1644-4739-a2b0-b8cd2ec3d622"
+              },
+              {
+                "data": {},
+                "from": "1ddf5447-bae2-400e-9e91-18c914deef49",
+                "label": "reference",
+                "to": "6e8f09ac-6537-487c-b44d-a9ee3221fb45"
+              },
+              {
+                "data": {},
+                "from": "a83cd7d3-78e6-4063-b4b6-f6fcba4750a4",
+                "label": "reference",
+                "to": "b2efa908-bf7e-4ad2-933a-39b369ebd847"
+              },
+              {
+                "data": {},
+                "from": "1ddf5447-bae2-400e-9e91-18c914deef49",
+                "label": "reference",
+                "to": "0325f2b6-84af-4ecd-86f5-299cb9e60d97"
+              },
+              {
+                "data": {},
+                "from": "46a9d31e-0dc9-4a9e-b36d-2bbc31d624f2",
+                "label": "downstream",
+                "to": "98492bec-5f32-4ada-b553-79f33272dfea"
+              },
+              {
+                "data": {},
+                "from": "a814dc46-92f0-43ca-ae85-f1dc5ce494cf",
+                "label": "downstream",
+                "to": "8c217510-ed53-468e-9df6-6b8cfddb5198"
+              },
+              {
+                "data": {},
+                "from": "8c217510-ed53-468e-9df6-6b8cfddb5198",
+                "label": "downstream",
+                "to": "46a9d31e-0dc9-4a9e-b36d-2bbc31d624f2"
+              },
+              {
+                "data": {},
+                "from": "a814dc46-92f0-43ca-ae85-f1dc5ce494cf",
+                "label": "represses",
+                "to": "566e44cd-aedf-4a5b-9e0c-24c86c342eae"
+              },
+              {
+                "data": {},
+                "from": "98492bec-5f32-4ada-b553-79f33272dfea",
+                "label": "",
+                "to": "9700e70b-c694-4296-a96f-70829a10ad0d"
+              },
+              {
+                "data": {},
+                "from": "520be21c-fdf3-4304-a7e8-a317d747eabb",
+                "label": "",
+                "to": "8147a89d-d739-4dbb-bc39-d91161d9f0f6"
+              },
+              {
+                "data": {},
+                "from": "569eea34-4f0a-485a-8bbe-572570ba018f",
+                "label": "",
+                "to": "8147a89d-d739-4dbb-bc39-d91161d9f0f6"
+              },
+              {
+                "data": {},
+                "from": "8147a89d-d739-4dbb-bc39-d91161d9f0f6",
+                "label": "",
+                "to": "3fb70980-a2bd-4b96-8742-0a57ddf5cbf0"
+              },
+              {
+                "data": {},
+                "from": "15057255-f6a6-4102-925e-07074be9d864",
+                "label": "",
+                "to": "8147a89d-d739-4dbb-bc39-d91161d9f0f6"
+              },
+              {
+                "data": {},
+                "from": "3fb70980-a2bd-4b96-8742-0a57ddf5cbf0",
+                "label": "",
+                "to": "74eba3db-9663-481a-a999-a2965530cb69"
+              },
+              {
+                "data": {},
+                "from": "9700e70b-c694-4296-a96f-70829a10ad0d",
+                "label": "",
+                "to": "74eba3db-9663-481a-a999-a2965530cb69"
+              },
+              {
+                "data": {},
+                "from": "caa80e4f-4371-425c-bf54-c1aad8020a99",
+                "label": "",
+                "to": "90df5f76-2dc3-4442-840d-7f066b78f8de"
+              },
+              {
+                "data": {},
+                "from": "90df5f76-2dc3-4442-840d-7f066b78f8de",
+                "label": "",
+                "to": "520be21c-fdf3-4304-a7e8-a317d747eabb"
+              },
+              {
+                "data": {},
+                "from": "43e5784d-166f-4b25-a531-c185c4c71114",
+                "label": "",
+                "to": "3fb70980-a2bd-4b96-8742-0a57ddf5cbf0"
+              },
+              {
+                "data": {},
+                "from": "b6b51a8c-6eb7-4fa7-8737-92c256c3f955",
+                "label": "",
+                "to": "3fb70980-a2bd-4b96-8742-0a57ddf5cbf0"
+              },
+              {
+                "data": {},
+                "from": "c19e87ed-1946-4ac7-85ca-8169bba01297",
+                "label": "",
+                "to": "3fb70980-a2bd-4b96-8742-0a57ddf5cbf0"
               }
-            },
-            {
-              "label": "genetically similar to",
-              "from": "309d0c97-956f-406f-b06b-96a964ef1ee6",
-              "to": "d744a35c-47ea-4842-8a7b-e259a38d140c",
-              "data": {
+            ],
+            "nodes": [
+              {
+                "data": {
+                  "detail": "",
+                  "hyperlink": "",
+                  "hyperlinks": [],
+                  "source": "",
+                  "x": 135,
+                  "y": -740
+                },
+                "display_name": "Synthesis of the novel transporter YdhC, is regulated by the YdhB transcription factor controlling adenosine and adenine uptake.",
+                "hash": "75e858fd-7a61-4622-97c1-01fb234dfaa8",
+                "icon": null,
+                "label": "study",
+                "shape": "box",
+                "sub_labels": []
+              },
+              {
+                "data": {
+                  "detail": "",
+                  "hyperlink": "https://drive.google.com/open?id=1jm--aqGL505rLrVdNMH7YDvXYnl1hbKA",
+                  "hyperlinks": [],
+                  "source": "",
+                  "x": 208,
+                  "y": -534
+                },
+                "display_name": "PurR modulon",
+                "hash": "0d01be61-efbc-47a6-bc39-273269de902a",
+                "icon": null,
+                "label": "entity",
+                "shape": "box",
+                "sub_labels": []
+              },
+              {
+                "data": {
+                  "detail": "adenine",
+                  "hyperlink": "http://test.lifelike.bio/dt/link/f6693a0b-2c66-465a-89f8-b20e937acec5/4/240.78000000000003/174.908/278.112/186.908",
+                  "hyperlinks": [],
+                  "source": "",
+                  "x": -207,
+                  "y": -647
+                },
+                "display_name": "adenine",
+                "hash": "b43588ba-563b-42ab-85bd-3df47f78e3ea",
+                "icon": null,
+                "label": "chemical",
+                "shape": "box",
+                "sub_labels": []
+              },
+              {
+                "data": {
+                  "detail": "",
+                  "hyperlink": "",
+                  "hyperlinks": [],
+                  "source": "",
+                  "x": 58,
+                  "y": -631
+                },
+                "display_name": "growth media",
+                "hash": "963b0aa0-dca4-40dd-8623-7a7ed64e94de",
+                "icon": null,
+                "label": "entity",
+                "shape": "box",
+                "sub_labels": []
+              },
+              {
+                "data": {
+                  "detail": "purine",
+                  "hyperlink": "http://test.lifelike.bio/dt/link/f6693a0b-2c66-465a-89f8-b20e937acec5/4/424.99/154.148/455.758/166.148",
+                  "hyperlinks": [],
+                  "source": "",
+                  "x": -205,
+                  "y": -570
+                },
+                "display_name": "purine",
+                "hash": "bcaca798-c4b5-47ea-a391-efa9077d69af",
+                "icon": null,
+                "label": "chemical",
+                "shape": "box",
+                "sub_labels": []
+              },
+              {
+                "data": {
+                  "detail": "",
+                  "hyperlink": "",
+                  "hyperlinks": [],
+                  "source": "",
+                  "x": 346,
+                  "y": -660
+                },
+                "display_name": "purine biosynthesis",
+                "hash": "f740c032-ed5c-413a-8bf2-309729e6cdd5",
+                "icon": null,
+                "label": "entity",
+                "shape": "box",
+                "sub_labels": []
+              },
+              {
+                "data": {
+                  "detail": "",
+                  "hyperlink": "",
+                  "hyperlinks": [],
+                  "source": "",
+                  "x": 100,
+                  "y": -429
+                },
+                "display_name": "inverse regulation",
+                "hash": "a462bc16-bd4a-47c8-a637-8a1fefda8610",
+                "icon": null,
+                "label": "entity",
+                "shape": "box",
+                "sub_labels": []
+              },
+              {
+                "data": {
+                  "detail": "",
+                  "hyperlink": "https://www.ncbi.nlm.nih.gov/gene/946077",
+                  "hyperlinks": [],
+                  "source": "",
+                  "x": 136,
+                  "y": -273
+                },
+                "display_name": "ydhC",
+                "hash": "1ddf5447-bae2-400e-9e91-18c914deef49",
+                "icon": null,
+                "label": "gene",
+                "shape": "box",
+                "sub_labels": []
+              },
+              {
+                "data": {
+                  "detail": "adenosine deaminase",
+                  "hyperlink": "https://www.ncbi.nlm.nih.gov/gene/945851",
+                  "hyperlinks": [],
+                  "source": "",
+                  "x": 7,
+                  "y": -292
+                },
+                "display_name": "add",
+                "hash": "62b651c7-fc95-44c6-a7c6-dafe7850395a",
+                "icon": null,
+                "label": "gene",
+                "shape": "box",
+                "sub_labels": []
+              },
+              {
+                "data": {
+                  "detail": "",
+                  "hyperlink": "http://amigo.geneontology.org/amigo/term/GO:0032238",
+                  "hyperlinks": [],
+                  "source": "",
+                  "x": 585,
+                  "y": -277
+                },
+                "display_name": "adenosine transport",
+                "hash": "7a33bc48-f9dc-4ab2-9c67-79556d9fad03",
+                "icon": null,
+                "label": "entity",
+                "shape": "box",
+                "sub_labels": []
+              },
+              {
+                "data": {
+                  "detail": "",
+                  "hyperlink": "http://amigo.geneontology.org/amigo/term/GO:0015853",
+                  "hyperlinks": [],
+                  "source": "",
+                  "x": 580,
+                  "y": -219
+                },
+                "display_name": "adenine transport",
+                "hash": "5d35c8eb-8df8-4e45-ac26-5c1858382677",
+                "icon": null,
+                "label": "entity",
+                "shape": "box",
+                "sub_labels": []
+              },
+              {
+                "data": {
+                  "detail": "",
+                  "hyperlink": "https://uniprot.org/uniprot/P0ACR2",
+                  "hyperlinks": [],
+                  "source": "",
+                  "x": 218,
+                  "y": -79
+                },
+                "display_name": "YdhB",
+                "hash": "a83cd7d3-78e6-4063-b4b6-f6fcba4750a4",
+                "icon": null,
+                "label": "protein",
+                "shape": "box",
+                "sub_labels": []
+              },
+              {
+                "data": {
+                  "detail": "",
+                  "hyperlink": "https://string-db.org/cgi/network.pl?taskId=WGwFzylgFoLH",
+                  "hyperlinks": [],
+                  "source": "",
+                  "x": -161,
+                  "y": -224
+                },
+                "display_name": "String DB",
+                "hash": "7b455ea9-1644-4739-a2b0-b8cd2ec3d622",
+                "icon": null,
+                "label": "study",
+                "shape": "box",
+                "sub_labels": []
+              },
+              {
+                "data": {
+                  "detail": "",
+                  "hyperlink": "https://string-db.org/cgi/network.pl?taskId=FvNzOjit6xLH",
+                  "hyperlinks": [],
+                  "source": "",
+                  "x": 357,
+                  "y": -387
+                },
+                "display_name": "String DB ",
+                "hash": "6e8f09ac-6537-487c-b44d-a9ee3221fb45",
+                "icon": null,
+                "label": "study",
+                "shape": "box",
+                "sub_labels": []
+              },
+              {
+                "data": {
+                  "detail": "",
+                  "hyperlink": "https://string-db.org/cgi/network.pl?taskId=OqdZzMroZYFp",
+                  "hyperlinks": [],
+                  "source": "",
+                  "x": 575,
+                  "y": -39
+                },
+                "display_name": "String DB",
+                "hash": "b2efa908-bf7e-4ad2-933a-39b369ebd847",
+                "icon": null,
+                "label": "study",
+                "shape": "box",
+                "sub_labels": []
+              },
+              {
+                "data": {
+                  "detail": "",
+                  "hyperlink": "https://string-db.org/cgi/cooccurrence.pl?taskId=FvNzOjit6xLH&node1=15200768&node2=15200767",
+                  "hyperlinks": [],
+                  "source": "",
+                  "x": 274,
+                  "y": -164
+                },
+                "display_name": "gene co-occurence",
+                "hash": "bacc8bdc-4e7b-4449-b49b-8ff10b159f7f",
+                "icon": null,
+                "label": "entity",
+                "shape": "box",
+                "sub_labels": []
+              },
+              {
+                "data": {
+                  "detail": "",
+                  "hyperlink": "https://drive.google.com/open?id=1jm--aqGL505rLrVdNMH7YDvXYnl1hbKA",
+                  "hyperlinks": [],
+                  "source": "",
+                  "x": 722,
+                  "y": -738
+                },
+                "display_name": "Presentation on Google Drive",
+                "hash": "942aede2-95d4-41ac-81e3-9d7941af833a",
+                "icon": null,
+                "label": "entity",
+                "shape": "box",
+                "sub_labels": []
+              },
+              {
+                "data": {
+                  "detail": "",
+                  "hyperlink": "http://test.lifelike.bio/dt/map/7694d5f64713e5c6c967f88099cedd3f",
+                  "hyperlinks": [],
+                  "source": "",
+                  "x": 724,
+                  "y": -678
+                },
+                "display_name": "PurR modulon detailed map",
+                "hash": "bf4900b0-6c55-4db8-888e-fa91b210cd4b",
+                "icon": null,
+                "label": "map",
+                "shape": "box",
+                "sub_labels": []
+              },
+              {
+                "data": {
+                  "detail": "A key regulatory step is the production of 5-phospho-α-D-ribosyl 1-pyrophosphate",
+                  "hyperlink": "",
+                  "hyperlinks": [],
+                  "source": "",
+                  "x": 445,
+                  "y": -577
+                },
+                "display_name": "",
+                "hash": "69e86228-1511-43a7-b0d5-9dbfa16b9b70",
+                "icon": {
+                  "code": "",
+                  "color": "#669999",
+                  "face": "FontAwesome",
+                  "size": 50,
+                  "weight": "bold"
+                },
+                "label": "link",
+                "shape": "icon",
+                "sub_labels": []
+              },
+              {
+                "data": {
+                  "detail": "",
+                  "hyperlink": "https://drive.google.com/open?id=1w8LktlSNuJqZykYDODT5IH8NPogEpMZ5",
+                  "hyperlinks": [],
+                  "source": "",
+                  "x": 716,
+                  "y": -604
+                },
+                "display_name": "Functional enrichment",
+                "hash": "dc86f1e6-e1e0-4e26-9c8a-1abc733163d3",
+                "icon": null,
+                "label": "entity",
+                "shape": "box",
+                "sub_labels": []
+              },
+              {
+                "data": {
+                  "detail": "",
+                  "hyperlink": "mailto:evetra@biosustain.dtu.dk",
+                  "hyperlinks": [],
+                  "source": "",
+                  "x": 443,
+                  "y": -525
+                },
+                "display_name": "email author",
+                "hash": "8c47a42d-11bc-49c4-9097-2fdd084762d0",
+                "icon": null,
+                "label": "entity",
+                "shape": "box",
+                "sub_labels": []
+              },
+              {
+                "data": {
+                  "detail": "YdhC is an uncharacterized member of the Drug:H+ Antiporter (DHA) Family within the Major Facilitator Superfamily (MFS) of transporters [Marger93, Saier16]. YdhC has been implicated in arabinose efflux [Koita12].",
+                  "hyperlink": "https://biocyc.org/gene?orgid=ECOLI&id=EG12141",
+                  "hyperlinks": [],
+                  "source": "",
+                  "x": 243,
+                  "y": -425
+                },
+                "display_name": "EcoCyc",
+                "hash": "0325f2b6-84af-4ecd-86f5-299cb9e60d97",
+                "icon": null,
+                "label": "study",
+                "shape": "box",
+                "sub_labels": []
+              },
+              {
+                "data": {
+                  "detail": "",
+                  "hyperlink": "",
+                  "hyperlinks": [],
+                  "source": "",
+                  "x": 72,
+                  "y": 567
+                },
+                "display_name": "s-adenosyl-l-methionine",
+                "hash": "3fb70980-a2bd-4b96-8742-0a57ddf5cbf0",
+                "icon": null,
+                "label": "chemical",
+                "shape": "box",
+                "sub_labels": []
+              },
+              {
+                "data": {
+                  "detail": "",
+                  "hyperlink": "",
+                  "hyperlinks": [
+                    {
+                      "domain": "google",
+                      "url": "https://www.google.com/search?q=adenosine"
+                    },
+                    {
+                      "domain": "ncbi",
+                      "url": "https://ncbi.nlm.nih.gov/gene/?term=adenosine"
+                    },
+                    {
+                      "domain": "uniprot",
+                      "url": "https://uniprot.org/uniprot/?query=adenosine"
+                    },
+                    {
+                      "domain": "wikipedia",
+                      "url": "https://www.google.com/search?q=site:+wikipedia.org+adenosine"
+                    }
+                  ],
+                  "source": "/dt/pdf/de1000da-d83d-4bac-af7e-5fca76c9a8fc/1/289.25/674.05264/356.85656/690.01264",
+                  "x": -580,
+                  "y": 608
+                },
+                "display_name": "adenosine",
+                "hash": "caa80e4f-4371-425c-bf54-c1aad8020a99",
+                "label": "chemical",
+                "shape": "box",
+                "sub_labels": []
+              },
+              {
+                "data": {
+                  "detail": "",
+                  "hyperlink": "",
+                  "hyperlinks": [],
+                  "source": "",
+                  "x": -355,
+                  "y": 460
+                },
+                "display_name": "methionine",
+                "hash": "569eea34-4f0a-485a-8bbe-572570ba018f",
+                "icon": null,
+                "label": "chemical",
+                "shape": "box",
+                "sub_labels": []
+              },
+              {
+                "data": {
+                  "detail": "",
+                  "hyperlink": "",
+                  "hyperlinks": [],
+                  "source": "",
+                  "x": -347,
+                  "y": 610
+                },
+                "display_name": "adenosine triphosphate (ATP)",
+                "hash": "520be21c-fdf3-4304-a7e8-a317d747eabb",
+                "icon": null,
+                "label": "chemical",
+                "shape": "box",
+                "sub_labels": []
+              },
+              {
+                "data": {
+                  "detail": "",
+                  "hyperlink": "",
+                  "hyperlinks": [],
+                  "source": "",
+                  "x": 195,
+                  "y": 361
+                },
+                "display_name": "cfa",
+                "hash": "98492bec-5f32-4ada-b553-79f33272dfea",
+                "icon": null,
+                "label": "gene",
+                "shape": "box",
+                "sub_labels": []
+              },
+              {
+                "data": {
+                  "detail": "",
+                  "hyperlink": "",
+                  "hyperlinks": [
+                    {
+                      "domain": "google",
+                      "url": "https://www.google.com/search?q=ydhC"
+                    },
+                    {
+                      "domain": "ncbi",
+                      "url": "https://ncbi.nlm.nih.gov/gene/?term=ydhC"
+                    },
+                    {
+                      "domain": "uniprot",
+                      "url": "https://uniprot.org/uniprot/?query=ydhC"
+                    },
+                    {
+                      "domain": "wikipedia",
+                      "url": "https://www.google.com/search?q=site:+wikipedia.org+ydhC"
+                    }
+                  ],
+                  "source": "/dt/pdf/609080ea-fdce-4da2-bccc-7db4c33f7311/1/242.45/361.946/267.05/373.946",
+                  "x": 11,
+                  "y": 357
+                },
+                "display_name": "ydhC",
+                "hash": "46a9d31e-0dc9-4a9e-b36d-2bbc31d624f2",
+                "label": "gene",
+                "shape": "box",
+                "sub_labels": []
+              },
+              {
+                "data": {
+                  "detail": "",
+                  "hyperlink": "",
+                  "hyperlinks": [],
+                  "source": "",
+                  "x": -177,
+                  "y": 360
+                },
+                "display_name": "YdhB (-)",
+                "hash": "8c217510-ed53-468e-9df6-6b8cfddb5198",
+                "icon": null,
+                "label": "gene",
+                "shape": "box",
+                "sub_labels": []
+              },
+              {
+                "data": {
+                  "detail": "",
+                  "hyperlink": "",
+                  "hyperlinks": [
+                    {
+                      "domain": "google",
+                      "url": "https://www.google.com/search?q=PurR"
+                    },
+                    {
+                      "domain": "ncbi",
+                      "url": "https://ncbi.nlm.nih.gov/gene/?term=PurR"
+                    },
+                    {
+                      "domain": "uniprot",
+                      "url": "https://uniprot.org/uniprot/?query=PurR"
+                    },
+                    {
+                      "domain": "wikipedia",
+                      "url": "https://www.google.com/search?q=site:+wikipedia.org+PurR"
+                    }
+                  ],
+                  "source": "/dt/pdf/609080ea-fdce-4da2-bccc-7db4c33f7311/3/222.41/706.248/247.118/718.248",
+                  "x": -388,
+                  "y": 361
+                },
+                "display_name": "PurR",
+                "hash": "a814dc46-92f0-43ca-ae85-f1dc5ce494cf",
+                "label": "gene",
+                "shape": "box",
+                "sub_labels": []
+              },
+              {
+                "data": {
+                  "detail": "",
+                  "hyperlink": "",
+                  "hyperlinks": [],
+                  "source": "",
+                  "x": -388,
+                  "y": 246
+                },
+                "display_name": "purine nucleotide synthesis",
+                "hash": "566e44cd-aedf-4a5b-9e0c-24c86c342eae",
+                "icon": null,
+                "label": "entity",
+                "shape": "box",
+                "sub_labels": []
+              },
+              {
+                "data": {
+                  "detail": "",
+                  "hyperlink": "",
+                  "hyperlinks": [],
+                  "source": "",
+                  "x": 292,
+                  "y": 475
+                },
+                "display_name": "protein-Cyclopropane-fatty-acyl-phospholipid synthase;Cw1",
+                "hash": "9700e70b-c694-4296-a96f-70829a10ad0d",
+                "icon": null,
+                "label": "protein",
+                "shape": "box",
+                "sub_labels": []
+              },
+              {
+                "data": {
+                  "detail": "",
+                  "hyperlink": "",
+                  "hyperlinks": [],
+                  "source": "",
+                  "x": -130,
+                  "y": 571
+                },
+                "display_name": "2.5.1.6",
+                "hash": "8147a89d-d739-4dbb-bc39-d91161d9f0f6",
+                "icon": null,
+                "label": "entity",
+                "shape": "box",
+                "sub_labels": []
+              },
+              {
+                "data": {
+                  "detail": "",
+                  "hyperlink": "",
+                  "hyperlinks": [],
+                  "source": "",
+                  "x": -128,
+                  "y": 473
+                },
+                "display_name": "metK",
+                "hash": "15057255-f6a6-4102-925e-07074be9d864",
+                "icon": null,
+                "label": "gene",
+                "shape": "box",
+                "sub_labels": []
+              },
+              {
+                "data": {
+                  "detail": "",
+                  "hyperlink": "",
+                  "hyperlinks": [],
+                  "source": "",
+                  "x": 296,
+                  "y": 570
+                },
+                "display_name": "2.1.1.79",
+                "hash": "74eba3db-9663-481a-a999-a2965530cb69",
+                "icon": null,
+                "label": "entity",
+                "shape": "box",
+                "sub_labels": []
+              },
+              {
+                "data": {
+                  "detail": "",
+                  "hyperlink": "",
+                  "hyperlinks": [],
+                  "source": "",
+                  "x": -500,
+                  "y": 545
+                },
+                "display_name": "enzyme",
+                "hash": "90df5f76-2dc3-4442-840d-7f066b78f8de",
+                "icon": null,
+                "label": "entity",
+                "shape": "box",
+                "sub_labels": []
+              },
+              {
+                "data": {
+                  "detail": "",
+                  "hyperlink": "",
+                  "hyperlinks": [],
+                  "source": "",
+                  "x": -36,
+                  "y": 728
+                },
+                "display_name": "entity-jY4",
+                "hash": "43e5784d-166f-4b25-a531-c185c4c71114",
+                "label": "entity",
+                "shape": "box",
+                "sub_labels": []
+              },
+              {
+                "data": {
+                  "detail": "",
+                  "hyperlink": "",
+                  "hyperlinks": [],
+                  "source": "",
+                  "x": 68,
+                  "y": 723
+                },
+                "display_name": "entity-L5w",
+                "hash": "b6b51a8c-6eb7-4fa7-8737-92c256c3f955",
+                "label": "entity",
+                "shape": "box",
+                "sub_labels": []
+              },
+              {
+                "data": {
+                  "detail": "",
+                  "hyperlink": "",
+                  "hyperlinks": [],
+                  "source": "",
+                  "x": 203,
+                  "y": 709
+                },
+                "display_name": "entity-QzU",
+                "hash": "c19e87ed-1946-4ac7-85ca-8169bba01297",
+                "label": "entity",
+                "shape": "box",
+                "sub_labels": []
+              },
+              {
+                "data": {
+                  "detail": "",
+                  "hyperlink": "https://www.genome.jp/kegg-bin/show_pathway?map=map00230&show_description=show",
+                  "hyperlinks": [],
+                  "source": "",
+                  "x": -398,
+                  "y": 204
+                },
+                "display_name": "Kegg",
+                "hash": "534a4e5a-48fc-43f5-a88a-4b2eea4e672a",
+                "icon": null,
+                "label": "entity",
+                "shape": "box",
+                "sub_labels": []
               }
-            },
-            {
-              "label": "potential_treatment",
-              "from": "8b7de754-47b9-4c1b-a5c1-0bcec76d4a94",
-              "to": "bbe805a9-ded4-4131-ab1b-a0f9b2a6c0b0",
-              "data": {
+            ]
+          },
+          "date_modified": "2020-01-30T23:48:32.794Z"
+        },
+        {
+          "hash_id": "c04d0ae7508d1f05a7365d31476898ef",
+          "label": "COVID-19 Vaccine Blueprint",
+          "author": "Jim Meloncholy",
+          "user_id": 1,
+          "dir_id": 1,
+          "description": "This illustrate the potential solutions that exists out there in treating the coronavirus currently plaguing our reality.",
+          "public": true,
+          "date_modified": "2020-01-30T23:48:32.794Z",
+          "graph": {
+            "edges": [
+              {
+                "label": "causes",
+                "from": "309d0c97-956f-406f-b06b-96a964ef1ee6",
+                "to": "8b7de754-47b9-4c1b-a5c1-0bcec76d4a94",
+                "data": {
+                }
+              },
+              {
+                "label": "genetically similar to",
+                "from": "309d0c97-956f-406f-b06b-96a964ef1ee6",
+                "to": "d744a35c-47ea-4842-8a7b-e259a38d140c",
+                "data": {
+                }
+              },
+              {
+                "label": "potential_treatment",
+                "from": "8b7de754-47b9-4c1b-a5c1-0bcec76d4a94",
+                "to": "bbe805a9-ded4-4131-ab1b-a0f9b2a6c0b0",
+                "data": {
+                }
+              },
+              {
+                "label": "potential_treatment",
+                "from": "8b7de754-47b9-4c1b-a5c1-0bcec76d4a94",
+                "to": "9a07d024-1911-438f-963d-db87132a37ae",
+                "data": {
+                }
+              },
+              {
+                "label": "",
+                "from": "9a07d024-1911-438f-963d-db87132a37ae",
+                "to": "07bffb28-262b-4bc0-8728-05cdc0d43d6c",
+                "data": {
+                }
+              },
+              {
+                "label": "infect",
+                "from": "309d0c97-956f-406f-b06b-96a964ef1ee6",
+                "to": "1a3b7f23-b8b3-49b3-ac06-9bc11ae6ae99",
+                "data": {
+                }
+              },
+              {
+                "label": "strong_binding",
+                "from": "1a3b7f23-b8b3-49b3-ac06-9bc11ae6ae99",
+                "to": "0d53c6c6-5527-4bba-a7b0-3ca3f9b5aa5d",
+                "data": {
+                }
               }
-            },
-            {
-              "label": "potential_treatment",
-              "from": "8b7de754-47b9-4c1b-a5c1-0bcec76d4a94",
-              "to": "9a07d024-1911-438f-963d-db87132a37ae",
-              "data": {
+            ],
+            "nodes": [
+              {
+                "data": {
+                  "x": -404,
+                  "y": -248,
+                  "hyperlink": ""
+                },
+                "display_name": "COVID-19",
+                "hash": "8b7de754-47b9-4c1b-a5c1-0bcec76d4a94",
+                "label": "disease",
+                "sub_labels": [
+                ]
+              },
+              {
+                "data": {
+                  "x": -139,
+                  "y": -336,
+                  "hyperlink": ""
+                },
+                "display_name": "SARS-CoV-2",
+                "hash": "309d0c97-956f-406f-b06b-96a964ef1ee6",
+                "label": "species",
+                "sub_labels": [
+                ]
+              },
+              {
+                "data": {
+                  "x": -152,
+                  "y": 2,
+                  "hyperlink": ""
+                },
+                "display_name": "mRNA-1273",
+                "hash": "9a07d024-1911-438f-963d-db87132a37ae",
+                "label": "chemical",
+                "sub_labels": [
+                ]
+              },
+              {
+                "data": {
+                  "x": -40,
+                  "y": -143,
+                  "hyperlink": "https://clinicaltrials.gov/ct2/show/NCT04283461"
+                },
+                "display_name": "mRNA-1273 Clinical Trials",
+                "hash": "07bffb28-262b-4bc0-8728-05cdc0d43d6c",
+                "label": "study",
+                "sub_labels": [
+                ]
+              },
+              {
+                "data": {
+                  "x": -456,
+                  "y": 20,
+                  "hyperlink": "https://www.jci.org/articles/view/138003"
+                },
+                "display_name": "convalescent serum",
+                "hash": "bbe805a9-ded4-4131-ab1b-a0f9b2a6c0b0",
+                "label": "chemical",
+                "sub_labels": [
+                ]
+              },
+              {
+                "data": {
+                  "x": -398,
+                  "y": -459,
+                  "hyperlink": "https://link.springer.com/article/10.1007/s00134-020-05985-9"
+                },
+                "display_name": "ACE2 Receptor",
+                "hash": "0d53c6c6-5527-4bba-a7b0-3ca3f9b5aa5d",
+                "label": "entity",
+                "sub_labels": [
+                ]
+              },
+              {
+                "data": {
+                  "x": 164,
+                  "y": -213,
+                  "hyperlink": ""
+                },
+                "display_name": "MERS-CoV",
+                "hash": "d744a35c-47ea-4842-8a7b-e259a38d140c",
+                "label": "species",
+                "sub_labels": [
+                ]
+              },
+              {
+                "data": {
+                  "x": 29,
+                  "y": -451,
+                  "hyperlink": ""
+                },
+                "display_name": "Homosapien",
+                "hash": "1a3b7f23-b8b3-49b3-ac06-9bc11ae6ae99",
+                "label": "species",
+                "sub_labels": [
+                ]
               }
-            },
-            {
-              "label": "",
-              "from": "9a07d024-1911-438f-963d-db87132a37ae",
-              "to": "07bffb28-262b-4bc0-8728-05cdc0d43d6c",
-              "data": {
-              }
-            },
-            {
-              "label": "infect",
-              "from": "309d0c97-956f-406f-b06b-96a964ef1ee6",
-              "to": "1a3b7f23-b8b3-49b3-ac06-9bc11ae6ae99",
-              "data": {
-              }
-            },
-            {
-              "label": "strong_binding",
-              "from": "1a3b7f23-b8b3-49b3-ac06-9bc11ae6ae99",
-              "to": "0d53c6c6-5527-4bba-a7b0-3ca3f9b5aa5d",
-              "data": {
-              }
+            ]
+          }
+        }
+      ]
+    },
+    {
+        "model": "neo4japp.models.DomainURLsMap",
+        "records": [
+            {
+                "domain": "CHEBI",
+                "base_URL": "https://www.ebi.ac.uk/chebi/searchId.do?chebiId={}"
+            },
+            {
+                "domain": "MESH",
+                "base_URL": "https://www.ncbi.nlm.nih.gov/mesh/?term={}"
+            },
+            {
+                "domain": "Literature",
+                "base_URL": "https://pubmed.ncbi.nlm.nih.gov/{}"
+            },
+            {
+                "domain": "NCBI_Gene",
+                "base_URL": "https://www.ncbi.nlm.nih.gov/gene/{}"
+            },
+            {
+                "domain": "NCBI_Taxonomy",
+                "base_URL": "https://www.ncbi.nlm.nih.gov/Taxonomy/Browser/wwwtax.cgi?id={}"
+            },
+            {
+                "domain": "asap",
+                "base_URL": "http://identifiers.org/asap/{}"
+            },
+            {
+                "domain": "bigg.compartment",
+                "base_URL": "http://identifiers.org/bigg.compartment/{}"
+            },
+            {
+                "domain": "bigg.metabolite",
+                "base_URL": "http://identifiers.org/bigg.metabolite/{}"
+            },
+            {
+                "domain": "bigg.reaction",
+                "base_URL": "http://identifiers.org/bigg.reaction/{}"
+            },
+            {
+                "domain": "biocyc",
+                "base_URL": "http://identifiers.org/biocyc/{}"
+            },
+            {
+                "domain": "biopath.reaction",
+                "base_URL": "https://www.molecular-networks.com/biopath3/biopath/rxn/{}"
+            },
+            {
+                "domain": "biopath.molecule",
+                "base_URL": "https://www.molecular-networks.com/biopath3/biopath/mols/{}"
+            },
+            {
+                "domain": "cas",
+                "base_URL": "http://identifiers.org/cas/{}"
+            },
+            {
+                "domain": "ccds",
+                "base_URL": "http://identifiers.org/ccds/{}"
+            },
+            {
+                "domain": "cco",
+                "base_URL": "http://identifiers.org/cco/{}"
+            },
+            {
+                "domain": "chebi",
+                "base_URL": "http://identifiers.org/chebi/CHEBI:{}"
+            },
+            {
+                "domain": "ecogene",
+                "base_URL": "http://identifiers.org/ecogene/{}"
+            },
+            {
+                "domain": "envipath",
+                "base_URL": "http://envipath.org/package/32de3cf4-e3e6-4168-956e-32fa5ddb0ce1/compound/{}"
+            },
+            {
+                "domain": "go",
+                "base_URL": "http://identifiers.org/go/{}"
+            },
+            {
+                "domain": "goa",
+                "base_URL": "http://identifiers.org/goa/{}"
+            },
+            {
+                "domain": "hgnc",
+                "base_URL": "http://identifiers.org/hgnc/{}"
+            },
+            {
+                "domain": "hmdb",
+                "base_URL": "http://identifiers.org/hmdb/{}"
+            },
+            {
+                "domain": "hprd",
+                "base_URL": "http://identifiers.org/hprd/{}"
+            },
+            {
+                "domain": "hssp",
+                "base_URL": "http://identifiers.org/hssp/{}"
+            },
+            {
+                "domain": "interpro",
+                "base_URL": "http://identifiers.org/interpro/{}"
+            },
+            {
+                "domain": "kegg.compound",
+                "base_URL": "http://identifiers.org/kegg.compound/{}"
+            },
+            {
+                "domain": "kegg.drug",
+                "base_URL": "http://identifiers.org/kegg.drug/{}"
+            },
+            {
+                "domain": "kegg.reaction",
+                "base_URL": "http://identifiers.org/kegg.reaction/{}"
+            },
+            {
+                "domain": "lipidmaps",
+                "base_URL": "http://identifiers.org/lipidmaps/{}"
+            },
+            {
+                "domain": "mgd",
+                "base_URL": "http://identifiers.org/mgd/{}"
+            },
+            {
+                "domain": "mnx.chemical",
+                "base_URL": "http://identifiers.org/metanetx.chemical/{}"
+            },
+            {
+                "domain": "mnx.equation",
+                "base_URL": "http://identifiers.org/metanetx.reaction/{}"
+            },
+            {
+                "domain": "myco.tuber",
+                "base_URL": "http://identifiers.org/myco.tuber/{}"
+            },
+            {
+                "domain": "metacyc.compound",
+                "base_URL": "http://identifiers.org/metacyc.compound/{}"
+            },
+            {
+                "domain": "metacyc.reaction",
+                "base_URL": "http://identifiers.org/metacyc.reaction/{}"
+            },
+            {
+                "domain": "ncbigene",
+                "base_URL": "http://identifiers.org/ncbigene/{}"
+            },
+            {
+                "domain": "ncbigi",
+                "base_URL": "http://identifiers.org/ncbigi/gi:{}"
+            },
+            {
+                "domain": "omim",
+                "base_URL": "http://identifiers.org/omim/{}"
+            },
+            {
+                "domain": "pdb",
+                "base_URL": "http://identifiers.org/pdb/{}"
+            },
+            {
+                "domain": "pubchem.compound",
+                "base_URL": "http://identifiers.org/pubchem.compound/{}"
+            },
+            {
+                "domain": "reactome",
+                "base_URL": "http://www.reactome.org/content/detail/R-ALL-{}"
+            },
+            {
+                "domain": "rhea",
+                "base_URL": "http://identifiers.org/rhea/{}"
+            },
+            {
+                "domain": "sabiork",
+                "base_URL": "http://identifiers.org/sabiork.compound/{}"
+            },
+            {
+                "domain": "sabiork.reaction",
+                "base_URL": "http://identifiers.org/sabiork.reaction/{}"
+            },
+            {
+                "domain": "seed",
+                "base_URL": "http://identifiers.org/seed.reaction/{}"
+            },
+            {
+                "domain": "seed.compound",
+                "base_URL": "http://identifiers.org/seed.compound/{}"
+            },
+            {
+                "domain": "sgd",
+                "base_URL": "http://identifiers.org/sgd/{}"
+            },
+            {
+                "domain": "slm",
+                "base_URL": "http://www.swisslipids.org/#/entity/SLM:{}"
+            },
+            {
+                "domain": "subtilist",
+                "base_URL": "http://identifiers.org/subtilist/{}"
+            },
+            {
+                "domain": "umbbd.compound",
+                "base_URL": "http://identifiers.org/umbbd.compound/{}"
+            },
+            {
+                "domain": "unipathway.compound",
+                "base_URL": "http://identifiers.org/unipathway.compound/{}"
+            },
+            {
+                "domain": "unipathway.reaction",
+                "base_URL": "http://identifiers.org/unipathway.reaction/{}"
+            },
+            {
+                "domain": "uniprot",
+                "base_URL": "http://identifiers.org/uniprot/{}"
+            },
+            {
+                "domain": "ec",
+                "base_URL": "http://identifiers.org/ec-code/{}"
             }
-          ],
-          "nodes": [
-            {
-              "data": {
-                "x": -404,
-                "y": -248,
-                "hyperlink": ""
-              },
-              "display_name": "COVID-19",
-              "hash": "8b7de754-47b9-4c1b-a5c1-0bcec76d4a94",
-              "label": "disease",
-              "sub_labels": [
-              ]
-            },
-            {
-              "data": {
-                "x": -139,
-                "y": -336,
-                "hyperlink": ""
-              },
-              "display_name": "SARS-CoV-2",
-              "hash": "309d0c97-956f-406f-b06b-96a964ef1ee6",
-              "label": "species",
-              "sub_labels": [
-              ]
-            },
-            {
-              "data": {
-                "x": -152,
-                "y": 2,
-                "hyperlink": ""
-              },
-              "display_name": "mRNA-1273",
-              "hash": "9a07d024-1911-438f-963d-db87132a37ae",
-              "label": "chemical",
-              "sub_labels": [
-              ]
-            },
-            {
-              "data": {
-                "x": -40,
-                "y": -143,
-                "hyperlink": "https://clinicaltrials.gov/ct2/show/NCT04283461"
-              },
-              "display_name": "mRNA-1273 Clinical Trials",
-              "hash": "07bffb28-262b-4bc0-8728-05cdc0d43d6c",
-              "label": "study",
-              "sub_labels": [
-              ]
-            },
-            {
-              "data": {
-                "x": -456,
-                "y": 20,
-                "hyperlink": "https://www.jci.org/articles/view/138003"
-              },
-              "display_name": "convalescent serum",
-              "hash": "bbe805a9-ded4-4131-ab1b-a0f9b2a6c0b0",
-              "label": "chemical",
-              "sub_labels": [
-              ]
-            },
-            {
-              "data": {
-                "x": -398,
-                "y": -459,
-                "hyperlink": "https://link.springer.com/article/10.1007/s00134-020-05985-9"
-              },
-              "display_name": "ACE2 Receptor",
-              "hash": "0d53c6c6-5527-4bba-a7b0-3ca3f9b5aa5d",
-              "label": "entity",
-              "sub_labels": [
-              ]
-            },
-            {
-              "data": {
-                "x": 164,
-                "y": -213,
-                "hyperlink": ""
-              },
-              "display_name": "MERS-CoV",
-              "hash": "d744a35c-47ea-4842-8a7b-e259a38d140c",
-              "label": "species",
-              "sub_labels": [
-              ]
-            },
-            {
-              "data": {
-                "x": 29,
-                "y": -451,
-                "hyperlink": ""
-              },
-              "display_name": "Homosapien",
-              "hash": "1a3b7f23-b8b3-49b3-ac06-9bc11ae6ae99",
-              "label": "species",
-              "sub_labels": [
-              ]
+        ]
+    },
+    {
+        "model": "neo4japp.models.AnnotationStyle",
+        "records": [
+            {
+                "label": "gene",
+                "color": "#673ab7"
+            },
+            {
+                "label": "disease",
+                "color": "#ff9800"
+            },
+            {
+                "label": "chemical",
+                "color": "#4caf50"
+            },
+            {
+                "label": "compound",
+                "color": "#4caf50"
+            },
+            {
+                "label": "mutation",
+                "color": "#5d4037"
+            },
+            {
+                "label": "SNP",
+                "color": "#5d4037"
+            },
+            {
+                "label": "SUB",
+                "color": "#5d4037"
+            },
+            {
+                "label": "DEL",
+                "color": "#5d4037"
+            },
+            {
+                "label": "INS",
+                "color": "#5d4037"
+            },
+            {
+                "label": "MOB",
+                "color": "#5d4037"
+            },
+            {
+                "label": "AMP",
+                "color": "#5d4037"
+            },
+            {
+                "label": "CON",
+                "color": "#5d4037"
+            },
+            {
+                "label": "INV",
+                "color": "#5d4037"
+            },
+            {
+                "label": "species",
+                "color": "#0277bd"
+            },
+            {
+                "label": "company",
+                "color": "#d62728"
+            },
+            {
+                "label": "study",
+                "color": "#17becf"
+            },
+            {
+                "label": "protein",
+                "color": "#bcbd22"
+            },
+            {
+                "label": "pathway",
+                "color": "#e377c2"
+            },
+            {
+                "label": "phenotype",
+                "color": "#edc949"
+            },
+            {
+                "label": "link",
+                "color": "#669999",
+                "icon_code": "\uf15b"
+            },
+            {
+                "label": "entity",
+                "color": "#7f7f7f"
+            },
+            {
+                "label": "map",
+                "color": "#0277bd",
+                "icon_code": "\uf279"
+            },
+            {
+                "label": "note",
+                "color": "#edc949",
+                "icon_code": "\uf249"
+            },
+            {
+                "label": "correlation",
+                "color": "#d7d9f8",
+                "border_color": "#d7d9f8",
+                "background_color": "#d7d9f8"
+            },
+            {
+                "label": "cause",
+                "color": "#d7d9f8",
+                "border_color": "#d7d9f8",
+                "background_color": "#d7d9f8"
+            },
+            {
+                "label": "effect",
+                "color": "#d7d9f8",
+                "border_color": "#d7d9f8",
+                "background_color": "#d7d9f8"
+            },
+            {
+                "label": "observation",
+                "color": "#d7d9f8",
+                "border_color": "#d7d9f8",
+                "background_color": "#d7d9f8"
+            },
+            {
+                "label": "association",
+                "color": "#d7d9f8",
+                "border_color": "#d7d9f8",
+                "background_color": "#d7d9f8"
             }
-          ]
-        }
-      }
-    ]
-  },
-  {
-    "table": "domainurlsmap",
-    "records": [
-      {
-        "domain": "CHEBI",
-        "base_URL": "https://www.ebi.ac.uk/chebi/searchId.do?chebiId={}"
-      },
-      {
-        "domain": "MESH",
-        "base_URL": "https://www.ncbi.nlm.nih.gov/mesh/?term={}"
-      },
-      {
-        "domain": "Literature",
-        "base_URL": "https://pubmed.ncbi.nlm.nih.gov/{}"
-      },
-      {
-        "domain": "NCBI_Gene",
-        "base_URL": "https://www.ncbi.nlm.nih.gov/gene/{}"
-      },
-      {
-        "domain": "NCBI_Taxonomy",
-        "base_URL": "https://www.ncbi.nlm.nih.gov/Taxonomy/Browser/wwwtax.cgi?id={}"
-      },
-      {
-        "domain": "asap",
-        "base_URL": "http://identifiers.org/asap/{}",
-      },
-      {
-        "domain": "bigg.compartment",
-        "base_URL": "http://identifiers.org/bigg.compartment/{}"
-      },
-      {
-        "domain": "bigg.metabolite",
-        "base_URL": "http://identifiers.org/bigg.metabolite/{}"
-      },
-      {
-        "domain": "bigg.reaction",
-        "base_URL": "http://identifiers.org/bigg.reaction/{}"
-      },
-      {
-        "domain": "biocyc",
-        "base_URL": "http://identifiers.org/biocyc/{}",
-      },
-      {
-        "domain": "biopath.reaction",
-        "base_URL": "https://www.molecular-networks.com/biopath3/biopath/rxn/{}"
-      },
-      {
-        "domain": "biopath.molecule",
-        "base_URL": "https://www.molecular-networks.com/biopath3/biopath/mols/{}"
-      },
-      {
-        "domain": "cas",
-        "base_URL": "http://identifiers.org/cas/{}",
-      },
-      {
-        "domain": "ccds",
-        "base_URL": "http://identifiers.org/ccds/{}",
-      },
-      {
-        "domain": "cco",
-        "base_URL": "http://identifiers.org/cco/{}"
-      },
-      {
-        "domain": "chebi",
-        "base_URL": "http://identifiers.org/chebi/CHEBI:{}",
-      },
-      {
-        "domain": "ecogene",
-        "base_URL": "http://identifiers.org/ecogene/{}",
-      },
-      {
-        "domain": "envipath",
-        "base_URL": "http://envipath.org/package/32de3cf4-e3e6-4168-956e-32fa5ddb0ce1/compound/{}"
-      },
-      {
-        "domain": "go",
-        "base_URL": "http://identifiers.org/go/{}",
-      },
-      {
-        "domain": "goa",
-        "base_URL": "http://identifiers.org/goa/{}",
-      },
-      {
-        "domain": "hgnc",
-        "base_URL": "http://identifiers.org/hgnc/{}",
-      },
-      {
-        "domain": "hmdb",
-        "base_URL": "http://identifiers.org/hmdb/{}",
-      },
-      {
-        "domain": "hprd",
-        "base_URL": "http://identifiers.org/hprd/{}",
-      },
-      {
-        "domain": "hssp",
-        "base_URL": "http://identifiers.org/hssp/{}",
-      },
-      {
-        "domain": "interpro",
-        "base_URL": "http://identifiers.org/interpro/{}",
-      },
-      {
-        "domain": "kegg.compound",
-        "base_URL": "http://identifiers.org/kegg.compound/{}"
-      },
-      {
-        "domain": "kegg.drug",
-        "base_URL": "http://identifiers.org/kegg.drug/{}"
-      },
-      {
-        "domain": "kegg.reaction",
-        "base_URL": "http://identifiers.org/kegg.reaction/{}"
-      },
-      {
-        "domain": "lipidmaps",
-        "base_URL": "http://identifiers.org/lipidmaps/{}",
-      },
-      {
-        "domain": "mgd",
-        "base_URL": "http://identifiers.org/mgd/{}",
-      },
-      {
-        "domain": "mnx.chemical",
-        "base_URL": "http://identifiers.org/metanetx.chemical/{}"
-      },
-      {
-        "domain": "mnx.equation",
-        "base_URL": "http://identifiers.org/metanetx.reaction/{}"
-      },
-      {
-        "domain": "myco.tuber",
-        "base_URL": "http://identifiers.org/myco.tuber/{}"
-      },
-      {
-        "domain": "metacyc.compound",
-        "base_URL": "http://identifiers.org/metacyc.compound/{}"
-      },
-      {
-        "domain": "metacyc.reaction",
-        "base_URL": "http://identifiers.org/metacyc.reaction/{}"
-      },
-      {
-        "domain": "ncbigene",
-        "base_URL": "http://identifiers.org/ncbigene/{}",
-      },
-      {
-        "domain": "ncbigi",
-        "base_URL": "http://identifiers.org/ncbigi/gi:{}",
-      },
-      {
-        "domain": "omim",
-        "base_URL": "http://identifiers.org/omim/{}",
-      },
-      {
-        "domain": "pdb",
-        "base_URL": "http://identifiers.org/pdb/{}",
-      },
-      {
-        "domain": "pubchem.compound",
-        "base_URL": "http://identifiers.org/pubchem.compound/{}",
-      },
-      {
-        "domain": "reactome",
-        "base_URL": "http://www.reactome.org/content/detail/R-ALL-{}",
-      },
-      {
-        "domain": "rhea",
-        "base_URL": "http://identifiers.org/rhea/{}",
-      },
-      {
-        "domain": "sabiork",
-        "base_URL": "http://identifiers.org/sabiork.compound/{}"
-      },
-      {
-        "domain": "sabiork.reaction",
-        "base_URL": "http://identifiers.org/sabiork.reaction/{}"
-      },
-      {
-        "domain": "seed",
-        "base_URL": "http://identifiers.org/seed.reaction/{}"
-      },
-      {
-        "domain": "seed.compound",
-        "base_URL": "http://identifiers.org/seed.compound/{}"
-      },
-      {
-        "domain": "sgd",
-        "base_URL": "http://identifiers.org/sgd/{}",
-      },
-      {
-        "domain": "slm",
-        "base_URL": "http://www.swisslipids.org/#/entity/SLM:{}"
-      },
-      {
-        "domain": "subtilist",
-        "base_URL": "http://identifiers.org/subtilist/{}",
-      },
-      {
-        "domain": "umbbd.compound",
-        "base_URL": "http://identifiers.org/umbbd.compound/{}"
-      },
-      {
-        "domain": "unipathway.compound",
-        "base_URL": "http://identifiers.org/unipathway.compound/{}"
-      },
-      {
-        "domain": "unipathway.reaction",
-        "base_URL": "http://identifiers.org/unipathway.reaction/{}"
-      },
-      {
-        "domain": "uniprot",
-        "base_URL": "http://identifiers.org/uniprot/{}",
-      },
-      {
-        "domain": "ec",
-        "base_URL": "http://identifiers.org/ec-code/{}"
-      }
-    ]
-  },
-  {
-    "table": "annotationstyle",
-    "records": [
-      {
-        "label": "gene",
-        "color": "#673ab7"
-      },
-      {
-        "label": "disease",
-        "color": "#ff9800"
-      },
-      {
-        "label": "chemical",
-        "color": "#4caf50"
-      },
-      {
-        "label": "compound",
-        "color": "#4caf50"
-      },
-      {
-        "label": "mutation",
-        "color": "#5d4037"
-      },
-      {
-        "label": "SNP",
-        "color": "#5d4037"
-      },
-      {
-        "label": "SUB",
-        "color": "#5d4037"
-      },
-      {
-        "label": "DEL",
-        "color": "#5d4037"
-      },
-      {
-        "label": "INS",
-        "color": "#5d4037"
-      },
-      {
-        "label": "MOB",
-        "color": "#5d4037"
-      },
-      {
-        "label": "AMP",
-        "color": "#5d4037"
-      },
-      {
-        "label": "CON",
-        "color": "#5d4037"
-      },
-      {
-        "label": "INV",
-        "color": "#5d4037"
-      },
-      {
-        "label": "species",
-        "color": "#0277bd"
-      },
-      {
-        "label": "company",
-        "color": "#d62728"
-      },
-      {
-        "label": "study",
-        "color": "#17becf"
-      },
-      {
-        "label": "protein",
-        "color": "#bcbd22"
-      },
-      {
-        "label": "pathway",
-        "color": "#e377c2"
-      },
-      {
-        "label": "phenotype",
-        "color": "#edc949"
-      },
-      {
-        "label": "link",
-        "color": "#669999",
-        "iconCode": "\uf15b"
-      },
-      {
-        "label": "entity",
-        "color": "#7f7f7f"
-      },
-      {
-        "label": "map",
-        "color": "#0277bd",
-        "iconCode": "\uf279"
-      },
-      {
-        "label": "note",
-        "color": "#edc949",
-        "iconCode": "\uf249"
-      },
-      {
-        "label": "correlation",
-        "color": "#d7d9f8",
-        "style": {
-          "border": "#d7d9f8",
-          "background": "#d7d9f8",
-          "color": "#000"
-        }
-      },
-      {
-        "label": "cause",
-        "color": "#d7d9f8",
-        "style": {
-          "border": "#d7d9f8",
-          "background": "#d7d9f8",
-          "color": "#000"
-        }
-      },
-      {
-        "label": "effect",
-        "color": "#d7d9f8",
-        "style": {
-          "border": "#d7d9f8",
-          "background": "#d7d9f8",
-          "color": "#000"
-        }
-      },
-      {
-        "label": "observation",
-        "color": "#d7d9f8",
-        "style": {
-          "border": "#d7d9f8",
-          "background": "#d7d9f8",
-          "color": "#000"
-        }
-      },
-      {
-        "label": "association",
-        "color": "#d7d9f8",
-        "style": {
-          "border": "#d7d9f8",
-          "background": "#d7d9f8",
-          "color": "#000"
-=======
-            }
-          ]
-        },
-        "date_modified": "2020-01-30T23:48:32.794Z"
-      },
-      {
-        "hash_id": "c04d0ae7508d1f05a7365d31476898ef",
-        "label": "COVID-19 Vaccine Blueprint",
-        "author": "Jim Meloncholy",
-        "user_id": 1,
-        "dir_id": 1,
-        "description": "This illustrate the potential solutions that exists out there in treating the coronavirus currently plaguing our reality.",
-        "public": true,
-        "date_modified": "2020-01-30T23:48:32.794Z",
-        "graph": {
-          "edges": [
-            {
-              "label": "causes",
-              "from": "309d0c97-956f-406f-b06b-96a964ef1ee6",
-              "to": "8b7de754-47b9-4c1b-a5c1-0bcec76d4a94",
-              "data": {
-              }
-            },
-            {
-              "label": "genetically similar to",
-              "from": "309d0c97-956f-406f-b06b-96a964ef1ee6",
-              "to": "d744a35c-47ea-4842-8a7b-e259a38d140c",
-              "data": {
-              }
-            },
-            {
-              "label": "potential_treatment",
-              "from": "8b7de754-47b9-4c1b-a5c1-0bcec76d4a94",
-              "to": "bbe805a9-ded4-4131-ab1b-a0f9b2a6c0b0",
-              "data": {
-              }
-            },
-            {
-              "label": "potential_treatment",
-              "from": "8b7de754-47b9-4c1b-a5c1-0bcec76d4a94",
-              "to": "9a07d024-1911-438f-963d-db87132a37ae",
-              "data": {
-              }
-            },
-            {
-              "label": "",
-              "from": "9a07d024-1911-438f-963d-db87132a37ae",
-              "to": "07bffb28-262b-4bc0-8728-05cdc0d43d6c",
-              "data": {
-              }
-            },
-            {
-              "label": "infect",
-              "from": "309d0c97-956f-406f-b06b-96a964ef1ee6",
-              "to": "1a3b7f23-b8b3-49b3-ac06-9bc11ae6ae99",
-              "data": {
-              }
-            },
-            {
-              "label": "strong_binding",
-              "from": "1a3b7f23-b8b3-49b3-ac06-9bc11ae6ae99",
-              "to": "0d53c6c6-5527-4bba-a7b0-3ca3f9b5aa5d",
-              "data": {
-              }
-            }
-          ],
-          "nodes": [
-            {
-              "data": {
-                "x": -404,
-                "y": -248,
-                "hyperlink": ""
-              },
-              "display_name": "COVID-19",
-              "hash": "8b7de754-47b9-4c1b-a5c1-0bcec76d4a94",
-              "label": "disease",
-              "sub_labels": [
-              ]
-            },
-            {
-              "data": {
-                "x": -139,
-                "y": -336,
-                "hyperlink": ""
-              },
-              "display_name": "SARS-CoV-2",
-              "hash": "309d0c97-956f-406f-b06b-96a964ef1ee6",
-              "label": "species",
-              "sub_labels": [
-              ]
-            },
-            {
-              "data": {
-                "x": -152,
-                "y": 2,
-                "hyperlink": ""
-              },
-              "display_name": "mRNA-1273",
-              "hash": "9a07d024-1911-438f-963d-db87132a37ae",
-              "label": "chemical",
-              "sub_labels": [
-              ]
-            },
-            {
-              "data": {
-                "x": -40,
-                "y": -143,
-                "hyperlink": "https://clinicaltrials.gov/ct2/show/NCT04283461"
-              },
-              "display_name": "mRNA-1273 Clinical Trials",
-              "hash": "07bffb28-262b-4bc0-8728-05cdc0d43d6c",
-              "label": "study",
-              "sub_labels": [
-              ]
-            },
-            {
-              "data": {
-                "x": -456,
-                "y": 20,
-                "hyperlink": "https://www.jci.org/articles/view/138003"
-              },
-              "display_name": "convalescent serum",
-              "hash": "bbe805a9-ded4-4131-ab1b-a0f9b2a6c0b0",
-              "label": "chemical",
-              "sub_labels": [
-              ]
-            },
-            {
-              "data": {
-                "x": -398,
-                "y": -459,
-                "hyperlink": "https://link.springer.com/article/10.1007/s00134-020-05985-9"
-              },
-              "display_name": "ACE2 Receptor",
-              "hash": "0d53c6c6-5527-4bba-a7b0-3ca3f9b5aa5d",
-              "label": "entity",
-              "sub_labels": [
-              ]
-            },
-            {
-              "data": {
-                "x": 164,
-                "y": -213,
-                "hyperlink": ""
-              },
-              "display_name": "MERS-CoV",
-              "hash": "d744a35c-47ea-4842-8a7b-e259a38d140c",
-              "label": "species",
-              "sub_labels": [
-              ]
-            },
-            {
-              "data": {
-                "x": 29,
-                "y": -451,
-                "hyperlink": ""
-              },
-              "display_name": "Homosapien",
-              "hash": "1a3b7f23-b8b3-49b3-ac06-9bc11ae6ae99",
-              "label": "species",
-              "sub_labels": [
-              ]
-            }
-          ]
->>>>>>> d53dc468
-        }
-      }
-    ]
-  }
+        ]
+    }
 ]