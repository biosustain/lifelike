FROM fedora:32

<<<<<<< HEAD
RUN dnf install postgresql graphviz python-pip python3-devel which -y \
    && dnf groupinstall 'Development Tools' -y \
    && dnf clean packages
=======
RUN dnf install postgresql graphviz python-pip which -y && \
    ln -s /usr/bin/python3 /usr/bin/python
>>>>>>> 323525d0

ENV N4J_USER n4j
ENV N4J_HOME /home/$N4J_USER

ENV UID 1000
ENV GID 1000

RUN groupadd -g $GID $N4J_USER && \
    useradd -u $UID -g $GID -G wheel --create-home --home-dir $N4J_HOME --shell /bin/bash $N4J_USER

COPY --chown=1000:1000 . $N4J_HOME

# Set workdir to app root so pipenv can find Pipfile
WORKDIR $N4J_HOME

# TODO: We should consider breaking this apart into dev and prod
# builds, so we don't build unnecessary packages

# Install pipenv and install all python packages, including dev.
RUN pip install pipenv
RUN pipenv install --dev --deploy --system --verbose

# Don't lose stdin, stdout and stderr output due to buffering
ENV PYTHONUNBUFFERED 1
ENV PYTHONPATH $N4J_HOME

USER $N4J_USER<|MERGE_RESOLUTION|>--- conflicted
+++ resolved
@@ -1,13 +1,9 @@
 FROM fedora:32
 
-<<<<<<< HEAD
 RUN dnf install postgresql graphviz python-pip python3-devel which -y \
     && dnf groupinstall 'Development Tools' -y \
-    && dnf clean packages
-=======
-RUN dnf install postgresql graphviz python-pip which -y && \
-    ln -s /usr/bin/python3 /usr/bin/python
->>>>>>> 323525d0
+    && dnf clean packages \
+    && ln -s /usr/bin/python3 /usr/bin/python
 
 ENV N4J_USER n4j
 ENV N4J_HOME /home/$N4J_USER
