--- conflicted
+++ resolved
@@ -1,11 +1,7 @@
 {
     "_meta": {
         "hash": {
-<<<<<<< HEAD
-            "sha256": "74588791aca873f4b38367f863cf079f6466182c9411373fc02a4a7da62df6bc"
-=======
             "sha256": "6a31caaa18f361d81e599abfa5415d1019766a9cec6fe997c61a8ba0659ee754"
->>>>>>> 8d596f5b
         },
         "pipfile-spec": 6,
         "requires": {
@@ -20,22 +16,6 @@
         ]
     },
     "default": {
-<<<<<<< HEAD
-        "alembic": {
-            "hashes": [
-                "sha256:2df2519a5b002f881517693b95626905a39c5faf4b5a1f94de4f1441095d1d26"
-            ],
-            "version": "==1.4.0"
-        },
-        "aniso8601": {
-            "hashes": [
-                "sha256:529dcb1f5f26ee0df6c0a1ee84b7b27197c3c50fc3a6321d66c544689237d072",
-                "sha256:c033f63d028b9a58e3ab0c2c7d0532ab4bfa7452bfc788fbfe3ddabd327b181a"
-            ],
-            "version": "==8.0.0"
-        },
-=======
->>>>>>> 8d596f5b
         "attrs": {
             "hashes": [
                 "sha256:4b90b09eeeb9b88c35bc642cbac057e45a5fd85367b985bd2809c62b7b939265",
@@ -264,15 +244,6 @@
                 "sha256:b0eaf100007721b5c16c1fc1eecb87409464edc10469ddc9a22a27a99123be49"
             ],
             "version": "==2.11.1"
-<<<<<<< HEAD
-        },
-        "mako": {
-            "hashes": [
-                "sha256:2984a6733e1d472796ceef37ad48c26f4a984bb18119bb2dbc37a44d8f6e75a4"
-            ],
-            "version": "==1.1.1"
-=======
->>>>>>> 8d596f5b
         },
         "markupsafe": {
             "hashes": [
@@ -312,22 +283,6 @@
             ],
             "version": "==1.1.1"
         },
-<<<<<<< HEAD
-        "marshmallow": {
-            "hashes": [
-                "sha256:3a94945a7461f2ab4df9576e51c97d66bee2c86155d3d3933fab752b31effab8",
-                "sha256:4b95c7735f93eb781dfdc4dded028108998cad759dda8dd9d4b5b4ac574cbf13"
-            ],
-            "version": "==3.5.0"
-        },
-        "marshmallow-sqlalchemy": {
-            "hashes": [
-                "sha256:a370e247216e1a005277d92079d2f0d8d5b0a70fba68ee645730f6a1200991d1",
-                "sha256:f3155e87717e3a52def3a177b4022fd0500e71f626cbb0672adcb95588a99aa3"
-            ],
-            "index": "pypi",
-            "version": "==0.22.2"
-=======
         "mypy": {
             "hashes": [
                 "sha256:0a9a45157e532da06fe56adcfef8a74629566b607fa2c1ac0122d1ff995c748a",
@@ -354,7 +309,6 @@
                 "sha256:2d82818f5bb3e369420cb3c4060a7970edba416647068eb4c5343488a6c604a8"
             ],
             "version": "==0.4.3"
->>>>>>> 8d596f5b
         },
         "neobolt": {
             "hashes": [
@@ -377,17 +331,10 @@
         },
         "parso": {
             "hashes": [
-<<<<<<< HEAD
-                "sha256:56b2105a80e9c4df49de85e125feb6be69f49920e121406f15e7acde6c9dfc57",
-                "sha256:951af01f61e6dccd04159042a0706a31ad437864ec6e25d0d7a96a9fbb9b0095"
-            ],
-            "version": "==0.6.1"
-=======
                 "sha256:0c5659e0c6eba20636f99a04f469798dca8da279645ce5c387315b2c23912157",
                 "sha256:8515fc12cfca6ee3aa59138741fc5624d62340c97e401c74875769948d4f2995"
             ],
             "version": "==0.6.2"
->>>>>>> 8d596f5b
         },
         "pexpect": {
             "hashes": [
