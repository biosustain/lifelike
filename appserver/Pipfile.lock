{
    "_meta": {
        "hash": {
<<<<<<< HEAD
            "sha256": "b3e4b0bf286d5470c374b9730128a3d0e9b0d670fe435446c630510c65e5e3c5"
=======
            "sha256": "c6ccc4cb45deac7bf27920909a96744e06672da62ff30fe75eb77fc198724838"
>>>>>>> 046d0c6c
        },
        "pipfile-spec": 6,
        "requires": {
            "python_version": "3.8.2"
        },
        "sources": [
            {
                "name": "pypi",
                "url": "https://pypi.org/simple",
                "verify_ssl": true
            }
        ]
    },
    "default": {
        "alembic": {
            "hashes": [
                "sha256:fb9a39a7c68e55490be962fb5f70463d384d340e6563d6e3911447778e3b4576"
            ],
            "markers": "python_version >= '2.7' and python_version not in '3.0, 3.1, 3.2, 3.3, 3.4, 3.5'",
            "version": "==1.6.2"
        },
        "apispec": {
            "hashes": [
                "sha256:aaded4ae451752c58b70e579923d8db7daf0b71f62def8c8fe7a2a52bd7c06a2",
                "sha256:f49c49e0dee3fa545462d4536856458aae61b972727b3c32eabc7d6db8c074f8"
            ],
            "markers": "python_version >= '3.6'",
            "version": "==4.4.1"
        },
        "attrs": {
            "hashes": [
                "sha256:31b2eced602aa8423c2aea9c76a724617ed67cf9513173fd3a4f03e3a929c7e6",
                "sha256:832aa3cde19744e49938b91fea06d69ecb9e649c93ba974535d08ad92164f700"
            ],
            "index": "pypi",
            "version": "==20.3.0"
        },
        "azure-common": {
            "hashes": [
                "sha256:426673962740dbe9aab052a4b52df39c07767decd3f25fdc87c9d4c566a04934",
                "sha256:9f3f5d991023acbd93050cf53c4e863c6973ded7e236c69e99c8ff5c7bad41ef"
            ],
            "version": "==1.1.27"
        },
        "azure-core": {
            "hashes": [
                "sha256:2e3ade1b6d79229ad58d4ed8775a07a0c6323a00328ee202964200f299ba929a",
                "sha256:f32bb64aabe61f496255c16dd6c555a027da628109460bf27311cee0caf78f96"
            ],
            "version": "==1.14.0"
        },
        "azure-storage-blob": {
            "hashes": [
                "sha256:36b85a3423379d4a93f663022487cf53aa3043a355f8414321dde878c00cb577",
                "sha256:46999df6e2cde8773739f7c3bd1eb5846d4b7dc1ef6e2161f3b6d1d0f21726ba"
            ],
            "index": "pypi",
            "version": "==12.8.0"
        },
        "azure-storage-common": {
            "hashes": [
                "sha256:b01a491a18839b9d05a4fe3421458a0ddb5ab9443c14e487f40d16f9a1dc2fbe",
                "sha256:ccedef5c67227bc4d6670ffd37cec18fb529a1b7c3a5e53e4096eb0cf23dc73f"
            ],
            "version": "==2.1.0"
        },
        "azure-storage-file": {
            "hashes": [
                "sha256:07e01b6b1ccbac97946a3abab773fdc4904965577c3afa0151e786c463bd7260",
                "sha256:3559b9c7ab13450c66ea833eb82c28233bee24f1bd8ca19aa7d27f8c23d5bc53"
            ],
            "index": "pypi",
            "version": "==2.1.0"
        },
        "backcall": {
            "hashes": [
                "sha256:5cbdbf27be5e7cfadb448baf0aa95508f91f2bbc6c6437cd9cd06e2a4c215e1e",
                "sha256:fbbce6a29f263178a1f7915c1940bde0ec2b2a967566fe1c65c1dfb7422bd255"
            ],
            "version": "==0.2.0"
        },
        "bcrypt": {
            "hashes": [
                "sha256:0258f143f3de96b7c14f762c770f5fc56ccd72f8a1857a451c1cd9a655d9ac89",
                "sha256:0b0069c752ec14172c5f78208f1863d7ad6755a6fae6fe76ec2c80d13be41e42",
                "sha256:19a4b72a6ae5bb467fea018b825f0a7d917789bcfe893e53f15c92805d187294",
                "sha256:436a487dec749bca7e6e72498a75a5fa2433bda13bac91d023e18df9089ae0b8",
                "sha256:5432dd7b34107ae8ed6c10a71b4397f1c853bd39a4d6ffa7e35f40584cffd161",
                "sha256:6305557019906466fc42dbc53b46da004e72fd7a551c044a827e572c82191752",
                "sha256:69361315039878c0680be456640f8705d76cb4a3a3fe1e057e0f261b74be4b31",
                "sha256:6fe49a60b25b584e2f4ef175b29d3a83ba63b3a4df1b4c0605b826668d1b6be5",
                "sha256:74a015102e877d0ccd02cdeaa18b32aa7273746914a6c5d0456dd442cb65b99c",
                "sha256:763669a367869786bb4c8fcf731f4175775a5b43f070f50f46f0b59da45375d0",
                "sha256:8b10acde4e1919d6015e1df86d4c217d3b5b01bb7744c36113ea43d529e1c3de",
                "sha256:9fe92406c857409b70a38729dbdf6578caf9228de0aef5bc44f859ffe971a39e",
                "sha256:a190f2a5dbbdbff4b74e3103cef44344bc30e61255beb27310e2aec407766052",
                "sha256:a595c12c618119255c90deb4b046e1ca3bcfad64667c43d1166f2b04bc72db09",
                "sha256:c9457fa5c121e94a58d6505cadca8bed1c64444b83b3204928a866ca2e599105",
                "sha256:cb93f6b2ab0f6853550b74e051d297c27a638719753eb9ff66d1e4072be67133",
                "sha256:ce4e4f0deb51d38b1611a27f330426154f2980e66582dc5f438aad38b5f24fc1",
                "sha256:d7bdc26475679dd073ba0ed2766445bb5b20ca4793ca0db32b399dccc6bc84b7",
                "sha256:ff032765bb8716d9387fd5376d987a937254b0619eff0972779515b5c98820bc"
            ],
            "index": "pypi",
            "version": "==3.1.7"
        },
        "bioc": {
            "hashes": [
                "sha256:a63dcc76a791b7db58d273422791e9909d0524ddd26e332be5467d7fa2e81a0a"
            ],
            "index": "pypi",
            "version": "==1.3.4"
        },
        "blinker": {
            "hashes": [
                "sha256:471aee25f3992bd325afa3772f1063dbdbbca947a041b8b89466dc00d606f8b6"
            ],
            "version": "==1.4"
        },
        "cachetools": {
            "hashes": [
                "sha256:2cc0b89715337ab6dbba85b5b50effe2b0c74e035d83ee8ed637cf52f12ae001",
                "sha256:61b5ed1e22a0924aed1d23b478f37e8d52549ff8a961de2909c69bf950020cff"
            ],
            "markers": "python_version ~= '3.5'",
            "version": "==4.2.2"
        },
        "certifi": {
            "hashes": [
                "sha256:1a4995114262bffbc2413b159f2a1a480c969de6e6eb13ee966d470af86af59c",
                "sha256:719a74fb9e33b9bd44cc7f3a8d94bc35e4049deebe19ba7d8e108280cfd59830"
            ],
            "version": "==2020.12.5"
        },
        "cffi": {
            "hashes": [
                "sha256:005a36f41773e148deac64b08f233873a4d0c18b053d37da83f6af4d9087b813",
                "sha256:04c468b622ed31d408fea2346bec5bbffba2cc44226302a0de1ade9f5ea3d373",
                "sha256:06d7cd1abac2ffd92e65c0609661866709b4b2d82dd15f611e602b9b188b0b69",
                "sha256:06db6321b7a68b2bd6df96d08a5adadc1fa0e8f419226e25b2a5fbf6ccc7350f",
                "sha256:0857f0ae312d855239a55c81ef453ee8fd24136eaba8e87a2eceba644c0d4c06",
                "sha256:0f861a89e0043afec2a51fd177a567005847973be86f709bbb044d7f42fc4e05",
                "sha256:1071534bbbf8cbb31b498d5d9db0f274f2f7a865adca4ae429e147ba40f73dea",
                "sha256:158d0d15119b4b7ff6b926536763dc0714313aa59e320ddf787502c70c4d4bee",
                "sha256:1bf1ac1984eaa7675ca8d5745a8cb87ef7abecb5592178406e55858d411eadc0",
                "sha256:1f436816fc868b098b0d63b8920de7d208c90a67212546d02f84fe78a9c26396",
                "sha256:24a570cd11895b60829e941f2613a4f79df1a27344cbbb82164ef2e0116f09c7",
                "sha256:24ec4ff2c5c0c8f9c6b87d5bb53555bf267e1e6f70e52e5a9740d32861d36b6f",
                "sha256:2894f2df484ff56d717bead0a5c2abb6b9d2bf26d6960c4604d5c48bbc30ee73",
                "sha256:29314480e958fd8aab22e4a58b355b629c59bf5f2ac2492b61e3dc06d8c7a315",
                "sha256:293e7ea41280cb28c6fcaaa0b1aa1f533b8ce060b9e701d78511e1e6c4a1de76",
                "sha256:34eff4b97f3d982fb93e2831e6750127d1355a923ebaeeb565407b3d2f8d41a1",
                "sha256:35f27e6eb43380fa080dccf676dece30bef72e4a67617ffda586641cd4508d49",
                "sha256:3c3f39fa737542161d8b0d680df2ec249334cd70a8f420f71c9304bd83c3cbed",
                "sha256:3d3dd4c9e559eb172ecf00a2a7517e97d1e96de2a5e610bd9b68cea3925b4892",
                "sha256:43e0b9d9e2c9e5d152946b9c5fe062c151614b262fda2e7b201204de0b99e482",
                "sha256:48e1c69bbacfc3d932221851b39d49e81567a4d4aac3b21258d9c24578280058",
                "sha256:51182f8927c5af975fece87b1b369f722c570fe169f9880764b1ee3bca8347b5",
                "sha256:58e3f59d583d413809d60779492342801d6e82fefb89c86a38e040c16883be53",
                "sha256:5de7970188bb46b7bf9858eb6890aad302577a5f6f75091fd7cdd3ef13ef3045",
                "sha256:65fa59693c62cf06e45ddbb822165394a288edce9e276647f0046e1ec26920f3",
                "sha256:681d07b0d1e3c462dd15585ef5e33cb021321588bebd910124ef4f4fb71aef55",
                "sha256:69e395c24fc60aad6bb4fa7e583698ea6cc684648e1ffb7fe85e3c1ca131a7d5",
                "sha256:6c97d7350133666fbb5cf4abdc1178c812cb205dc6f41d174a7b0f18fb93337e",
                "sha256:6e4714cc64f474e4d6e37cfff31a814b509a35cb17de4fb1999907575684479c",
                "sha256:72d8d3ef52c208ee1c7b2e341f7d71c6fd3157138abf1a95166e6165dd5d4369",
                "sha256:8ae6299f6c68de06f136f1f9e69458eae58f1dacf10af5c17353eae03aa0d827",
                "sha256:8b198cec6c72df5289c05b05b8b0969819783f9418e0409865dac47288d2a053",
                "sha256:99cd03ae7988a93dd00bcd9d0b75e1f6c426063d6f03d2f90b89e29b25b82dfa",
                "sha256:9cf8022fb8d07a97c178b02327b284521c7708d7c71a9c9c355c178ac4bbd3d4",
                "sha256:9de2e279153a443c656f2defd67769e6d1e4163952b3c622dcea5b08a6405322",
                "sha256:9e93e79c2551ff263400e1e4be085a1210e12073a31c2011dbbda14bda0c6132",
                "sha256:9ff227395193126d82e60319a673a037d5de84633f11279e336f9c0f189ecc62",
                "sha256:a465da611f6fa124963b91bf432d960a555563efe4ed1cc403ba5077b15370aa",
                "sha256:ad17025d226ee5beec591b52800c11680fca3df50b8b29fe51d882576e039ee0",
                "sha256:afb29c1ba2e5a3736f1c301d9d0abe3ec8b86957d04ddfa9d7a6a42b9367e396",
                "sha256:b85eb46a81787c50650f2392b9b4ef23e1f126313b9e0e9013b35c15e4288e2e",
                "sha256:bb89f306e5da99f4d922728ddcd6f7fcebb3241fc40edebcb7284d7514741991",
                "sha256:cbde590d4faaa07c72bf979734738f328d239913ba3e043b1e98fe9a39f8b2b6",
                "sha256:cc5a8e069b9ebfa22e26d0e6b97d6f9781302fe7f4f2b8776c3e1daea35f1adc",
                "sha256:cd2868886d547469123fadc46eac7ea5253ea7fcb139f12e1dfc2bbd406427d1",
                "sha256:d42b11d692e11b6634f7613ad8df5d6d5f8875f5d48939520d351007b3c13406",
                "sha256:df5052c5d867c1ea0b311fb7c3cd28b19df469c056f7fdcfe88c7473aa63e333",
                "sha256:f2d45f97ab6bb54753eab54fffe75aaf3de4ff2341c9daee1987ee1837636f1d",
                "sha256:fd78e5fee591709f32ef6edb9a015b4aa1a5022598e36227500c8f4e02328d9c"
            ],
            "version": "==1.14.5"
        },
        "chardet": {
            "hashes": [
                "sha256:0d6f53a15db4120f2b08c94f11e7d93d2c911ee118b6b30a04ec3ee8310179fa",
                "sha256:f864054d66fd9118f2e67044ac8981a54775ec5b67aed0441892edb553d21da5"
            ],
            "markers": "python_version >= '3.1'",
            "version": "==4.0.0"
        },
        "click": {
            "hashes": [
                "sha256:8c04c11192119b1ef78ea049e0a6f0463e4c48ef00a30160c704337586f3ad7a",
                "sha256:fba402a4a47334742d782209a7c79bc448911afe1149d07bdabdf480b3e2f4b6"
            ],
            "markers": "python_version >= '3.6'",
            "version": "==8.0.1"
        },
        "cryptography": {
            "hashes": [
                "sha256:0f1212a66329c80d68aeeb39b8a16d54ef57071bf22ff4e521657b27372e327d",
                "sha256:1e056c28420c072c5e3cb36e2b23ee55e260cb04eee08f702e0edfec3fb51959",
                "sha256:240f5c21aef0b73f40bb9f78d2caff73186700bf1bc6b94285699aff98cc16c6",
                "sha256:26965837447f9c82f1855e0bc8bc4fb910240b6e0d16a664bb722df3b5b06873",
                "sha256:37340614f8a5d2fb9aeea67fd159bfe4f5f4ed535b1090ce8ec428b2f15a11f2",
                "sha256:3d10de8116d25649631977cb37da6cbdd2d6fa0e0281d014a5b7d337255ca713",
                "sha256:3d8427734c781ea5f1b41d6589c293089704d4759e34597dce91014ac125aad1",
                "sha256:7ec5d3b029f5fa2b179325908b9cd93db28ab7b85bb6c1db56b10e0b54235177",
                "sha256:8e56e16617872b0957d1c9742a3f94b43533447fd78321514abbe7db216aa250",
                "sha256:de4e5f7f68220d92b7637fc99847475b59154b7a1b3868fb7385337af54ac9ca",
                "sha256:eb8cc2afe8b05acbd84a43905832ec78e7b3873fb124ca190f574dca7389a87d",
                "sha256:ee77aa129f481be46f8d92a1a7db57269a2f23052d5f2433b4621bb457081cc9"
            ],
            "markers": "python_version >= '3.6'",
            "version": "==3.4.7"
        },
        "decorator": {
            "hashes": [
                "sha256:6e5c199c16f7a9f0e3a61a4a54b3d27e7dad0dbdde92b944426cb20914376323",
                "sha256:72ecfba4320a893c53f9706bebb2d55c270c1e51a28789361aa93e4a21319ed5"
            ],
            "markers": "python_version >= '3.5'",
            "version": "==5.0.9"
        },
        "deepdiff": {
            "hashes": [
                "sha256:3d3da4bd7e01fb5202088658ed26427104c748dda56a0ecfac9ce9a1d2d00844",
                "sha256:ae2cb98353309f93fbfdda4d77adb08fb303314d836bb6eac3d02ed71a10b40e"
            ],
            "index": "pypi",
            "version": "==5.2.3"
        },
        "docutils": {
            "hashes": [
                "sha256:6c4f696463b79f1fb8ba0c594b63840ebd41f059e92b31957c46b74a4599b6d0",
                "sha256:9e4d7ecfc600058e07ba661411a2b7de2fd0fafa17d1a7f7361cd47b1175c827",
                "sha256:a2aeea129088da402665e92e0b25b04b073c04b2dce4ab65caaa38b7ce2e1a99"
            ],
            "markers": "python_version >= '2.6' and python_version not in '3.0, 3.1, 3.2, 3.3'",
            "version": "==0.15.2"
        },
        "elasticsearch": {
            "hashes": [
                "sha256:d228b2d37ac0865f7631335268172dbdaa426adec1da3ed006dddf05134f89c8",
                "sha256:f4bb05cfe55cf369bdcb4d86d0129d39d66a91fd9517b13cd4e4231fbfcf5c81"
            ],
            "index": "pypi",
            "version": "==7.6.0"
        },
        "et-xmlfile": {
            "hashes": [
                "sha256:8eb9e2bc2f8c97e37a2dc85a09ecdcdec9d8a396530a6d5a33b30b9a92da0c5c",
                "sha256:a2ba85d1d6a74ef63837eed693bcb89c3f752169b0e3e7ae5b16ca5e1b3deada"
            ],
            "markers": "python_version >= '3.6'",
            "version": "==1.1.0"
        },
        "fastjsonschema": {
            "hashes": [
                "sha256:b3da206676f8b4906debf6a17b650b858c92cb304cbe0c8aa81799bde6a6b858",
                "sha256:e1ecba260bcffb7de0dda6aee74261da1e6dccde5ee04c1170b2dd97d2b87676"
            ],
            "index": "pypi",
            "version": "==2.15.0"
        },
        "flask": {
            "hashes": [
                "sha256:4efa1ae2d7c9865af48986de8aeb8504bf32c7f3d6fdc9353d34b21f4b127060",
                "sha256:8a4fdd8936eba2512e9c85df320a37e694c93945b33ef33c89946a340a238557"
            ],
            "index": "pypi",
            "version": "==1.1.2"
        },
        "flask-apispec": {
            "hashes": [
                "sha256:64c3f528dbf3e78ca7f3d6c695a1e8b788a87f0f4f4ce5c19070649a8f807856",
                "sha256:c694f067b076828816b8c778e6928263fdc12b9ed1d2de4e781d21b2dd13aa5a"
            ],
            "index": "pypi",
            "version": "==0.9.0"
        },
        "flask-caching": {
            "hashes": [
                "sha256:bcda8acbc7508e31e50f63e9b1ab83185b446f6b6318bd9dd1d45626fba2e903",
                "sha256:cf19b722fcebc2ba03e4ae7c55b532ed53f0cbf683ce36fafe5e881789a01c00"
            ],
            "index": "pypi",
            "version": "==1.10.1"
        },
        "flask-cors": {
            "hashes": [
                "sha256:74efc975af1194fc7891ff5cd85b0f7478be4f7f59fe158102e91abb72bb4438",
                "sha256:b60839393f3b84a0f3746f6cdca56c1ad7426aa738b70d6c61375857823181de"
            ],
            "index": "pypi",
            "version": "==3.0.10"
        },
        "flask-httpauth": {
            "hashes": [
                "sha256:0149953720489407e51ec24bc2f86273597b7973d71cd51f9443bd0e2a89bd72",
                "sha256:6ef8b761332e780f9ff74d5f9056c2616f52babc1998b01d9f361a1e439e61b9"
            ],
            "index": "pypi",
            "version": "==3.3.0"
        },
        "flask-marshmallow": {
            "hashes": [
                "sha256:01520ef1851ccb64d4ffb33196cddff895cc1302ae1585bff1abf58684a8111a",
                "sha256:28b969193958d9602ab5d6add6d280e0e360c8e373d3492c2f73b024ecd36374"
            ],
            "index": "pypi",
            "version": "==0.11.0"
        },
        "flask-migrate": {
            "hashes": [
                "sha256:4dc4a5cce8cbbb06b8dc963fd86cf8136bd7d875aabe2d840302ea739b243732",
                "sha256:a69d508c2e09d289f6e55a417b3b8c7bfe70e640f53d2d9deb0d056a384f37ee"
            ],
            "index": "pypi",
            "version": "==2.5.3"
        },
        "flask-sqlalchemy": {
            "hashes": [
                "sha256:05b31d2034dd3f2a685cbbae4cfc4ed906b2a733cff7964ada450fd5e462b84e",
                "sha256:bfc7150eaf809b1c283879302f04c42791136060c6eeb12c0c6674fb1291fae5"
            ],
            "index": "pypi",
            "version": "==2.4.4"
        },
        "google-api-core": {
            "hashes": [
                "sha256:407e3e52435a44f6d59d4fef7b5e115bed7b20d77cbdab79e00232bfff7bf912",
                "sha256:edfca00d76081f359bed7b2efa2dc3a057309e55bf0a91628a0639730e31c357"
            ],
            "markers": "python_version >= '2.7' and python_version not in '3.0, 3.1, 3.2, 3.3, 3.4, 3.5'",
            "version": "==1.27.0"
        },
        "google-auth": {
            "hashes": [
                "sha256:588bdb03a41ecb4978472b847881e5518b5d9ec6153d3d679aa127a55e13b39f",
                "sha256:9ad25fba07f46a628ad4d0ca09f38dcb262830df2ac95b217f9b0129c9e42206"
            ],
            "markers": "python_version >= '2.7' and python_version not in '3.0, 3.1, 3.2, 3.3, 3.4, 3.5'",
            "version": "==1.30.0"
        },
        "google-cloud-core": {
            "hashes": [
                "sha256:40d9c2da2d03549b5ac3dcccf289d4f15e6d1210044c6381ce45c92913e62904",
                "sha256:c6abb18527545379fc82efc4de75ce9a3772ccad2fc645adace593ba097cbb02"
            ],
            "markers": "python_version >= '2.7' and python_version not in '3.0, 3.1, 3.2, 3.3, 3.4, 3.5'",
            "version": "==1.6.0"
        },
        "google-cloud-storage": {
            "hashes": [
                "sha256:b63f31f3ec51797fce682ef4f6b7323f8b99e9ca0b21092801b1b8d25017f58a",
                "sha256:e3227abe57122370df02f00b8a6d78da6d41a0df4e6864b7f65a3a4ae673a8a7"
            ],
            "index": "pypi",
            "version": "==1.36.1"
        },
        "google-crc32c": {
            "hashes": [
                "sha256:0ae3cf54e0d4d83c8af1afe96fc0970fbf32f1b29275f3bfd44ce25c4b622a2b",
                "sha256:0dd9b61d0c63043b013349c9ec8a83ec2b05c96410c5bc257da5d0de743fc171",
                "sha256:110157fb19ab5db15603debfaf5fcfbac9627576787d9caf8618ff96821a7a1f",
                "sha256:1dc6904c0d958f43102c85d70792cca210d3d051ddbeecd0eff10abcd981fdfa",
                "sha256:298a9a922d35b123a73be80233d0f19c6ea01f008743561a8937f9dd83fb586b",
                "sha256:34a97937f164147aefa53c3277364fd3bfa7fd244cbebbd5a976fa8325fb496b",
                "sha256:364eb36e8d9d34542c17b0c410035b0557edd4300a92ed736b237afaa0fd6dae",
                "sha256:49838ede42592154f9fcd21d07c7a43a67b00a36e252f82ae72542fde09dc51f",
                "sha256:51f4aa06125bf0641f65fb83268853545dbeb36b98ccfec69ef57dcb6b73b176",
                "sha256:6789db0b12aab12a0f04de22ed8412dfa5f6abd5a342ea19f15355064e1cc387",
                "sha256:78cf5b1bd30f3a6033b41aa4ce8c796870bc4645a15d3ef47a4b05d31b0a6dc1",
                "sha256:7c5138ed2e815189ba524756e027ac5833365e86115b1c2e6d9e833974a58d82",
                "sha256:80abca603187093ea089cd1215c3779040dda55d3cdabc0cd5ea0e10df7bff99",
                "sha256:8ed8f6dc4f55850cba2eb22b78902ad37f397ee02692d3b8e00842e9af757321",
                "sha256:91ad96ee2958311d0bb75ffe5c25c87fb521ef547c09e04a8bb6143e75fb1367",
                "sha256:92ed6062792b989e84621e07a5f3d37da9cc3153b77d23a582921f14863af31d",
                "sha256:9372211acbcc207f63ffaffea1d05f3244a21311e4710721ffff3e8b7a0d24d0",
                "sha256:a64e0e8ed6076a8d867fc4622ad821c55eba8dff1b48b18f56b7c2392e22ab9d",
                "sha256:a6c8a712ffae56c805ca732b735af02860b246bed2c1acb38ea954a8b2dc4581",
                "sha256:ab2b31395fbeeae6d15c98bd7f8b9fb76a18f18f87adc11b1f6dbe8f90d8382f",
                "sha256:ae7b9e7e2ca1b06c3a68b6ef223947a52c30ffae329b1a2be3402756073f2732",
                "sha256:b5ea1055fe470334ced844270e7c808b04fe31e3e6394675daa77f6789ca9eff",
                "sha256:d0630670d27785d7e610e72752dc8087436d00d2c7115e149c0a754babb56d3e",
                "sha256:d4a0d4fb938c2c3c0076445c9bd1215a3bd3df557b88d8b05ec2889ca0c92f8d",
                "sha256:dff5bd1236737f66950999d25de7a78144548ebac7788d30ada8c1b6ead60b27",
                "sha256:e5af77656e8d367701f40f80a91c985ca43319f322f0a36ba9f93909d0bc4cb2",
                "sha256:e6458c41236d37cb982120b070ebcc115687c852bee24cdd18792da2640cf44d",
                "sha256:ea170341a4a9078a067b431044cd56c73553425833a7c2bb81734777a230ad4b",
                "sha256:ef2ed6d0ac4de4ac602903e203eccd25ec8e37f1446fe1a3d2953a658035e0a5"
            ],
            "markers": "python_version >= '3.5'",
            "version": "==1.1.2"
        },
        "google-resumable-media": {
            "hashes": [
                "sha256:030a650e6dd18faad1b86c8f64be8b6cd59a90dbc22937d25631576f0c23a305",
                "sha256:e2075b40a645965e4312fe6dac20a274b6718801630017b7b75afe7f1081bd70"
            ],
            "markers": "python_version >= '2.7' and python_version not in '3.0, 3.1, 3.2, 3.3, 3.4, 3.5'",
            "version": "==1.3.0"
        },
        "googleapis-common-protos": {
            "hashes": [
                "sha256:a88ee8903aa0a81f6c3cec2d5cf62d3c8aa67c06439b0496b49048fb1854ebf4",
                "sha256:f6d561ab8fb16b30020b940e2dd01cd80082f4762fa9f3ee670f4419b4b8dbd0"
            ],
            "markers": "python_version >= '3.6'",
            "version": "==1.53.0"
        },
        "graphviz": {
            "hashes": [
                "sha256:241fb099e32b8e8c2acca747211c8237e40c0b89f24b1622860075d59f4c4b25",
                "sha256:60acbeee346e8c14555821eab57dbf68a169e6c10bce40e83c1bf44f63a62a01"
            ],
            "index": "pypi",
            "version": "==0.13.2"
        },
        "gunicorn": {
            "hashes": [
                "sha256:1904bb2b8a43658807108d59c3f3d56c2b6121a701161de0ddf9ad140073c626",
                "sha256:cd4a810dd51bf497552cf3f863b575dabd73d6ad6a91075b65936b151cbf4f9c"
            ],
            "index": "pypi",
            "version": "==20.0.4"
        },
        "httpretty": {
            "hashes": [
                "sha256:e53c927c4d3d781a0761727f1edfad64abef94e828718e12b672a678a8b3e0b5"
            ],
            "index": "pypi",
            "version": "==1.0.5"
        },
        "idna": {
            "hashes": [
                "sha256:b307872f855b18632ce0c21c5e45be78c0ea7ae4c15c828c20788b26921eb3f6",
                "sha256:b97d804b1e9b523befed77c48dacec60e6dcb0b5391d57af6a65a312a90648c0"
            ],
            "markers": "python_version >= '2.7' and python_version not in '3.0, 3.1, 3.2, 3.3'",
            "version": "==2.10"
        },
        "intervaltree": {
            "hashes": [
                "sha256:902b1b88936918f9b2a19e0e5eb7ccb430ae45cde4f39ea4b36932920d33952d"
            ],
            "index": "pypi",
            "version": "==3.1.0"
        },
        "ipy": {
            "hashes": [
                "sha256:edeca741dea2d54aca568fa23740288c3fe86c0f3ea700344571e9ef14a7cc1a"
            ],
            "index": "pypi",
            "version": "==1.1"
        },
        "ipython": {
            "hashes": [
                "sha256:c987e8178ced651532b3b1ff9965925bfd445c279239697052561a9ab806d28f",
                "sha256:cbb2ef3d5961d44e6a963b9817d4ea4e1fa2eb589c371a470fed14d8d40cbd6a"
            ],
            "index": "pypi",
            "version": "==7.19.0"
        },
        "ipython-genutils": {
            "hashes": [
                "sha256:72dd37233799e619666c9f639a9da83c34013a73e8bbc79a7a6348d93c61fab8",
                "sha256:eb2e116e75ecef9d4d228fdc66af54269afa26ab4463042e33785b887c628ba8"
            ],
            "version": "==0.2.0"
        },
        "isodate": {
            "hashes": [
                "sha256:2e364a3d5759479cdb2d37cce6b9376ea504db2ff90252a2e5b7cc89cc9ff2d8",
                "sha256:aa4d33c06640f5352aca96e4b81afd8ab3b47337cc12089822d6f322ac772c81"
            ],
            "version": "==0.6.0"
        },
        "itsdangerous": {
            "hashes": [
                "sha256:5174094b9637652bdb841a3029700391451bd092ba3db90600dea710ba28e97c",
                "sha256:9e724d68fc22902a1435351f84c3fb8623f303fffcc566a4cb952df8c572cff0"
            ],
            "markers": "python_version >= '3.6'",
            "version": "==2.0.1"
        },
        "jedi": {
            "hashes": [
                "sha256:18456d83f65f400ab0c2d3319e48520420ef43b23a086fdc05dff34132f0fb93",
                "sha256:92550a404bad8afed881a137ec9a461fed49eca661414be45059329614ed0707"
            ],
            "markers": "python_version >= '3.6'",
            "version": "==0.18.0"
        },
        "jinja2": {
            "hashes": [
                "sha256:1f06f2da51e7b56b8f238affdd6b4e2c61e39598a378cc49345bc1bd42a978a4",
                "sha256:703f484b47a6af502e743c9122595cc812b0271f661722403114f71a79d0f5a4"
            ],
            "markers": "python_version >= '3.6'",
            "version": "==3.0.1"
        },
        "jsonlines": {
            "hashes": [
                "sha256:0ebd5b0c3efe0d4b5018b320fb0ee1a7b680ab39f6eb853715859f818d386cc8",
                "sha256:43b8d5588a9d4862c8a4a49580e38e20ec595aee7ad6fe469b10fb83fbefde88"
            ],
            "version": "==1.2.0"
        },
        "lmdb": {
            "hashes": [
                "sha256:13070c5a11ad5926237f71ff811320e84a0a662ee521a4010f774dedefdf0fa9",
                "sha256:165cd1669b29b16c2d5cc8902b90fede15a7ee475c54d466f1444877a3f511ac",
                "sha256:329bf470e695b2f5992aaba43f3aedeb3905ab4f36ec13c28fca916294b54907",
                "sha256:45846011e833cf3ea25396a2ea019f80ce33b7b66f4ae22342205eb61ea7e514",
                "sha256:61bdb679c05a176c61090d6b72a05128b7c0263653cc2ada8719cdc5b3d28ac7",
                "sha256:666dd52f69fa5c1747e4c944448f32270178d29c974f72db42e5fb65a1707293",
                "sha256:699cfdbbc58d0042bbae551d162b09180155667eda129e4eb5cc0b683583826a",
                "sha256:6ddb6260d9e9f41c3a9a9a3b83af252cdd4f3e2d4116182e7f04fad38a33f82b",
                "sha256:793837ff38c1210fef7b9fb9b44799d5beab409b451322b02c8059cddc3b6334",
                "sha256:8c9e1dd1d03b8c2b0a826a841401416e0fa7925b77e4622aaef7a0492834f022",
                "sha256:94e0e4aedfdcb2b1c93acf5018a41b9e4f25b059afe820568475216014715fe2",
                "sha256:957db1ce4322916930732e9718081198fbd4d92d87d3215a12c2ccffbbe1160a",
                "sha256:98d7e8be2a05fe3af0cf7074b0cefe4de82e81ec7665db0dc1c5cd891aefcfe9",
                "sha256:a8b7ce34a717df6f00d6089e873d45015eee70b4cb68f238c70626c2a588f659",
                "sha256:adf5da578fc7377fa36e9613e4883587c5382420a4f77d63ad78c34769722c19",
                "sha256:b6e87cf3613ba9ac063c6b27b5c76b4687e893d1db38e41ae038824e87849684",
                "sha256:c74788f4b6dc4383117716c2c5c1fd6766654ce0cf2e9e0baf8e6b4d8491c611",
                "sha256:cf07566bf6497fba224f56cc4f99b0ea5636dd163d540d9020e917b155f2235d",
                "sha256:d993ccc3142439be7231e70150e40ed59b9cd58517f35a280b8c84ab40bbc299",
                "sha256:e14b12a0994df68d76ac6665de6bdd04cef2d5816bdf3bd93a19dd5fc6bd1917",
                "sha256:f111c0d924d0ee919471335fb27cdc605749d09c5c46baa7d3a58142b733746a",
                "sha256:f8ee147d5ef7648d1ab3d3ff1af5987b1d44f76a759b10c54872599f1e767b85",
                "sha256:fa82eac04b2625e45b9a5e14086b1428f77485fc9e0b7e3e59918c8a28b1928c"
            ],
            "index": "pypi",
            "version": "==1.1.1"
        },
        "lxml": {
            "hashes": [
                "sha256:02ca7bf899da57084041bb0f6095333e4d239948ad3169443f454add9f4e9cb4",
                "sha256:096b82c5e0ea27ce9138bcbb205313343ee66a6e132f25c5ed67e2c8d960a1bc",
                "sha256:0a920ff98cf1aac310470c644bc23b326402d3ef667ddafecb024e1713d485f1",
                "sha256:1409b14bf83a7d729f92e2a7fbfe7ec929d4883ca071b06e95c539ceedb6497c",
                "sha256:17cae1730a782858a6e2758fd20dd0ef7567916c47757b694a06ffafdec20046",
                "sha256:17e3950add54c882e032527795c625929613adbd2ce5162b94667334458b5a36",
                "sha256:1f4f214337f6ee5825bf90a65d04d70aab05526c08191ab888cb5149501923c5",
                "sha256:2e8f77db25b0a96af679e64ff9bf9dddb27d379c9900c3272f3041c4d1327c9d",
                "sha256:4dffd405390a45ecb95ab5ab1c1b847553c18b0ef8ed01e10c1c8b1a76452916",
                "sha256:6b899931a5648862c7b88c795eddff7588fb585e81cecce20f8d9da16eff96e0",
                "sha256:726c17f3e0d7a7200718c9a890ccfeab391c9133e363a577a44717c85c71db27",
                "sha256:760c12276fee05c36f95f8040180abc7fbebb9e5011447a97cdc289b5d6ab6fc",
                "sha256:796685d3969815a633827c818863ee199440696b0961e200b011d79b9394bbe7",
                "sha256:891fe897b49abb7db470c55664b198b1095e4943b9f82b7dcab317a19116cd38",
                "sha256:9277562f175d2334744ad297568677056861070399cec56ff06abbe2564d1232",
                "sha256:a471628e20f03dcdfde00770eeaf9c77811f0c331c8805219ca7b87ac17576c5",
                "sha256:a63b4fd3e2cabdcc9d918ed280bdde3e8e9641e04f3c59a2a3109644a07b9832",
                "sha256:ae88588d687bd476be588010cbbe551e9c2872b816f2da8f01f6f1fda74e1ef0",
                "sha256:b0b84408d4eabc6de9dd1e1e0bc63e7731e890c0b378a62443e5741cfd0ae90a",
                "sha256:be78485e5d5f3684e875dab60f40cddace2f5b2a8f7fede412358ab3214c3a6f",
                "sha256:c27eaed872185f047bb7f7da2d21a7d8913457678c9a100a50db6da890bc28b9",
                "sha256:c7fccd08b14aa437fe096c71c645c0f9be0655a9b1a4b7cffc77bcb23b3d61d2",
                "sha256:c81cb40bff373ab7a7446d6bbca0190bccc5be3448b47b51d729e37799bb5692",
                "sha256:d11874b3c33ee441059464711cd365b89fa1a9cf19ae75b0c189b01fbf735b84",
                "sha256:e9c028b5897901361d81a4718d1db217b716424a0283afe9d6735fe0caf70f79",
                "sha256:fe489d486cd00b739be826e8c1be188ddb74c7a1ca784d93d06fda882a6a1681"
            ],
            "markers": "python_version >= '2.7' and python_version not in '3.0, 3.1, 3.2, 3.3, 3.4'",
            "version": "==4.4.1"
        },
        "mako": {
            "hashes": [
                "sha256:17831f0b7087c313c0ffae2bcbbd3c1d5ba9eeac9c38f2eb7b50e8c99fe9d5ab",
                "sha256:aea166356da44b9b830c8023cd9b557fa856bd8b4035d6de771ca027dfc5cc6e"
            ],
            "markers": "python_version >= '2.7' and python_version not in '3.0, 3.1, 3.2, 3.3'",
            "version": "==1.1.4"
        },
        "markupsafe": {
            "hashes": [
                "sha256:01a9b8ea66f1658938f65b93a85ebe8bc016e6769611be228d797c9d998dd298",
                "sha256:023cb26ec21ece8dc3907c0e8320058b2e0cb3c55cf9564da612bc325bed5e64",
                "sha256:0446679737af14f45767963a1a9ef7620189912317d095f2d9ffa183a4d25d2b",
                "sha256:0717a7390a68be14b8c793ba258e075c6f4ca819f15edfc2a3a027c823718567",
                "sha256:0955295dd5eec6cb6cc2fe1698f4c6d84af2e92de33fbcac4111913cd100a6ff",
                "sha256:10f82115e21dc0dfec9ab5c0223652f7197feb168c940f3ef61563fc2d6beb74",
                "sha256:1d609f577dc6e1aa17d746f8bd3c31aa4d258f4070d61b2aa5c4166c1539de35",
                "sha256:2ef54abee730b502252bcdf31b10dacb0a416229b72c18b19e24a4509f273d26",
                "sha256:3c112550557578c26af18a1ccc9e090bfe03832ae994343cfdacd287db6a6ae7",
                "sha256:47ab1e7b91c098ab893b828deafa1203de86d0bc6ab587b160f78fe6c4011f75",
                "sha256:49e3ceeabbfb9d66c3aef5af3a60cc43b85c33df25ce03d0031a608b0a8b2e3f",
                "sha256:4efca8f86c54b22348a5467704e3fec767b2db12fc39c6d963168ab1d3fc9135",
                "sha256:53edb4da6925ad13c07b6d26c2a852bd81e364f95301c66e930ab2aef5b5ddd8",
                "sha256:594c67807fb16238b30c44bdf74f36c02cdf22d1c8cda91ef8a0ed8dabf5620a",
                "sha256:611d1ad9a4288cf3e3c16014564df047fe08410e628f89805e475368bd304914",
                "sha256:6557b31b5e2c9ddf0de32a691f2312a32f77cd7681d8af66c2692efdbef84c18",
                "sha256:693ce3f9e70a6cf7d2fb9e6c9d8b204b6b39897a2c4a1aa65728d5ac97dcc1d8",
                "sha256:6a7fae0dd14cf60ad5ff42baa2e95727c3d81ded453457771d02b7d2b3f9c0c2",
                "sha256:6c4ca60fa24e85fe25b912b01e62cb969d69a23a5d5867682dd3e80b5b02581d",
                "sha256:7d91275b0245b1da4d4cfa07e0faedd5b0812efc15b702576d103293e252af1b",
                "sha256:905fec760bd2fa1388bb5b489ee8ee5f7291d692638ea5f67982d968366bef9f",
                "sha256:97383d78eb34da7e1fa37dd273c20ad4320929af65d156e35a5e2d89566d9dfb",
                "sha256:984d76483eb32f1bcb536dc27e4ad56bba4baa70be32fa87152832cdd9db0833",
                "sha256:a30e67a65b53ea0a5e62fe23682cfe22712e01f453b95233b25502f7c61cb415",
                "sha256:ab3ef638ace319fa26553db0624c4699e31a28bb2a835c5faca8f8acf6a5a902",
                "sha256:b2f4bf27480f5e5e8ce285a8c8fd176c0b03e93dcc6646477d4630e83440c6a9",
                "sha256:b7f2d075102dc8c794cbde1947378051c4e5180d52d276987b8d28a3bd58c17d",
                "sha256:be98f628055368795d818ebf93da628541e10b75b41c559fdf36d104c5787066",
                "sha256:d7f9850398e85aba693bb640262d3611788b1f29a79f0c93c565694658f4071f",
                "sha256:f5653a225f31e113b152e56f154ccbe59eeb1c7487b39b9d9f9cdb58e6c79dc5",
                "sha256:f826e31d18b516f653fe296d967d700fddad5901ae07c622bb3705955e1faa94",
                "sha256:f8ba0e8349a38d3001fae7eadded3f6606f0da5d748ee53cc1dab1d6527b9509",
                "sha256:f9081981fe268bd86831e5c75f7de206ef275defcb82bc70740ae6dc507aee51",
                "sha256:fa130dd50c57d53368c9d59395cb5526eda596d3ffe36666cd81a44d56e48872"
            ],
            "markers": "python_version >= '3.6'",
            "version": "==2.0.1"
        },
        "marshmallow": {
            "hashes": [
                "sha256:8050475b70470cc58f4441ee92375db611792ba39ca1ad41d39cad193ea9e040",
                "sha256:b45cde981d1835145257b4a3c5cb7b80786dcf5f50dd2990749a50c16cb48e01"
            ],
            "markers": "python_version >= '3'",
            "version": "==3.12.1"
        },
        "marshmallow-dataclass": {
            "hashes": [
                "sha256:4d07a0829882c99343d0be216e808d6075b2d6cd94211c9f345df9aaed7d4b20",
                "sha256:835e6aef758f9b107ab9623d37e0ebbd6e586fb8f4172281a47dd90a69ceda38"
            ],
            "index": "pypi",
            "version": "==8.3.1"
        },
        "marshmallow-enum": {
            "hashes": [
                "sha256:38e697e11f45a8e64b4a1e664000897c659b60aa57bfa18d44e226a9920b6e58",
                "sha256:57161ab3dbfde4f57adeb12090f39592e992b9c86d206d02f6bd03ebec60f072"
            ],
            "index": "pypi",
            "version": "==1.5.1"
        },
        "marshmallow-sqlalchemy": {
            "hashes": [
                "sha256:9301c6fd197bd97337820ea1417aa1233d0ee3e22748ebd5821799bc841a57e8",
                "sha256:dde9e20bcb710e9e59f765a38e3d6d17f1b2d6b4320cbdc2cea0f6b57f70d08c"
            ],
            "index": "pypi",
            "version": "==0.22.3"
        },
        "msrest": {
            "hashes": [
                "sha256:72661bc7bedc2dc2040e8f170b6e9ef226ee6d3892e01affd4d26b06474d68d8",
                "sha256:c840511c845330e96886011a236440fafc2c9aff7b2df9c0a92041ee2dee3782"
            ],
            "version": "==0.6.21"
        },
        "mypy-extensions": {
            "hashes": [
                "sha256:090fedd75945a69ae91ce1303b5824f428daf5a028d2f6ab8a299250a846f15d",
                "sha256:2d82818f5bb3e369420cb3c4060a7970edba416647068eb4c5343488a6c604a8"
            ],
            "version": "==0.4.3"
        },
        "neo4j": {
            "hashes": [
                "sha256:b6c49fbd60426e268ed4afbd414766444fe70aee1ac0376a0c871d75526b8251"
            ],
            "index": "pypi",
            "version": "==4.2.1"
        },
        "numpy": {
            "hashes": [
                "sha256:1676b0a292dd3c99e49305a16d7a9f42a4ab60ec522eac0d3dd20cdf362ac010",
                "sha256:16f221035e8bd19b9dc9a57159e38d2dd060b48e93e1d843c49cb370b0f415fd",
                "sha256:43909c8bb289c382170e0282158a38cf306a8ad2ff6dfadc447e90f9961bef43",
                "sha256:4e465afc3b96dbc80cf4a5273e5e2b1e3451286361b4af70ce1adb2984d392f9",
                "sha256:55b745fca0a5ab738647d0e4db099bd0a23279c32b31a783ad2ccea729e632df",
                "sha256:5d050e1e4bc9ddb8656d7b4f414557720ddcca23a5b88dd7cff65e847864c400",
                "sha256:637d827248f447e63585ca3f4a7d2dfaa882e094df6cfa177cc9cf9cd6cdf6d2",
                "sha256:6690080810f77485667bfbff4f69d717c3be25e5b11bb2073e76bb3f578d99b4",
                "sha256:66fbc6fed94a13b9801fb70b96ff30605ab0a123e775a5e7a26938b717c5d71a",
                "sha256:67d44acb72c31a97a3d5d33d103ab06d8ac20770e1c5ad81bdb3f0c086a56cf6",
                "sha256:6ca2b85a5997dabc38301a22ee43c82adcb53ff660b89ee88dded6b33687e1d8",
                "sha256:6e51534e78d14b4a009a062641f465cfaba4fdcb046c3ac0b1f61dd97c861b1b",
                "sha256:70eb5808127284c4e5c9e836208e09d685a7978b6a216db85960b1a112eeace8",
                "sha256:830b044f4e64a76ba71448fce6e604c0fc47a0e54d8f6467be23749ac2cbd2fb",
                "sha256:8b7bb4b9280da3b2856cb1fc425932f46fba609819ee1c62256f61799e6a51d2",
                "sha256:a9c65473ebc342715cb2d7926ff1e202c26376c0dcaaee85a1fd4b8d8c1d3b2f",
                "sha256:c1c09247ccea742525bdb5f4b5ceeacb34f95731647fe55774aa36557dbb5fa4",
                "sha256:c5bf0e132acf7557fc9bb8ded8b53bbbbea8892f3c9a1738205878ca9434206a",
                "sha256:db250fd3e90117e0312b611574cd1b3f78bec046783195075cbd7ba9c3d73f16",
                "sha256:e515c9a93aebe27166ec9593411c58494fa98e5fcc219e47260d9ab8a1cc7f9f",
                "sha256:e55185e51b18d788e49fe8305fd73ef4470596b33fc2c1ceb304566b99c71a69",
                "sha256:ea9cff01e75a956dbee133fa8e5b68f2f92175233de2f88de3a682dd94deda65",
                "sha256:f1452578d0516283c87608a5a5548b0cdde15b99650efdfd85182102ef7a7c17",
                "sha256:f39a995e47cb8649673cfa0579fbdd1cdd33ea497d1728a6cb194d6252268e48"
            ],
            "markers": "python_version >= '3.7'",
            "version": "==1.20.3"
        },
        "oauthlib": {
            "hashes": [
                "sha256:bee41cc35fcca6e988463cacc3bcb8a96224f470ca547e697b604cc697b2f889",
                "sha256:df884cd6cbe20e32633f1db1072e9356f53638e4361bef4e8b03c9127c9328ea"
            ],
            "markers": "python_version >= '2.7' and python_version not in '3.0, 3.1, 3.2, 3.3'",
            "version": "==3.1.0"
        },
        "openpyxl": {
            "hashes": [
                "sha256:46af4eaf201a89b610fcca177eed957635f88770a5462fb6aae4a2a52b0ff516",
                "sha256:6456a3b472e1ef0facb1129f3c6ef00713cebf62e736cd7a75bcc3247432f251"
            ],
            "index": "pypi",
            "version": "==3.0.7"
        },
        "ordered-set": {
            "hashes": [
                "sha256:ba93b2df055bca202116ec44b9bead3df33ea63a7d5827ff8e16738b97f33a95"
            ],
            "markers": "python_version >= '3.5'",
            "version": "==4.0.2"
        },
        "packaging": {
            "hashes": [
                "sha256:5b327ac1320dc863dca72f4514ecc086f31186744b84a230374cc1fd776feae5",
                "sha256:67714da7f7bc052e064859c05c595155bd1ee9f69f76557e21f051443c20947a"
            ],
            "markers": "python_version >= '2.7' and python_version not in '3.0, 3.1, 3.2, 3.3'",
            "version": "==20.9"
        },
        "pandas": {
            "hashes": [
                "sha256:02f1e8f71cd994ed7fcb9a35b6ddddeb4314822a0e09a9c5b2d278f8cb5d4096",
                "sha256:13f75fb18486759da3ff40f5345d9dd20e7d78f2a39c5884d013456cec9876f0",
                "sha256:35b670b0abcfed7cad76f2834041dcf7ae47fd9b22b63622d67cdc933d79f453",
                "sha256:4c73f373b0800eb3062ffd13d4a7a2a6d522792fa6eb204d67a4fad0a40f03dc",
                "sha256:5759edf0b686b6f25a5d4a447ea588983a33afc8a0081a0954184a4a87fd0dd7",
                "sha256:5a7cf6044467c1356b2b49ef69e50bf4d231e773c3ca0558807cdba56b76820b",
                "sha256:69c5d920a0b2a9838e677f78f4dde506b95ea8e4d30da25859db6469ded84fa8",
                "sha256:8778a5cc5a8437a561e3276b85367412e10ae9fff07db1eed986e427d9a674f8",
                "sha256:9871ef5ee17f388f1cb35f76dc6106d40cb8165c562d573470672f4cdefa59ef",
                "sha256:9c31d52f1a7dd2bb4681d9f62646c7aa554f19e8e9addc17e8b1b20011d7522d",
                "sha256:ab8173a8efe5418bbe50e43f321994ac6673afc5c7c4839014cf6401bbdd0705",
                "sha256:ae961f1f0e270f1e4e2273f6a539b2ea33248e0e3a11ffb479d757918a5e03a9",
                "sha256:b3c4f93fcb6e97d993bf87cdd917883b7dab7d20c627699f360a8fb49e9e0b91",
                "sha256:c9410ce8a3dee77653bc0684cfa1535a7f9c291663bd7ad79e39f5ab58f67ab3",
                "sha256:f69e0f7b7c09f1f612b1f8f59e2df72faa8a6b41c5a436dde5b615aaf948f107",
                "sha256:faa42a78d1350b02a7d2f0dbe3c80791cf785663d6997891549d0f86dc49125e"
            ],
            "index": "pypi",
            "version": "==1.0.5"
        },
        "paramiko": {
            "hashes": [
                "sha256:4f3e316fef2ac628b05097a637af35685183111d4bc1b5979bd397c2ab7b5898",
                "sha256:7f36f4ba2c0d81d219f4595e35f70d56cc94f9ac40a6acdf51d6ca210ce65035"
            ],
            "index": "pypi",
            "version": "==2.7.2"
        },
        "parso": {
            "hashes": [
                "sha256:12b83492c6239ce32ff5eed6d3639d6a536170723c6f3f1506869f1ace413398",
                "sha256:a8c4922db71e4fdb90e0d0bc6e50f9b273d3397925e5e60a717e719201778d22"
            ],
            "markers": "python_version >= '3.6'",
            "version": "==0.8.2"
        },
        "pdfminer-six": {
            "hashes": [
                "sha256:dd163540391ac8b50c74f0c40f21b7c0a350591d72d516714aa198d103f306a3",
                "sha256:f5ab6aae4999c1460aa569c716cde75c1585e3f4f2e3fcaf6c950696937d1741"
            ],
            "index": "pypi",
            "version": "==20200402"
        },
        "pexpect": {
            "hashes": [
                "sha256:0b48a55dcb3c05f3329815901ea4fc1537514d6ba867a152b581d69ae3710937",
                "sha256:fc65a43959d153d0114afe13997d439c22823a27cefceb5ff35c2178c6784c0c"
            ],
            "markers": "sys_platform != 'win32'",
            "version": "==4.8.0"
        },
        "pickleshare": {
            "hashes": [
                "sha256:87683d47965c1da65cdacaf31c8441d12b8044cdec9aca500cd78fc2c683afca",
                "sha256:9649af414d74d4df115d5d718f82acb59c9d418196b7b4290ed47a12ce62df56"
            ],
            "version": "==0.7.5"
        },
        "prompt-toolkit": {
            "hashes": [
                "sha256:bf00f22079f5fadc949f42ae8ff7f05702826a97059ffcc6281036ad40ac6f04",
                "sha256:e1b4f11b9336a28fa11810bc623c357420f69dfdb6d2dac41ca2c21a55c033bc"
            ],
            "markers": "python_full_version >= '3.6.1'",
            "version": "==3.0.18"
        },
        "protobuf": {
            "hashes": [
                "sha256:05c304396e309661c45e3a97bd2d8da1fc2bab743ed2ca880bcb757271c40c0e",
                "sha256:05dfe9319939a8473c21b469f34f6486646e54fb8542637cf7ed8e2fbfe21538",
                "sha256:1488f786bd1912f97796cf5def8cacf433735616896cf7ed9dc786cee693dfc8",
                "sha256:15351df904347da2081a2eebc42b192c29724eb57dbe56dae440be843f1e4779",
                "sha256:295944ef0772498d7bf75f6aa5d4dfcfd02f5ce70f735b406e52e43ac3914d38",
                "sha256:2f77afe33bb86c7d34221a86193256d69aa10818620fe4a7513d98211d67d672",
                "sha256:3237acce5b666c7b0f45785cc2d0809796d4df3593bd68338aebf25408139188",
                "sha256:3b5c461af5a3cebd796c73370db929b7e24cbaba655eefdc044226bc8a843d6b",
                "sha256:3d338910b10b88b18581cf6877b3938b2e262e8fdc2c1057f5a291787de63183",
                "sha256:44399393c3a8cc04a4cfbdc721dd7f2114497efda582e946a91b8c4290ae5ff5",
                "sha256:4c8d0997fdc0a4cf9de7950d598ce6974b22e8618bbcf1d15e9842010cf8420a",
                "sha256:5356981c1919782b8c2e3ea5c5d85ad5937b8178a025ac9edc2f2ca5b4a717ae",
                "sha256:809a96d5a1a74538728710f9104f43ae77f5e48bde274ee321b10a324ba52e4f",
                "sha256:850f429bd2399525d339d05bc809f090f16d3d88737bed637d355a5ee8d3b81a",
                "sha256:8a3ac375539055164f31a330770f137875307e6f04c21e2647f2e7139c501295",
                "sha256:939ce06846ddfec99c0bff510510b3ee45778e7a3aec6544d1f36526e5fecb67",
                "sha256:9ae321459d4890c3939c536382f75e232c9e91ce506310353c8a15ad5c379e0d",
                "sha256:a29631f4f8bcf79b12a59e83d238d888de5034871461d788c74c68218ad75049",
                "sha256:acc9f2091ace3de429eee424ab7ba0bc52a6aa9ffc9909e5c4de259a3f71db46",
                "sha256:baea44967071e6a51e705e4e88aebf35f530a14004cc69f60a185e5d7e13de7e",
                "sha256:bcaff977db178f0bfde10bab0d23a5f5adf5964adba70c315e45922a1c55eb90",
                "sha256:e32ef0c9f4b548c80d94dfff8b4130ca2ff3d50caaf2455889e3f5b8a01e8038",
                "sha256:eac0a2a7ea99e17175f6e7b53cdc9004ed786c072fbdf933def0e454e14fd323"
            ],
            "version": "==3.17.0"
        },
        "psycopg2-binary": {
            "hashes": [
                "sha256:040234f8a4a8dfd692662a8308d78f63f31a97e1c42d2480e5e6810c48966a29",
                "sha256:086f7e89ec85a6704db51f68f0dcae432eff9300809723a6e8782c41c2f48e03",
                "sha256:18ca813fdb17bc1db73fe61b196b05dd1ca2165b884dd5ec5568877cabf9b039",
                "sha256:19dc39616850342a2a6db70559af55b22955f86667b5f652f40c0e99253d9881",
                "sha256:2166e770cb98f02ed5ee2b0b569d40db26788e0bf2ec3ae1a0d864ea6f1d8309",
                "sha256:3a2522b1d9178575acee4adf8fd9f979f9c0449b00b4164bb63c3475ea6528ed",
                "sha256:3aa773580f85a28ffdf6f862e59cb5a3cc7ef6885121f2de3fca8d6ada4dbf3b",
                "sha256:3b5deaa3ee7180585a296af33e14c9b18c218d148e735c7accf78130765a47e3",
                "sha256:407af6d7e46593415f216c7f56ba087a9a42bd6dc2ecb86028760aa45b802bd7",
                "sha256:4c3c09fb674401f630626310bcaf6cd6285daf0d5e4c26d6e55ca26a2734e39b",
                "sha256:4c6717962247445b4f9e21c962ea61d2e884fc17df5ddf5e35863b016f8a1f03",
                "sha256:50446fae5681fc99f87e505d4e77c9407e683ab60c555ec302f9ac9bffa61103",
                "sha256:5057669b6a66aa9ca118a2a860159f0ee3acf837eda937bdd2a64f3431361a2d",
                "sha256:5dd90c5438b4f935c9d01fcbad3620253da89d19c1f5fca9158646407ed7df35",
                "sha256:659c815b5b8e2a55193ede2795c1e2349b8011497310bb936da7d4745652823b",
                "sha256:69b13fdf12878b10dc6003acc8d0abf3ad93e79813fd5f3812497c1c9fb9be49",
                "sha256:7a1cb80e35e1ccea3e11a48afe65d38744a0e0bde88795cc56a4d05b6e4f9d70",
                "sha256:7e6e3c52e6732c219c07bd97fff6c088f8df4dae3b79752ee3a817e6f32e177e",
                "sha256:7f42a8490c4fe854325504ce7a6e4796b207960dabb2cbafe3c3959cb00d1d7e",
                "sha256:84156313f258eafff716b2961644a4483a9be44a5d43551d554844d15d4d224e",
                "sha256:8578d6b8192e4c805e85f187bc530d0f52ba86c39172e61cd51f68fddd648103",
                "sha256:890167d5091279a27e2505ff0e1fb273f8c48c41d35c5b92adbf4af80e6b2ed6",
                "sha256:98e10634792ac0e9e7a92a76b4991b44c2325d3e7798270a808407355e7bb0a1",
                "sha256:9aadff9032e967865f9778485571e93908d27dab21d0fdfdec0ca779bb6f8ad9",
                "sha256:9f24f383a298a0c0f9b3113b982e21751a8ecde6615494a3f1470eb4a9d70e9e",
                "sha256:a73021b44813b5c84eda4a3af5826dd72356a900bac9bd9dd1f0f81ee1c22c2f",
                "sha256:afd96845e12638d2c44d213d4810a08f4dc4a563f9a98204b7428e567014b1cd",
                "sha256:b73ddf033d8cd4cc9dfed6324b1ad2a89ba52c410ef6877998422fcb9c23e3a8",
                "sha256:b8f490f5fad1767a1331df1259763b3bad7d7af12a75b950c2843ba319b2415f",
                "sha256:dbc5cd56fff1a6152ca59445178652756f4e509f672e49ccdf3d79c1043113a4",
                "sha256:eac8a3499754790187bb00574ab980df13e754777d346f85e0ff6df929bcd964",
                "sha256:eaed1c65f461a959284649e37b5051224f4db6ebdc84e40b5e65f2986f101a08"
            ],
            "index": "pypi",
            "version": "==2.8.4"
        },
        "ptyprocess": {
            "hashes": [
                "sha256:4b41f3967fce3af57cc7e94b888626c18bf37a083e3651ca8feeb66d492fef35",
                "sha256:5c5d0a3b48ceee0b48485e0c26037c0acd7d29765ca3fbb5cb3831d347423220"
            ],
            "version": "==0.7.0"
        },
        "pyasn1": {
            "hashes": [
                "sha256:014c0e9976956a08139dc0712ae195324a75e142284d5f87f1a87ee1b068a359",
                "sha256:03840c999ba71680a131cfaee6fab142e1ed9bbd9c693e285cc6aca0d555e576",
                "sha256:0458773cfe65b153891ac249bcf1b5f8f320b7c2ce462151f8fa74de8934becf",
                "sha256:08c3c53b75eaa48d71cf8c710312316392ed40899cb34710d092e96745a358b7",
                "sha256:39c7e2ec30515947ff4e87fb6f456dfc6e84857d34be479c9d4a4ba4bf46aa5d",
                "sha256:5c9414dcfede6e441f7e8f81b43b34e834731003427e5b09e4e00e3172a10f00",
                "sha256:6e7545f1a61025a4e58bb336952c5061697da694db1cae97b116e9c46abcf7c8",
                "sha256:78fa6da68ed2727915c4767bb386ab32cdba863caa7dbe473eaae45f9959da86",
                "sha256:7ab8a544af125fb704feadb008c99a88805126fb525280b2270bb25cc1d78a12",
                "sha256:99fcc3c8d804d1bc6d9a099921e39d827026409a58f2a720dcdb89374ea0c776",
                "sha256:aef77c9fb94a3ac588e87841208bdec464471d9871bd5050a287cc9a475cd0ba",
                "sha256:e89bf84b5437b532b0803ba5c9a5e054d21fec423a89952a74f87fa2c9b7bce2",
                "sha256:fec3e9d8e36808a28efb59b489e4528c10ad0f480e57dcc32b4de5c9d8c9fdf3"
            ],
            "version": "==0.4.8"
        },
        "pyasn1-modules": {
            "hashes": [
                "sha256:0845a5582f6a02bb3e1bde9ecfc4bfcae6ec3210dd270522fee602365430c3f8",
                "sha256:0fe1b68d1e486a1ed5473f1302bd991c1611d319bba158e98b106ff86e1d7199",
                "sha256:15b7c67fabc7fc240d87fb9aabf999cf82311a6d6fb2c70d00d3d0604878c811",
                "sha256:426edb7a5e8879f1ec54a1864f16b882c2837bfd06eee62f2c982315ee2473ed",
                "sha256:65cebbaffc913f4fe9e4808735c95ea22d7a7775646ab690518c056784bc21b4",
                "sha256:905f84c712230b2c592c19470d3ca8d552de726050d1d1716282a1f6146be65e",
                "sha256:a50b808ffeb97cb3601dd25981f6b016cbb3d31fbf57a8b8a87428e6158d0c74",
                "sha256:a99324196732f53093a84c4369c996713eb8c89d360a496b599fb1a9c47fc3eb",
                "sha256:b80486a6c77252ea3a3e9b1e360bc9cf28eaac41263d173c032581ad2f20fe45",
                "sha256:c29a5e5cc7a3f05926aff34e097e84f8589cd790ce0ed41b67aed6857b26aafd",
                "sha256:cbac4bc38d117f2a49aeedec4407d23e8866ea4ac27ff2cf7fb3e5b570df19e0",
                "sha256:f39edd8c4ecaa4556e989147ebf219227e2cd2e8a43c7e7fcb1f1c18c5fd6a3d",
                "sha256:fe0644d9ab041506b62782e92b06b8c68cca799e1a9636ec398675459e031405"
            ],
            "version": "==0.2.8"
        },
        "pycparser": {
            "hashes": [
                "sha256:2d475327684562c3a96cc71adf7dc8c4f0565175cf86b6d7a404ff4c771f15f0",
                "sha256:7582ad22678f0fcd81102833f60ef8d0e57288b6b5fb00323d101be910e35705"
            ],
            "markers": "python_version >= '2.7' and python_version not in '3.0, 3.1, 3.2, 3.3'",
            "version": "==2.20"
        },
        "pycryptodome": {
            "hashes": [
                "sha256:09c1555a3fa450e7eaca41ea11cd00afe7c91fef52353488e65663777d8524e0",
                "sha256:12222a5edc9ca4a29de15fbd5339099c4c26c56e13c2ceddf0b920794f26165d",
                "sha256:1723ebee5561628ce96748501cdaa7afaa67329d753933296321f0be55358dce",
                "sha256:1c5e1ca507de2ad93474be5cfe2bfa76b7cf039a1a32fc196f40935944871a06",
                "sha256:2603c98ae04aac675fefcf71a6c87dc4bb74a75e9071ae3923bbc91a59f08d35",
                "sha256:2dea65df54349cdfa43d6b2e8edb83f5f8d6861e5cf7b1fbc3e34c5694c85e27",
                "sha256:31c1df17b3dc5f39600a4057d7db53ac372f492c955b9b75dd439f5d8b460129",
                "sha256:38661348ecb71476037f1e1f553159b80d256c00f6c0b00502acac891f7116d9",
                "sha256:3e2e3a06580c5f190df843cdb90ea28d61099cf4924334d5297a995de68e4673",
                "sha256:3f840c49d38986f6e17dbc0673d37947c88bc9d2d9dba1c01b979b36f8447db1",
                "sha256:501ab36aae360e31d0ec370cf5ce8ace6cb4112060d099b993bc02b36ac83fb6",
                "sha256:60386d1d4cfaad299803b45a5bc2089696eaf6cdd56f9fc17479a6f89595cfc8",
                "sha256:6260e24d41149268122dd39d4ebd5941e9d107f49463f7e071fd397e29923b0c",
                "sha256:6bbf7fee7b7948b29d7e71fcacf48bac0c57fb41332007061a933f2d996f9713",
                "sha256:6d2df5223b12437e644ce0a3be7809471ffa71de44ccd28b02180401982594a6",
                "sha256:758949ca62690b1540dfb24ad773c6da9cd0e425189e83e39c038bbd52b8e438",
                "sha256:77997519d8eb8a4adcd9a47b9cec18f9b323e296986528186c0e9a7a15d6a07e",
                "sha256:7fd519b89585abf57bf47d90166903ec7b43af4fe23c92273ea09e6336af5c07",
                "sha256:98213ac2b18dc1969a47bc65a79a8fca02a414249d0c8635abb081c7f38c91b6",
                "sha256:99b2f3fc51d308286071d0953f92055504a6ffe829a832a9fc7a04318a7683dd",
                "sha256:9b6f711b25e01931f1c61ce0115245a23cdc8b80bf8539ac0363bdcf27d649b6",
                "sha256:a3105a0eb63eacf98c2ecb0eb4aa03f77f40fbac2bdde22020bb8a536b226bb8",
                "sha256:a8eb8b6ea09ec1c2535bf39914377bc8abcab2c7d30fa9225eb4fe412024e427",
                "sha256:a92d5c414e8ee1249e850789052608f582416e82422502dc0ac8c577808a9067",
                "sha256:d3d6958d53ad307df5e8469cc44474a75393a434addf20ecd451f38a72fe29b8",
                "sha256:e0a4d5933a88a2c98bbe19c0c722f5483dc628d7a38338ac2cb64a7dbd34064b",
                "sha256:e3bf558c6aeb49afa9f0c06cee7fb5947ee5a1ff3bd794b653d39926b49077fa",
                "sha256:e61e363d9a5d7916f3a4ce984a929514c0df3daf3b1b2eb5e6edbb131ee771cf",
                "sha256:f977cdf725b20f6b8229b0c87acb98c7717e742ef9f46b113985303ae12a99da",
                "sha256:fc7489a50323a0df02378bc2fff86eb69d94cc5639914346c736be981c6a02e7"
            ],
            "markers": "python_version >= '2.7' and python_version not in '3.0, 3.1, 3.2, 3.3, 3.4'",
            "version": "==3.10.1"
        },
        "pygments": {
            "hashes": [
                "sha256:a18f47b506a429f6f4b9df81bb02beab9ca21d0a5fee38ed15aef65f0545519f",
                "sha256:d66e804411278594d764fc69ec36ec13d9ae9147193a1740cd34d272ca383b8e"
            ],
            "markers": "python_version >= '3.5'",
            "version": "==2.9.0"
        },
        "pyjwt": {
            "hashes": [
                "sha256:5c6eca3c2940464d106b99ba83b00c6add741c9becaec087fb7ccdefea71350e",
                "sha256:8d59a976fb773f3e6a39c85636357c4f0e242707394cadadd9814f5cbaa20e96"
            ],
            "index": "pypi",
            "version": "==1.7.1"
        },
        "pynacl": {
            "hashes": [
                "sha256:06cbb4d9b2c4bd3c8dc0d267416aaed79906e7b33f114ddbf0911969794b1cc4",
                "sha256:11335f09060af52c97137d4ac54285bcb7df0cef29014a1a4efe64ac065434c4",
                "sha256:2fe0fc5a2480361dcaf4e6e7cea00e078fcda07ba45f811b167e3f99e8cff574",
                "sha256:30f9b96db44e09b3304f9ea95079b1b7316b2b4f3744fe3aaecccd95d547063d",
                "sha256:4e10569f8cbed81cb7526ae137049759d2a8d57726d52c1a000a3ce366779634",
                "sha256:511d269ee845037b95c9781aa702f90ccc36036f95d0f31373a6a79bd8242e25",
                "sha256:537a7ccbea22905a0ab36ea58577b39d1fa9b1884869d173b5cf111f006f689f",
                "sha256:54e9a2c849c742006516ad56a88f5c74bf2ce92c9f67435187c3c5953b346505",
                "sha256:757250ddb3bff1eecd7e41e65f7f833a8405fede0194319f87899690624f2122",
                "sha256:7757ae33dae81c300487591c68790dfb5145c7d03324000433d9a2c141f82af7",
                "sha256:7c6092102219f59ff29788860ccb021e80fffd953920c4a8653889c029b2d420",
                "sha256:8122ba5f2a2169ca5da936b2e5a511740ffb73979381b4229d9188f6dcb22f1f",
                "sha256:9c4a7ea4fb81536c1b1f5cc44d54a296f96ae78c1ebd2311bd0b60be45a48d96",
                "sha256:c914f78da4953b33d4685e3cdc7ce63401247a21425c16a39760e282075ac4a6",
                "sha256:cd401ccbc2a249a47a3a1724c2918fcd04be1f7b54eb2a5a71ff915db0ac51c6",
                "sha256:d452a6746f0a7e11121e64625109bc4468fc3100452817001dbe018bb8b08514",
                "sha256:ea6841bc3a76fa4942ce00f3bda7d436fda21e2d91602b9e21b7ca9ecab8f3ff",
                "sha256:f8851ab9041756003119368c1e6cd0b9c631f46d686b3904b18c0139f4419f80"
            ],
            "markers": "python_version >= '2.7' and python_version not in '3.0, 3.1, 3.2, 3.3'",
            "version": "==1.4.0"
        },
        "pyparsing": {
            "hashes": [
                "sha256:c203ec8783bf771a155b207279b9bccb8dea02d8f0c9e5f8ead507bc3246ecc1",
                "sha256:ef9d7589ef3c200abe66653d3f1ab1033c3c419ae9b9bdb1240a85b024efc88b"
            ],
            "markers": "python_version >= '2.6' and python_version not in '3.0, 3.1, 3.2, 3.3'",
            "version": "==2.4.7"
        },
        "pypdf4": {
            "hashes": [
                "sha256:7c932441146d205572f96254d53c79ea2c30c9e11df55a5cf87e056c7b3d7f89"
            ],
            "index": "pypi",
            "version": "==1.27.0"
        },
        "python-dateutil": {
            "hashes": [
                "sha256:73ebfe9dbf22e832286dafa60473e4cd239f8592f699aa5adaf10050e6e1823c",
                "sha256:75bb3f31ea686f1197762692a9ee6a7550b59fc6ca3a1f4b5d7e32fb98e2da2a"
            ],
            "markers": "python_version >= '2.7' and python_version not in '3.0, 3.1, 3.2, 3.3'",
            "version": "==2.8.1"
        },
        "python-editor": {
            "hashes": [
                "sha256:1bf6e860a8ad52a14c3ee1252d5dc25b2030618ed80c022598f00176adc8367d",
                "sha256:51fda6bcc5ddbbb7063b2af7509e43bd84bfc32a4ff71349ec7847713882327b",
                "sha256:5f98b069316ea1c2ed3f67e7f5df6c0d8f10b689964a4a811ff64f0106819ec8",
                "sha256:c3da2053dbab6b29c94e43c486ff67206eafbe7eb52dbec7390b5e2fb05aac77",
                "sha256:ea87e17f6ec459e780e4221f295411462e0d0810858e055fc514684350a2f522"
            ],
            "version": "==1.0.4"
        },
        "python-json-logger": {
            "hashes": [
                "sha256:f26eea7898db40609563bed0a7ca11af12e2a79858632706d835a0f961b7d398"
            ],
            "index": "pypi",
            "version": "==2.0.1"
        },
        "python-magic": {
            "hashes": [
                "sha256:8551e804c09a3398790bd9e392acb26554ae2609f29c72abb0b9dee9a5571eae",
                "sha256:ca884349f2c92ce830e3f498c5b7c7051fe2942c3ee4332f65213b8ebff15a62"
            ],
            "index": "pypi",
            "version": "==0.4.22"
        },
        "pytz": {
            "hashes": [
                "sha256:83a4a90894bf38e243cf052c8b58f381bfe9a7a483f6a9cab140bc7f702ac4da",
                "sha256:eb10ce3e7736052ed3623d49975ce333bcd712c7bb19a58b9e2089d4057d0798"
            ],
            "version": "==2021.1"
        },
        "redis": {
            "hashes": [
                "sha256:2ef11f489003f151777c064c5dbc6653dfb9f3eade159bcadc524619fddc2242",
                "sha256:6d65e84bc58091140081ee9d9c187aab0480097750fac44239307a3bdf0b1251"
            ],
            "index": "pypi",
            "version": "==3.5.2"
        },
        "requests": {
            "hashes": [
                "sha256:27973dd4a904a4f13b263a19c866c13b92a39ed1c964655f025f3f8d3d75b804",
                "sha256:c210084e36a42ae6b9219e00e48287def368a26d03a048ddad7bfee44f75871e"
            ],
            "index": "pypi",
            "version": "==2.25.1"
        },
        "requests-oauthlib": {
            "hashes": [
                "sha256:7f71572defaecd16372f9006f33c2ec8c077c3cfa6f5911a9a90202beb513f3d",
                "sha256:b4261601a71fd721a8bd6d7aa1cc1d6a8a93b4a9f5e96626f8e4d91e8beeaa6a",
                "sha256:fa6c47b933f01060936d87ae9327fead68768b69c6c9ea2109c48be30f2d4dbc"
            ],
            "version": "==1.3.0"
        },
        "rsa": {
            "hashes": [
                "sha256:78f9a9bf4e7be0c5ded4583326e7461e3a3c5aae24073648b4bdfa797d78c9d2",
                "sha256:9d689e6ca1b3038bc82bf8d23e944b6b6037bc02301a574935b2dd946e0353b9"
            ],
            "markers": "python_version >= '3.6'",
            "version": "==4.7.2"
        },
        "scipy": {
            "hashes": [
                "sha256:0c8a51d33556bf70367452d4d601d1742c0e806cd0194785914daf19775f0e67",
                "sha256:0e5b0ccf63155d90da576edd2768b66fb276446c371b73841e3503be1d63fb5d",
                "sha256:2481efbb3740977e3c831edfd0bd9867be26387cacf24eb5e366a6a374d3d00d",
                "sha256:33d6b7df40d197bdd3049d64e8e680227151673465e5d85723b3b8f6b15a6ced",
                "sha256:5da5471aed911fe7e52b86bf9ea32fb55ae93e2f0fac66c32e58897cfb02fa07",
                "sha256:5f331eeed0297232d2e6eea51b54e8278ed8bb10b099f69c44e2558c090d06bf",
                "sha256:5fa9c6530b1661f1370bcd332a1e62ca7881785cc0f80c0d559b636567fab63c",
                "sha256:6725e3fbb47da428794f243864f2297462e9ee448297c93ed1dcbc44335feb78",
                "sha256:68cb4c424112cd4be886b4d979c5497fba190714085f46b8ae67a5e4416c32b4",
                "sha256:794e768cc5f779736593046c9714e0f3a5940bc6dcc1dba885ad64cbfb28e9f0",
                "sha256:83bf7c16245c15bc58ee76c5418e46ea1811edcc2e2b03041b804e46084ab627",
                "sha256:8e403a337749ed40af60e537cc4d4c03febddcc56cd26e774c9b1b600a70d3e4",
                "sha256:a15a1f3fc0abff33e792d6049161b7795909b40b97c6cc2934ed54384017ab76",
                "sha256:a423533c55fec61456dedee7b6ee7dce0bb6bfa395424ea374d25afa262be261",
                "sha256:a5193a098ae9f29af283dcf0041f762601faf2e595c0db1da929875b7570353f",
                "sha256:bd50daf727f7c195e26f27467c85ce653d41df4358a25b32434a50d8870fc519",
                "sha256:c4fceb864890b6168e79b0e714c585dbe2fd4222768ee90bc1aa0f8218691b11",
                "sha256:e79570979ccdc3d165456dd62041d9556fb9733b86b4b6d818af7a0afc15f092",
                "sha256:f46dd15335e8a320b0fb4685f58b7471702234cba8bb3442b69a3e1dc329c345"
            ],
            "index": "pypi",
            "version": "==1.6.1"
        },
        "sentry-sdk": {
            "extras": [
                "flask"
            ],
            "hashes": [
                "sha256:23808d571d2461a4ce3784ec12bbee5bdb8c026c143fe79d36cef8a6d653e71f",
                "sha256:bb90a4e19c7233a580715fc986cc44be2c48fc10b31e71580a2037e1c94b6950"
            ],
            "index": "pypi",
            "version": "==0.14.3"
        },
        "six": {
            "hashes": [
                "sha256:1e61c37477a1626458e36f7b1d82aa5c9b094fa4802892072e49de9c60c4c926",
                "sha256:8abb2f1d86890a2dfb989f9a77cfcfd3e47c2a354b01111771326f8aa26e0254"
            ],
            "markers": "python_version >= '2.7' and python_version not in '3.0, 3.1, 3.2, 3.3'",
            "version": "==1.16.0"
        },
        "sortedcontainers": {
            "hashes": [
                "sha256:25caa5a06cc30b6b83d11423433f65d1f9d76c4c6a0c90e3379eaa43b9bfdb88",
                "sha256:a163dcaede0f1c021485e957a39245190e74249897e2ae4b2aa38595db237ee0"
            ],
            "version": "==2.4.0"
        },
        "sqlalchemy": {
            "hashes": [
                "sha256:040bdfc1d76a9074717a3f43455685f781c581f94472b010cd6c4754754e1862",
                "sha256:1fe5d8d39118c2b018c215c37b73fd6893c3e1d4895be745ca8ff6eb83333ed3",
                "sha256:23927c3981d1ec6b4ea71eb99d28424b874d9c696a21e5fbd9fa322718be3708",
                "sha256:24f9569e82a009a09ce2d263559acb3466eba2617203170e4a0af91e75b4f075",
                "sha256:2578dbdbe4dbb0e5126fb37ffcd9793a25dcad769a95f171a2161030bea850ff",
                "sha256:269990b3ab53cb035d662dcde51df0943c1417bdab707dc4a7e4114a710504b4",
                "sha256:29cccc9606750fe10c5d0e8bd847f17a97f3850b8682aef1f56f5d5e1a5a64b1",
                "sha256:37b83bf81b4b85dda273aaaed5f35ea20ad80606f672d94d2218afc565fb0173",
                "sha256:63677d0c08524af4c5893c18dbe42141de7178001360b3de0b86217502ed3601",
                "sha256:639940bbe1108ac667dcffc79925db2966826c270112e9159439ab6bb14f8d80",
                "sha256:6a939a868fdaa4b504e8b9d4a61f21aac11e3fecc8a8214455e144939e3d2aea",
                "sha256:6b8b8c80c7f384f06825612dd078e4a31f0185e8f1f6b8c19e188ff246334205",
                "sha256:6c9e6cc9237de5660bcddea63f332428bb83c8e2015c26777281f7ffbd2efb84",
                "sha256:6ec1044908414013ebfe363450c22f14698803ce97fbb47e53284d55c5165848",
                "sha256:6fca33672578666f657c131552c4ef8979c1606e494f78cd5199742dfb26918b",
                "sha256:751934967f5336a3e26fc5993ccad1e4fee982029f9317eb6153bc0bc3d2d2da",
                "sha256:8be835aac18ec85351385e17b8665bd4d63083a7160a017bef3d640e8e65cadb",
                "sha256:927ce09e49bff3104459e1451ce82983b0a3062437a07d883a4c66f0b344c9b5",
                "sha256:94208867f34e60f54a33a37f1c117251be91a47e3bfdb9ab8a7847f20886ad06",
                "sha256:94f667d86be82dd4cb17d08de0c3622e77ca865320e0b95eae6153faa7b4ecaf",
                "sha256:9e9c25522933e569e8b53ccc644dc993cab87e922fb7e142894653880fdd419d",
                "sha256:a0e306e9bb76fd93b29ae3a5155298e4c1b504c7cbc620c09c20858d32d16234",
                "sha256:a8bfc1e1afe523e94974132d7230b82ca7fa2511aedde1f537ec54db0399541a",
                "sha256:ac2244e64485c3778f012951fdc869969a736cd61375fde6096d08850d8be729",
                "sha256:b4b0e44d586cd64b65b507fa116a3814a1a53d55dce4836d7c1a6eb2823ff8d1",
                "sha256:baeb451ee23e264de3f577fee5283c73d9bbaa8cb921d0305c0bbf700094b65b",
                "sha256:c7dc052432cd5d060d7437e217dd33c97025287f99a69a50e2dc1478dd610d64",
                "sha256:d1a85dfc5dee741bf49cb9b6b6b8d2725a268e4992507cf151cba26b17d97c37",
                "sha256:d90010304abb4102123d10cbad2cdf2c25a9f2e66a50974199b24b468509bad5",
                "sha256:ddfb511e76d016c3a160910642d57f4587dc542ce5ee823b0d415134790eeeb9",
                "sha256:e273367f4076bd7b9a8dc2e771978ef2bfd6b82526e80775a7db52bff8ca01dd",
                "sha256:e5bb3463df697279e5459a7316ad5a60b04b0107f9392e88674d0ece70e9cf70",
                "sha256:e8a1750b44ad6422ace82bf3466638f1aa0862dbb9689690d5f2f48cce3476c8",
                "sha256:eab063a70cca4a587c28824e18be41d8ecc4457f8f15b2933584c6c6cccd30f0",
                "sha256:ecce8c021894a77d89808222b1ff9687ad84db54d18e4bd0500ca766737faaf6",
                "sha256:f4d972139d5000105fcda9539a76452039434013570d6059993120dc2a65e447",
                "sha256:fd3b96f8c705af8e938eaa99cbd8fd1450f632d38cad55e7367c33b263bf98ec",
                "sha256:fdd2ed7395df8ac2dbb10cefc44737b66c6a5cd7755c92524733d7a443e5b7e2"
            ],
            "index": "pypi",
            "version": "==1.3.23"
        },
        "sqlalchemy-searchable": {
            "hashes": [
                "sha256:597de9d1356e8a0a8b3be7be892adee422e7419603f25c40a7ab5c16bd75f77d"
            ],
            "index": "pypi",
            "version": "==1.2.0"
        },
        "sqlalchemy-utils": {
            "hashes": [
                "sha256:63441742f95fc1c19e9aded4aaf9d6fb5c524af4fe502c94438f9fed0c1c1ea0",
                "sha256:83ae7e15086511b3e00e52247d7a77d1e88778e0dd3226950903f0bd6065dd1c"
            ],
            "markers": "python_version ~= '3.4'",
            "version": "==0.37.3"
<<<<<<< HEAD
        },
        "statsmodels": {
            "hashes": [
                "sha256:0197855aa1d40c42532d6a75b4ca72e30826a50d90ec3047a404f9702d8b814f",
                "sha256:1fa720e895112a1b04b27002218b0ea7f10dd1d9cffd1c018c88bbfb82520f57",
                "sha256:37e107fa11299090ed90f93c7172162b850c28fd09999937b971926813e887c5",
                "sha256:3aab85174444f1bcad1e9218a3d3db08f0f86eeb97985236ca8605a0a39ce305",
                "sha256:3e94306d4c07e332532ea4911d1f1d1f661c79aa73f22c5bb22e6dd47b40d562",
                "sha256:4184487e9c281acad3d0bda19445c69db292f0dbb18f25ebf56a7966a0a28eef",
                "sha256:43de84bc08c8b9f778502aed7a476d6e68674e6878718e533b07d569cf0927a9",
                "sha256:587deb788e7f8f3f866d28e812cf5c082b4d4a2d3f5beea94d0e9699ea71ef22",
                "sha256:5d3e7333e1c5b234797ed57c3d1533371374c1e1e7e7ed54d27805611f96e2d5",
                "sha256:8ad7a7ae7cdd929095684118e3b05836c0ccb08b6a01fe984159475d174a1b10",
                "sha256:8f93cb3f7d87c1fc7e51b3b239371c25a17a0a8e782467fdf4788cfef600724a",
                "sha256:93273aa1c31caf59bcce9790ca4c3f54fdc45a37c61084d06f1ba4fbe56e7752",
                "sha256:94d3632d56c13eebebaefb52bd4b43144ad5a131337b57842f46db826fa7d2d3",
                "sha256:a3bd3922463dda8ad33e5e5075d2080e9e012aeb2032b5cdaeea9b79c2472000",
                "sha256:aaf3c75fd22cb9dcf9c1b28f8ae87521310870f4dd8a6a4f1010f1e46d992377",
                "sha256:c1d98ce2072f5e772cbf91d05475490368da5d3ee4a3150062330c7b83221ceb",
                "sha256:c3782ce846a52862ac72f89d22b6b1ca13d877bc593872309228a6f05d934321",
                "sha256:c48b7cbb37a651bb1cd23614abc10f447845ad3c3a713bf74e2aad20cfc94ae7",
                "sha256:cbbdf6f708c9a1f1fad5cdea5e4342d6fdb37e42e92288c2cf906b99976ffe15",
                "sha256:f3a7622f3d0ce2fc204f43b74de4e03e42775609705bf94d656b730482ca935a",
                "sha256:f61f33f64760a22100b6b146217823f73cfedd251c9bdbd58453ca94e63326c7"
            ],
            "index": "pypi",
            "version": "==0.12.2"
=======
>>>>>>> 046d0c6c
        },
        "timeflake": {
            "hashes": [
                "sha256:41e6be9b326457d72119ea13abb7452ba4727fd82b98c576f98e1cf3039a08d6",
                "sha256:749e1443b84aa4c5ed2aba321829e70504744f6fb634cf2d6cf36ef47f81ef36"
            ],
            "index": "pypi",
            "version": "==0.3.3"
        },
        "traitlets": {
            "hashes": [
                "sha256:178f4ce988f69189f7e523337a3e11d91c786ded9360174a3d9ca83e79bc5396",
                "sha256:69ff3f9d5351f31a7ad80443c2674b7099df13cc41fc5fa6e2f6d3b0330b0426"
            ],
            "markers": "python_version >= '3.7'",
            "version": "==5.0.5"
        },
        "typing-extensions": {
            "hashes": [
                "sha256:0ac0f89795dd19de6b97debb0c6af1c70987fd80a2d62d1958f7e56fcc31b497",
                "sha256:50b6f157849174217d0656f99dc82fe932884fb250826c18350e159ec6cdf342",
                "sha256:779383f6086d90c99ae41cf0ff39aac8a7937a9283ce0a414e5dd782f4c94a84"
            ],
            "version": "==3.10.0.0"
        },
        "typing-inspect": {
            "hashes": [
                "sha256:3b98390df4d999a28cf5b35d8b333425af5da2ece8a4ea9e98f71e7591347b4f",
                "sha256:8f1b1dd25908dbfd81d3bebc218011531e7ab614ba6e5bf7826d887c834afab7",
                "sha256:de08f50a22955ddec353876df7b2545994d6df08a2f45d54ac8c05e530372ca0"
            ],
            "version": "==0.6.0"
        },
        "urllib3": {
            "hashes": [
                "sha256:2f4da4594db7e1e110a944bb1b551fdf4e6c136ad42e4234131391e21eb5b0df",
                "sha256:e7b021f7241115872f92f43c6508082facffbd1c048e3c6e2bb9c2a157e28937"
            ],
            "markers": "python_version >= '2.7' and python_version not in '3.0, 3.1, 3.2, 3.3, 3.4' and python_version < '4'",
            "version": "==1.26.4"
        },
        "validators": {
            "hashes": [
                "sha256:0143dcca8a386498edaf5780cbd5960da1a4c85e0719f3ee5c9b41249c4fefbd",
                "sha256:37cd9a9213278538ad09b5b9f9134266e7c226ab1fede1d500e29e0a8fbb9ea6"
            ],
            "markers": "python_version >= '3.4'",
            "version": "==0.18.2"
        },
        "wcwidth": {
            "hashes": [
                "sha256:beb4802a9cebb9144e99086eff703a642a13d6a0052920003a230f3294bbe784",
                "sha256:c4d647b99872929fdb7bdcaa4fbe7f01413ed3d98077df798530e5b04f116c83"
            ],
            "version": "==0.2.5"
        },
        "webargs": {
            "hashes": [
                "sha256:4f04918864c7602886335d8099f9b8960ee698b6b914f022736ed50be6b71235",
                "sha256:871642a2e0c62f21d5b78f357750ac7a87e6bc734c972f633aa5fb6204fbf29a",
                "sha256:fc81c9f9d391acfbce406a319217319fd8b2fd862f7fdb5319ad06944f36ed25"
            ],
            "version": "==5.5.3"
        },
        "werkzeug": {
            "hashes": [
                "sha256:1de1db30d010ff1af14a009224ec49ab2329ad2cde454c8a708130642d579c42",
                "sha256:6c1ec500dcdba0baa27600f6a22f6333d8b662d22027ff9f6202e3367413caa8"
            ],
            "markers": "python_version >= '3.6'",
            "version": "==2.0.1"
        },
        "xlsxwriter": {
            "hashes": [
                "sha256:828b3285fc95105f5b1946a6a015b31cf388bd5378fdc6604e4d1b7839df2e77",
                "sha256:82a3b0e73e3913483da23791d1a25e4d2dbb3837d1be4129473526b9a270a5cc"
            ],
            "index": "pypi",
            "version": "==1.2.9"
        }
    },
    "develop": {
        "attrs": {
            "hashes": [
                "sha256:31b2eced602aa8423c2aea9c76a724617ed67cf9513173fd3a4f03e3a929c7e6",
                "sha256:832aa3cde19744e49938b91fea06d69ecb9e649c93ba974535d08ad92164f700"
            ],
            "index": "pypi",
            "version": "==20.3.0"
        },
        "more-itertools": {
            "hashes": [
                "sha256:5652a9ac72209ed7df8d9c15daf4e1aa0e3d2ccd3c87f8265a0673cd9cbc9ced",
                "sha256:c5d6da9ca3ff65220c3bfd2a8db06d698f05d4d2b9be57e1deb2be5a45019713"
            ],
            "markers": "python_version >= '3.5'",
            "version": "==8.7.0"
        },
        "mypy": {
            "hashes": [
                "sha256:0d0a87c0e7e3a9becdfbe936c981d32e5ee0ccda3e0f07e1ef2c3d1a817cf73e",
                "sha256:25adde9b862f8f9aac9d2d11971f226bd4c8fbaa89fb76bdadb267ef22d10064",
                "sha256:28fb5479c494b1bab244620685e2eb3c3f988d71fd5d64cc753195e8ed53df7c",
                "sha256:2f9b3407c58347a452fc0736861593e105139b905cca7d097e413453a1d650b4",
                "sha256:33f159443db0829d16f0a8d83d94df3109bb6dd801975fe86bacb9bf71628e97",
                "sha256:3f2aca7f68580dc2508289c729bd49ee929a436208d2b2b6aab15745a70a57df",
                "sha256:499c798053cdebcaa916eef8cd733e5584b5909f789de856b482cd7d069bdad8",
                "sha256:4eec37370483331d13514c3f55f446fc5248d6373e7029a29ecb7b7494851e7a",
                "sha256:552a815579aa1e995f39fd05dde6cd378e191b063f031f2acfe73ce9fb7f9e56",
                "sha256:5873888fff1c7cf5b71efbe80e0e73153fe9212fafdf8e44adfe4c20ec9f82d7",
                "sha256:61a3d5b97955422964be6b3baf05ff2ce7f26f52c85dd88db11d5e03e146a3a6",
                "sha256:674e822aa665b9fd75130c6c5f5ed9564a38c6cea6a6432ce47eafb68ee578c5",
                "sha256:7ce3175801d0ae5fdfa79b4f0cfed08807af4d075b402b7e294e6aa72af9aa2a",
                "sha256:9743c91088d396c1a5a3c9978354b61b0382b4e3c440ce83cf77994a43e8c521",
                "sha256:9f94aac67a2045ec719ffe6111df543bac7874cee01f41928f6969756e030564",
                "sha256:a26f8ec704e5a7423c8824d425086705e381b4f1dfdef6e3a1edab7ba174ec49",
                "sha256:abf7e0c3cf117c44d9285cc6128856106183938c68fd4944763003decdcfeb66",
                "sha256:b09669bcda124e83708f34a94606e01b614fa71931d356c1f1a5297ba11f110a",
                "sha256:cd07039aa5df222037005b08fbbfd69b3ab0b0bd7a07d7906de75ae52c4e3119",
                "sha256:d23e0ea196702d918b60c8288561e722bf437d82cb7ef2edcd98cfa38905d506",
                "sha256:d65cc1df038ef55a99e617431f0553cd77763869eebdf9042403e16089fe746c",
                "sha256:d7da2e1d5f558c37d6e8c1246f1aec1e7349e4913d8fb3cb289a35de573fe2eb"
            ],
            "index": "pypi",
            "version": "==0.812"
        },
        "mypy-extensions": {
            "hashes": [
                "sha256:090fedd75945a69ae91ce1303b5824f428daf5a028d2f6ab8a299250a846f15d",
                "sha256:2d82818f5bb3e369420cb3c4060a7970edba416647068eb4c5343488a6c604a8"
            ],
            "version": "==0.4.3"
        },
        "packaging": {
            "hashes": [
                "sha256:5b327ac1320dc863dca72f4514ecc086f31186744b84a230374cc1fd776feae5",
                "sha256:67714da7f7bc052e064859c05c595155bd1ee9f69f76557e21f051443c20947a"
            ],
            "markers": "python_version >= '2.7' and python_version not in '3.0, 3.1, 3.2, 3.3'",
            "version": "==20.9"
        },
        "pluggy": {
            "hashes": [
                "sha256:15b2acde666561e1298d71b523007ed7364de07029219b604cf808bfa1c765b0",
                "sha256:966c145cd83c96502c3c3868f50408687b38434af77734af1e9ca461a4081d2d"
            ],
            "markers": "python_version >= '2.7' and python_version not in '3.0, 3.1, 3.2, 3.3'",
            "version": "==0.13.1"
        },
        "py": {
            "hashes": [
                "sha256:21b81bda15b66ef5e1a777a21c4dcd9c20ad3efd0b3f817e7a809035269e1bd3",
                "sha256:3b80836aa6d1feeaa108e046da6423ab8f6ceda6468545ae8d02d9d58d18818a"
            ],
            "markers": "python_version >= '2.7' and python_version not in '3.0, 3.1, 3.2, 3.3'",
            "version": "==1.10.0"
        },
        "pycodestyle": {
            "hashes": [
                "sha256:514f76d918fcc0b55c6680472f0a37970994e07bbb80725808c17089be302068",
                "sha256:c389c1d06bf7904078ca03399a4816f974a1d590090fecea0c63ec26ebaf1cef"
            ],
            "index": "pypi",
            "version": "==2.7.0"
        },
        "pyparsing": {
            "hashes": [
                "sha256:c203ec8783bf771a155b207279b9bccb8dea02d8f0c9e5f8ead507bc3246ecc1",
                "sha256:ef9d7589ef3c200abe66653d3f1ab1033c3c419ae9b9bdb1240a85b024efc88b"
            ],
            "markers": "python_version >= '2.6' and python_version not in '3.0, 3.1, 3.2, 3.3'",
            "version": "==2.4.7"
        },
        "pytest": {
            "hashes": [
                "sha256:0d5fe9189a148acc3c3eb2ac8e1ac0742cb7618c084f3d228baaec0c254b318d",
                "sha256:ff615c761e25eb25df19edddc0b970302d2a9091fbce0e7213298d85fb61fef6"
            ],
            "index": "pypi",
            "version": "==5.3.5"
        },
        "typed-ast": {
            "hashes": [
                "sha256:01ae5f73431d21eead5015997ab41afa53aa1fbe252f9da060be5dad2c730ace",
                "sha256:067a74454df670dcaa4e59349a2e5c81e567d8d65458d480a5b3dfecec08c5ff",
                "sha256:0fb71b8c643187d7492c1f8352f2c15b4c4af3f6338f21681d3681b3dc31a266",
                "sha256:1b3ead4a96c9101bef08f9f7d1217c096f31667617b58de957f690c92378b528",
                "sha256:2068531575a125b87a41802130fa7e29f26c09a2833fea68d9a40cf33902eba6",
                "sha256:209596a4ec71d990d71d5e0d312ac935d86930e6eecff6ccc7007fe54d703808",
                "sha256:2c726c276d09fc5c414693a2de063f521052d9ea7c240ce553316f70656c84d4",
                "sha256:398e44cd480f4d2b7ee8d98385ca104e35c81525dd98c519acff1b79bdaac363",
                "sha256:52b1eb8c83f178ab787f3a4283f68258525f8d70f778a2f6dd54d3b5e5fb4341",
                "sha256:5feca99c17af94057417d744607b82dd0a664fd5e4ca98061480fd8b14b18d04",
                "sha256:7538e495704e2ccda9b234b82423a4038f324f3a10c43bc088a1636180f11a41",
                "sha256:760ad187b1041a154f0e4d0f6aae3e40fdb51d6de16e5c99aedadd9246450e9e",
                "sha256:777a26c84bea6cd934422ac2e3b78863a37017618b6e5c08f92ef69853e765d3",
                "sha256:95431a26309a21874005845c21118c83991c63ea800dd44843e42a916aec5899",
                "sha256:9ad2c92ec681e02baf81fdfa056fe0d818645efa9af1f1cd5fd6f1bd2bdfd805",
                "sha256:9c6d1a54552b5330bc657b7ef0eae25d00ba7ffe85d9ea8ae6540d2197a3788c",
                "sha256:aee0c1256be6c07bd3e1263ff920c325b59849dc95392a05f258bb9b259cf39c",
                "sha256:af3d4a73793725138d6b334d9d247ce7e5f084d96284ed23f22ee626a7b88e39",
                "sha256:b36b4f3920103a25e1d5d024d155c504080959582b928e91cb608a65c3a49e1a",
                "sha256:b9574c6f03f685070d859e75c7f9eeca02d6933273b5e69572e5ff9d5e3931c3",
                "sha256:bff6ad71c81b3bba8fa35f0f1921fb24ff4476235a6e94a26ada2e54370e6da7",
                "sha256:c190f0899e9f9f8b6b7863debfb739abcb21a5c054f911ca3596d12b8a4c4c7f",
                "sha256:c907f561b1e83e93fad565bac5ba9c22d96a54e7ea0267c708bffe863cbe4075",
                "sha256:cae53c389825d3b46fb37538441f75d6aecc4174f615d048321b716df2757fb0",
                "sha256:dd4a21253f42b8d2b48410cb31fe501d32f8b9fbeb1f55063ad102fe9c425e40",
                "sha256:dde816ca9dac1d9c01dd504ea5967821606f02e510438120091b84e852367428",
                "sha256:f2362f3cb0f3172c42938946dbc5b7843c2a28aec307c49100c8b38764eb6927",
                "sha256:f328adcfebed9f11301eaedfa48e15bdece9b519fb27e6a8c01aa52a17ec31b3",
                "sha256:f8afcf15cc511ada719a88e013cec87c11aff7b91f019295eb4530f96fe5ef2f",
                "sha256:fb1bbeac803adea29cedd70781399c99138358c26d05fcbd23c13016b7f5ec65"
            ],
            "version": "==1.4.3"
        },
        "typing-extensions": {
            "hashes": [
                "sha256:0ac0f89795dd19de6b97debb0c6af1c70987fd80a2d62d1958f7e56fcc31b497",
                "sha256:50b6f157849174217d0656f99dc82fe932884fb250826c18350e159ec6cdf342",
                "sha256:779383f6086d90c99ae41cf0ff39aac8a7937a9283ce0a414e5dd782f4c94a84"
            ],
            "version": "==3.10.0.0"
        },
        "wcwidth": {
            "hashes": [
                "sha256:beb4802a9cebb9144e99086eff703a642a13d6a0052920003a230f3294bbe784",
                "sha256:c4d647b99872929fdb7bdcaa4fbe7f01413ed3d98077df798530e5b04f116c83"
            ],
            "version": "==0.2.5"
        }
    }
}<|MERGE_RESOLUTION|>--- conflicted
+++ resolved
@@ -1,11 +1,7 @@
 {
     "_meta": {
         "hash": {
-<<<<<<< HEAD
-            "sha256": "b3e4b0bf286d5470c374b9730128a3d0e9b0d670fe435446c630510c65e5e3c5"
-=======
             "sha256": "c6ccc4cb45deac7bf27920909a96744e06672da62ff30fe75eb77fc198724838"
->>>>>>> 046d0c6c
         },
         "pipfile-spec": 6,
         "requires": {
@@ -1203,36 +1199,6 @@
             ],
             "markers": "python_version ~= '3.4'",
             "version": "==0.37.3"
-<<<<<<< HEAD
-        },
-        "statsmodels": {
-            "hashes": [
-                "sha256:0197855aa1d40c42532d6a75b4ca72e30826a50d90ec3047a404f9702d8b814f",
-                "sha256:1fa720e895112a1b04b27002218b0ea7f10dd1d9cffd1c018c88bbfb82520f57",
-                "sha256:37e107fa11299090ed90f93c7172162b850c28fd09999937b971926813e887c5",
-                "sha256:3aab85174444f1bcad1e9218a3d3db08f0f86eeb97985236ca8605a0a39ce305",
-                "sha256:3e94306d4c07e332532ea4911d1f1d1f661c79aa73f22c5bb22e6dd47b40d562",
-                "sha256:4184487e9c281acad3d0bda19445c69db292f0dbb18f25ebf56a7966a0a28eef",
-                "sha256:43de84bc08c8b9f778502aed7a476d6e68674e6878718e533b07d569cf0927a9",
-                "sha256:587deb788e7f8f3f866d28e812cf5c082b4d4a2d3f5beea94d0e9699ea71ef22",
-                "sha256:5d3e7333e1c5b234797ed57c3d1533371374c1e1e7e7ed54d27805611f96e2d5",
-                "sha256:8ad7a7ae7cdd929095684118e3b05836c0ccb08b6a01fe984159475d174a1b10",
-                "sha256:8f93cb3f7d87c1fc7e51b3b239371c25a17a0a8e782467fdf4788cfef600724a",
-                "sha256:93273aa1c31caf59bcce9790ca4c3f54fdc45a37c61084d06f1ba4fbe56e7752",
-                "sha256:94d3632d56c13eebebaefb52bd4b43144ad5a131337b57842f46db826fa7d2d3",
-                "sha256:a3bd3922463dda8ad33e5e5075d2080e9e012aeb2032b5cdaeea9b79c2472000",
-                "sha256:aaf3c75fd22cb9dcf9c1b28f8ae87521310870f4dd8a6a4f1010f1e46d992377",
-                "sha256:c1d98ce2072f5e772cbf91d05475490368da5d3ee4a3150062330c7b83221ceb",
-                "sha256:c3782ce846a52862ac72f89d22b6b1ca13d877bc593872309228a6f05d934321",
-                "sha256:c48b7cbb37a651bb1cd23614abc10f447845ad3c3a713bf74e2aad20cfc94ae7",
-                "sha256:cbbdf6f708c9a1f1fad5cdea5e4342d6fdb37e42e92288c2cf906b99976ffe15",
-                "sha256:f3a7622f3d0ce2fc204f43b74de4e03e42775609705bf94d656b730482ca935a",
-                "sha256:f61f33f64760a22100b6b146217823f73cfedd251c9bdbd58453ca94e63326c7"
-            ],
-            "index": "pypi",
-            "version": "==0.12.2"
-=======
->>>>>>> 046d0c6c
         },
         "timeflake": {
             "hashes": [
