--- conflicted
+++ resolved
@@ -1,11 +1,7 @@
 {
     "_meta": {
         "hash": {
-<<<<<<< HEAD
-            "sha256": "0d86b4166fe309c267aa68ee0d1343b876e3e3828516d09877f6573d891ab410"
-=======
             "sha256": "8712835dc52b4634dd14ea6f293c034b997819f8dcc7db73bd967938ce50306a"
->>>>>>> 43590d64
         },
         "pipfile-spec": 6,
         "requires": {
@@ -26,11 +22,7 @@
                 "sha256:e78be5b919f5bb184e3e0e2dd1ca986f2362e29a2bc933c446fe89f39dbe4e9c"
             ],
             "markers": "python_version >= '2.7' and python_version not in '3.0, 3.1, 3.2, 3.3, 3.4, 3.5'",
-<<<<<<< HEAD
-            "version": "==1.5.8"
-=======
             "version": "==1.6.5"
->>>>>>> 43590d64
         },
         "apispec": {
             "hashes": [
@@ -38,19 +30,7 @@
                 "sha256:93f826cb089c95a2621d07d723d1243a44391f94bc93242ec72911718860dcac"
             ],
             "markers": "python_version >= '3.6'",
-<<<<<<< HEAD
-            "version": "==4.4.0"
-        },
-        "async-generator": {
-            "hashes": [
-                "sha256:01c7bf666359b4967d2cda0000cc2e4af16a0ae098cbffcb8472fb9e8ad6585b",
-                "sha256:6ebb3d106c12920aaae42ccb6f787ef5eefdcdd166ea3d628fa8476abe712144"
-            ],
-            "markers": "python_version >= '3.5'",
-            "version": "==1.10"
-=======
             "version": "==4.4.2"
->>>>>>> 43590d64
         },
         "attrs": {
             "hashes": [
@@ -232,13 +212,8 @@
                 "sha256:8c04c11192119b1ef78ea049e0a6f0463e4c48ef00a30160c704337586f3ad7a",
                 "sha256:fba402a4a47334742d782209a7c79bc448911afe1149d07bdabdf480b3e2f4b6"
             ],
-<<<<<<< HEAD
-            "markers": "python_version >= '2.7' and python_version not in '3.0, 3.1, 3.2, 3.3, 3.4'",
-            "version": "==7.1.2"
-=======
             "markers": "python_version >= '3.6'",
             "version": "==8.0.1"
->>>>>>> 43590d64
         },
         "cryptography": {
             "hashes": [
@@ -264,11 +239,7 @@
                 "sha256:72ecfba4320a893c53f9706bebb2d55c270c1e51a28789361aa93e4a21319ed5"
             ],
             "markers": "python_version >= '3.5'",
-<<<<<<< HEAD
-            "version": "==5.0.7"
-=======
             "version": "==5.0.9"
->>>>>>> 43590d64
         },
         "deepdiff": {
             "hashes": [
@@ -412,17 +383,6 @@
                 "sha256:a658a4e367511a444c7daf2c58855ff6fd7f7d138c154e5b17186c1f8154c8cb"
             ],
             "markers": "python_version >= '2.7' and python_version not in '3.0, 3.1, 3.2, 3.3, 3.4, 3.5'",
-<<<<<<< HEAD
-            "version": "==1.26.3"
-        },
-        "google-auth": {
-            "hashes": [
-                "sha256:588bdb03a41ecb4978472b847881e5518b5d9ec6153d3d679aa127a55e13b39f",
-                "sha256:9ad25fba07f46a628ad4d0ca09f38dcb262830df2ac95b217f9b0129c9e42206"
-            ],
-            "markers": "python_version >= '2.7' and python_version not in '3.0, 3.1, 3.2, 3.3, 3.4, 3.5'",
-            "version": "==1.30.0"
-=======
             "version": "==1.28.0"
         },
         "google-auth": {
@@ -432,7 +392,6 @@
             ],
             "markers": "python_version >= '2.7' and python_version not in '3.0, 3.1, 3.2, 3.3, 3.4, 3.5'",
             "version": "==1.30.1"
->>>>>>> 43590d64
         },
         "google-cloud-core": {
             "hashes": [
@@ -491,11 +450,7 @@
                 "sha256:e2075b40a645965e4312fe6dac20a274b6718801630017b7b75afe7f1081bd70"
             ],
             "markers": "python_version >= '2.7' and python_version not in '3.0, 3.1, 3.2, 3.3, 3.4, 3.5'",
-<<<<<<< HEAD
-            "version": "==1.2.0"
-=======
             "version": "==1.3.0"
->>>>>>> 43590d64
         },
         "googleapis-common-protos": {
             "hashes": [
@@ -521,22 +476,12 @@
             "index": "pypi",
             "version": "==20.0.4"
         },
-<<<<<<< HEAD
-        "html2text": {
-            "hashes": [
-                "sha256:c7c629882da0cf377d66f073329ccf34a12ed2adf0169b9285ae4e63ef54c82b",
-                "sha256:e296318e16b059ddb97f7a8a1d6a5c1d7af4544049a01e261731d2d5cc277bbb"
-            ],
-            "index": "pypi",
-            "version": "==2020.1.16"
-=======
         "httpretty": {
             "hashes": [
                 "sha256:e53c927c4d3d781a0761727f1edfad64abef94e828718e12b672a678a8b3e0b5"
             ],
             "index": "pypi",
             "version": "==1.0.5"
->>>>>>> 43590d64
         },
         "idna": {
             "hashes": [
@@ -587,13 +532,8 @@
                 "sha256:5174094b9637652bdb841a3029700391451bd092ba3db90600dea710ba28e97c",
                 "sha256:9e724d68fc22902a1435351f84c3fb8623f303fffcc566a4cb952df8c572cff0"
             ],
-<<<<<<< HEAD
-            "markers": "python_version >= '2.7' and python_version not in '3.0, 3.1, 3.2, 3.3'",
-            "version": "==1.1.0"
-=======
             "markers": "python_version >= '3.6'",
             "version": "==2.0.1"
->>>>>>> 43590d64
         },
         "jedi": {
             "hashes": [
@@ -608,13 +548,8 @@
                 "sha256:1f06f2da51e7b56b8f238affdd6b4e2c61e39598a378cc49345bc1bd42a978a4",
                 "sha256:703f484b47a6af502e743c9122595cc812b0271f661722403114f71a79d0f5a4"
             ],
-<<<<<<< HEAD
-            "markers": "python_version >= '2.7' and python_version not in '3.0, 3.1, 3.2, 3.3, 3.4'",
-            "version": "==2.11.3"
-=======
             "markers": "python_version >= '3.6'",
             "version": "==3.0.1"
->>>>>>> 43590d64
         },
         "jsonlines": {
             "hashes": [
@@ -746,63 +681,6 @@
         },
         "markupsafe": {
             "hashes": [
-<<<<<<< HEAD
-                "sha256:00bc623926325b26bb9605ae9eae8a215691f33cae5df11ca5424f06f2d1f473",
-                "sha256:09027a7803a62ca78792ad89403b1b7a73a01c8cb65909cd876f7fcebd79b161",
-                "sha256:09c4b7f37d6c648cb13f9230d847adf22f8171b1ccc4d5682398e77f40309235",
-                "sha256:1027c282dad077d0bae18be6794e6b6b8c91d58ed8a8d89a89d59693b9131db5",
-                "sha256:13d3144e1e340870b25e7b10b98d779608c02016d5184cfb9927a9f10c689f42",
-                "sha256:195d7d2c4fbb0ee8139a6cf67194f3973a6b3042d742ebe0a9ed36d8b6f0c07f",
-                "sha256:22c178a091fc6630d0d045bdb5992d2dfe14e3259760e713c490da5323866c39",
-                "sha256:24982cc2533820871eba85ba648cd53d8623687ff11cbb805be4ff7b4c971aff",
-                "sha256:29872e92839765e546828bb7754a68c418d927cd064fd4708fab9fe9c8bb116b",
-                "sha256:2beec1e0de6924ea551859edb9e7679da6e4870d32cb766240ce17e0a0ba2014",
-                "sha256:3b8a6499709d29c2e2399569d96719a1b21dcd94410a586a18526b143ec8470f",
-                "sha256:43a55c2930bbc139570ac2452adf3d70cdbb3cfe5912c71cdce1c2c6bbd9c5d1",
-                "sha256:46c99d2de99945ec5cb54f23c8cd5689f6d7177305ebff350a58ce5f8de1669e",
-                "sha256:500d4957e52ddc3351cabf489e79c91c17f6e0899158447047588650b5e69183",
-                "sha256:535f6fc4d397c1563d08b88e485c3496cf5784e927af890fb3c3aac7f933ec66",
-                "sha256:596510de112c685489095da617b5bcbbac7dd6384aeebeda4df6025d0256a81b",
-                "sha256:62fe6c95e3ec8a7fad637b7f3d372c15ec1caa01ab47926cfdf7a75b40e0eac1",
-                "sha256:6788b695d50a51edb699cb55e35487e430fa21f1ed838122d722e0ff0ac5ba15",
-                "sha256:6dd73240d2af64df90aa7c4e7481e23825ea70af4b4922f8ede5b9e35f78a3b1",
-                "sha256:6f1e273a344928347c1290119b493a1f0303c52f5a5eae5f16d74f48c15d4a85",
-                "sha256:6fffc775d90dcc9aed1b89219549b329a9250d918fd0b8fa8d93d154918422e1",
-                "sha256:717ba8fe3ae9cc0006d7c451f0bb265ee07739daf76355d06366154ee68d221e",
-                "sha256:79855e1c5b8da654cf486b830bd42c06e8780cea587384cf6545b7d9ac013a0b",
-                "sha256:7c1699dfe0cf8ff607dbdcc1e9b9af1755371f92a68f706051cc8c37d447c905",
-                "sha256:7fed13866cf14bba33e7176717346713881f56d9d2bcebab207f7a036f41b850",
-                "sha256:84dee80c15f1b560d55bcfe6d47b27d070b4681c699c572af2e3c7cc90a3b8e0",
-                "sha256:88e5fcfb52ee7b911e8bb6d6aa2fd21fbecc674eadd44118a9cc3863f938e735",
-                "sha256:8defac2f2ccd6805ebf65f5eeb132adcf2ab57aa11fdf4c0dd5169a004710e7d",
-                "sha256:98bae9582248d6cf62321dcb52aaf5d9adf0bad3b40582925ef7c7f0ed85fceb",
-                "sha256:98c7086708b163d425c67c7a91bad6e466bb99d797aa64f965e9d25c12111a5e",
-                "sha256:9add70b36c5666a2ed02b43b335fe19002ee5235efd4b8a89bfcf9005bebac0d",
-                "sha256:9bf40443012702a1d2070043cb6291650a0841ece432556f784f004937f0f32c",
-                "sha256:a6a744282b7718a2a62d2ed9d993cad6f5f585605ad352c11de459f4108df0a1",
-                "sha256:acf08ac40292838b3cbbb06cfe9b2cb9ec78fce8baca31ddb87aaac2e2dc3bc2",
-                "sha256:ade5e387d2ad0d7ebf59146cc00c8044acbd863725f887353a10df825fc8ae21",
-                "sha256:b00c1de48212e4cc9603895652c5c410df699856a2853135b3967591e4beebc2",
-                "sha256:b1282f8c00509d99fef04d8ba936b156d419be841854fe901d8ae224c59f0be5",
-                "sha256:b1dba4527182c95a0db8b6060cc98ac49b9e2f5e64320e2b56e47cb2831978c7",
-                "sha256:b2051432115498d3562c084a49bba65d97cf251f5a331c64a12ee7e04dacc51b",
-                "sha256:b7d644ddb4dbd407d31ffb699f1d140bc35478da613b441c582aeb7c43838dd8",
-                "sha256:ba59edeaa2fc6114428f1637ffff42da1e311e29382d81b339c1817d37ec93c6",
-                "sha256:bf5aa3cbcfdf57fa2ee9cd1822c862ef23037f5c832ad09cfea57fa846dec193",
-                "sha256:c8716a48d94b06bb3b2524c2b77e055fb313aeb4ea620c8dd03a105574ba704f",
-                "sha256:caabedc8323f1e93231b52fc32bdcde6db817623d33e100708d9a68e1f53b26b",
-                "sha256:cd5df75523866410809ca100dc9681e301e3c27567cf498077e8551b6d20e42f",
-                "sha256:cdb132fc825c38e1aeec2c8aa9338310d29d337bebbd7baa06889d09a60a1fa2",
-                "sha256:d53bc011414228441014aa71dbec320c66468c1030aae3a6e29778a3382d96e5",
-                "sha256:d73a845f227b0bfe8a7455ee623525ee656a9e2e749e4742706d80a6065d5e2c",
-                "sha256:d9be0ba6c527163cbed5e0857c451fcd092ce83947944d6c14bc95441203f032",
-                "sha256:e249096428b3ae81b08327a63a485ad0878de3fb939049038579ac0ef61e17e7",
-                "sha256:e8313f01ba26fbbe36c7be1966a7b7424942f670f38e666995b88d012765b9be",
-                "sha256:feb7b34d6325451ef96bc0e36e1a6c0c1c64bc1fbec4b854f4529e51887b1621"
-            ],
-            "markers": "python_version >= '2.7' and python_version not in '3.0, 3.1, 3.2, 3.3'",
-            "version": "==1.1.1"
-=======
                 "sha256:01a9b8ea66f1658938f65b93a85ebe8bc016e6769611be228d797c9d998dd298",
                 "sha256:023cb26ec21ece8dc3907c0e8320058b2e0cb3c55cf9564da612bc325bed5e64",
                 "sha256:0446679737af14f45767963a1a9ef7620189912317d095f2d9ffa183a4d25d2b",
@@ -840,7 +718,6 @@
             ],
             "markers": "python_version >= '3.6'",
             "version": "==2.0.1"
->>>>>>> 43590d64
         },
         "marshmallow": {
             "hashes": [
@@ -948,35 +825,6 @@
         },
         "numpy": {
             "hashes": [
-<<<<<<< HEAD
-                "sha256:2428b109306075d89d21135bdd6b785f132a1f5a3260c371cee1fae427e12727",
-                "sha256:377751954da04d4a6950191b20539066b4e19e3b559d4695399c5e8e3e683bf6",
-                "sha256:4703b9e937df83f5b6b7447ca5912b5f5f297aba45f91dbbbc63ff9278c7aa98",
-                "sha256:471c0571d0895c68da309dacee4e95a0811d0a9f9f532a48dc1bea5f3b7ad2b7",
-                "sha256:61d5b4cf73622e4d0c6b83408a16631b670fc045afd6540679aa35591a17fe6d",
-                "sha256:6c915ee7dba1071554e70a3664a839fbc033e1d6528199d4621eeaaa5487ccd2",
-                "sha256:6e51e417d9ae2e7848314994e6fc3832c9d426abce9328cf7571eefceb43e6c9",
-                "sha256:719656636c48be22c23641859ff2419b27b6bdf844b36a2447cb39caceb00935",
-                "sha256:780ae5284cb770ade51d4b4a7dce4faa554eb1d88a56d0e8b9f35fca9b0270ff",
-                "sha256:878922bf5ad7550aa044aa9301d417e2d3ae50f0f577de92051d739ac6096cee",
-                "sha256:924dc3f83de20437de95a73516f36e09918e9c9c18d5eac520062c49191025fb",
-                "sha256:97ce8b8ace7d3b9288d88177e66ee75480fb79b9cf745e91ecfe65d91a856042",
-                "sha256:9c0fab855ae790ca74b27e55240fe4f2a36a364a3f1ebcfd1fb5ac4088f1cec3",
-                "sha256:9cab23439eb1ebfed1aaec9cd42b7dc50fc96d5cd3147da348d9161f0501ada5",
-                "sha256:a8e6859913ec8eeef3dbe9aed3bf475347642d1cdd6217c30f28dee8903528e6",
-                "sha256:aa046527c04688af680217fffac61eec2350ef3f3d7320c07fd33f5c6e7b4d5f",
-                "sha256:abc81829c4039e7e4c30f7897938fa5d4916a09c2c7eb9b244b7a35ddc9656f4",
-                "sha256:bad70051de2c50b1a6259a6df1daaafe8c480ca98132da98976d8591c412e737",
-                "sha256:c73a7975d77f15f7f68dacfb2bca3d3f479f158313642e8ea9058eea06637931",
-                "sha256:d15007f857d6995db15195217afdbddfcd203dfaa0ba6878a2f580eaf810ecd6",
-                "sha256:d76061ae5cab49b83a8cf3feacefc2053fac672728802ac137dd8c4123397677",
-                "sha256:e8e4fbbb7e7634f263c5b0150a629342cc19b47c5eba8d1cd4363ab3455ab576",
-                "sha256:e9459f40244bb02b2f14f6af0cd0732791d72232bbb0dc4bab57ef88e75f6935",
-                "sha256:edb1f041a9146dcf02cd7df7187db46ab524b9af2515f392f337c7cbbf5b52cd"
-            ],
-            "markers": "python_version >= '3.7'",
-            "version": "==1.20.2"
-=======
                 "sha256:1676b0a292dd3c99e49305a16d7a9f42a4ab60ec522eac0d3dd20cdf362ac010",
                 "sha256:16f221035e8bd19b9dc9a57159e38d2dd060b48e93e1d843c49cb370b0f415fd",
                 "sha256:43909c8bb289c382170e0282158a38cf306a8ad2ff6dfadc447e90f9961bef43",
@@ -1004,20 +852,14 @@
             ],
             "markers": "python_version >= '3.7'",
             "version": "==1.20.3"
->>>>>>> 43590d64
         },
         "oauthlib": {
             "hashes": [
                 "sha256:42bf6354c2ed8c6acb54d971fce6f88193d97297e18602a3a886603f9d7730cc",
                 "sha256:8f0215fcc533dd8dd1bee6f4c412d4f0cd7297307d43ac61666389e3bc3198a3"
             ],
-<<<<<<< HEAD
-            "markers": "python_version >= '2.7' and python_version not in '3.0, 3.1, 3.2, 3.3'",
-            "version": "==3.1.0"
-=======
             "markers": "python_version >= '3.6'",
             "version": "==3.1.1"
->>>>>>> 43590d64
         },
         "openpyxl": {
             "hashes": [
@@ -1298,11 +1140,7 @@
                 "sha256:d66e804411278594d764fc69ec36ec13d9ae9147193a1740cd34d272ca383b8e"
             ],
             "markers": "python_version >= '3.5'",
-<<<<<<< HEAD
-            "version": "==2.8.1"
-=======
             "version": "==2.9.0"
->>>>>>> 43590d64
         },
         "pyjwt": {
             "hashes": [
@@ -1525,11 +1363,7 @@
                 "sha256:8abb2f1d86890a2dfb989f9a77cfcfd3e47c2a354b01111771326f8aa26e0254"
             ],
             "markers": "python_version >= '2.7' and python_version not in '3.0, 3.1, 3.2, 3.3'",
-<<<<<<< HEAD
-            "version": "==1.15.0"
-=======
             "version": "==1.16.0"
->>>>>>> 43590d64
         },
         "sortedcontainers": {
             "hashes": [
@@ -1591,9 +1425,6 @@
         },
         "sqlalchemy-utils": {
             "hashes": [
-<<<<<<< HEAD
-                "sha256:650534006910247670bd0ad0ad457944d6fc967f574165151f946b14d1ee823b"
-=======
                 "sha256:5b774ab2d2196ca46e1c75a8c4fd5b0093c47dcfff3f6d7bbb821d3ccacfeb4f",
                 "sha256:62a504b61d17837cb7846f4fb7c9319754685e232d2b8b4cdd4cf792dd48e78f"
             ],
@@ -1603,7 +1434,6 @@
         "starkbank-ecdsa": {
             "hashes": [
                 "sha256:423f81bb55c896a3c85ee98ac7da98826721eaee918f5c0c1dfff99e1972da0c"
->>>>>>> 43590d64
             ],
             "version": "==1.1.0"
         },
@@ -1726,11 +1556,7 @@
                 "sha256:a7acd0977125325f516bda9735fa7142b909a8d01e8b2e4c8108d0984e6e0098"
             ],
             "markers": "python_version >= '2.7' and python_version not in '3.0, 3.1, 3.2, 3.3, 3.4' and python_version < '4'",
-<<<<<<< HEAD
-            "version": "==1.26.4"
-=======
             "version": "==1.26.5"
->>>>>>> 43590d64
         },
         "validators": {
             "hashes": [
@@ -1767,26 +1593,16 @@
                 "sha256:3e2bf58191d4619b161389a95bdce84ce9e0b24eb8107e7e590db682c2d0ca81",
                 "sha256:abf306dc6351dcef07f4d40453037e51cc5d9da2ef60d0fc5d0fe3bcda255372"
             ],
-<<<<<<< HEAD
-            "markers": "python_version >= '2.6' and python_version not in '3.0, 3.1, 3.2, 3.3'",
-            "version": "==0.58.0"
-=======
             "markers": "python_version >= '3.6'",
             "version": "==1.0.1"
->>>>>>> 43590d64
         },
         "werkzeug": {
             "hashes": [
                 "sha256:7280924747b5733b246fe23972186c6b348f9ae29724135a6dfc1e53cea433e7",
                 "sha256:e5f4a1f98b52b18a93da705a7458e55afb26f32bff83ff5d19189f92462d65c4"
             ],
-<<<<<<< HEAD
-            "markers": "python_version >= '2.7' and python_version not in '3.0, 3.1, 3.2, 3.3, 3.4'",
-            "version": "==1.0.1"
-=======
             "index": "pypi",
             "version": "==0.16.0"
->>>>>>> 43590d64
         },
         "xlsxwriter": {
             "hashes": [
@@ -1812,11 +1628,7 @@
                 "sha256:83f0308e05477c68f56ea3a888172c78ed5d5b3c282addb67508e7ba6c8f813a"
             ],
             "markers": "python_version >= '3.5'",
-<<<<<<< HEAD
-            "version": "==8.7.0"
-=======
             "version": "==8.8.0"
->>>>>>> 43590d64
         },
         "mypy": {
             "hashes": [
