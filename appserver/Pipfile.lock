--- conflicted
+++ resolved
@@ -1,11 +1,7 @@
 {
     "_meta": {
         "hash": {
-<<<<<<< HEAD
-            "sha256": "e94e91ab425e4a71f7d557a37947246bfb8d721f7a963e847544c0aac9edb8d2"
-=======
-            "sha256": "90a3df514a3210357c04f599ab612378b67c715efbf67cc707ad2adacb119f2e"
->>>>>>> 73066449
+            "sha256": "468f9d0278aaec8fecf9c58f0a9ee5cfb0f8f10595457e40cfb750a11145bc4f"
         },
         "pipfile-spec": 6,
         "requires": {
