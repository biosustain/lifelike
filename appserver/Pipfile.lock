--- conflicted
+++ resolved
@@ -1,11 +1,7 @@
 {
     "_meta": {
         "hash": {
-<<<<<<< HEAD
-            "sha256": "0401a5521d09b93dcb7665262e651a2eaa6d231541f8f79862ac4b3f9e52319e"
-=======
-            "sha256": "8c66453373e8a1d62aa1366ef654ad1ed3b129aa8172cd9fb646202124c27dd0"
->>>>>>> c15c7a60
+            "sha256": "8425fb0081fec2a40433586993fca8aa4e6544c459589bb43412432c98cd3d8d"
         },
         "pipfile-spec": 6,
         "requires": {
@@ -34,7 +30,6 @@
             ],
             "markers": "python_version >= '3.6'",
             "version": "==4.3.0"
-<<<<<<< HEAD
         },
         "appnope": {
             "hashes": [
@@ -43,8 +38,6 @@
             ],
             "markers": "sys_platform == 'darwin'",
             "version": "==0.1.2"
-=======
->>>>>>> c15c7a60
         },
         "attrs": {
             "hashes": [
@@ -183,7 +176,7 @@
                 "sha256:0d6f53a15db4120f2b08c94f11e7d93d2c911ee118b6b30a04ec3ee8310179fa",
                 "sha256:f864054d66fd9118f2e67044ac8981a54775ec5b67aed0441892edb553d21da5"
             ],
-            "markers": "python_version >= '3.1'",
+            "markers": "python_version > '3.0'",
             "version": "==4.0.0"
         },
         "click": {
@@ -196,20 +189,6 @@
         },
         "cryptography": {
             "hashes": [
-<<<<<<< HEAD
-                "sha256:9e98b452132963678e3ac6c73f7010fe53adf72209a32854d55690acac3f6724",
-                "sha256:600cf9bfe75e96d965509a4c0b2b183f74a4fa6f5331dcb40fb7b77b7c2484df",
-                "sha256:fec7fb46b10da10d9e1d078d1ff8ed9e05ae14f431fdbd11145edd0550b9a964",
-                "sha256:0923ba600d00718d63a3976f23cab19aef10c1765038945628cd9be047ad0336",
-                "sha256:93cfe5b7ff006de13e1e89830810ecbd014791b042cbe5eec253be11ac2b28f3",
-                "sha256:066bc53f052dfeda2f2d7c195cf16fb3e5ff13e1b6b7415b468514b40b381a5b",
-                "sha256:df186fcbf86dc1ce56305becb8434e4b6b7504bc724b71ad7a3239e0c9d14ef2",
-                "sha256:4169a27b818de4a1860720108b55a2801f32b6ae79e7f99c00d79f2a2822eeb7",
-                "sha256:5ecf2bcb34d17415e89b546dbb44e73080f747e504273e4d4987630493cded1b",
-                "sha256:2d32223e5b0ee02943f32b19245b61a62db83a882f0e76cc564e1cec60d48f87",
-                "sha256:66b57a9ca4b3221d51b237094b0303843b914b7d5afd4349970bb26518e350b0",
-                "sha256:57ad77d32917bc55299b16d3b996ffa42a1c73c6cfa829b14043c561288d2799"
-=======
                 "sha256:066bc53f052dfeda2f2d7c195cf16fb3e5ff13e1b6b7415b468514b40b381a5b",
                 "sha256:0923ba600d00718d63a3976f23cab19aef10c1765038945628cd9be047ad0336",
                 "sha256:2d32223e5b0ee02943f32b19245b61a62db83a882f0e76cc564e1cec60d48f87",
@@ -222,7 +201,6 @@
                 "sha256:9e98b452132963678e3ac6c73f7010fe53adf72209a32854d55690acac3f6724",
                 "sha256:df186fcbf86dc1ce56305becb8434e4b6b7504bc724b71ad7a3239e0c9d14ef2",
                 "sha256:fec7fb46b10da10d9e1d078d1ff8ed9e05ae14f431fdbd11145edd0550b9a964"
->>>>>>> c15c7a60
             ],
             "markers": "python_version >= '3.6'",
             "version": "==3.4.6"
@@ -244,19 +222,11 @@
         },
         "docker": {
             "hashes": [
-<<<<<<< HEAD
                 "sha256:d3393c878f575d3a9ca3b94471a3c89a6d960b35feb92f033c0de36cc9d934db",
                 "sha256:f3607d5695be025fa405a12aca2e5df702a57db63790c73b927eb6a94aac60af"
             ],
             "markers": "python_version >= '2.7' and python_version not in '3.0, 3.1, 3.2, 3.3, 3.4'",
             "version": "==4.4.4"
-=======
-                "sha256:d4625e70e3d5a12d7cbf1fd68cef2e081ac86b83889e00e5466d975f90e50dad",
-                "sha256:de5753b7f6486dd541a98393e423e387579b8974a5068748b83f852cc76a89d6"
-            ],
-            "markers": "python_version >= '2.7' and python_version not in '3.0, 3.1, 3.2, 3.3, 3.4'",
-            "version": "==4.4.3"
->>>>>>> c15c7a60
         },
         "docutils": {
             "hashes": [
@@ -264,7 +234,7 @@
                 "sha256:9e4d7ecfc600058e07ba661411a2b7de2fd0fafa17d1a7f7361cd47b1175c827",
                 "sha256:a2aeea129088da402665e92e0b25b04b073c04b2dce4ab65caaa38b7ce2e1a99"
             ],
-            "markers": "python_version >= '2.6' and python_version not in '3.0, 3.1, 3.2, 3.3'",
+            "markers": "python_version >= '2.6' and python_version not in '3.0, 3.1, 3.2'",
             "version": "==0.15.2"
         },
         "elasticsearch": {
@@ -386,19 +356,11 @@
         },
         "google-cloud-storage": {
             "hashes": [
-<<<<<<< HEAD
                 "sha256:b63f31f3ec51797fce682ef4f6b7323f8b99e9ca0b21092801b1b8d25017f58a",
                 "sha256:e3227abe57122370df02f00b8a6d78da6d41a0df4e6864b7f65a3a4ae673a8a7"
             ],
             "index": "pypi",
             "version": "==1.36.1"
-=======
-                "sha256:0880af3c8706a52785ee2c6dc6856e33aa8bf951083b145a889137344a7201ad",
-                "sha256:9517e26cadb4e52fcd11e83cd1b4051e72351a2e518078102ad2f1b9f4d704bc"
-            ],
-            "index": "pypi",
-            "version": "==1.36.0"
->>>>>>> c15c7a60
         },
         "google-crc32c": {
             "hashes": [
@@ -856,7 +818,6 @@
         },
         "protobuf": {
             "hashes": [
-<<<<<<< HEAD
                 "sha256:0c678e11b7b6d6e5baa9710f44de01d48bc81b7db617ad5283a76f1f4c73df99",
                 "sha256:1fe832e1a5c51c71c2d6e949e597f3c47ef39c817264086293e4037941ab9bd7",
                 "sha256:21911af1fc692e7ca6a73c0fab3912a5d792ed7603350dbabd34a9722cbfe4d5",
@@ -879,30 +840,6 @@
                 "sha256:ffc556af23c7e1278b43719999dd215619f73f8d42f40275c55a1de09938214f"
             ],
             "version": "==3.15.3"
-=======
-                "sha256:03f6ee325710eb164bd85741721fbd4326c399b0ecf49dddba9172df9149c124",
-                "sha256:0644b70bc9d36329438de0da619e3337ab4eade784a9acc6ba8e5ed22f2e9e50",
-                "sha256:0938b13c2a5ad0ce2b75c19dc0c2082f721a61b97d3f11d73ee4412dfb6e06eb",
-                "sha256:165071fdfaf4d7ff7a70d2197bba048fb301c7b957095eedf4bf8379d904adb1",
-                "sha256:17a26d5a7757211ce60032f0111dd426d4e5f44145ac6e86fa241e0cffe9df17",
-                "sha256:28daf1c44cf11c70f3852bd13f8fc6f7f1f211abbf068ffbeb25f8e4e2f6c98b",
-                "sha256:3188af446c544df79525d66e2d987490053262b81226fc6fa3f00556135f7e8a",
-                "sha256:509fba6d57f0c1dc483f91754a33a5d8632da1bf75d87b6c127bcf0e3966fa44",
-                "sha256:5810e9e3851ab8aa28624bdc947f9236ce7ec2be2f63b88b373fdc92791fbf86",
-                "sha256:60fd96bc77293d9770d133cdbf3af9ff2373ce11d2055d2ca581db2330fe6805",
-                "sha256:763a9444bafd2204cdeb29be54147ce7cfae04df805161507426c215a461ae6e",
-                "sha256:824dbae3390fcc3ea1bf96748e6da951a601802894cf7e1465e72b4732538cab",
-                "sha256:a8cccf2d2df2675f10a47f963f8010516f6aff09db7d134b0b0e57422ce07f78",
-                "sha256:c70647b71385302efb615d25c643f1b92784201f7b4ed2d9ff472e4c869ccad5",
-                "sha256:d3797255e8fbf234477332864f0304222b2492dfd91e95e6314326dbf0e235e2",
-                "sha256:d52494780f89d1277f982c209197ce1da91d416c27ba9f4495d339ac6a3bac02",
-                "sha256:d7576c8b59288c5feea161d9ed74925d26759963b51f850d8eadd7a88b4e0ddf",
-                "sha256:de2e543ffb1701ea8fe7077ba571dbaa1980876d1817f6a70b984064dcb20e6f",
-                "sha256:edae67da507393f377555531cb7afa1714c75a84404f3541ef5df36ce3637768",
-                "sha256:f49a1721f2a3d72466aa19f095cc3fe2883b5e1868f4a1e9f51043df8ecb0140"
-            ],
-            "version": "==3.15.1"
->>>>>>> c15c7a60
         },
         "psycopg2-binary": {
             "hashes": [
@@ -1082,7 +1019,7 @@
                 "sha256:c203ec8783bf771a155b207279b9bccb8dea02d8f0c9e5f8ead507bc3246ecc1",
                 "sha256:ef9d7589ef3c200abe66653d3f1ab1033c3c419ae9b9bdb1240a85b024efc88b"
             ],
-            "markers": "python_version >= '2.6' and python_version not in '3.0, 3.1, 3.2, 3.3'",
+            "markers": "python_version >= '2.6' and python_version not in '3.0, 3.1, 3.2'",
             "version": "==2.4.7"
         },
         "pypdf4": {
@@ -1097,7 +1034,7 @@
                 "sha256:73ebfe9dbf22e832286dafa60473e4cd239f8592f699aa5adaf10050e6e1823c",
                 "sha256:75bb3f31ea686f1197762692a9ee6a7550b59fc6ca3a1f4b5d7e32fb98e2da2a"
             ],
-            "markers": "python_version >= '2.7' and python_version not in '3.0, 3.1, 3.2, 3.3'",
+            "markers": "python_version >= '2.7' and python_version not in '3.0, 3.1, 3.2'",
             "version": "==2.8.1"
         },
         "python-editor": {
@@ -1142,18 +1079,11 @@
         },
         "rsa": {
             "hashes": [
-<<<<<<< HEAD
                 "sha256:78f9a9bf4e7be0c5ded4583326e7461e3a3c5aae24073648b4bdfa797d78c9d2",
                 "sha256:9d689e6ca1b3038bc82bf8d23e944b6b6037bc02301a574935b2dd946e0353b9"
             ],
             "markers": "python_version >= '3.6'",
             "version": "==4.7.2"
-=======
-                "sha256:74ba16e7ef58920b80b5c54c1c1066d391a2c1e812c466773f74c634eb12253b",
-                "sha256:9d74d1ff850745c9802cd6b53382bfeec7f6dbe4e26ee2759241ed1e7b0ecf5d"
-            ],
-            "markers": "python_version >= '3.6'",
-            "version": "==4.7.1"
         },
         "scipy": {
             "hashes": [
@@ -1179,7 +1109,6 @@
             ],
             "index": "pypi",
             "version": "==1.6.1"
->>>>>>> c15c7a60
         },
         "sentry-sdk": {
             "extras": [
@@ -1197,7 +1126,7 @@
                 "sha256:30639c035cdb23534cd4aa2dd52c3bf48f06e5f4a941509c8bafd8ce11080259",
                 "sha256:8b74bedcbbbaca38ff6d7491d76f2b06b3592611af620f8426e82dddb04a5ced"
             ],
-            "markers": "python_version >= '2.7' and python_version not in '3.0, 3.1, 3.2, 3.3'",
+            "markers": "python_version >= '2.7' and python_version not in '3.0, 3.1, 3.2'",
             "version": "==1.15.0"
         },
         "sortedcontainers": {
@@ -1440,7 +1369,7 @@
                 "sha256:c203ec8783bf771a155b207279b9bccb8dea02d8f0c9e5f8ead507bc3246ecc1",
                 "sha256:ef9d7589ef3c200abe66653d3f1ab1033c3c419ae9b9bdb1240a85b024efc88b"
             ],
-            "markers": "python_version >= '2.6' and python_version not in '3.0, 3.1, 3.2, 3.3'",
+            "markers": "python_version >= '2.6' and python_version not in '3.0, 3.1, 3.2'",
             "version": "==2.4.7"
         },
         "pytest": {
