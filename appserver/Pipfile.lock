--- conflicted
+++ resolved
@@ -1,11 +1,7 @@
 {
     "_meta": {
         "hash": {
-<<<<<<< HEAD
-            "sha256": "ae13f1efc1855336858545750ced9221a53b04b2281b9c8683bd690c40e79c17"
-=======
             "sha256": "261f735492a4aaf3ac5659fa7a890bcc9d900a3163e4f0e087b754d8ae30db7d"
->>>>>>> 7b905174
         },
         "pipfile-spec": 6,
         "requires": {
@@ -26,11 +22,7 @@
                 "sha256:5334f32314fb2a56d86b4c4dd1ae34b08c03cae4cb888bc699942104d66bc245"
             ],
             "markers": "python_version >= '2.7' and python_version not in '3.0, 3.1, 3.2, 3.3'",
-<<<<<<< HEAD
-            "version": "==1.4.2"
-=======
             "version": "==1.4.3"
->>>>>>> 7b905174
         },
         "apispec": {
             "hashes": [
@@ -151,21 +143,6 @@
         },
         "click": {
             "hashes": [
-<<<<<<< HEAD
-                "sha256:2335065e6395b9e67ca716de5f7526736bfa6ceead690adf616d925bdc622b13",
-                "sha256:5b94b49521f6456670fdb30cd82a4eca9412788a93fa6dd6df72c94d5a8ff2d7"
-            ],
-            "markers": "python_version >= '2.7' and python_version not in '3.0, 3.1, 3.2, 3.3'",
-            "version": "==7.0"
-        },
-        "colorama": {
-            "hashes": [
-                "sha256:7d73d2a99753107a36ac6b455ee49046802e59d9d076ef8e47b61499fa29afff",
-                "sha256:e96da0d330793e2cb9485e9ddfd918d456036c7149416295932478192f4436a1"
-            ],
-            "markers": "python_version >= '2.7' and python_version not in '3.0, 3.1, 3.2, 3.3, 3.4'",
-            "version": "==0.4.3"
-=======
                 "sha256:d2b5255c7c6349bc1bd1e59e08cd12acbbd63ce649f2588755783aa94dfb6b1a",
                 "sha256:dacca89f4bfadd5de3d7489b7c8a566eee0d3676333fbb50030263894c38c0dc"
             ],
@@ -199,7 +176,6 @@
             ],
             "markers": "python_version >= '2.7' and python_version not in '3.0, 3.1, 3.2, 3.3, 3.4'",
             "version": "==3.1"
->>>>>>> 7b905174
         },
         "decorator": {
             "hashes": [
@@ -536,37 +512,6 @@
         },
         "numpy": {
             "hashes": [
-<<<<<<< HEAD
-                "sha256:082f8d4dd69b6b688f64f509b91d482362124986d98dc7dc5f5e9f9b9c3bb983",
-                "sha256:1bc0145999e8cb8aed9d4e65dd8b139adf1919e521177f198529687dbf613065",
-                "sha256:309cbcfaa103fc9a33ec16d2d62569d541b79f828c382556ff072442226d1968",
-                "sha256:3673c8b2b29077f1b7b3a848794f8e11f401ba0b71c49fbd26fb40b71788b132",
-                "sha256:480fdd4dbda4dd6b638d3863da3be82873bba6d32d1fc12ea1b8486ac7b8d129",
-                "sha256:56ef7f56470c24bb67fb43dae442e946a6ce172f97c69f8d067ff8550cf782ff",
-                "sha256:5a936fd51049541d86ccdeef2833cc89a18e4d3808fe58a8abeb802665c5af93",
-                "sha256:5b6885c12784a27e957294b60f97e8b5b4174c7504665333c5e94fbf41ae5d6a",
-                "sha256:667c07063940e934287993366ad5f56766bc009017b4a0fe91dbd07960d0aba7",
-                "sha256:7ed448ff4eaffeb01094959b19cbaf998ecdee9ef9932381420d514e446601cd",
-                "sha256:8343bf67c72e09cfabfab55ad4a43ce3f6bf6e6ced7acf70f45ded9ebb425055",
-                "sha256:92feb989b47f83ebef246adabc7ff3b9a59ac30601c3f6819f8913458610bdcc",
-                "sha256:935c27ae2760c21cd7354402546f6be21d3d0c806fffe967f745d5f2de5005a7",
-                "sha256:aaf42a04b472d12515debc621c31cf16c215e332242e7a9f56403d814c744624",
-                "sha256:b12e639378c741add21fbffd16ba5ad25c0a1a17cf2b6fe4288feeb65144f35b",
-                "sha256:b1cca51512299841bf69add3b75361779962f9cee7d9ee3bb446d5982e925b69",
-                "sha256:b8456987b637232602ceb4d663cb34106f7eb780e247d51a260b84760fd8f491",
-                "sha256:b9792b0ac0130b277536ab8944e7b754c69560dac0415dd4b2dbd16b902c8954",
-                "sha256:c9591886fc9cbe5532d5df85cb8e0cc3b44ba8ce4367bd4cf1b93dc19713da72",
-                "sha256:cf1347450c0b7644ea142712619533553f02ef23f92f781312f6a3553d031fc7",
-                "sha256:de8b4a9b56255797cbddb93281ed92acbc510fb7b15df3f01bd28f46ebc4edae",
-                "sha256:e1b1dc0372f530f26a03578ac75d5e51b3868b9b76cd2facba4c9ee0eb252ab1",
-                "sha256:e45f8e981a0ab47103181773cc0a54e650b2aef8c7b6cd07405d0fa8d869444a",
-                "sha256:e4f6d3c53911a9d103d8ec9518190e52a8b945bab021745af4939cfc7c0d4a9e",
-                "sha256:ed8a311493cf5480a2ebc597d1e177231984c818a86875126cfd004241a73c3e",
-                "sha256:ef71a1d4fd4858596ae80ad1ec76404ad29701f8ca7cdcebc50300178db14dfc"
-            ],
-            "markers": "python_version >= '3.6'",
-            "version": "==1.19.1"
-=======
                 "sha256:04c7d4ebc5ff93d9822075ddb1751ff392a4375e5885299445fcebf877f179d5",
                 "sha256:0bfd85053d1e9f60234f28f63d4a5147ada7f432943c113a11afcf3e65d9d4c8",
                 "sha256:0c66da1d202c52051625e55a249da35b31f65a81cb56e4c69af0dfb8fb0125bf",
@@ -596,7 +541,6 @@
             ],
             "markers": "python_version >= '3.6'",
             "version": "==1.19.2"
->>>>>>> 7b905174
         },
         "openpyxl": {
             "hashes": [
@@ -605,8 +549,6 @@
             ],
             "index": "pypi",
             "version": "==3.0.5"
-<<<<<<< HEAD
-=======
         },
         "packaging": {
             "hashes": [
@@ -615,7 +557,6 @@
             ],
             "markers": "python_version >= '2.7' and python_version not in '3.0, 3.1, 3.2, 3.3'",
             "version": "==20.4"
->>>>>>> 7b905174
         },
         "pandas": {
             "hashes": [
@@ -940,19 +881,11 @@
         },
         "traitlets": {
             "hashes": [
-<<<<<<< HEAD
-                "sha256:4c9a7212db9642056ea4fcd4ba9e18d302eb617daf679f45fd8cb5d19687b640",
-                "sha256:613da6efe96bdb4288c72dc65bc82c53320994b1702c6803150e0d2b21f83216"
-            ],
-            "markers": "python_version >= '3.7'",
-            "version": "==5.0.2"
-=======
                 "sha256:86c9351f94f95de9db8a04ad8e892da299a088a64fd283f9f6f18770ae5eae1b",
                 "sha256:9664ec0c526e48e7b47b7d14cd6b252efa03e0129011de0a9c1d70315d4309c3"
             ],
             "markers": "python_version >= '3.7'",
             "version": "==5.0.4"
->>>>>>> 7b905174
         },
         "unidecode": {
             "hashes": [
@@ -967,13 +900,8 @@
                 "sha256:91056c15fa70756691db97756772bb1eb9678fa585d9184f24534b100dc60f4a",
                 "sha256:e7983572181f5e1522d9c98453462384ee92a0be7fac5f1413a1e35c56cc0461"
             ],
-<<<<<<< HEAD
-            "markers": "python_version >= '2.7' and python_version not in '3.0, 3.1, 3.2, 3.3' and python_version < '4'",
-            "version": "==1.24.3"
-=======
             "markers": "python_version >= '2.7' and python_version not in '3.0, 3.1, 3.2, 3.3, 3.4' and python_version < '4'",
             "version": "==1.25.10"
->>>>>>> 7b905174
         },
         "validators": {
             "hashes": [
