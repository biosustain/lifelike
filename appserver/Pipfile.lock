--- conflicted
+++ resolved
@@ -1,11 +1,9 @@
 {
     "_meta": {
         "hash": {
-<<<<<<< HEAD
             "sha256": "9e11d2814b4c90a61f5760a951b8160d283d0161d8dbb383d3c842bff37697c2"
-=======
-            "sha256": "0904b251b6cf6b1c848acfaf72552d1a54cd9c69c19a1199a97dc8e09b0bf755"
->>>>>>> dd208835
+
+
         },
         "pipfile-spec": 6,
         "requires": {
@@ -22,21 +20,6 @@
     "default": {
         "alembic": {
             "hashes": [
-<<<<<<< HEAD
-                "sha256:a21fedebb3fb8f6bbbba51a11114f08c78709377051384c9c5ead5705ee93a51",
-                "sha256:e78be5b919f5bb184e3e0e2dd1ca986f2362e29a2bc933c446fe89f39dbe4e9c"
-            ],
-            "markers": "python_version >= '2.7' and python_version not in '3.0, 3.1, 3.2, 3.3, 3.4, 3.5'",
-            "version": "==1.6.5"
-        },
-        "apispec": {
-            "hashes": [
-                "sha256:79097540400a7e2ff7890f217e1638d57d4d39e0f69920023cde7b5b9c855946",
-                "sha256:93f826cb089c95a2621d07d723d1243a44391f94bc93242ec72911718860dcac"
-            ],
-            "markers": "python_version >= '3.6'",
-            "version": "==4.4.2"
-=======
                 "sha256:5a01e9ac338e7380aea1d8a038fcc927cf309cc0b90ede4472c601282054f1b3",
                 "sha256:6d243986586709e9358accdd5ba35d16dd7ca5572681f0d683638ced407504c8"
             ],
@@ -58,7 +41,6 @@
             ],
             "markers": "sys_platform == 'darwin'",
             "version": "==0.1.2"
->>>>>>> dd208835
         },
         "attrs": {
             "hashes": [
@@ -269,7 +251,6 @@
             "index": "pypi",
             "version": "==5.2.3"
         },
-<<<<<<< HEAD
         "docker": {
             "hashes": [
                 "sha256:3e8bc47534e0ca9331d72c32f2881bb13b93ded0bcdeab3c833fb7cf61c0a9a5",
@@ -278,8 +259,6 @@
             "markers": "python_version >= '3.6'",
             "version": "==5.0.0"
         },
-=======
->>>>>>> dd208835
         "docutils": {
             "hashes": [
                 "sha256:6c4f696463b79f1fb8ba0c594b63840ebd41f059e92b31957c46b74a4599b6d0",
@@ -387,19 +366,11 @@
         },
         "google-auth": {
             "hashes": [
-<<<<<<< HEAD
-                "sha256:044d81b1e58012f8ebc71cc134e191c1fa312f543f1fbc99973afe28c25e3228",
-                "sha256:b3ca7a8ff9ab3bdefee3ad5aefb11fc6485423767eee016f5942d8e606ca23fb"
-            ],
-            "markers": "python_version >= '2.7' and python_version not in '3.0, 3.1, 3.2, 3.3, 3.4, 3.5'",
-            "version": "==1.30.1"
-=======
                 "sha256:588bdb03a41ecb4978472b847881e5518b5d9ec6153d3d679aa127a55e13b39f",
                 "sha256:9ad25fba07f46a628ad4d0ca09f38dcb262830df2ac95b217f9b0129c9e42206"
             ],
             "markers": "python_version >= '2.7' and python_version not in '3.0, 3.1, 3.2, 3.3, 3.4, 3.5'",
             "version": "==1.30.0"
->>>>>>> dd208835
         },
         "google-cloud-core": {
             "hashes": [
@@ -859,33 +830,6 @@
         },
         "protobuf": {
             "hashes": [
-<<<<<<< HEAD
-                "sha256:0f237c1e84e46747397a3e8173edb3116e81163b2878fc944a5193b05876eaee",
-                "sha256:1fcace96670b8512e805d6e275bd59b860967a7648e05cfad35ec1e7c03d7262",
-                "sha256:25bc4f1c23aced9b3a9e70eef7f03e63bcbd6cfbd881a91b5688412dce8992e1",
-                "sha256:27c7c933b838a0837eb1f429e7994310ee8577a7b69abc38e84d5db97a2650a2",
-                "sha256:2a88be54fce118d69f083b847554afd1852053c0869bdac396678ec9ec6a94d5",
-                "sha256:2c6ad26f079301bcf9f1b5d5b4b2dbac0e2e7c0111c6fbecf94f558952c78ee0",
-                "sha256:36d306dda3c159a5fe0025ba0e9728aac00dd69523dd12ee3fb7b1717cd80e7d",
-                "sha256:40bf764b63f06a816b1c079f7718184fdd8dbfd9dad3cd1a446382492ca00b3e",
-                "sha256:437d4681160ac5310457c4dc8ab973ec56769a236c479393c53fa71a26dfb38f",
-                "sha256:4ef4865ee740d5b45adfc96481adf1fcbfbb454bd51b86f4c4a5065262d0b08b",
-                "sha256:5057744a363d65d2780dc01fa751bb14e860c507b2598b22af241aabb28a0ae9",
-                "sha256:6e48c9b26d8e262331c79b208c4bf6b499a71912b1213d77b63c5ca248fc2a4e",
-                "sha256:762faa8873d0569466cf66128bdbadd5e500600bdf2f87cf039493ed9d2725b6",
-                "sha256:8a509097ba25452c9b44198843b0df67f921bd36f37adcbcfaaf6ee5cbe09132",
-                "sha256:94be4d5c2ba372ff159b2cc804d274acbaa7ebf361966f5619f99880c7c09a3c",
-                "sha256:a15898d88307dba0363767b30960396a2dec74b8ffe7bcb4e885312a569eda3f",
-                "sha256:ad17d3dd80f3377fc70a9dd677ec51231a892f9f65783cf7d2d24ee381f0feca",
-                "sha256:ad8cdbc594c886483970ac274b5af98483b272e873b7c5dac60aa3a7222301b3",
-                "sha256:b92f95994ff27a6992ea2cf3f369476ad0065986eb00252b760d0bc55c5454a8",
-                "sha256:c1631570af7aae611f1cd7c6918fe4a7154507169ef30e8c5f380eba36ee2659",
-                "sha256:cbd132f0aa7180f099d3c47fecfbcdca1590ef3b7da8346146192ba580c9b24e",
-                "sha256:d06ef0f7873e04e2d1a2bfa0701d063e4dde5242b2946c6f071a442e4cb3be0b",
-                "sha256:fea786428b34385b073ef619d896282889b432b87dc043c0b815c72d35d64025"
-            ],
-            "version": "==3.17.1"
-=======
                 "sha256:05c304396e309661c45e3a97bd2d8da1fc2bab743ed2ca880bcb757271c40c0e",
                 "sha256:05dfe9319939a8473c21b469f34f6486646e54fb8542637cf7ed8e2fbfe21538",
                 "sha256:1488f786bd1912f97796cf5def8cacf433735616896cf7ed9dc786cee693dfc8",
@@ -911,7 +855,6 @@
                 "sha256:eac0a2a7ea99e17175f6e7b53cdc9004ed786c072fbdf933def0e454e14fd323"
             ],
             "version": "==3.17.0"
->>>>>>> dd208835
         },
         "psycopg2-binary": {
             "hashes": [
@@ -1286,7 +1229,7 @@
             "hashes": [
                 "sha256:2351c0a0f9158b215a56bef19c6670e10c666c593cee3f0d337259227e5ee8be",
                 "sha256:f5311d4ded66ec661b436e796ea6656dd8b7d764bf21919385d198ac75c6902d"
-<<<<<<< HEAD
+
             ],
             "markers": "python_version ~= '3.4'",
             "version": "==0.37.4"
@@ -1320,8 +1263,6 @@
                 "sha256:cbbdf6f708c9a1f1fad5cdea5e4342d6fdb37e42e92288c2cf906b99976ffe15",
                 "sha256:f3a7622f3d0ce2fc204f43b74de4e03e42775609705bf94d656b730482ca935a",
                 "sha256:f61f33f64760a22100b6b146217823f73cfedd251c9bdbd58453ca94e63326c7"
-=======
->>>>>>> dd208835
             ],
             "markers": "python_version ~= '3.4'",
             "version": "==0.37.4"
@@ -1364,11 +1305,8 @@
                 "sha256:a7acd0977125325f516bda9735fa7142b909a8d01e8b2e4c8108d0984e6e0098"
             ],
             "markers": "python_version >= '2.7' and python_version not in '3.0, 3.1, 3.2, 3.3, 3.4' and python_version < '4'",
-<<<<<<< HEAD
             "version": "==1.26.5"
-=======
-            "version": "==1.26.4"
->>>>>>> dd208835
+
         },
         "validators": {
             "hashes": [
@@ -1393,7 +1331,6 @@
             ],
             "version": "==5.5.3"
         },
-<<<<<<< HEAD
         "websocket-client": {
             "hashes": [
                 "sha256:3e2bf58191d4619b161389a95bdce84ce9e0b24eb8107e7e590db682c2d0ca81",
@@ -1409,15 +1346,7 @@
             ],
             "index": "pypi",
             "version": "==0.16.0"
-=======
-        "werkzeug": {
-            "hashes": [
-                "sha256:1de1db30d010ff1af14a009224ec49ab2329ad2cde454c8a708130642d579c42",
-                "sha256:6c1ec500dcdba0baa27600f6a22f6333d8b662d22027ff9f6202e3367413caa8"
-            ],
-            "markers": "python_version >= '3.6'",
-            "version": "==2.0.1"
->>>>>>> dd208835
+
         },
         "xlsxwriter": {
             "hashes": [
