{
    "_meta": {
        "hash": {
<<<<<<< HEAD
            "sha256": "768e7e8d73c0d43f00853580c3825de27434e180cfe8faeefe9f256abf2e7782"
=======
            "sha256": "5298bc1aa1c2ee782394db625564210d96d315832565480a1f8a9b214d3480c3"
>>>>>>> ea077f85
        },
        "pipfile-spec": 6,
        "requires": {
            "python_version": "3.8.2"
        },
        "sources": [
            {
                "name": "pypi",
                "url": "https://pypi.org/simple",
                "verify_ssl": true
            }
        ]
    },
    "default": {
        "alembic": {
            "hashes": [
                "sha256:035ab00497217628bf5d0be82d664d8713ab13d37b630084da8e1f98facf4dbf"
            ],
            "version": "==1.4.2"
        },
        "attrs": {
            "hashes": [
                "sha256:4b90b09eeeb9b88c35bc642cbac057e45a5fd85367b985bd2809c62b7b939265",
                "sha256:e0d0eb91441a3b53dab4d9b743eafc1ac44476296a2053b6ca3af0b139faf87b"
            ],
            "index": "pypi",
            "version": "==18.1.0"
        },
        "backcall": {
            "hashes": [
                "sha256:38ecd85be2c1e78f77fd91700c76e14667dc21e2713b63876c0eb901196e01e4",
                "sha256:bbbf4b1e5cd2bdb08f915895b51081c041bac22394fdfcfdfbe9f14b77c08bf2"
            ],
            "version": "==0.1.0"
        },
        "bcrypt": {
            "hashes": [
                "sha256:0258f143f3de96b7c14f762c770f5fc56ccd72f8a1857a451c1cd9a655d9ac89",
                "sha256:0b0069c752ec14172c5f78208f1863d7ad6755a6fae6fe76ec2c80d13be41e42",
                "sha256:19a4b72a6ae5bb467fea018b825f0a7d917789bcfe893e53f15c92805d187294",
                "sha256:5432dd7b34107ae8ed6c10a71b4397f1c853bd39a4d6ffa7e35f40584cffd161",
                "sha256:6305557019906466fc42dbc53b46da004e72fd7a551c044a827e572c82191752",
                "sha256:69361315039878c0680be456640f8705d76cb4a3a3fe1e057e0f261b74be4b31",
                "sha256:6fe49a60b25b584e2f4ef175b29d3a83ba63b3a4df1b4c0605b826668d1b6be5",
                "sha256:74a015102e877d0ccd02cdeaa18b32aa7273746914a6c5d0456dd442cb65b99c",
                "sha256:763669a367869786bb4c8fcf731f4175775a5b43f070f50f46f0b59da45375d0",
                "sha256:8b10acde4e1919d6015e1df86d4c217d3b5b01bb7744c36113ea43d529e1c3de",
                "sha256:9fe92406c857409b70a38729dbdf6578caf9228de0aef5bc44f859ffe971a39e",
                "sha256:a190f2a5dbbdbff4b74e3103cef44344bc30e61255beb27310e2aec407766052",
                "sha256:a595c12c618119255c90deb4b046e1ca3bcfad64667c43d1166f2b04bc72db09",
                "sha256:c9457fa5c121e94a58d6505cadca8bed1c64444b83b3204928a866ca2e599105",
                "sha256:cb93f6b2ab0f6853550b74e051d297c27a638719753eb9ff66d1e4072be67133",
                "sha256:ce4e4f0deb51d38b1611a27f330426154f2980e66582dc5f438aad38b5f24fc1",
                "sha256:d7bdc26475679dd073ba0ed2766445bb5b20ca4793ca0db32b399dccc6bc84b7",
                "sha256:ff032765bb8716d9387fd5376d987a937254b0619eff0972779515b5c98820bc"
            ],
            "index": "pypi",
            "version": "==3.1.7"
        },
        "bioc": {
            "hashes": [
                "sha256:a63dcc76a791b7db58d273422791e9909d0524ddd26e332be5467d7fa2e81a0a"
            ],
            "index": "pypi",
            "version": "==1.3.4"
        },
        "blinker": {
            "hashes": [
                "sha256:471aee25f3992bd325afa3772f1063dbdbbca947a041b8b89466dc00d606f8b6"
            ],
            "version": "==1.4"
        },
        "certifi": {
            "hashes": [
                "sha256:1d987a998c75633c40847cc966fcf5904906c920a7f17ef374f5aa4282abd304",
                "sha256:51fcb31174be6e6664c5f69e3e1691a2d72a1a12e90f872cbdb1567eb47b6519"
            ],
            "version": "==2020.4.5.1"
        },
        "cffi": {
            "hashes": [
                "sha256:001bf3242a1bb04d985d63e138230802c6c8d4db3668fb545fb5005ddf5bb5ff",
                "sha256:00789914be39dffba161cfc5be31b55775de5ba2235fe49aa28c148236c4e06b",
                "sha256:028a579fc9aed3af38f4892bdcc7390508adabc30c6af4a6e4f611b0c680e6ac",
                "sha256:14491a910663bf9f13ddf2bc8f60562d6bc5315c1f09c704937ef17293fb85b0",
                "sha256:1cae98a7054b5c9391eb3249b86e0e99ab1e02bb0cc0575da191aedadbdf4384",
                "sha256:2089ed025da3919d2e75a4d963d008330c96751127dd6f73c8dc0c65041b4c26",
                "sha256:2d384f4a127a15ba701207f7639d94106693b6cd64173d6c8988e2c25f3ac2b6",
                "sha256:337d448e5a725bba2d8293c48d9353fc68d0e9e4088d62a9571def317797522b",
                "sha256:399aed636c7d3749bbed55bc907c3288cb43c65c4389964ad5ff849b6370603e",
                "sha256:3b911c2dbd4f423b4c4fcca138cadde747abdb20d196c4a48708b8a2d32b16dd",
                "sha256:3d311bcc4a41408cf5854f06ef2c5cab88f9fded37a3b95936c9879c1640d4c2",
                "sha256:62ae9af2d069ea2698bf536dcfe1e4eed9090211dbaafeeedf5cb6c41b352f66",
                "sha256:66e41db66b47d0d8672d8ed2708ba91b2f2524ece3dee48b5dfb36be8c2f21dc",
                "sha256:675686925a9fb403edba0114db74e741d8181683dcf216be697d208857e04ca8",
                "sha256:7e63cbcf2429a8dbfe48dcc2322d5f2220b77b2e17b7ba023d6166d84655da55",
                "sha256:8a6c688fefb4e1cd56feb6c511984a6c4f7ec7d2a1ff31a10254f3c817054ae4",
                "sha256:8c0ffc886aea5df6a1762d0019e9cb05f825d0eec1f520c51be9d198701daee5",
                "sha256:95cd16d3dee553f882540c1ffe331d085c9e629499ceadfbda4d4fde635f4b7d",
                "sha256:99f748a7e71ff382613b4e1acc0ac83bf7ad167fb3802e35e90d9763daba4d78",
                "sha256:b8c78301cefcf5fd914aad35d3c04c2b21ce8629b5e4f4e45ae6812e461910fa",
                "sha256:c420917b188a5582a56d8b93bdd8e0f6eca08c84ff623a4c16e809152cd35793",
                "sha256:c43866529f2f06fe0edc6246eb4faa34f03fe88b64a0a9a942561c8e22f4b71f",
                "sha256:cab50b8c2250b46fe738c77dbd25ce017d5e6fb35d3407606e7a4180656a5a6a",
                "sha256:cef128cb4d5e0b3493f058f10ce32365972c554572ff821e175dbc6f8ff6924f",
                "sha256:cf16e3cf6c0a5fdd9bc10c21687e19d29ad1fe863372b5543deaec1039581a30",
                "sha256:e56c744aa6ff427a607763346e4170629caf7e48ead6921745986db3692f987f",
                "sha256:e577934fc5f8779c554639376beeaa5657d54349096ef24abe8c74c5d9c117c3",
                "sha256:f2b0fa0c01d8a0c7483afd9f31d7ecf2d71760ca24499c8697aeb5ca37dc090c"
            ],
            "version": "==1.14.0"
        },
        "chardet": {
            "hashes": [
                "sha256:84ab92ed1c4d4f16916e05906b6b75a6c0fb5db821cc65e70cbd64a3e2a5eaae",
                "sha256:fc323ffcaeaed0e0a02bf4d117757b98aed530d9ed4531e3e15460124c106691"
            ],
            "markers": "python_version > '3.0'",
            "version": "==3.0.4"
        },
        "click": {
            "hashes": [
                "sha256:2335065e6395b9e67ca716de5f7526736bfa6ceead690adf616d925bdc622b13",
                "sha256:5b94b49521f6456670fdb30cd82a4eca9412788a93fa6dd6df72c94d5a8ff2d7"
            ],
            "version": "==7.0"
        },
        "colorama": {
            "hashes": [
                "sha256:7d73d2a99753107a36ac6b455ee49046802e59d9d076ef8e47b61499fa29afff",
                "sha256:e96da0d330793e2cb9485e9ddfd918d456036c7149416295932478192f4436a1"
            ],
            "version": "==0.4.3"
        },
        "decorator": {
            "hashes": [
                "sha256:41fa54c2a0cc4ba648be4fd43cff00aedf5b9465c9bf18d64325bc225f08f760",
                "sha256:e3a62f0520172440ca0dcc823749319382e377f37f140a0b99ef45fecb84bfe7"
            ],
            "version": "==4.4.2"
        },
        "docutils": {
            "hashes": [
                "sha256:6c4f696463b79f1fb8ba0c594b63840ebd41f059e92b31957c46b74a4599b6d0",
                "sha256:9e4d7ecfc600058e07ba661411a2b7de2fd0fafa17d1a7f7361cd47b1175c827",
                "sha256:a2aeea129088da402665e92e0b25b04b073c04b2dce4ab65caaa38b7ce2e1a99"
            ],
            "version": "==0.15.2"
        },
        "et-xmlfile": {
            "hashes": [
                "sha256:614d9722d572f6246302c4491846d2c393c199cfa4edc9af593437691683335b"
            ],
            "version": "==1.0.1"
        },
        "flask": {
            "hashes": [
                "sha256:4efa1ae2d7c9865af48986de8aeb8504bf32c7f3d6fdc9353d34b21f4b127060",
                "sha256:8a4fdd8936eba2512e9c85df320a37e694c93945b33ef33c89946a340a238557"
            ],
            "index": "pypi",
            "version": "==1.1.2"
        },
        "flask-caching": {
            "hashes": [
                "sha256:3d0bd13c448c1640334131ed4163a12aff7df2155e73860f07fc9e5e75de7126",
                "sha256:54b6140bb7b9f3e63d009ff08b03bacd84eefb1af1d30af06b4a6bc3c16fa3b2"
            ],
            "index": "pypi",
            "version": "==1.8.0"
        },
        "flask-cors": {
            "hashes": [
                "sha256:72170423eb4612f0847318afff8c247b38bd516b7737adfc10d1c2cdbb382d16",
                "sha256:f4d97201660e6bbcff2d89d082b5b6d31abee04b1b3003ee073a6fd25ad1d69a"
            ],
            "index": "pypi",
            "version": "==3.0.8"
        },
        "flask-httpauth": {
            "hashes": [
                "sha256:0149953720489407e51ec24bc2f86273597b7973d71cd51f9443bd0e2a89bd72",
                "sha256:6ef8b761332e780f9ff74d5f9056c2616f52babc1998b01d9f361a1e439e61b9"
            ],
            "index": "pypi",
            "version": "==3.3.0"
        },
        "flask-marshmallow": {
            "hashes": [
                "sha256:01520ef1851ccb64d4ffb33196cddff895cc1302ae1585bff1abf58684a8111a",
                "sha256:28b969193958d9602ab5d6add6d280e0e360c8e373d3492c2f73b024ecd36374"
            ],
            "index": "pypi",
            "version": "==0.11.0"
        },
        "flask-migrate": {
            "hashes": [
                "sha256:4dc4a5cce8cbbb06b8dc963fd86cf8136bd7d875aabe2d840302ea739b243732",
                "sha256:a69d508c2e09d289f6e55a417b3b8c7bfe70e640f53d2d9deb0d056a384f37ee"
            ],
            "index": "pypi",
            "version": "==2.5.3"
        },
        "flask-sqlalchemy": {
            "hashes": [
                "sha256:0078d8663330dc05a74bc72b3b6ddc441b9a744e2f56fe60af1a5bfc81334327",
                "sha256:6974785d913666587949f7c2946f7001e4fa2cb2d19f4e69ead02e4b8f50b33d"
            ],
            "index": "pypi",
            "version": "==2.4.1"
        },
        "graphviz": {
            "hashes": [
                "sha256:241fb099e32b8e8c2acca747211c8237e40c0b89f24b1622860075d59f4c4b25",
                "sha256:60acbeee346e8c14555821eab57dbf68a169e6c10bce40e83c1bf44f63a62a01"
            ],
            "index": "pypi",
            "version": "==0.13.2"
        },
        "gunicorn": {
            "hashes": [
                "sha256:1904bb2b8a43658807108d59c3f3d56c2b6121a701161de0ddf9ad140073c626",
                "sha256:cd4a810dd51bf497552cf3f863b575dabd73d6ad6a91075b65936b151cbf4f9c"
            ],
            "index": "pypi",
            "version": "==20.0.4"
        },
        "intervaltree": {
            "hashes": [
                "sha256:cb4f61c81dcb4fea6c09903f3599015a83c9bdad1f0bbd232495e6681e19e273"
            ],
            "index": "pypi",
            "version": "==3.0.2"
        },
        "ipy": {
            "hashes": [
                "sha256:2f2bf658a858d43868d8a4352b3889cf78c66e2ce678b300dcf518c9149ba621"
            ],
            "index": "pypi",
            "version": "==1.0"
        },
        "ipython": {
            "hashes": [
                "sha256:06de667a9e406924f97781bda22d5d76bfb39762b678762d86a466e63f65dc39",
                "sha256:5d3e020a6b5f29df037555e5c45ab1088d6a7cf3bd84f47e0ba501eeb0c3ec82"
            ],
            "index": "pypi",
            "version": "==7.3.0"
        },
        "ipython-genutils": {
            "hashes": [
                "sha256:72dd37233799e619666c9f639a9da83c34013a73e8bbc79a7a6348d93c61fab8",
                "sha256:eb2e116e75ecef9d4d228fdc66af54269afa26ab4463042e33785b887c628ba8"
            ],
            "version": "==0.2.0"
        },
        "itsdangerous": {
            "hashes": [
                "sha256:321b033d07f2a4136d3ec762eac9f16a10ccd60f53c0c91af90217ace7ba1f19",
                "sha256:b12271b2047cb23eeb98c8b5622e2e5c5e9abd9784a153e9d8ef9cb4dd09d749"
            ],
            "version": "==1.1.0"
        },
        "jdcal": {
            "hashes": [
                "sha256:1abf1305fce18b4e8aa248cf8fe0c56ce2032392bc64bbd61b5dff2a19ec8bba",
                "sha256:472872e096eb8df219c23f2689fc336668bdb43d194094b5cc1707e1640acfc8"
            ],
            "version": "==1.4.1"
        },
        "jedi": {
            "hashes": [
                "sha256:cd60c93b71944d628ccac47df9a60fec53150de53d42dc10a7fc4b5ba6aae798",
                "sha256:df40c97641cb943661d2db4c33c2e1ff75d491189423249e989bcea4464f3030"
            ],
            "version": "==0.17.0"
        },
        "jinja2": {
            "hashes": [
                "sha256:89aab215427ef59c34ad58735269eb58b1a5808103067f7bb9d5836c651b3bb0",
                "sha256:f0a4641d3cf955324a89c04f3d94663aa4d638abe8f733ecd3582848e1c37035"
            ],
            "version": "==2.11.2"
        },
        "jsonlines": {
            "hashes": [
                "sha256:0ebd5b0c3efe0d4b5018b320fb0ee1a7b680ab39f6eb853715859f818d386cc8",
                "sha256:43b8d5588a9d4862c8a4a49580e38e20ec595aee7ad6fe469b10fb83fbefde88"
            ],
            "version": "==1.2.0"
        },
        "lmdb": {
            "hashes": [
                "sha256:00ef17fe432088e979f004aa09d3dc741b998b86f67dde5d35a474b065b33789",
                "sha256:0625bc28bf0893e6000a83be7234f915ca078c32f9e73d8ae48b3508db7af708",
                "sha256:11f70bde9f502b2843f9cab12d2d81080e6e5eefe8871c3011be7428802c1bd8",
                "sha256:15aa0ba7d3f17b6842ab1547e1224d9f444529d01e1bf443cc7d3f35445a98f4",
                "sha256:45db7b7da2e0b7122f0a140c9fb99cd6fd4bb734106b3e9390cf7caef0cb48ee",
                "sha256:6769750d08619d18e945e5cd16a129cc5fb1ac5a55a9745ed4f8cbebaed0895d",
                "sha256:bb48b89aa8d62145758992095b6b7c323815482364b684b8e3318a8a2c64eb16",
                "sha256:c002faf238ac765df5b18a0bed5a8dbeab36bf4bc2a7253899769ae615fd74df",
                "sha256:df2ac8fa4047afa38940b3f96db91764deb94fd8d275e639a02e779493724be4",
                "sha256:efec783301d893fc7fe059abf4737a08cfb07a3189f7bbfcce558b2bb9787d25"
            ],
            "index": "pypi",
            "version": "==0.98"
        },
        "lxml": {
            "hashes": [
                "sha256:02ca7bf899da57084041bb0f6095333e4d239948ad3169443f454add9f4e9cb4",
                "sha256:096b82c5e0ea27ce9138bcbb205313343ee66a6e132f25c5ed67e2c8d960a1bc",
                "sha256:0a920ff98cf1aac310470c644bc23b326402d3ef667ddafecb024e1713d485f1",
                "sha256:1409b14bf83a7d729f92e2a7fbfe7ec929d4883ca071b06e95c539ceedb6497c",
                "sha256:17cae1730a782858a6e2758fd20dd0ef7567916c47757b694a06ffafdec20046",
                "sha256:17e3950add54c882e032527795c625929613adbd2ce5162b94667334458b5a36",
                "sha256:1f4f214337f6ee5825bf90a65d04d70aab05526c08191ab888cb5149501923c5",
                "sha256:2e8f77db25b0a96af679e64ff9bf9dddb27d379c9900c3272f3041c4d1327c9d",
                "sha256:4dffd405390a45ecb95ab5ab1c1b847553c18b0ef8ed01e10c1c8b1a76452916",
                "sha256:6b899931a5648862c7b88c795eddff7588fb585e81cecce20f8d9da16eff96e0",
                "sha256:726c17f3e0d7a7200718c9a890ccfeab391c9133e363a577a44717c85c71db27",
                "sha256:760c12276fee05c36f95f8040180abc7fbebb9e5011447a97cdc289b5d6ab6fc",
                "sha256:796685d3969815a633827c818863ee199440696b0961e200b011d79b9394bbe7",
                "sha256:891fe897b49abb7db470c55664b198b1095e4943b9f82b7dcab317a19116cd38",
                "sha256:9277562f175d2334744ad297568677056861070399cec56ff06abbe2564d1232",
                "sha256:a471628e20f03dcdfde00770eeaf9c77811f0c331c8805219ca7b87ac17576c5",
                "sha256:a63b4fd3e2cabdcc9d918ed280bdde3e8e9641e04f3c59a2a3109644a07b9832",
                "sha256:ae88588d687bd476be588010cbbe551e9c2872b816f2da8f01f6f1fda74e1ef0",
                "sha256:b0b84408d4eabc6de9dd1e1e0bc63e7731e890c0b378a62443e5741cfd0ae90a",
                "sha256:be78485e5d5f3684e875dab60f40cddace2f5b2a8f7fede412358ab3214c3a6f",
                "sha256:c27eaed872185f047bb7f7da2d21a7d8913457678c9a100a50db6da890bc28b9",
                "sha256:c7fccd08b14aa437fe096c71c645c0f9be0655a9b1a4b7cffc77bcb23b3d61d2",
                "sha256:c81cb40bff373ab7a7446d6bbca0190bccc5be3448b47b51d729e37799bb5692",
                "sha256:d11874b3c33ee441059464711cd365b89fa1a9cf19ae75b0c189b01fbf735b84",
                "sha256:e9c028b5897901361d81a4718d1db217b716424a0283afe9d6735fe0caf70f79",
                "sha256:fe489d486cd00b739be826e8c1be188ddb74c7a1ca784d93d06fda882a6a1681"
            ],
            "version": "==4.4.1"
        },
        "mako": {
            "hashes": [
                "sha256:3139c5d64aa5d175dbafb95027057128b5fbd05a40c53999f3905ceb53366d9d",
                "sha256:8e8b53c71c7e59f3de716b6832c4e401d903af574f6962edbbbf6ecc2a5fe6c9"
            ],
            "version": "==1.1.2"
        },
        "markupsafe": {
            "hashes": [
                "sha256:00bc623926325b26bb9605ae9eae8a215691f33cae5df11ca5424f06f2d1f473",
                "sha256:09027a7803a62ca78792ad89403b1b7a73a01c8cb65909cd876f7fcebd79b161",
                "sha256:09c4b7f37d6c648cb13f9230d847adf22f8171b1ccc4d5682398e77f40309235",
                "sha256:1027c282dad077d0bae18be6794e6b6b8c91d58ed8a8d89a89d59693b9131db5",
                "sha256:13d3144e1e340870b25e7b10b98d779608c02016d5184cfb9927a9f10c689f42",
                "sha256:24982cc2533820871eba85ba648cd53d8623687ff11cbb805be4ff7b4c971aff",
                "sha256:29872e92839765e546828bb7754a68c418d927cd064fd4708fab9fe9c8bb116b",
                "sha256:43a55c2930bbc139570ac2452adf3d70cdbb3cfe5912c71cdce1c2c6bbd9c5d1",
                "sha256:46c99d2de99945ec5cb54f23c8cd5689f6d7177305ebff350a58ce5f8de1669e",
                "sha256:500d4957e52ddc3351cabf489e79c91c17f6e0899158447047588650b5e69183",
                "sha256:535f6fc4d397c1563d08b88e485c3496cf5784e927af890fb3c3aac7f933ec66",
                "sha256:596510de112c685489095da617b5bcbbac7dd6384aeebeda4df6025d0256a81b",
                "sha256:62fe6c95e3ec8a7fad637b7f3d372c15ec1caa01ab47926cfdf7a75b40e0eac1",
                "sha256:6788b695d50a51edb699cb55e35487e430fa21f1ed838122d722e0ff0ac5ba15",
                "sha256:6dd73240d2af64df90aa7c4e7481e23825ea70af4b4922f8ede5b9e35f78a3b1",
                "sha256:717ba8fe3ae9cc0006d7c451f0bb265ee07739daf76355d06366154ee68d221e",
                "sha256:79855e1c5b8da654cf486b830bd42c06e8780cea587384cf6545b7d9ac013a0b",
                "sha256:7c1699dfe0cf8ff607dbdcc1e9b9af1755371f92a68f706051cc8c37d447c905",
                "sha256:88e5fcfb52ee7b911e8bb6d6aa2fd21fbecc674eadd44118a9cc3863f938e735",
                "sha256:8defac2f2ccd6805ebf65f5eeb132adcf2ab57aa11fdf4c0dd5169a004710e7d",
                "sha256:98c7086708b163d425c67c7a91bad6e466bb99d797aa64f965e9d25c12111a5e",
                "sha256:9add70b36c5666a2ed02b43b335fe19002ee5235efd4b8a89bfcf9005bebac0d",
                "sha256:9bf40443012702a1d2070043cb6291650a0841ece432556f784f004937f0f32c",
                "sha256:ade5e387d2ad0d7ebf59146cc00c8044acbd863725f887353a10df825fc8ae21",
                "sha256:b00c1de48212e4cc9603895652c5c410df699856a2853135b3967591e4beebc2",
                "sha256:b1282f8c00509d99fef04d8ba936b156d419be841854fe901d8ae224c59f0be5",
                "sha256:b2051432115498d3562c084a49bba65d97cf251f5a331c64a12ee7e04dacc51b",
                "sha256:ba59edeaa2fc6114428f1637ffff42da1e311e29382d81b339c1817d37ec93c6",
                "sha256:c8716a48d94b06bb3b2524c2b77e055fb313aeb4ea620c8dd03a105574ba704f",
                "sha256:cd5df75523866410809ca100dc9681e301e3c27567cf498077e8551b6d20e42f",
                "sha256:cdb132fc825c38e1aeec2c8aa9338310d29d337bebbd7baa06889d09a60a1fa2",
                "sha256:e249096428b3ae81b08327a63a485ad0878de3fb939049038579ac0ef61e17e7",
                "sha256:e8313f01ba26fbbe36c7be1966a7b7424942f670f38e666995b88d012765b9be"
            ],
            "version": "==1.1.1"
        },
        "marshmallow": {
            "hashes": [
                "sha256:c2673233aa21dde264b84349dc2fd1dce5f30ed724a0a00e75426734de5b84ab",
                "sha256:f88fe96434b1f0f476d54224d59333eba8ca1a203a2695683c1855675c4049a7"
            ],
            "version": "==3.6.0"
        },
        "marshmallow-sqlalchemy": {
            "hashes": [
                "sha256:9301c6fd197bd97337820ea1417aa1233d0ee3e22748ebd5821799bc841a57e8",
                "sha256:dde9e20bcb710e9e59f765a38e3d6d17f1b2d6b4320cbdc2cea0f6b57f70d08c"
            ],
            "index": "pypi",
            "version": "==0.22.3"
        },
        "neobolt": {
            "hashes": [
                "sha256:1d0d5efce7221fc4f0ffc4a315bc5272708be5aa2aef5434269e800372d8db89"
            ],
            "version": "==1.7.17"
        },
        "neotime": {
            "hashes": [
                "sha256:4e0477ba0f24e004de2fa79a3236de2bd941f20de0b5db8d976c52a86d7363eb"
            ],
            "version": "==1.7.4"
        },
        "openpyxl": {
            "hashes": [
                "sha256:547a9fc6aafcf44abe358b89ed4438d077e9d92e4f182c87e2dc294186dc4b64"
            ],
            "index": "pypi",
            "version": "==3.0.3"
        },
        "parso": {
            "hashes": [
                "sha256:158c140fc04112dc45bca311633ae5033c2c2a7b732fa33d0955bad8152a8dd0",
                "sha256:908e9fae2144a076d72ae4e25539143d40b8e3eafbaeae03c1bfe226f4cdf12c"
            ],
            "version": "==0.7.0"
        },
        "pdfminer-six": {
            "hashes": [
                "sha256:f5ab6aae4999c1460aa569c716cde75c1585e3f4f2e3fcaf6c950696937d1741"
            ],
            "index": "pypi",
            "version": "==20200402"
        },
        "pexpect": {
            "hashes": [
                "sha256:0b48a55dcb3c05f3329815901ea4fc1537514d6ba867a152b581d69ae3710937",
                "sha256:fc65a43959d153d0114afe13997d439c22823a27cefceb5ff35c2178c6784c0c"
            ],
            "markers": "sys_platform != 'win32'",
            "version": "==4.8.0"
        },
        "pickleshare": {
            "hashes": [
                "sha256:87683d47965c1da65cdacaf31c8441d12b8044cdec9aca500cd78fc2c683afca",
                "sha256:9649af414d74d4df115d5d718f82acb59c9d418196b7b4290ed47a12ce62df56"
            ],
            "version": "==0.7.5"
        },
        "prompt-toolkit": {
            "hashes": [
                "sha256:46642344ce457641f28fc9d1c9ca939b63dadf8df128b86f1b9860e59c73a5e4",
                "sha256:e7f8af9e3d70f514373bf41aa51bc33af12a6db3f71461ea47fea985defb2c31",
                "sha256:f15af68f66e664eaa559d4ac8a928111eebd5feda0c11738b5998045224829db"
            ],
            "version": "==2.0.10"
        },
        "psycopg2-binary": {
            "hashes": [
                "sha256:040234f8a4a8dfd692662a8308d78f63f31a97e1c42d2480e5e6810c48966a29",
                "sha256:086f7e89ec85a6704db51f68f0dcae432eff9300809723a6e8782c41c2f48e03",
                "sha256:18ca813fdb17bc1db73fe61b196b05dd1ca2165b884dd5ec5568877cabf9b039",
                "sha256:19dc39616850342a2a6db70559af55b22955f86667b5f652f40c0e99253d9881",
                "sha256:2166e770cb98f02ed5ee2b0b569d40db26788e0bf2ec3ae1a0d864ea6f1d8309",
                "sha256:3a2522b1d9178575acee4adf8fd9f979f9c0449b00b4164bb63c3475ea6528ed",
                "sha256:3aa773580f85a28ffdf6f862e59cb5a3cc7ef6885121f2de3fca8d6ada4dbf3b",
                "sha256:3b5deaa3ee7180585a296af33e14c9b18c218d148e735c7accf78130765a47e3",
                "sha256:407af6d7e46593415f216c7f56ba087a9a42bd6dc2ecb86028760aa45b802bd7",
                "sha256:4c3c09fb674401f630626310bcaf6cd6285daf0d5e4c26d6e55ca26a2734e39b",
                "sha256:4c6717962247445b4f9e21c962ea61d2e884fc17df5ddf5e35863b016f8a1f03",
                "sha256:50446fae5681fc99f87e505d4e77c9407e683ab60c555ec302f9ac9bffa61103",
                "sha256:5057669b6a66aa9ca118a2a860159f0ee3acf837eda937bdd2a64f3431361a2d",
                "sha256:5dd90c5438b4f935c9d01fcbad3620253da89d19c1f5fca9158646407ed7df35",
                "sha256:659c815b5b8e2a55193ede2795c1e2349b8011497310bb936da7d4745652823b",
                "sha256:69b13fdf12878b10dc6003acc8d0abf3ad93e79813fd5f3812497c1c9fb9be49",
                "sha256:7a1cb80e35e1ccea3e11a48afe65d38744a0e0bde88795cc56a4d05b6e4f9d70",
                "sha256:7e6e3c52e6732c219c07bd97fff6c088f8df4dae3b79752ee3a817e6f32e177e",
                "sha256:7f42a8490c4fe854325504ce7a6e4796b207960dabb2cbafe3c3959cb00d1d7e",
                "sha256:84156313f258eafff716b2961644a4483a9be44a5d43551d554844d15d4d224e",
                "sha256:8578d6b8192e4c805e85f187bc530d0f52ba86c39172e61cd51f68fddd648103",
                "sha256:890167d5091279a27e2505ff0e1fb273f8c48c41d35c5b92adbf4af80e6b2ed6",
                "sha256:98e10634792ac0e9e7a92a76b4991b44c2325d3e7798270a808407355e7bb0a1",
                "sha256:9aadff9032e967865f9778485571e93908d27dab21d0fdfdec0ca779bb6f8ad9",
                "sha256:9f24f383a298a0c0f9b3113b982e21751a8ecde6615494a3f1470eb4a9d70e9e",
                "sha256:a73021b44813b5c84eda4a3af5826dd72356a900bac9bd9dd1f0f81ee1c22c2f",
                "sha256:afd96845e12638d2c44d213d4810a08f4dc4a563f9a98204b7428e567014b1cd",
                "sha256:b73ddf033d8cd4cc9dfed6324b1ad2a89ba52c410ef6877998422fcb9c23e3a8",
                "sha256:b8f490f5fad1767a1331df1259763b3bad7d7af12a75b950c2843ba319b2415f",
                "sha256:dbc5cd56fff1a6152ca59445178652756f4e509f672e49ccdf3d79c1043113a4",
                "sha256:eac8a3499754790187bb00574ab980df13e754777d346f85e0ff6df929bcd964",
                "sha256:eaed1c65f461a959284649e37b5051224f4db6ebdc84e40b5e65f2986f101a08"
            ],
            "index": "pypi",
            "version": "==2.8.4"
        },
        "ptyprocess": {
            "hashes": [
                "sha256:923f299cc5ad920c68f2bc0bc98b75b9f838b93b599941a6b63ddbc2476394c0",
                "sha256:d7cc528d76e76342423ca640335bd3633420dc1366f258cb31d05e865ef5ca1f"
            ],
            "version": "==0.6.0"
        },
        "py2neo": {
            "hashes": [
                "sha256:a218ccb4b636e3850faa6b74ebad80f00600217172a57f745cf223d38a219222"
            ],
            "index": "pypi",
            "version": "==4.3.0"
        },
        "pycparser": {
            "hashes": [
                "sha256:2d475327684562c3a96cc71adf7dc8c4f0565175cf86b6d7a404ff4c771f15f0",
                "sha256:7582ad22678f0fcd81102833f60ef8d0e57288b6b5fb00323d101be910e35705"
            ],
            "version": "==2.20"
        },
        "pycryptodome": {
            "hashes": [
                "sha256:07024fc364869eae8d6ac0d316e089956e6aeffe42dbdcf44fe1320d96becf7f",
                "sha256:09b6d6bcc01a4eb1a2b4deeff5aa602a108ec5aed8ac75ae554f97d1d7f0a5ad",
                "sha256:0e10f352ccbbcb5bb2dc4ecaf106564e65702a717d72ab260f9ac4c19753cfc2",
                "sha256:1f4752186298caf2e9ff5354f2e694d607ca7342aa313a62005235d46e28cf04",
                "sha256:2fbc472e0b567318fe2052281d5a8c0ae70099b446679815f655e9fbc18c3a65",
                "sha256:3ec3dc2f80f71fd0c955ce48b81bfaf8914c6f63a41a738f28885a1c4892968a",
                "sha256:426c188c83c10df71f053e04b4003b1437bae5cb37606440e498b00f160d71d0",
                "sha256:626c0a1d4d83ec6303f970a17158114f75c3ba1736f7f2983f7b40a265861bd8",
                "sha256:767ad0fb5d23efc36a4d5c2fc608ac603f3de028909bcf59abc943e0d0bc5a36",
                "sha256:7ac729d9091ed5478af2b4a4f44f5335a98febbc008af619e4569a59fe503e40",
                "sha256:83295a3fb5cf50c48631eb5b440cb5e9832d8c14d81d1d45f4497b67a9987de8",
                "sha256:8be56bde3312e022d9d1d6afa124556460ad5c844c2fc63642f6af723c098d35",
                "sha256:8f06556a8f7ea7b1e42eff39726bb0dca1c251205debae64e6eebea3cd7b438a",
                "sha256:9230fcb5d948c3fb40049bace4d33c5d254f8232c2c0bba05d2570aea3ba4520",
                "sha256:9378c309aec1f8cd8bad361ed0816a440151b97a2a3f6ffdaba1d1a1fb76873a",
                "sha256:9977086e0f93adb326379897437373871b80501e1d176fec63c7f46fb300c862",
                "sha256:9a94fca11fdc161460bd8659c15b6adef45c1b20da86402256eaf3addfaab324",
                "sha256:9c739b7795ccf2ef1fdad8d44e539a39ad300ee6786e804ea7f0c6a786eb5343",
                "sha256:b1e332587b3b195542e77681389c296e1837ca01240399d88803a075447d3557",
                "sha256:c109a26a21f21f695d369ff9b87f5d43e0d6c768d8384e10bc74142bed2e092e",
                "sha256:c818dc1f3eace93ee50c2b6b5c2becf7c418fa5dd1ba6fc0ef7db279ea21d5e4",
                "sha256:cff31f5a8977534f255f729d5d2467526f2b10563a30bbdade92223e0bf264bd",
                "sha256:d4f94368ce2d65873a87ad867eb3bf63f4ba81eb97a9ee66d38c2b71ce5a7439",
                "sha256:d61b012baa8c2b659e9890011358455c0019a4108536b811602d2f638c40802a",
                "sha256:d6e1bc5c94873bec742afe2dfadce0d20445b18e75c47afc0c115b19e5dd38dd",
                "sha256:ea83bcd9d6c03248ebd46e71ac313858e0afd5aa2fa81478c0e653242f3eb476",
                "sha256:ed5761b37615a1f222c5345bbf45272ae2cf8c7dff88a4f53a1e9f977cbb6d95",
                "sha256:f011cd0062e54658b7086a76f8cf0f4222812acc66e219e196ea2d0a8849d0ed",
                "sha256:f1add21b6d179179b3c177c33d18a2186a09cc0d3af41ff5ed3f377360b869f2",
                "sha256:f655addaaaa9974108d4808f4150652589cada96074c87115c52e575bfcd87d5"
            ],
            "version": "==3.9.7"
        },
        "pygments": {
            "hashes": [
                "sha256:5ffada19f6203563680669ee7f53b64dabbeb100eb51b61996085e99c03b284a",
                "sha256:e8218dd399a61674745138520d0d4cf2621d7e032439341bc3f647bff125818d"
            ],
            "version": "==2.3.1"
        },
        "pyjwt": {
            "hashes": [
                "sha256:5c6eca3c2940464d106b99ba83b00c6add741c9becaec087fb7ccdefea71350e",
                "sha256:8d59a976fb773f3e6a39c85636357c4f0e242707394cadadd9814f5cbaa20e96"
            ],
            "index": "pypi",
            "version": "==1.7.1"
        },
        "pypdf4": {
            "hashes": [
                "sha256:7c932441146d205572f96254d53c79ea2c30c9e11df55a5cf87e056c7b3d7f89"
            ],
            "index": "pypi",
            "version": "==1.27.0"
        },
        "python-dateutil": {
            "hashes": [
                "sha256:73ebfe9dbf22e832286dafa60473e4cd239f8592f699aa5adaf10050e6e1823c",
                "sha256:75bb3f31ea686f1197762692a9ee6a7550b59fc6ca3a1f4b5d7e32fb98e2da2a"
            ],
            "version": "==2.8.1"
        },
        "python-editor": {
            "hashes": [
                "sha256:1bf6e860a8ad52a14c3ee1252d5dc25b2030618ed80c022598f00176adc8367d",
                "sha256:51fda6bcc5ddbbb7063b2af7509e43bd84bfc32a4ff71349ec7847713882327b",
                "sha256:5f98b069316ea1c2ed3f67e7f5df6c0d8f10b689964a4a811ff64f0106819ec8"
            ],
            "version": "==1.0.4"
        },
        "pytz": {
            "hashes": [
                "sha256:a494d53b6d39c3c6e44c3bec237336e14305e4f29bbf800b599253057fbb79ed",
                "sha256:c35965d010ce31b23eeb663ed3cc8c906275d6be1a34393a1d73a41febf4a048"
            ],
            "version": "==2020.1"
        },
        "sentry-sdk": {
            "extras": [
                "flask"
            ],
            "hashes": [
                "sha256:23808d571d2461a4ce3784ec12bbee5bdb8c026c143fe79d36cef8a6d653e71f",
                "sha256:bb90a4e19c7233a580715fc986cc44be2c48fc10b31e71580a2037e1c94b6950"
            ],
            "index": "pypi",
            "version": "==0.14.3"
        },
        "six": {
            "hashes": [
                "sha256:236bdbdce46e6e6a3d61a337c0f8b763ca1e8717c03b369e87a7ec7ce1319c0a",
                "sha256:8f3cd2e254d8f793e7f3d6d9df77b92252b52637291d0f0da013c76ea2724b6c"
            ],
            "version": "==1.14.0"
        },
        "sortedcontainers": {
            "hashes": [
                "sha256:974e9a32f56b17c1bac2aebd9dcf197f3eb9cd30553c5852a3187ad162e1a03a",
                "sha256:d9e96492dd51fae31e60837736b38fe42a187b5404c16606ff7ee7cd582d4c60"
            ],
            "version": "==2.1.0"
        },
        "sqlalchemy": {
            "hashes": [
                "sha256:083e383a1dca8384d0ea6378bd182d83c600ed4ff4ec8247d3b2442cf70db1ad",
                "sha256:0a690a6486658d03cc6a73536d46e796b6570ac1f8a7ec133f9e28c448b69828",
                "sha256:114b6ace30001f056e944cebd46daef38fdb41ebb98f5e5940241a03ed6cad43",
                "sha256:128f6179325f7597a46403dde0bf148478f868df44841348dfc8d158e00db1f9",
                "sha256:13d48cd8b925b6893a4e59b2dfb3e59a5204fd8c98289aad353af78bd214db49",
                "sha256:211a1ce7e825f7142121144bac76f53ac28b12172716a710f4bf3eab477e730b",
                "sha256:2dc57ee80b76813759cccd1a7affedf9c4dbe5b065a91fb6092c9d8151d66078",
                "sha256:3e625e283eecc15aee5b1ef77203bfb542563fa4a9aa622c7643c7b55438ff49",
                "sha256:43078c7ec0457387c79b8d52fff90a7ad352ca4c7aa841c366238c3e2cf52fdf",
                "sha256:5b1bf3c2c2dca738235ce08079783ef04f1a7fc5b21cf24adaae77f2da4e73c3",
                "sha256:6056b671aeda3fc451382e52ab8a753c0d5f66ef2a5ccc8fa5ba7abd20988b4d",
                "sha256:68d78cf4a9dfade2e6cf57c4be19f7b82ed66e67dacf93b32bb390c9bed12749",
                "sha256:7025c639ce7e170db845e94006cf5f404e243e6fc00d6c86fa19e8ad8d411880",
                "sha256:7224e126c00b8178dfd227bc337ba5e754b197a3867d33b9f30dc0208f773d70",
                "sha256:7d98e0785c4cd7ae30b4a451416db71f5724a1839025544b4edbd92e00b91f0f",
                "sha256:8d8c21e9d4efef01351bf28513648ceb988031be4159745a7ad1b3e28c8ff68a",
                "sha256:bbb545da054e6297242a1bb1ba88e7a8ffb679f518258d66798ec712b82e4e07",
                "sha256:d00b393f05dbd4ecd65c989b7f5a81110eae4baea7a6a4cdd94c20a908d1456e",
                "sha256:e18752cecaef61031252ca72031d4d6247b3212ebb84748fc5d1a0d2029c23ea"
            ],
            "version": "==1.3.16"
        },
        "sqlalchemy-searchable": {
            "hashes": [
                "sha256:b48e67ef238a154e4b8de84637ef9645c213a2367b1f1915dd2f65242b2f04b2"
            ],
            "index": "pypi",
            "version": "==1.1.0"
        },
        "sqlalchemy-utils": {
            "hashes": [
                "sha256:680068c4b671225c183815e19b6f4adc765a9989dd5d9e8e9c900ede30cc7434"
            ],
            "version": "==0.36.5"
        },
        "traitlets": {
            "hashes": [
                "sha256:70b4c6a1d9019d7b4f6846832288f86998aa3b9207c6821f3578a6a6a467fe44",
                "sha256:d023ee369ddd2763310e4c3eae1ff649689440d4ae59d7485eb4cfbbe3e359f7"
            ],
            "version": "==4.3.3"
        },
        "unidecode": {
            "hashes": [
                "sha256:1d7a042116536098d05d599ef2b8616759f02985c85b4fef50c78a5aaf10822a",
                "sha256:2b6aab710c2a1647e928e36d69c21e76b453cd455f4e2621000e54b2a9b8cce8"
            ],
            "index": "pypi",
            "version": "==1.1.1"
        },
        "urllib3": {
            "hashes": [
                "sha256:2393a695cd12afedd0dcb26fe5d50d0cf248e5a66f75dbd89a3d4eb333a61af4",
                "sha256:a637e5fae88995b256e3409dc4d52c2e2e0ba32c42a6365fee8bbd2238de3cfb"
            ],
            "version": "==1.24.3"
        },
        "validators": {
            "hashes": [
                "sha256:31e8bb01b48b48940a021b8a9576b840f98fa06b91762ef921d02cb96d38727a"
            ],
            "version": "==0.15.0"
        },
        "wcwidth": {
            "hashes": [
                "sha256:cafe2186b3c009a04067022ce1dcd79cb38d8d65ee4f4791b8888d6599d1bbe1",
                "sha256:ee73862862a156bf77ff92b09034fc4825dd3af9cf81bc5b360668d425f3c5f1"
            ],
            "version": "==0.1.9"
        },
        "werkzeug": {
            "hashes": [
                "sha256:2de2a5db0baeae7b2d2664949077c2ac63fbd16d98da0ff71837f7d1dea3fd43",
                "sha256:6c80b1e5ad3665290ea39320b91e1be1e0d5f60652b964a3070216de83d2e47c"
            ],
            "version": "==1.0.1"
        }
    },
    "develop": {
        "attrs": {
            "hashes": [
                "sha256:4b90b09eeeb9b88c35bc642cbac057e45a5fd85367b985bd2809c62b7b939265",
                "sha256:e0d0eb91441a3b53dab4d9b743eafc1ac44476296a2053b6ca3af0b139faf87b"
            ],
            "index": "pypi",
            "version": "==18.1.0"
        },
        "more-itertools": {
            "hashes": [
                "sha256:5dd8bcf33e5f9513ffa06d5ad33d78f31e1931ac9a18f33d37e77a180d393a7c",
                "sha256:b1ddb932186d8a6ac451e1d95844b382f55e12686d51ca0c68b6f61f2ab7a507"
            ],
            "version": "==8.2.0"
        },
        "mypy": {
            "hashes": [
                "sha256:15b948e1302682e3682f11f50208b726a246ab4e6c1b39f9264a8796bb416aa2",
                "sha256:219a3116ecd015f8dca7b5d2c366c973509dfb9a8fc97ef044a36e3da66144a1",
                "sha256:3b1fc683fb204c6b4403a1ef23f0b1fac8e4477091585e0c8c54cbdf7d7bb164",
                "sha256:3beff56b453b6ef94ecb2996bea101a08f1f8a9771d3cbf4988a61e4d9973761",
                "sha256:7687f6455ec3ed7649d1ae574136835a4272b65b3ddcf01ab8704ac65616c5ce",
                "sha256:7ec45a70d40ede1ec7ad7f95b3c94c9cf4c186a32f6bacb1795b60abd2f9ef27",
                "sha256:86c857510a9b7c3104cf4cde1568f4921762c8f9842e987bc03ed4f160925754",
                "sha256:8a627507ef9b307b46a1fea9513d5c98680ba09591253082b4c48697ba05a4ae",
                "sha256:8dfb69fbf9f3aeed18afffb15e319ca7f8da9642336348ddd6cab2713ddcf8f9",
                "sha256:a34b577cdf6313bf24755f7a0e3f3c326d5c1f4fe7422d1d06498eb25ad0c600",
                "sha256:a8ffcd53cb5dfc131850851cc09f1c44689c2812d0beb954d8138d4f5fc17f65",
                "sha256:b90928f2d9eb2f33162405f32dde9f6dcead63a0971ca8a1b50eb4ca3e35ceb8",
                "sha256:c56ffe22faa2e51054c5f7a3bc70a370939c2ed4de308c690e7949230c995913",
                "sha256:f91c7ae919bbc3f96cd5e5b2e786b2b108343d1d7972ea130f7de27fdd547cf3"
            ],
            "index": "pypi",
            "version": "==0.770"
        },
        "mypy-extensions": {
            "hashes": [
                "sha256:090fedd75945a69ae91ce1303b5824f428daf5a028d2f6ab8a299250a846f15d",
                "sha256:2d82818f5bb3e369420cb3c4060a7970edba416647068eb4c5343488a6c604a8"
            ],
            "version": "==0.4.3"
        },
        "packaging": {
            "hashes": [
                "sha256:3c292b474fda1671ec57d46d739d072bfd495a4f51ad01a055121d81e952b7a3",
                "sha256:82f77b9bee21c1bafbf35a84905d604d5d1223801d639cf3ed140bd651c08752"
            ],
            "version": "==20.3"
        },
        "pluggy": {
            "hashes": [
                "sha256:15b2acde666561e1298d71b523007ed7364de07029219b604cf808bfa1c765b0",
                "sha256:966c145cd83c96502c3c3868f50408687b38434af77734af1e9ca461a4081d2d"
            ],
            "version": "==0.13.1"
        },
        "py": {
            "hashes": [
                "sha256:5e27081401262157467ad6e7f851b7aa402c5852dbcb3dae06768434de5752aa",
                "sha256:c20fdd83a5dbc0af9efd622bee9a5564e278f6380fffcacc43ba6f43db2813b0"
            ],
            "version": "==1.8.1"
        },
        "pycodestyle": {
            "hashes": [
                "sha256:95a2219d12372f05704562a14ec30bc76b05a5b297b21a5dfe3f6fac3491ae56",
                "sha256:e40a936c9a450ad81df37f549d676d127b1b66000a6c500caa2b085bc0ca976c"
            ],
            "index": "pypi",
            "version": "==2.5.0"
        },
        "pyparsing": {
            "hashes": [
                "sha256:c203ec8783bf771a155b207279b9bccb8dea02d8f0c9e5f8ead507bc3246ecc1",
                "sha256:ef9d7589ef3c200abe66653d3f1ab1033c3c419ae9b9bdb1240a85b024efc88b"
            ],
            "version": "==2.4.7"
        },
        "pytest": {
            "hashes": [
                "sha256:0d5fe9189a148acc3c3eb2ac8e1ac0742cb7618c084f3d228baaec0c254b318d",
                "sha256:ff615c761e25eb25df19edddc0b970302d2a9091fbce0e7213298d85fb61fef6"
            ],
            "index": "pypi",
            "version": "==5.3.5"
        },
        "six": {
            "hashes": [
                "sha256:236bdbdce46e6e6a3d61a337c0f8b763ca1e8717c03b369e87a7ec7ce1319c0a",
                "sha256:8f3cd2e254d8f793e7f3d6d9df77b92252b52637291d0f0da013c76ea2724b6c"
            ],
            "version": "==1.14.0"
        },
        "typed-ast": {
            "hashes": [
                "sha256:0666aa36131496aed8f7be0410ff974562ab7eeac11ef351def9ea6fa28f6355",
                "sha256:0c2c07682d61a629b68433afb159376e24e5b2fd4641d35424e462169c0a7919",
                "sha256:249862707802d40f7f29f6e1aad8d84b5aa9e44552d2cc17384b209f091276aa",
                "sha256:24995c843eb0ad11a4527b026b4dde3da70e1f2d8806c99b7b4a7cf491612652",
                "sha256:269151951236b0f9a6f04015a9004084a5ab0d5f19b57de779f908621e7d8b75",
                "sha256:4083861b0aa07990b619bd7ddc365eb7fa4b817e99cf5f8d9cf21a42780f6e01",
                "sha256:498b0f36cc7054c1fead3d7fc59d2150f4d5c6c56ba7fb150c013fbc683a8d2d",
                "sha256:4e3e5da80ccbebfff202a67bf900d081906c358ccc3d5e3c8aea42fdfdfd51c1",
                "sha256:6daac9731f172c2a22ade6ed0c00197ee7cc1221aa84cfdf9c31defeb059a907",
                "sha256:715ff2f2df46121071622063fc7543d9b1fd19ebfc4f5c8895af64a77a8c852c",
                "sha256:73d785a950fc82dd2a25897d525d003f6378d1cb23ab305578394694202a58c3",
                "sha256:8c8aaad94455178e3187ab22c8b01a3837f8ee50e09cf31f1ba129eb293ec30b",
                "sha256:8ce678dbaf790dbdb3eba24056d5364fb45944f33553dd5869b7580cdbb83614",
                "sha256:aaee9905aee35ba5905cfb3c62f3e83b3bec7b39413f0a7f19be4e547ea01ebb",
                "sha256:bcd3b13b56ea479b3650b82cabd6b5343a625b0ced5429e4ccad28a8973f301b",
                "sha256:c9e348e02e4d2b4a8b2eedb48210430658df6951fa484e59de33ff773fbd4b41",
                "sha256:d205b1b46085271b4e15f670058ce182bd1199e56b317bf2ec004b6a44f911f6",
                "sha256:d43943ef777f9a1c42bf4e552ba23ac77a6351de620aa9acf64ad54933ad4d34",
                "sha256:d5d33e9e7af3b34a40dc05f498939f0ebf187f07c385fd58d591c533ad8562fe",
                "sha256:fc0fea399acb12edbf8a628ba8d2312f583bdbdb3335635db062fa98cf71fca4",
                "sha256:fe460b922ec15dd205595c9b5b99e2f056fd98ae8f9f56b888e7a17dc2b757e7"
            ],
            "version": "==1.4.1"
        },
        "typing-extensions": {
            "hashes": [
                "sha256:6e95524d8a547a91e08f404ae485bbb71962de46967e1b71a0cb89af24e761c5",
                "sha256:79ee589a3caca649a9bfd2a8de4709837400dfa00b6cc81962a1e6a1815969ae",
                "sha256:f8d2bd89d25bc39dabe7d23df520442fa1d8969b82544370e03d88b5a591c392"
            ],
            "version": "==3.7.4.2"
        },
        "wcwidth": {
            "hashes": [
                "sha256:cafe2186b3c009a04067022ce1dcd79cb38d8d65ee4f4791b8888d6599d1bbe1",
                "sha256:ee73862862a156bf77ff92b09034fc4825dd3af9cf81bc5b360668d425f3c5f1"
            ],
            "version": "==0.1.9"
        }
    }
}<|MERGE_RESOLUTION|>--- conflicted
+++ resolved
@@ -1,11 +1,7 @@
 {
     "_meta": {
         "hash": {
-<<<<<<< HEAD
-            "sha256": "768e7e8d73c0d43f00853580c3825de27434e180cfe8faeefe9f256abf2e7782"
-=======
             "sha256": "5298bc1aa1c2ee782394db625564210d96d315832565480a1f8a9b214d3480c3"
->>>>>>> ea077f85
         },
         "pipfile-spec": 6,
         "requires": {
