import os
import pytest
import json
from io import BytesIO
from werkzeug.datastructures import FileStorage


def generate_headers(jwt_token):
    return {'Authorization': f'Bearer {jwt_token}'}


def test_user_can_delete_own_pdf(client, fix_project, test_user_with_pdf, test_user):
    login_resp = client.login_as_user(test_user.email, 'password')
    headers = generate_headers(login_resp['access_jwt'])
    file_id = test_user_with_pdf.id
    delete_resp = client.delete(
        f'/projects/{fix_project.project_name}/files',
        data=json.dumps({file_id: file_id}),
        headers=headers,
        content_type='application/json',
    )

    assert delete_resp.status_code == 200


def test_user_cannot_delete_pdf_without_permission(
        client, fix_project, test_user_with_pdf, test_user_2):
    login_resp = client.login_as_user(test_user_2.email, 'password')
    headers = generate_headers(login_resp['access_jwt'])
    file_id = test_user_with_pdf.id
    delete_resp = client.delete(
        f'/projects/{fix_project.project_name}/files',
        data=json.dumps({file_id: file_id}),
        headers=headers,
        content_type='application/json',
    )
    assert delete_resp.status_code == 400


def test_admin_can_delete_pdf_without_permission(
        client, test_user_with_pdf, fix_project, fix_api_owner):
    login_resp = client.login_as_user(fix_api_owner.email, 'password')
    headers = generate_headers(login_resp['access_jwt'])
    file_id = test_user_with_pdf.id
    delete_resp = client.delete(
        f'/projects/{fix_project.project_name}/files',
        data=json.dumps({file_id: file_id}),
        headers=headers,
        content_type='application/json',
    )
    assert delete_resp.status_code == 200
    resp_json = [resp for resp in delete_resp.get_json().values()]
    assert 'Not an owner' not in resp_json


def test_can_upload_pdf(monkeypatch, client, test_user, fix_project, fix_directory):
    from neo4japp.blueprints import files

    login_resp = client.login_as_user(test_user.email, 'password')
    headers = generate_headers(login_resp['access_jwt'])

    def mockannotate(filename, pdf):
        """ Mocks out the 'annotate' function in the module
        since we don't care about the annotation process """
        return dict()

    monkeypatch.setattr(files, 'annotate', mockannotate)
    mock_pdf = BytesIO(json.dumps(dict()).encode('utf-8'))

    resp = client.post(
        f'/projects/{fix_project.project_name}/files',
        headers=headers,
        data={
            'file': (mock_pdf, 'mock.pdf'),
            'filename': 'mock.pdf',
            'directoryId': fix_directory.id,
        },
        content_type='multipart/form-data'
    )

    assert resp.status_code == 200


def test_cannot_upload_if_no_write_permission(
        monkeypatch, client, test_user, test_user_2, fix_project, fix_directory):
    from neo4japp.blueprints import files

    login_resp = client.login_as_user(test_user_2.email, 'password')
    headers = generate_headers(login_resp['access_jwt'])

    def mockannotate(filename, pdf):
        """ Mocks out the 'annotate' function in the module
        since we don't care about the annotation process """
        return dict()

    monkeypatch.setattr(files, 'annotate', mockannotate)
    mock_pdf = BytesIO(json.dumps(dict()).encode('utf-8'))

    resp = client.post(
        f'/projects/{fix_project.project_name}/files',
        headers=headers,
        data={
            'file': (mock_pdf, 'mock.pdf'),
            'filename': 'mock.pdf',
            'directoryId': fix_directory.id,
        },
        content_type='multipart/form-data'
    )

    assert resp.status_code == 400


def test_can_view_all_files_in_project(monkeypatch, client, test_user, fix_project, fix_directory):
    from neo4japp.blueprints import files

    login_resp = client.login_as_user(test_user.email, 'password')
    headers = generate_headers(login_resp['access_jwt'])

    def mockannotate(filename, pdf):
        """ Mocks out the 'annotate' function in the module
        since we don't care about the annotation process """
        return dict()

    monkeypatch.setattr(files, 'annotate', mockannotate)
    mock_pdf = BytesIO(json.dumps(dict()).encode('utf-8'))

    resp = client.post(
        f'/projects/{fix_project.project_name}/files',
        headers=headers,
        data={
            'file': (mock_pdf, 'mock.pdf'),
            'filename': 'mock.pdf',
            'directoryId': fix_directory.id,
        },
        content_type='multipart/form-data'
    )

    assert resp.status_code == 200
    resp = client.get(f'/projects/{fix_project.project_name}/files', headers=headers)
    assert resp.status_code == 200
    filename = resp.get_json()['files'].pop()['filename']
    assert filename == 'mock.pdf'


def test_can_get_pdf(client, test_user, test_user_with_pdf, fix_project):
    from neo4japp.blueprints import files

    login_resp = client.login_as_user(test_user.email, 'password')
    headers = generate_headers(login_resp['access_jwt'])

    file_id = test_user_with_pdf.file_id

    resp = client.get(f'/projects/{fix_project.project_name}/files/{file_id}', headers=headers)

    assert resp.status_code == 200


@pytest.mark.skip('Does this API work??? TODO: Check if return makes sense')
def test_can_get_pdf_annotations(
        monkeypatch, client, test_user, test_user_with_pdf, fix_project):
    from neo4japp.blueprints import files

    def mock_map_annotations_to_correct_format(unformatted_annotations):
        """ Mocks out the formatter in the function
        since we don't care about the annotation process """
        return []

    monkeypatch.setattr(
        files,
        'map_annotations_to_correct_format',
        mock_map_annotations_to_correct_format
    )

    login_resp = client.login_as_user(test_user.email, 'password')
    headers = generate_headers(login_resp['access_jwt'])

    file_id = test_user_with_pdf.file_id

    resp = client.get(
        f'/projects/{fix_project.project_name}/files/{file_id}/annotations',
        headers=headers
    )

    assert resp.status_code == 200


CUSTOM_ANNOTATION = {
    'pageNumber': 1,
    'keywords': ['gyrA'],
    'rects': [[0.1, 0.2, 0.3, 0.4]],
    'meta': {
        'type': 'gene',
        'color': 'green',
        'id': '',
        'idType': '',
        'idHyperlink': '',
        'isCustom': True,
        'allText': 'gyrA',
        'links': {
            'ncbi': '',
            'uniprot': '',
            'wikipedia': '',
            'google': ''
        }
    },
}


def test_user_can_add_custom_annotation(client, test_user, test_user_with_pdf, fix_project):
    login_resp = client.login_as_user(test_user.email, 'password')
    headers = generate_headers(login_resp['access_jwt'])
    file_id = test_user_with_pdf.file_id

    resp = client.patch(
        f'/projects/{fix_project.project_name}/files/{file_id}/annotations/add',
        headers=headers,
        data=json.dumps(CUSTOM_ANNOTATION),
        content_type='application/json',
    )

    assert resp.status_code == 200
    assert 'uuid' in resp.get_json()


def test_user_can_remove_custom_annotation(client, test_user, test_user_with_pdf, fix_project):
    login_resp = client.login_as_user(test_user.email, 'password')
    headers = generate_headers(login_resp['access_jwt'])
    file_id = test_user_with_pdf.file_id

    add_resp = client.patch(
        f'/projects/{fix_project.project_name}/files/{file_id}/annotations/add',
        headers=headers,
        data=json.dumps(CUSTOM_ANNOTATION),
        content_type='application/json',
    )

    uuid = add_resp.get_json()['uuid']

    remove_resp = client.patch(
        f'/projects/{fix_project.project_name}/files/{file_id}/annotations/remove',
        headers=headers,
        data=json.dumps({
            'uuid': uuid,
            'removeAll': False
        }),
        content_type='application/json',
    )

    assert remove_resp.status_code == 200
    assert remove_resp.get_json()[uuid] == 'Removed'


def test_user_can_remove_matching_custom_annotations(
        client, test_user, test_user_with_pdf, fix_project):
    login_resp = client.login_as_user(test_user.email, 'password')
    headers = generate_headers(login_resp['access_jwt'])
    file_id = test_user_with_pdf.file_id

    add_resp_1 = client.patch(
        f'/projects/{fix_project.project_name}/files/{file_id}/annotations/add',
        headers=headers,
        data=json.dumps(CUSTOM_ANNOTATION),
        content_type='application/json',
    )

    uuid_1 = add_resp_1.get_json()['uuid']

    add_resp_2 = client.patch(
        f'/projects/{fix_project.project_name}/files/{file_id}/annotations/add',
        headers=headers,
        data=json.dumps(CUSTOM_ANNOTATION),
        content_type='application/json',
    )

    uuid_2 = add_resp_2.get_json()['uuid']

    remove_resp = client.patch(
        f'/projects/{fix_project.project_name}/files/{file_id}/annotations/remove',
        headers=headers,
        data=json.dumps({
            'uuid': uuid_2,
            'removeAll': True
        }),
        content_type='application/json',
    )

    assert remove_resp.status_code == 200
    assert remove_resp.get_json()[uuid_1] == 'Removed'
    assert remove_resp.get_json()[uuid_2] == 'Removed'


<<<<<<< HEAD
def test_can_delete_files(client, test_user, test_user_with_pdf, fix_project):
=======
def test_user_can_remove_annotation_exclusion(client, test_user, test_user_with_pdf):
>>>>>>> 5700ab8c
    login_resp = client.login_as_user(test_user.email, 'password')
    headers = generate_headers(login_resp['access_jwt'])
    file_id = test_user_with_pdf.file_id

<<<<<<< HEAD
    resp = client.delete(
        f'/projects/{fix_project.project_name}/files',
        headers=headers,
        data=json.dumps({file_id: file_id}),
        content_type='application/json',
    )

    assert resp.status_code == 200
=======
    add_exc_resp = client.patch(
        f'/files/add_annotation_exclusion/{file_id}',
        headers=headers,
        data=json.dumps({
            'id': 'id',
            'reason': 'reason',
            'comment': 'comment'
        }),
        content_type='application/json',
    )

    remove_exc_resp = client.patch(
        f'/files/remove_annotation_exclusion/{file_id}',
        headers=headers,
        data=json.dumps({'id': 'id'}),
        content_type='application/json',
    )

    assert remove_exc_resp.status_code == 200
>>>>>>> 5700ab8c
<|MERGE_RESOLUTION|>--- conflicted
+++ resolved
@@ -289,25 +289,22 @@
     assert remove_resp.get_json()[uuid_2] == 'Removed'
 
 
-<<<<<<< HEAD
 def test_can_delete_files(client, test_user, test_user_with_pdf, fix_project):
-=======
+    resp = client.delete(
+        f'/projects/{fix_project.project_name}/files',
+        headers=headers,
+        data=json.dumps({file_id: file_id}),
+        content_type='application/json',
+    )
+
+    assert resp.status_code == 200
+
+
 def test_user_can_remove_annotation_exclusion(client, test_user, test_user_with_pdf):
->>>>>>> 5700ab8c
-    login_resp = client.login_as_user(test_user.email, 'password')
-    headers = generate_headers(login_resp['access_jwt'])
-    file_id = test_user_with_pdf.file_id
-
-<<<<<<< HEAD
-    resp = client.delete(
-        f'/projects/{fix_project.project_name}/files',
-        headers=headers,
-        data=json.dumps({file_id: file_id}),
-        content_type='application/json',
-    )
-
-    assert resp.status_code == 200
-=======
+    login_resp = client.login_as_user(test_user.email, 'password')
+    headers = generate_headers(login_resp['access_jwt'])
+    file_id = test_user_with_pdf.file_id
+
     add_exc_resp = client.patch(
         f'/files/add_annotation_exclusion/{file_id}',
         headers=headers,
@@ -326,5 +323,4 @@
         content_type='application/json',
     )
 
-    assert remove_exc_resp.status_code == 200
->>>>>>> 5700ab8c
+    assert remove_exc_resp.status_code == 200