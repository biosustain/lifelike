--- conflicted
+++ resolved
@@ -299,8 +299,6 @@
     assert remove_resp.get_json()[uuid_2] == 'Removed'
 
 
-<<<<<<< HEAD
-=======
 def test_can_delete_files(client, test_user, test_user_with_pdf, fix_project):
     login_resp = client.login_as_user(test_user.email, 'password')
     headers = generate_headers(login_resp['access_jwt'])
@@ -315,7 +313,6 @@
     assert resp.status_code == 200
 
 
->>>>>>> c4305d3a
 def test_user_can_remove_annotation_exclusion(client, test_user, test_user_with_pdf):
     login_resp = client.login_as_user(test_user.email, 'password')
     headers = generate_headers(login_resp['access_jwt'])
