--- conflicted
+++ resolved
@@ -317,15 +317,7 @@
     assert resp.status_code == 200
 
 
-<<<<<<< HEAD
-def test_user_can_remove_annotation_exclusion(
-    client,
-    test_user,
-    test_user_with_pdf,
-):
-=======
 def test_user_can_remove_annotation_exclusion(client, test_user, test_user_with_pdf, fix_project):
->>>>>>> 6a56d829
     login_resp = client.login_as_user(test_user.email, 'password')
     headers = generate_headers(login_resp['access_jwt'])
     file_id = test_user_with_pdf.file_id
