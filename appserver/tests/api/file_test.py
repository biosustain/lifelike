import os
import pytest
import json
from io import BytesIO
from werkzeug.datastructures import FileStorage


def generate_headers(jwt_token):
    return {'Authorization': f'Bearer {jwt_token}'}


def test_user_can_delete_own_pdf(client, fix_project, test_user_with_pdf, test_user):
    login_resp = client.login_as_user(test_user.email, 'password')
    headers = generate_headers(login_resp['access_jwt'])
    file_id = test_user_with_pdf.id
    delete_resp = client.delete(
        f'/projects/{fix_project.project_name}/files',
        data=json.dumps({file_id: file_id}),
        headers=headers,
        content_type='application/json',
    )

    assert delete_resp.status_code == 200


def test_user_cannot_delete_pdf_without_permission(
        client, fix_project, test_user_with_pdf, test_user_2):
    login_resp = client.login_as_user(test_user_2.email, 'password')
    headers = generate_headers(login_resp['access_jwt'])
    file_id = test_user_with_pdf.id
    delete_resp = client.delete(
        f'/projects/{fix_project.project_name}/files',
        data=json.dumps({file_id: file_id}),
        headers=headers,
        content_type='application/json',
    )
    assert delete_resp.status_code == 400


def test_admin_can_delete_pdf_without_permission(
        client, test_user_with_pdf, fix_project, fix_api_owner):
    login_resp = client.login_as_user(fix_api_owner.email, 'password')
    headers = generate_headers(login_resp['access_jwt'])
    file_id = test_user_with_pdf.id
    delete_resp = client.delete(
        f'/projects/{fix_project.project_name}/files',
        data=json.dumps({file_id: file_id}),
        headers=headers,
        content_type='application/json',
    )
    assert delete_resp.status_code == 200
    resp_json = [resp for resp in delete_resp.get_json().values()]
    assert 'Not an owner' not in resp_json


<<<<<<< HEAD
def test_can_upload_pdf(monkeypatch, client, test_user, fix_project, fix_directory):
    from neo4japp.blueprints import files

    login_resp = client.login_as_user(test_user.email, 'password')
    headers = generate_headers(login_resp['access_jwt'])

    def mockannotate(filename, pdf):
        """ Mocks out the 'annotate' function in the module
        since we don't care about the annotation process """
        return dict()

    monkeypatch.setattr(files, 'annotate', mockannotate)
    mock_pdf = BytesIO(json.dumps(dict()).encode('utf-8'))

    resp = client.post(
        f'/projects/{fix_project.project_name}/files',
        headers=headers,
        data={
            'file': (mock_pdf, 'mock.pdf'),
            'filename': 'mock.pdf',
            'directoryId': fix_directory.id,
        },
        content_type='multipart/form-data'
    )

    assert resp.status_code == 200


def test_cannot_upload_if_no_write_permission(
        monkeypatch, client, test_user, test_user_2, fix_project, fix_directory):
    from neo4japp.blueprints import files

    login_resp = client.login_as_user(test_user_2.email, 'password')
    headers = generate_headers(login_resp['access_jwt'])

    def mockannotate(filename, pdf):
        """ Mocks out the 'annotate' function in the module
        since we don't care about the annotation process """
        return dict()

    monkeypatch.setattr(files, 'annotate', mockannotate)
    mock_pdf = BytesIO(json.dumps(dict()).encode('utf-8'))

    resp = client.post(
        f'/projects/{fix_project.project_name}/files',
        headers=headers,
        data={
            'file': (mock_pdf, 'mock.pdf'),
            'filename': 'mock.pdf',
            'directoryId': fix_directory.id,
        },
        content_type='multipart/form-data'
    )

    assert resp.status_code == 400


def test_can_view_all_files_in_project(monkeypatch, client, test_user, fix_project, fix_directory):
    from neo4japp.blueprints import files

    login_resp = client.login_as_user(test_user.email, 'password')
    headers = generate_headers(login_resp['access_jwt'])

    def mockannotate(filename, pdf):
        """ Mocks out the 'annotate' function in the module
        since we don't care about the annotation process """
        return dict()

    monkeypatch.setattr(files, 'annotate', mockannotate)
    mock_pdf = BytesIO(json.dumps(dict()).encode('utf-8'))

    resp = client.post(
        f'/projects/{fix_project.project_name}/files',
        headers=headers,
        data={
            'file': (mock_pdf, 'mock.pdf'),
            'filename': 'mock.pdf',
            'directoryId': fix_directory.id,
        },
        content_type='multipart/form-data'
    )

    assert resp.status_code == 200
    resp = client.get(f'/projects/{fix_project.project_name}/files', headers=headers)
    assert resp.status_code == 200
    filename = resp.get_json()['files'].pop()['filename']
    assert filename == 'mock.pdf'


def test_can_get_pdf(client, test_user, test_user_with_pdf, fix_project):
    from neo4japp.blueprints import files

    login_resp = client.login_as_user(test_user.email, 'password')
    headers = generate_headers(login_resp['access_jwt'])

    file_id = test_user_with_pdf.file_id

    resp = client.get(f'/projects/{fix_project.project_name}/files/{file_id}', headers=headers)

    assert resp.status_code == 200


@pytest.mark.skip('Does this API work??? TODO: Check if return makes sense')
def test_can_get_pdf_annotations(
        monkeypatch, client, test_user, test_user_with_pdf, fix_project):
    from neo4japp.blueprints import files

    def mock_map_annotations_to_correct_format(unformatted_annotations):
        """ Mocks out the formatter in the function
        since we don't care about the annotation process """
        return []

    monkeypatch.setattr(
        files,
        'map_annotations_to_correct_format',
        mock_map_annotations_to_correct_format
    )

    login_resp = client.login_as_user(test_user.email, 'password')
    headers = generate_headers(login_resp['access_jwt'])

    file_id = test_user_with_pdf.file_id

    resp = client.get(
        f'/projects/{fix_project.project_name}/files/{file_id}/annotations',
        headers=headers
    )

    assert resp.status_code == 200


def test_can_add_custom_annotations(client, test_user, test_user_with_pdf, fix_project):
    login_resp = client.login_as_user(test_user.email, 'password')
    headers = generate_headers(login_resp['access_jwt'])
    file_id = test_user_with_pdf.file_id

    resp = client.patch(
        f'/projects/{fix_project.project_name}/files/{file_id}/annotations',
        headers=headers,
        data=json.dumps({
            'user_id': test_user.id,
=======
CUSTOM_ANNOTATION = {
    'pageNumber': 1,
    'keywords': ['gyrA'],
    'rects': [[0.1, 0.2, 0.3, 0.4]],
    'meta': {
        'type': 'gene',
        'color': 'green',
        'id': '',
        'idType': '',
        'idHyperlink': '',
        'isCustom': True,
        'allText': 'gyrA',
        'links': {
            'ncbi': '',
            'uniprot': '',
            'wikipedia': '',
            'google': ''
        }
    },
}


def test_user_can_add_custom_annotation(client, test_user, test_user_with_pdf):
    login_resp = client.login_as_user(test_user.email, 'password')
    headers = generate_headers(login_resp['access_jwt'])
    file_id = test_user_with_pdf.file_id

    resp = client.patch(
        f'/files/add_custom_annotation/{file_id}',
        headers=headers,
        data=json.dumps(CUSTOM_ANNOTATION),
        content_type='application/json',
    )

    assert resp.status_code == 200
    assert 'uuid' in resp.get_json()


def test_user_can_remove_custom_annotation(client, test_user, test_user_with_pdf):
    login_resp = client.login_as_user(test_user.email, 'password')
    headers = generate_headers(login_resp['access_jwt'])
    file_id = test_user_with_pdf.file_id

    add_resp = client.patch(
        f'/files/add_custom_annotation/{file_id}',
        headers=headers,
        data=json.dumps(CUSTOM_ANNOTATION),
        content_type='application/json',
    )

    uuid = add_resp.get_json()['uuid']

    remove_resp = client.patch(
        f'/files/remove_custom_annotation/{file_id}',
        headers=headers,
        data=json.dumps({
            'uuid': uuid,
            'removeAll': False
>>>>>>> d7b5e8ad
        }),
        content_type='application/json',
    )

<<<<<<< HEAD
    assert resp.status_code == 200


def test_can_reannotate_files(client, test_user, test_user_with_pdf, fix_project):
=======
    assert remove_resp.status_code == 200
    assert remove_resp.get_json()[uuid] == 'Removed'


def test_user_can_remove_matching_custom_annotations(client, test_user, test_user_with_pdf):
>>>>>>> d7b5e8ad
    login_resp = client.login_as_user(test_user.email, 'password')
    headers = generate_headers(login_resp['access_jwt'])
    file_id = test_user_with_pdf.file_id

<<<<<<< HEAD
    resp = client.post(
        f'/projects/{fix_project.project_name}/files/reannotate',
        headers=headers,
        data=json.dumps({file_id: file_id}),
        content_type='application/json',
    )

    assert resp.status_code == 200


def test_can_delete_files(client, test_user, test_user_with_pdf, fix_project):
    login_resp = client.login_as_user(test_user.email, 'password')
    headers = generate_headers(login_resp['access_jwt'])
    file_id = test_user_with_pdf.file_id

    resp = client.delete(
        f'/projects/{fix_project.project_name}/files',
        headers=headers,
        data=json.dumps({file_id: file_id}),
        content_type='application/json',
    )

    assert resp.status_code == 200
=======
    add_resp_1 = client.patch(
        f'/files/add_custom_annotation/{file_id}',
        headers=headers,
        data=json.dumps(CUSTOM_ANNOTATION),
        content_type='application/json',
    )

    uuid_1 = add_resp_1.get_json()['uuid']

    add_resp_2 = client.patch(
        f'/files/add_custom_annotation/{file_id}',
        headers=headers,
        data=json.dumps(CUSTOM_ANNOTATION),
        content_type='application/json',
    )

    uuid_2 = add_resp_2.get_json()['uuid']

    remove_resp = client.patch(
        f'/files/remove_custom_annotation/{file_id}',
        headers=headers,
        data=json.dumps({
            'uuid': uuid_2,
            'removeAll': True
        }),
        content_type='application/json',
    )

    assert remove_resp.status_code == 200
    assert remove_resp.get_json()[uuid_1] == 'Removed'
    assert remove_resp.get_json()[uuid_2] == 'Removed'
>>>>>>> d7b5e8ad
<|MERGE_RESOLUTION|>--- conflicted
+++ resolved
@@ -53,7 +53,6 @@
     assert 'Not an owner' not in resp_json
 
 
-<<<<<<< HEAD
 def test_can_upload_pdf(monkeypatch, client, test_user, fix_project, fix_directory):
     from neo4japp.blueprints import files
 
@@ -185,17 +184,6 @@
     assert resp.status_code == 200
 
 
-def test_can_add_custom_annotations(client, test_user, test_user_with_pdf, fix_project):
-    login_resp = client.login_as_user(test_user.email, 'password')
-    headers = generate_headers(login_resp['access_jwt'])
-    file_id = test_user_with_pdf.file_id
-
-    resp = client.patch(
-        f'/projects/{fix_project.project_name}/files/{file_id}/annotations',
-        headers=headers,
-        data=json.dumps({
-            'user_id': test_user.id,
-=======
 CUSTOM_ANNOTATION = {
     'pageNumber': 1,
     'keywords': ['gyrA'],
@@ -218,13 +206,13 @@
 }
 
 
-def test_user_can_add_custom_annotation(client, test_user, test_user_with_pdf):
+def test_user_can_add_custom_annotation(client, test_user, test_user_with_pdf, fix_project):
     login_resp = client.login_as_user(test_user.email, 'password')
     headers = generate_headers(login_resp['access_jwt'])
     file_id = test_user_with_pdf.file_id
 
     resp = client.patch(
-        f'/files/add_custom_annotation/{file_id}',
+        f'/projects/{fix_project.project_name}/files/{file_id}/annotations/add',
         headers=headers,
         data=json.dumps(CUSTOM_ANNOTATION),
         content_type='application/json',
@@ -234,13 +222,13 @@
     assert 'uuid' in resp.get_json()
 
 
-def test_user_can_remove_custom_annotation(client, test_user, test_user_with_pdf):
+def test_user_can_remove_custom_annotation(client, test_user, test_user_with_pdf, fix_project):
     login_resp = client.login_as_user(test_user.email, 'password')
     headers = generate_headers(login_resp['access_jwt'])
     file_id = test_user_with_pdf.file_id
 
     add_resp = client.patch(
-        f'/files/add_custom_annotation/{file_id}',
+        f'/projects/{fix_project.project_name}/files/{file_id}/annotations/add',
         headers=headers,
         data=json.dumps(CUSTOM_ANNOTATION),
         content_type='application/json',
@@ -249,59 +237,27 @@
     uuid = add_resp.get_json()['uuid']
 
     remove_resp = client.patch(
-        f'/files/remove_custom_annotation/{file_id}',
+        f'/projects/{fix_project.project_name}/files/{file_id}/annotations/remove',
         headers=headers,
         data=json.dumps({
             'uuid': uuid,
             'removeAll': False
->>>>>>> d7b5e8ad
         }),
         content_type='application/json',
     )
 
-<<<<<<< HEAD
-    assert resp.status_code == 200
-
-
-def test_can_reannotate_files(client, test_user, test_user_with_pdf, fix_project):
-=======
     assert remove_resp.status_code == 200
     assert remove_resp.get_json()[uuid] == 'Removed'
 
 
-def test_user_can_remove_matching_custom_annotations(client, test_user, test_user_with_pdf):
->>>>>>> d7b5e8ad
-    login_resp = client.login_as_user(test_user.email, 'password')
-    headers = generate_headers(login_resp['access_jwt'])
-    file_id = test_user_with_pdf.file_id
-
-<<<<<<< HEAD
-    resp = client.post(
-        f'/projects/{fix_project.project_name}/files/reannotate',
-        headers=headers,
-        data=json.dumps({file_id: file_id}),
-        content_type='application/json',
-    )
-
-    assert resp.status_code == 200
-
-
-def test_can_delete_files(client, test_user, test_user_with_pdf, fix_project):
-    login_resp = client.login_as_user(test_user.email, 'password')
-    headers = generate_headers(login_resp['access_jwt'])
-    file_id = test_user_with_pdf.file_id
-
-    resp = client.delete(
-        f'/projects/{fix_project.project_name}/files',
-        headers=headers,
-        data=json.dumps({file_id: file_id}),
-        content_type='application/json',
-    )
-
-    assert resp.status_code == 200
-=======
+def test_user_can_remove_matching_custom_annotations(
+        client, test_user, test_user_with_pdf, fix_project):
+    login_resp = client.login_as_user(test_user.email, 'password')
+    headers = generate_headers(login_resp['access_jwt'])
+    file_id = test_user_with_pdf.file_id
+
     add_resp_1 = client.patch(
-        f'/files/add_custom_annotation/{file_id}',
+        f'/projects/{fix_project.project_name}/files/{file_id}/annotations/add',
         headers=headers,
         data=json.dumps(CUSTOM_ANNOTATION),
         content_type='application/json',
@@ -310,7 +266,7 @@
     uuid_1 = add_resp_1.get_json()['uuid']
 
     add_resp_2 = client.patch(
-        f'/files/add_custom_annotation/{file_id}',
+        f'/projects/{fix_project.project_name}/files/{file_id}/annotations/add',
         headers=headers,
         data=json.dumps(CUSTOM_ANNOTATION),
         content_type='application/json',
@@ -319,7 +275,7 @@
     uuid_2 = add_resp_2.get_json()['uuid']
 
     remove_resp = client.patch(
-        f'/files/remove_custom_annotation/{file_id}',
+        f'/projects/{fix_project.project_name}/files/{file_id}/annotations/remove',
         headers=headers,
         data=json.dumps({
             'uuid': uuid_2,
@@ -331,4 +287,18 @@
     assert remove_resp.status_code == 200
     assert remove_resp.get_json()[uuid_1] == 'Removed'
     assert remove_resp.get_json()[uuid_2] == 'Removed'
->>>>>>> d7b5e8ad
+
+
+def test_can_delete_files(client, test_user, test_user_with_pdf, fix_project):
+    login_resp = client.login_as_user(test_user.email, 'password')
+    headers = generate_headers(login_resp['access_jwt'])
+    file_id = test_user_with_pdf.file_id
+
+    resp = client.delete(
+        f'/projects/{fix_project.project_name}/files',
+        headers=headers,
+        data=json.dumps({file_id: file_id}),
+        content_type='application/json',
+    )
+
+    assert resp.status_code == 200