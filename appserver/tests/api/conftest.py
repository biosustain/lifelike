--- conflicted
+++ resolved
@@ -10,12 +10,7 @@
 from neo4japp.models import (
     AppRole,
     AppUser,
-<<<<<<< HEAD
-=======
-    Directory,
     GlobalList,
-    Project,
->>>>>>> 0b881772
     Projects,
     projects_collaborator_role,
     FileContent,
