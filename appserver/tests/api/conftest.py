import binascii
import json
import hashlib
import os
import types
import hashlib
import pytest
from datetime import date, datetime
from neo4japp.models import (
    AppRole,
    AppUser,
    Directory,
    Project,
    Projects,
    projects_collaborator_role,
    FileContent,
    Files,
)


@pytest.fixture(scope='function')
def fix_api_owner(session, account_user) -> AppUser:
    user = AppUser(
        id=100,
        username='admin',
        email='admin@lifelike.bio',
        first_name='Jim',
        last_name='Melancholy',
    )
    user.set_password('password')
    admin_role = account_user.get_or_create_role('admin')
    user.roles.extend([admin_role])
    session.add(user)
    session.flush()
    return user


@pytest.fixture(scope='function')
def test_user(session) -> AppUser:
    user = AppUser(
        id=200,
        username='test',
        email='test@lifelike.bio',
        first_name='Jim',
        last_name='Melancholy'
    )
    user.set_password('password')
    session.add(user)
    session.flush()
    return user


@pytest.fixture(scope='function')
def test_user_2(session) -> AppUser:
    user = AppUser(
        id=300,
        username='pleb',
        email='pleblife@hut.org',
        first_name='pleb',
        last_name='life',
    )
    user.set_password('password')
    session.add(user)
    session.flush()
    return user


@pytest.fixture(scope='function')
def test_user_with_pdf(
        session, test_user, fix_project, fix_directory, pdf_dir) -> Files:
    pdf_path = os.path.join(pdf_dir, 'example3.pdf')
    pdf_file = open(pdf_path, 'rb')
    pdf_content = pdf_file.read()
    pdf_file.seek(0)

    file_content = FileContent(
        raw_file=pdf_file.read(),
        checksum_sha256=hashlib.sha256(pdf_content).digest(),
        creation_date=datetime.now(),
    )
    session.add(file_content)
    session.flush()

    fake_file = Files(
        file_id='unknown',
        filename='example3.pdf',
        content_id=file_content.id,
        user_id=test_user.id,
        creation_date=datetime.now(),
        annotations={},
        annotations_date=datetime.now(),
        project=fix_project.id,
<<<<<<< HEAD
        custom_annotations={},
        dir_id=fix_directory.id,
=======
        custom_annotations=[],
        excluded_annotations=[],
>>>>>>> a255f87c
    )
    session.add(fake_file)
    session.flush()
    # TODO: Refactor the file ids
    fake_file.file_id = fake_file.id
    session.add(fake_file)
    session.flush()
    return fake_file


@pytest.fixture(scope='function')
def fix_project(test_user, session):
    project = Projects(
        project_name='Lifelike',
        description='Test project',
        creation_date=datetime.now(),
        users=[test_user.id],
    )
    session.add(project)
    session.flush()

    role = AppRole.query.filter(
        AppRole.name == 'project-admin'
    ).one()

    session.execute(
        projects_collaborator_role.insert(),
        [dict(
            appuser_id=test_user.id,
            app_role_id=role.id,
            projects_id=project.id,
        )]
    )
    session.flush()
    return project


@pytest.fixture(scope='function')
def fix_directory(fix_project, session):
    directory = Directory(
        name='/',
        directory_parent_id=None,
        projects_id=fix_project.id,
    )
    session.add(directory)
    session.flush()
    return directory


@pytest.fixture(scope='function')
def private_fix_map(fix_api_owner, fix_directory, session) -> Project:
    example_data = {
        "edges": [],
        "nodes": [
            {
                "data": {
                    "x": -251,
                    "y": -323,
                    "hyperlink": "https://www.ncbi.nlm.nih.gov/Taxonomy/Browser/wwwtax.cgi?id=511145",  # noqa
                    "detail": "dddd",
                    "source": "/dt/pdf/0df1c8e0-50a4-4770-9942-621bc1f1cb28/1/98.064/706.8/121.47984/717.8399999999999",  # noqa
                    "search": [
                        {
                            "domain": "google",
                            "url": "https://www.google.com/search?q=E. coli"
                        },
                        {
                            "domain": "ncbi",
                            "url": "https://www.ncbi.nlm.nih.gov/gene/?query=E. coli"
                        },
                        {
                            "domain": "uniprot",
                            "url": "https://www.uniprot.org/uniprot/?sort=score&query=E. coli"
                        },
                        {
                            "domain": "wikipedia",
                            "url": "https://www.google.com/search?q=site:+wikipedia.org+E. coli"
                        }
                    ]
                },
                "display_name": "E. coli",
                "hash": "dae84a2f-17ef-444e-b875-13b732a71794",
                "shape": "box",
                "label": "species",
                "sub_labels": []
            }
        ]
    }

    project = Project(
        id=100,
        label='Project1',
        description='a test project',
        author='Jim Melancholy',
        graph=example_data,
        user_id=fix_api_owner.id,
        dir_id=fix_directory.id,
    )
    session.add(project)
    session.flush()

    project.set_hash_id()

    session.flush()

    return project


def login_as_user(self, email, password):
    """ Returns the authenticated JWT tokens """
    credentials = dict(email=email, password=password)
    login_resp = self.post(
        '/auth/login',
        data=json.dumps(credentials),
        content_type='application/json',
    )
    return login_resp.get_json()


@pytest.fixture(scope='function')
def client(app):
    """Creates a HTTP client for REST actions for a test."""
    client = app.test_client()
    client.login_as_user = types.MethodType(login_as_user, client)
    return client


@pytest.fixture(scope='function')
def user_client(client, test_user):
    """ Returns an authenticated client as well as the JWT information """
    auth = client.login_as_user('test@lifelike.bio', 'password')
    return client, auth<|MERGE_RESOLUTION|>--- conflicted
+++ resolved
@@ -90,13 +90,9 @@
         annotations={},
         annotations_date=datetime.now(),
         project=fix_project.id,
-<<<<<<< HEAD
-        custom_annotations={},
         dir_id=fix_directory.id,
-=======
         custom_annotations=[],
         excluded_annotations=[],
->>>>>>> a255f87c
     )
     session.add(fake_file)
     session.flush()
