import binascii
import json
import hashlib
import os
import types
import hashlib
import pytest
from datetime import date, datetime
from neo4japp.models import (
    AppRole,
    AppUser,
    Directory,
    Project,
    Projects,
    projects_collaborator_role,
    FileContent,
    Files,
)


@pytest.fixture(scope='function')
def fix_api_owner(session, account_user) -> AppUser:
    user = AppUser(
        id=100,
        username='admin',
        email='admin@lifelike.bio',
        first_name='Jim',
        last_name='Melancholy',
    )
    user.set_password('password')
    admin_role = account_user.get_or_create_role('admin')
    user.roles.extend([admin_role])
    session.add(user)
    session.flush()
    return user


@pytest.fixture(scope='function')
def test_user(session) -> AppUser:
    user = AppUser(
        id=200,
        username='test',
        email='test@lifelike.bio',
        first_name='Jim',
        last_name='Melancholy'
    )
    user.set_password('password')
    session.add(user)
    session.flush()
    return user


@pytest.fixture(scope='function')
def test_user_2(session) -> AppUser:
    user = AppUser(
        id=300,
        username='pleb',
        email='pleblife@hut.org',
        first_name='pleb',
        last_name='life',
    )
    user.set_password('password')
    session.add(user)
    session.flush()
    return user


@pytest.fixture(scope='function')
def test_user_with_pdf(
        session, test_user, fix_project, fix_directory, pdf_dir) -> Files:
    pdf_path = os.path.join(pdf_dir, 'example3.pdf')
    pdf_file = open(pdf_path, 'rb')
    pdf_content = pdf_file.read()
    pdf_file.seek(0)

    file_content = FileContent(
        raw_file=pdf_file.read(),
        checksum_sha256=hashlib.sha256(pdf_content).digest(),
        creation_date=datetime.now(),
    )
    session.add(file_content)
    session.flush()

    fake_file = Files(
        file_id='unknown',
        filename='example3.pdf',
        content_id=file_content.id,
        user_id=test_user.id,
        creation_date=datetime.now(),
        annotations={},
        annotations_date=datetime.now(),
        project=fix_project.id,
<<<<<<< HEAD
=======
        dir_id=fix_directory.id,
>>>>>>> c4305d3a
        custom_annotations=[],
        excluded_annotations=[],
    )
    session.add(fake_file)
    session.flush()
    # TODO: Refactor the file ids
    fake_file.file_id = fake_file.id
    session.add(fake_file)
    session.flush()
    return fake_file


@pytest.fixture(scope='function')
def fix_project(test_user, session):
    project = Projects(
        project_name='Lifelike',
        description='Test project',
        creation_date=datetime.now(),
        users=[test_user.id],
    )
    session.add(project)
    session.flush()

    role = AppRole.query.filter(
        AppRole.name == 'project-admin'
    ).one()

    session.execute(
        projects_collaborator_role.insert(),
        [dict(
            appuser_id=test_user.id,
            app_role_id=role.id,
            projects_id=project.id,
        )]
    )
    session.flush()
    return project


@pytest.fixture(scope='function')
def fix_directory(fix_project, session):
    directory = Directory(
        name='/',
        directory_parent_id=None,
        projects_id=fix_project.id,
    )
    session.add(directory)
    session.flush()
    return directory


@pytest.fixture(scope='function')
def private_fix_map(fix_api_owner, fix_directory, session) -> Project:
    example_data = {
        "edges": [],
        "nodes": [
            {
                "data": {
                    "x": -251,
                    "y": -323,
                    "hyperlink": "https://www.ncbi.nlm.nih.gov/Taxonomy/Browser/wwwtax.cgi?id=511145",  # noqa
                    "detail": "dddd",
                    "source": "/dt/pdf/0df1c8e0-50a4-4770-9942-621bc1f1cb28/1/98.064/706.8/121.47984/717.8399999999999",  # noqa
                    "search": [
                        {
                            "domain": "google",
                            "url": "https://www.google.com/search?q=E. coli"
                        },
                        {
                            "domain": "ncbi",
                            "url": "https://www.ncbi.nlm.nih.gov/gene/?query=E. coli"
                        },
                        {
                            "domain": "uniprot",
                            "url": "https://www.uniprot.org/uniprot/?sort=score&query=E. coli"
                        },
                        {
                            "domain": "wikipedia",
                            "url": "https://www.google.com/search?q=site:+wikipedia.org+E. coli"
                        }
                    ]
                },
                "display_name": "E. coli",
                "hash": "dae84a2f-17ef-444e-b875-13b732a71794",
                "shape": "box",
                "label": "species",
                "sub_labels": []
            }
        ]
    }

    project = Project(
        id=100,
        label='Project1',
        description='a test project',
        author='Jim Melancholy',
        graph=example_data,
        user_id=fix_api_owner.id,
        dir_id=fix_directory.id,
    )
    session.add(project)
    session.flush()

    project.set_hash_id()

    session.flush()

    return project


def login_as_user(self, email, password):
    """ Returns the authenticated JWT tokens """
    credentials = dict(email=email, password=password)
    login_resp = self.post(
        '/auth/login',
        data=json.dumps(credentials),
        content_type='application/json',
    )
    return login_resp.get_json()


@pytest.fixture(scope='function')
def client(app):
    """Creates a HTTP client for REST actions for a test."""
    client = app.test_client()
    client.login_as_user = types.MethodType(login_as_user, client)
    return client


@pytest.fixture(scope='function')
def user_client(client, test_user):
    """ Returns an authenticated client as well as the JWT information """
    auth = client.login_as_user('test@lifelike.bio', 'password')
    return client, auth<|MERGE_RESOLUTION|>--- conflicted
+++ resolved
@@ -90,10 +90,7 @@
         annotations={},
         annotations_date=datetime.now(),
         project=fix_project.id,
-<<<<<<< HEAD
-=======
         dir_id=fix_directory.id,
->>>>>>> c4305d3a
         custom_annotations=[],
         excluded_annotations=[],
     )
