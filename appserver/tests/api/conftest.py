import binascii
import json
import hashlib
import os
import types
import hashlib
import pytest
from datetime import date, datetime

from neo4japp.models import (
    AppRole,
    AppUser,
<<<<<<< HEAD
=======
    Directory,
    GlobalList,
    Project,
>>>>>>> b8f2b063
    Projects,
    projects_collaborator_role,
    FileContent,
    Files,
    DomainURLsMap,
    AnnotationStyle,
    FallbackOrganism
)
from neo4japp.services import AccountService
from neo4japp.services.annotations import AnnotationGraphService, ManualAnnotationService
from neo4japp.services.annotations.constants import EntityType, ManualAnnotationType
from neo4japp.services.elastic import ElasticService


#################
# Service mocks
################
from neo4japp.services.file_types.providers import DirectoryTypeProvider, MapTypeProvider


@pytest.fixture(scope='function')
def mock_global_compound_inclusion(session):
    annotation = {
        'meta': {
            'id': 'BIOC:Fake',
            'type': EntityType.COMPOUND.value,
        },
        'keyword': 'compound-(12345)'
    }

    file_content = FileContent(raw_file=b'', checksum_sha256=b'')
    session.add(file_content)
    session.flush()

    inclusion = GlobalList(
        annotation=annotation,
        type=ManualAnnotationType.INCLUSION.value,
        file_id=file_content.id,
        reviewed=True,
        approved=True,
    )

    session.add(inclusion)
    session.flush()


@pytest.fixture(scope='function')
def mock_global_gene_exclusion(session):
    annotation = {
        'meta': {
            'id': '59272',
            'type': EntityType.GENE.value,
        },
        'keyword': 'fake-gene'
    }

    file_content = FileContent(raw_file=b'', checksum_sha256=b'')
    session.add(file_content)
    session.flush()

    exclusion = GlobalList(
        annotation=annotation,
        type=ManualAnnotationType.EXCLUSION.value,
        file_id=file_content.id,
        reviewed=True,
        approved=True,
    )

    session.add(exclusion)
    session.flush()


@pytest.fixture(scope='function')
def mock_global_list(session):
    file_content = FileContent(raw_file=b'', checksum_sha256=b'')
    session.add(file_content)
    session.flush()

    annotation = {
        'meta': {
            'id': 'BIOC:Fake',
            'type': EntityType.COMPOUND.value,
        },
        'keyword': 'compound-(12345)'
    }
    inclusion = GlobalList(
        annotation=annotation,
        type=ManualAnnotationType.INCLUSION.value,
        file_id=file_content.id,
        reviewed=True,
        approved=True,
    )
    session.add(inclusion)
    session.flush()

    annotation = {
        'id': '59272',
        'type': EntityType.GENE.value,
        'text': 'fake-gene'
    }
    exclusion = GlobalList(
        annotation=annotation,
        type=ManualAnnotationType.EXCLUSION.value,
        file_id=file_content.id,
        reviewed=True,
        approved=True,
    )
    session.add(exclusion)
    session.flush()


@pytest.fixture(scope='function')
def mock_get_combined_annotations_result(monkeypatch):
    def get_combined_annotations_result(*args, **kwargs):
        return [
            {
                'meta': {
                    'type': EntityType.GENE.value,
                    'id': '59272',
                },
                'keyword': 'ace2',
                'primaryName': 'ACE2',
            },
            {
                'meta': {
                    'type': EntityType.SPECIES.value,
                    'id': '9606',
                },
                'keyword': 'human',
                'primaryName': 'Homo Sapiens',
            },
        ]

    monkeypatch.setattr(
        ManualAnnotationService,
        'get_file_annotations',
        get_combined_annotations_result,
    )


@pytest.fixture(scope='function')
def mock_get_combined_annotations_in_project_result(monkeypatch):
    def get_combined_annotations_in_project_result(*args, **kwargs):
        return [
            {
                'meta': {
                    'type': EntityType.GENE.value,
                    'id': '59272',
                },
                'keyword': 'ace2',
                'primaryName': 'ACE2',
            },
            {
                'meta': {
                    'type': EntityType.SPECIES.value,
                    'id': '9606',
                },
                'keyword': 'human',
                'primaryName': 'Homo Sapiens',
            },
        ]

    monkeypatch.setattr(
        ManualAnnotationService,
        'get_combined_annotations_in_project',
        get_combined_annotations_in_project_result,
    )


@pytest.fixture(scope='function')
def mock_get_organisms_from_gene_ids_result(monkeypatch):
    def get_organisms_from_gene_ids_result(*args, **kwargs):
        return [
            {
                'gene_id': '59272',
                'gene_name': 'ACE2',
                'taxonomy_id': '9606',
                'species_name': 'Homo sapiens',
            }
        ]

    monkeypatch.setattr(
        AnnotationGraphService,
        'get_organisms_from_gene_ids',
        get_organisms_from_gene_ids_result,
    )


@pytest.fixture(scope='function')
def mock_index_files(monkeypatch):
    def index_files(*args, **kwargs):
        return None

    monkeypatch.setattr(
        ElasticService,
        'index_files',
        index_files,
    )


@pytest.fixture(scope='function')
def mock_index_maps(monkeypatch):
    def index_maps(*args, **kwargs):
        return None

    monkeypatch.setattr(
        ElasticService,
        'index_maps',
        index_maps,
    )


@pytest.fixture(scope='function')
def mock_delete_elastic_documents(monkeypatch):
    def delete_documents_with_index(*args, **kwargs):
        return None

    monkeypatch.setattr(
        ElasticService,
        'delete_documents_with_index',
        delete_documents_with_index,
    )


####################
# End service mocks
####################


@pytest.fixture(scope='function')
def fix_api_owner(session, account_user: AccountService) -> AppUser:
    user = AppUser(
        id=100,
        username='api_owner',
        email='admin@lifelike.bio',
        first_name='Jim',
        last_name='Melancholy',
    )
    user.set_password('password')
    admin_role = account_user.get_or_create_role('admin')
    private_data_access_role = account_user.get_or_create_role('private-data-access')
    user.roles.extend([admin_role, private_data_access_role])
    session.add(user)
    session.flush()
    return user


@pytest.fixture(scope='function')
def test_user(session) -> AppUser:
    user = AppUser(
        id=200,
        username='test',
        email='test@lifelike.bio',
        first_name='Jim',
        last_name='Melancholy'
    )
    user.set_password('password')
    session.add(user)
    session.flush()
    return user


@pytest.fixture(scope='function')
def test_user_2(session) -> AppUser:
    user = AppUser(
        id=300,
        username='pleb',
        email='pleblife@hut.org',
        first_name='pleb',
        last_name='life',
    )
    user.set_password('password')
    session.add(user)
    session.flush()
    return user


@pytest.fixture(scope='function')
def test_user_with_pdf(
        session, test_user: AppUser,
        fix_directory: Files,
        pdf_dir: str) -> Files:
    pdf_path = os.path.join(pdf_dir, 'example3.pdf')

    with open(pdf_path, 'rb') as pdf_file:
        pdf_content = pdf_file.read()

        file_content = FileContent(
            raw_file=pdf_content,
            checksum_sha256=hashlib.sha256(pdf_content).digest(),
            creation_date=datetime.now(),
        )

        fallback = FallbackOrganism(
            organism_name='Homo sapiens',
            organism_synonym='Homo sapiens',
            organism_taxonomy_id='9606'
        )

        fake_file = Files(
            filename='example3.pdf',
            content_id=file_content.id,
            user_id=test_user.id,
            mime_type=MapTypeProvider.MIME_TYPE,
            creation_date=datetime.now(),
            parent_id=fix_directory.id,
            fallback_organism_id=fallback.id
        )

        session.add(fallback)
        session.add(file_content)
        session.add(fake_file)
        session.flush()

    return fake_file


@pytest.fixture(scope='function')
def fix_project(test_user: AppUser, session) -> Projects:
    root_dir = Files(
        mime_type=DirectoryTypeProvider.MIME_TYPE,
        filename='/',
        user=test_user,
    )
    project = Projects(
        name='Lifelike',
        description='Test project',
        root=root_dir,
        creation_date=datetime.now(),
    )
    session.add(root_dir)
    session.add(project)
    session.flush()

    role = AppRole.query.filter(
        AppRole.name == 'project-admin'
    ).one()

    session.execute(
        projects_collaborator_role.insert(),
        [{
            'appuser_id': test_user.id,
            'app_role_id': role.id,
            'projects_id': project.id,
        }]
    )
    session.flush()
    return project


@pytest.fixture(scope='function')
def fix_directory(session, test_user: AppUser) -> Files:
    dir = Files(
        filename='/',
        mime_type=DirectoryTypeProvider.MIME_TYPE,
        user=test_user,
    )

    project = Projects(
        name='test-project',
        description='test project',
        root=dir,
    )

    session.add(project)
    session.add(dir)
    session.flush()

    return dir


def login_as_user(self, email, password) -> AppUser:
    """ Returns the authenticated JWT tokens """
    credentials = {'email': email, 'password': password}
    login_resp = self.post(
        '/auth/login',
        data=json.dumps(credentials),
        content_type='application/json',
    )
    return login_resp.get_json()


@pytest.fixture(scope='function')
def client(app):
    """Creates a HTTP client for REST actions for a test."""
    client = app.test_client()
    client.login_as_user = types.MethodType(login_as_user, client)
    return client


@pytest.fixture(scope='function')
def user_client(client, test_user: AppUser):
    """ Returns an authenticated client as well as the JWT information """
    auth = client.login_as_user('test@lifelike.bio', 'password')
    return client, auth


@pytest.fixture(scope='function')
def uri_fixture(client, session) -> DomainURLsMap:
    uri1 = DomainURLsMap(domain="CHEBI",
                         base_URL="https://www.ebi.ac.uk/chebi/searchId.do?chebiId={}")  # noqa
    uri2 = DomainURLsMap(domain="MESH", base_URL="https://www.ncbi.nlm.nih.gov/mesh/?term={}")

    session.add(uri1)
    session.add(uri2)
    session.flush()

    return uri1

# TODO: Need to create actual mock data for these<|MERGE_RESOLUTION|>--- conflicted
+++ resolved
@@ -10,12 +10,7 @@
 from neo4japp.models import (
     AppRole,
     AppUser,
-<<<<<<< HEAD
-=======
-    Directory,
     GlobalList,
-    Project,
->>>>>>> b8f2b063
     Projects,
     projects_collaborator_role,
     FileContent,
