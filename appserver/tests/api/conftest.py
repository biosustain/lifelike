import binascii
import json
import hashlib
import os
import types
import hashlib
import pytest
from datetime import date, datetime
from neo4japp.models import (
    AppRole,
    AppUser,
    Directory,
    Project,
    Projects,
    projects_collaborator_role,
    FileContent,
    Files,
)


@pytest.fixture(scope='function')
def fix_api_owner(session, account_user) -> AppUser:
    user = AppUser(
        id=100,
        username='admin',
        email='admin@lifelike.bio',
        first_name='Jim',
        last_name='Melancholy',
    )
    user.set_password('password')
    admin_role = account_user.get_or_create_role('admin')
    user.roles.extend([admin_role])
    session.add(user)
    session.flush()
    return user


@pytest.fixture(scope='function')
def test_user(session) -> AppUser:
    user = AppUser(
        id=200,
        username='test',
        email='test@lifelike.bio',
        first_name='Jim',
        last_name='Melancholy'
    )
    user.set_password('password')
    session.add(user)
    session.flush()
    return user


@pytest.fixture(scope='function')
def test_user_2(session) -> AppUser:
    user = AppUser(
        id=300,
        username='pleb',
        email='pleblife@hut.org',
        first_name='pleb',
        last_name='life',
    )
    user.set_password('password')
    session.add(user)
    session.flush()
    return user


@pytest.fixture(scope='function')
def test_user_with_pdf(
        session, test_user, fix_project, fix_directory, pdf_dir) -> Files:
    pdf_path = os.path.join(pdf_dir, 'example3.pdf')
    pdf_file = open(pdf_path, 'rb')
    pdf_content = pdf_file.read()
    pdf_file.seek(0)

    file_content = FileContent(
        raw_file=pdf_file.read(),
        checksum_sha256=hashlib.sha256(pdf_content).digest(),
        creation_date=datetime.now(),
    )
    session.add(file_content)
    session.flush()

    fake_file = Files(
        file_id='unknown',
        filename='example3.pdf',
        content_id=file_content.id,
        user_id=test_user.id,
        creation_date=datetime.now(),
        annotations={},
        annotations_date=datetime.now(),
        project=fix_project.id,
<<<<<<< HEAD
=======
        dir_id=fix_directory.id,
>>>>>>> f4c0980e
        custom_annotations=[],
        excluded_annotations=[],
    )
    session.add(fake_file)
    session.flush()
    # TODO: Refactor the file ids
    fake_file.file_id = fake_file.id
    session.add(fake_file)
    session.flush()
    return fake_file


@pytest.fixture(scope='function')
def fix_project(test_user, session):
    project = Projects(
        project_name='Lifelike',
        description='Test project',
        creation_date=datetime.now(),
        users=[test_user.id],
    )
    session.add(project)
    session.flush()

    role = AppRole.query.filter(
        AppRole.name == 'project-admin'
    ).one()

    session.execute(
        projects_collaborator_role.insert(),
        [dict(
            appuser_id=test_user.id,
            app_role_id=role.id,
            projects_id=project.id,
        )]
    )
    session.flush()
    return project


@pytest.fixture(scope='function')
def fix_directory(fix_project, session):
    directory = Directory(
        name='/',
        directory_parent_id=None,
        projects_id=fix_project.id,
    )
    session.add(directory)
    session.flush()
    return directory


@pytest.fixture(scope='function')
def private_fix_map(fix_api_owner, fix_directory, session) -> Project:
    example_data = {
        "edges": [],
        "nodes": [
            {
                "data": {
                    "x": -251,
                    "y": -323,
                    "hyperlink": "https://www.ncbi.nlm.nih.gov/Taxonomy/Browser/wwwtax.cgi?id=511145",  # noqa
                    "detail": "dddd",
                    "source": "/dt/pdf/0df1c8e0-50a4-4770-9942-621bc1f1cb28/1/98.064/706.8/121.47984/717.8399999999999",  # noqa
                    "search": [
                        {
                            "domain": "google",
                            "url": "https://www.google.com/search?q=E. coli"
                        },
                        {
                            "domain": "ncbi",
                            "url": "https://www.ncbi.nlm.nih.gov/gene/?query=E. coli"
                        },
                        {
                            "domain": "uniprot",
                            "url": "https://www.uniprot.org/uniprot/?sort=score&query=E. coli"
                        },
                        {
                            "domain": "wikipedia",
                            "url": "https://www.google.com/search?q=site:+wikipedia.org+E. coli"
                        }
                    ]
                },
                "display_name": "E. coli",
                "hash": "dae84a2f-17ef-444e-b875-13b732a71794",
                "shape": "box",
                "label": "species",
                "sub_labels": []
            }
        ]
    }

    project = Project(
        id=100,
        label='Project1',
        description='a test project',
        author='Jim Melancholy',
        graph=example_data,
        user_id=fix_api_owner.id,
        dir_id=fix_directory.id,
    )
    session.add(project)
    session.flush()

    project.set_hash_id()

    session.flush()

    return project


def login_as_user(self, email, password):
    """ Returns the authenticated JWT tokens """
    credentials = dict(email=email, password=password)
    login_resp = self.post(
        '/auth/login',
        data=json.dumps(credentials),
        content_type='application/json',
    )
    return login_resp.get_json()


@pytest.fixture(scope='function')
def client(app):
    """Creates a HTTP client for REST actions for a test."""
    client = app.test_client()
    client.login_as_user = types.MethodType(login_as_user, client)
    return client


@pytest.fixture(scope='function')
def user_client(client, test_user):
    """ Returns an authenticated client as well as the JWT information """
    auth = client.login_as_user('test@lifelike.bio', 'password')
    return client, auth<|MERGE_RESOLUTION|>--- conflicted
+++ resolved
@@ -90,10 +90,7 @@
         annotations={},
         annotations_date=datetime.now(),
         project=fix_project.id,
-<<<<<<< HEAD
-=======
         dir_id=fix_directory.id,
->>>>>>> f4c0980e
         custom_annotations=[],
         excluded_annotations=[],
     )
