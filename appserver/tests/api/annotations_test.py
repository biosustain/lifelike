import json

from neo4japp.models import Files, AppUser


def generate_headers(jwt_token):
    return {'Authorization': f'Bearer {jwt_token}'}


<<<<<<< HEAD
=======
def test_user_can_get_all_annotations_from_project(
        client,
        fix_project,
        fix_api_owner,
        mock_get_combined_annotations_in_project_result,
):
    login_resp = client.login_as_user(fix_api_owner.email, 'password')
    headers = generate_headers(login_resp['accessToken']['token'])

    response = client.get(
        f'/annotations/{fix_project.project_name}',
        headers=headers,
        content_type='application/json',
    )

    assert response.status_code == 200
    assert response.get_data() == \
        b'entity_id\ttype\ttext\tprimary_name\tcount\n' + \
        b'59272\tGene\tace2\tACE2\t1\n' + \
        b'9606\tSpecies\thuman\tHomo Sapiens\t1\n'


>>>>>>> 639c2212
def test_user_can_get_gene_annotations_from_pdf(
        client,
        test_user_with_pdf: Files,
        fix_api_owner: AppUser,
        mock_get_combined_annotations_result,
        mock_get_organisms_from_gene_ids_result,
):
    login_resp = client.login_as_user(fix_api_owner.email, 'password')
<<<<<<< HEAD
    headers = generate_headers(login_resp['access_jwt'])
    file_id = test_user_with_pdf.hash_id
=======
    headers = generate_headers(login_resp['accessToken']['token'])
    file_id = test_user_with_pdf.file_id
>>>>>>> 639c2212

    response = client.post(
        f'/filesystem/objects/{file_id}/annotations/gene-counts',
        headers=headers,
        content_type='application/json',
    )
    assert response.status_code == 200
    assert response.get_data() == b'gene_id\tgene_name\torganism_id\torganism_name\t' \
                                  b'gene_annotation_count\r\n' + \
                                  b'59272\tACE2\t9606\tHomo sapiens\t1\r\n'


def test_user_can_get_all_annotations_from_pdf(
        client,
        test_user_with_pdf: Files,
        fix_api_owner: AppUser,
        mock_get_combined_annotations_result,
):
    login_resp = client.login_as_user(fix_api_owner.email, 'password')
<<<<<<< HEAD
    headers = generate_headers(login_resp['access_jwt'])
    file_id = test_user_with_pdf.hash_id
=======
    headers = generate_headers(login_resp['accessToken']['token'])
    file_id = test_user_with_pdf.file_id
>>>>>>> 639c2212

    response = client.post(
        f'/filesystem/objects/{file_id}/annotations/counts',
        headers=headers,
        content_type='application/json',
    )
    assert response.status_code == 200
    assert response.get_data() == b'entity_id\ttype\ttext\tprimary_name\tcount\r\n' + \
                                  b'59272\tGene\tace2\tACE2\t1\r\n' + \
                                  b'9606\tSpecies\thuman\tHomo Sapiens\t1\r\n'


def test_user_can_get_global_inclusions(
        client,
        fix_project,
        fix_api_owner,
        mock_global_compound_inclusion,
):
    login_resp = client.login_as_user(fix_api_owner.email, 'password')
    headers = generate_headers(login_resp['accessToken']['token'])

    response = client.get(
        f'/annotations/global-list/inclusions',
        headers=headers,
        content_type='application/json',
    )

    assert response.status_code == 200
    assert response.get_data() is not None


def test_user_can_get_global_exclusions(
        client,
        fix_project,
        fix_api_owner,
        mock_global_gene_exclusion,
):
    login_resp = client.login_as_user(fix_api_owner.email, 'password')
    headers = generate_headers(login_resp['accessToken']['token'])

    response = client.get(
        f'/annotations/global-list/exclusions',
        headers=headers,
        content_type='application/json',
    )

    assert response.status_code == 200
    assert response.get_data() is not None


def test_user_can_get_global_list(
        client,
        fix_project,
        fix_api_owner,
        mock_global_list,
):
    login_resp = client.login_as_user(fix_api_owner.email, 'password')
    headers = generate_headers(login_resp['accessToken']['token'])

    response = client.get(
        f'/annotations/global-list',
        headers=headers,
        content_type='application/json',
    )

    assert response.status_code == 200

    data = json.loads(response.get_data().decode('utf-8'))
    assert data['total'] == 2
    assert data['query'] is None
    assert len(data['results']) == 2

    if data['results'][0]['type'] == 'inclusion':
        inclusion = data['results'][0]
        exclusion = data['results'][1]
    else:
        inclusion = data['results'][1]
        exclusion = data['results'][0]

    assert inclusion['text'] == 'compound-(12345)'
    assert inclusion['entityType'] == 'Compound'
    assert exclusion['text'] == 'fake-gene'
    assert exclusion['entityType'] == 'Gene'<|MERGE_RESOLUTION|>--- conflicted
+++ resolved
@@ -7,31 +7,6 @@
     return {'Authorization': f'Bearer {jwt_token}'}
 
 
-<<<<<<< HEAD
-=======
-def test_user_can_get_all_annotations_from_project(
-        client,
-        fix_project,
-        fix_api_owner,
-        mock_get_combined_annotations_in_project_result,
-):
-    login_resp = client.login_as_user(fix_api_owner.email, 'password')
-    headers = generate_headers(login_resp['accessToken']['token'])
-
-    response = client.get(
-        f'/annotations/{fix_project.project_name}',
-        headers=headers,
-        content_type='application/json',
-    )
-
-    assert response.status_code == 200
-    assert response.get_data() == \
-        b'entity_id\ttype\ttext\tprimary_name\tcount\n' + \
-        b'59272\tGene\tace2\tACE2\t1\n' + \
-        b'9606\tSpecies\thuman\tHomo Sapiens\t1\n'
-
-
->>>>>>> 639c2212
 def test_user_can_get_gene_annotations_from_pdf(
         client,
         test_user_with_pdf: Files,
@@ -40,13 +15,8 @@
         mock_get_organisms_from_gene_ids_result,
 ):
     login_resp = client.login_as_user(fix_api_owner.email, 'password')
-<<<<<<< HEAD
-    headers = generate_headers(login_resp['access_jwt'])
+    headers = generate_headers(login_resp['accessToken']['token'])
     file_id = test_user_with_pdf.hash_id
-=======
-    headers = generate_headers(login_resp['accessToken']['token'])
-    file_id = test_user_with_pdf.file_id
->>>>>>> 639c2212
 
     response = client.post(
         f'/filesystem/objects/{file_id}/annotations/gene-counts',
@@ -66,13 +36,8 @@
         mock_get_combined_annotations_result,
 ):
     login_resp = client.login_as_user(fix_api_owner.email, 'password')
-<<<<<<< HEAD
-    headers = generate_headers(login_resp['access_jwt'])
+    headers = generate_headers(login_resp['accessToken']['token'])
     file_id = test_user_with_pdf.hash_id
-=======
-    headers = generate_headers(login_resp['accessToken']['token'])
-    file_id = test_user_with_pdf.file_id
->>>>>>> 639c2212
 
     response = client.post(
         f'/filesystem/objects/{file_id}/annotations/counts',
