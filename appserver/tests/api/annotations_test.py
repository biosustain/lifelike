<<<<<<< HEAD
=======
from http import HTTPStatus

from arango.database import StandardDatabase
>>>>>>> ea95cbc1
import json

from neo4japp.models import Files, AppUser


def generate_headers(jwt_token):
    return {'Authorization': f'Bearer {jwt_token}'}


def test_user_can_get_gene_annotations_from_pdf(
    client,
    test_user_with_pdf: Files,
    fix_admin_user: AppUser,
<<<<<<< HEAD
    test_arango_db,
=======
    test_arango_db: StandardDatabase,
>>>>>>> ea95cbc1
    mock_get_combined_annotations_result,
    mock_get_organisms_from_gene_ids_result,
):
    login_resp = client.login_as_user(fix_admin_user.email, 'password')
    headers = generate_headers(login_resp['accessToken']['token'])
    file_id = test_user_with_pdf.hash_id

    response = client.post(
        f'/filesystem/objects/{file_id}/annotations/gene-counts',
        headers=headers,
        content_type='application/json',
    )
    assert response.status_code == HTTPStatus.OK
    assert (
        response.get_data() == b'gene_id\tgene_name\torganism_id\torganism_name\t'
        b'gene_annotation_count\r\n' + b'59272\tACE2\t9606\tHomo sapiens\t1\r\n'
    )


def test_user_can_get_all_annotations_from_pdf(
    client,
    test_user_with_pdf: Files,
    fix_admin_user: AppUser,
<<<<<<< HEAD
    test_arango_db,
=======
>>>>>>> ea95cbc1
    mock_get_combined_annotations_result,
):
    login_resp = client.login_as_user(fix_admin_user.email, 'password')
    headers = generate_headers(login_resp['accessToken']['token'])
    file_id = test_user_with_pdf.hash_id

    response = client.post(
        f'/filesystem/objects/{file_id}/annotations/counts',
        headers=headers,
        content_type='application/json',
    )
    assert response.status_code == HTTPStatus.OK
    assert (
        response.get_data()
        == b'entity_id\ttype\ttext\tprimary_name\tcount\r\n'
        + b'59272\tGene\tace2\tACE2\t1\r\n'
        + b'9606\tSpecies\thuman\tHomo Sapiens\t1\r\n'
    )


def test_user_can_get_global_inclusions(
    client,
    fix_project,
    fix_admin_user,
<<<<<<< HEAD
    test_arango_db,
=======
>>>>>>> ea95cbc1
    mock_global_compound_inclusion,
):
    login_resp = client.login_as_user(fix_admin_user.email, 'password')
    headers = generate_headers(login_resp['accessToken']['token'])

    response = client.get(
        f'/annotations/global-list/inclusions',
        headers=headers,
        content_type='application/json',
    )

    assert response.status_code == HTTPStatus.OK
    assert response.get_data() is not None


def test_user_can_get_global_exclusions(
    client,
    fix_project,
    fix_admin_user,
<<<<<<< HEAD
    test_arango_db,
=======
>>>>>>> ea95cbc1
    mock_global_gene_exclusion,
):
    login_resp = client.login_as_user(fix_admin_user.email, 'password')
    headers = generate_headers(login_resp['accessToken']['token'])

    response = client.get(
        f'/annotations/global-list/exclusions',
        headers=headers,
        content_type='application/json',
    )

    assert response.status_code == HTTPStatus.OK
    assert response.get_data() is not None


def test_user_can_get_global_list(
    client,
    fix_project,
    fix_admin_user,
<<<<<<< HEAD
    test_arango_db,
=======
>>>>>>> ea95cbc1
    mock_global_list,
):
    login_resp = client.login_as_user(fix_admin_user.email, 'password')
    headers = generate_headers(login_resp['accessToken']['token'])

    response = client.get(
        f'/annotations/global-list',
        headers=headers,
        content_type='multipart/form-data',
        data={
            'globalAnnotationType': 'exclusion',
        },
    )

    assert response.status_code == HTTPStatus.OK

    data = json.loads(response.get_data().decode('utf-8'))
    assert data['total'] == 1
    assert len(data['results']) == 1

    exclusion = data['results'][0]
    assert exclusion['text'] == 'fake-gene'
    assert exclusion['entityType'] == 'Gene'<|MERGE_RESOLUTION|>--- conflicted
+++ resolved
@@ -1,10 +1,6 @@
-<<<<<<< HEAD
-=======
+import json
+
 from http import HTTPStatus
-
-from arango.database import StandardDatabase
->>>>>>> ea95cbc1
-import json
 
 from neo4japp.models import Files, AppUser
 
@@ -17,11 +13,7 @@
     client,
     test_user_with_pdf: Files,
     fix_admin_user: AppUser,
-<<<<<<< HEAD
     test_arango_db,
-=======
-    test_arango_db: StandardDatabase,
->>>>>>> ea95cbc1
     mock_get_combined_annotations_result,
     mock_get_organisms_from_gene_ids_result,
 ):
@@ -45,10 +37,7 @@
     client,
     test_user_with_pdf: Files,
     fix_admin_user: AppUser,
-<<<<<<< HEAD
     test_arango_db,
-=======
->>>>>>> ea95cbc1
     mock_get_combined_annotations_result,
 ):
     login_resp = client.login_as_user(fix_admin_user.email, 'password')
@@ -73,10 +62,7 @@
     client,
     fix_project,
     fix_admin_user,
-<<<<<<< HEAD
     test_arango_db,
-=======
->>>>>>> ea95cbc1
     mock_global_compound_inclusion,
 ):
     login_resp = client.login_as_user(fix_admin_user.email, 'password')
@@ -96,10 +82,7 @@
     client,
     fix_project,
     fix_admin_user,
-<<<<<<< HEAD
     test_arango_db,
-=======
->>>>>>> ea95cbc1
     mock_global_gene_exclusion,
 ):
     login_resp = client.login_as_user(fix_admin_user.email, 'password')
@@ -119,10 +102,7 @@
     client,
     fix_project,
     fix_admin_user,
-<<<<<<< HEAD
     test_arango_db,
-=======
->>>>>>> ea95cbc1
     mock_global_list,
 ):
     login_resp = client.login_as_user(fix_admin_user.email, 'password')
