import json

from neo4japp.models import Files, AppUser


def generate_headers(jwt_token):
    return {'Authorization': f'Bearer {jwt_token}'}


<<<<<<< HEAD
def test_user_can_get_all_annotations_from_project(
        client,
        fix_project,
        fix_api_owner,
        mock_get_combined_annotations_in_project_result,
):
    login_resp = client.login_as_user(fix_api_owner.email, 'password')
    headers = generate_headers(login_resp['access_jwt'])

    response = client.get(
        f'/annotations/{fix_project.project_name}',
        headers=headers,
        content_type='application/json',
    )

    assert response.status_code == 200
    assert response.get_data() == \
        b'entity_id\ttype\ttext\tprimary_name\tcount\n' + \
        b'59272\tGene\tace2\tACE2\t1\n' + \
        b'9606\tSpecies\thuman\tHomo Sapiens\t1\n'


def test_user_can_get_all_annotations_from_project_sorted_by_sum_log_count(
        client,
        fix_project,
        fix_api_owner,
        mock_get_files_annotations_in_project_result,
):
    login_resp = client.login_as_user(fix_api_owner.email, 'password')
    headers = generate_headers(login_resp['access_jwt'])

    response = client.get(
        f'/annotations/{fix_project.project_name}?sort=sum_log_count',
        headers=headers,
        content_type='application/json',
    )

    assert response.status_code == 200
    response.get_data()
    # TODO: test on unsorted values...
    # assert response.get_data() == \
    #     b'entity_id\ttype\ttext\tprimary_name\tcount\n' + \
    #     b'59272\tGene\tace2\tACE2\t0.0\n' + \
    #     b'9606\tSpecies\thuman\tHomo Sapiens\t0.0\n'


def test_user_can_get_all_annotations_from_project_sorted_by_mwu(
        client,
        fix_project,
        fix_api_owner,
        mock_get_files_annotations_in_project_result,
):
    login_resp = client.login_as_user(fix_api_owner.email, 'password')
    headers = generate_headers(login_resp['access_jwt'])

    response = client.get(
        f'/annotations/{fix_project.project_name}?sort=mwu',
        headers=headers,
        content_type='application/json',
    )

    assert response.status_code == 200
    response.get_data()
    # assert response.get_data() == \
    #        b'entity_id\ttype\ttext\tprimary_name\tcount\n' \
    #        b'59272\tGene\tace2\tACE2\t0.6931471805599453\n' \
    #        b'9606\tSpecies\thuman\tHomo Sapiens\t0.6931471805599453\n'

    # TODO: testcase for failing mwu (same values)


=======
>>>>>>> 3f36c368
def test_user_can_get_gene_annotations_from_pdf(
        client,
        test_user_with_pdf: Files,
        fix_api_owner: AppUser,
        mock_get_combined_annotations_result,
        mock_get_organisms_from_gene_ids_result,
):
    login_resp = client.login_as_user(fix_api_owner.email, 'password')
    headers = generate_headers(login_resp['accessToken']['token'])
    file_id = test_user_with_pdf.hash_id

    response = client.post(
        f'/filesystem/objects/{file_id}/annotations/gene-counts',
        headers=headers,
        content_type='application/json',
    )
    assert response.status_code == 200
    assert response.get_data() == b'gene_id\tgene_name\torganism_id\torganism_name\t' \
                                  b'gene_annotation_count\r\n' + \
                                  b'59272\tACE2\t9606\tHomo sapiens\t1\r\n'


def test_user_can_get_all_annotations_from_pdf(
        client,
        test_user_with_pdf: Files,
        fix_api_owner: AppUser,
        mock_get_combined_annotations_result,
):
    login_resp = client.login_as_user(fix_api_owner.email, 'password')
    headers = generate_headers(login_resp['accessToken']['token'])
    file_id = test_user_with_pdf.hash_id

    response = client.post(
        f'/filesystem/objects/{file_id}/annotations/counts',
        headers=headers,
        content_type='application/json',
    )
    assert response.status_code == 200
    assert response.get_data() == b'entity_id\ttype\ttext\tprimary_name\tcount\r\n' + \
                                  b'59272\tGene\tace2\tACE2\t1\r\n' + \
                                  b'9606\tSpecies\thuman\tHomo Sapiens\t1\r\n'


def test_user_can_get_global_inclusions(
        client,
        fix_project,
        fix_api_owner,
        mock_global_compound_inclusion,
):
    login_resp = client.login_as_user(fix_api_owner.email, 'password')
    headers = generate_headers(login_resp['accessToken']['token'])

    response = client.get(
        f'/annotations/global-list/inclusions',
        headers=headers,
        content_type='application/json',
    )

    assert response.status_code == 200
    assert response.get_data() is not None


def test_user_can_get_global_exclusions(
        client,
        fix_project,
        fix_api_owner,
        mock_global_gene_exclusion,
):
    login_resp = client.login_as_user(fix_api_owner.email, 'password')
    headers = generate_headers(login_resp['accessToken']['token'])

    response = client.get(
        f'/annotations/global-list/exclusions',
        headers=headers,
        content_type='application/json',
    )

    assert response.status_code == 200
    assert response.get_data() is not None


def test_user_can_get_global_list(
        client,
        fix_project,
        fix_api_owner,
        mock_global_list,
):
    login_resp = client.login_as_user(fix_api_owner.email, 'password')
    headers = generate_headers(login_resp['accessToken']['token'])

    response = client.get(
        f'/annotations/global-list',
        headers=headers,
        content_type='application/json',
    )

    assert response.status_code == 200

    data = json.loads(response.get_data().decode('utf-8'))
    assert data['total'] == 2
    assert data['query'] is None
    assert len(data['results']) == 2

    if data['results'][0]['type'] == 'inclusion':
        inclusion = data['results'][0]
        exclusion = data['results'][1]
    else:
        inclusion = data['results'][1]
        exclusion = data['results'][0]

    assert inclusion['text'] == 'compound-(12345)'
    assert inclusion['entityType'] == 'Compound'
    assert exclusion['text'] == 'fake-gene'
    assert exclusion['entityType'] == 'Gene'<|MERGE_RESOLUTION|>--- conflicted
+++ resolved
@@ -1,197 +1,194 @@
-import json
-
-from neo4japp.models import Files, AppUser
-
-
-def generate_headers(jwt_token):
-    return {'Authorization': f'Bearer {jwt_token}'}
-
-
-<<<<<<< HEAD
-def test_user_can_get_all_annotations_from_project(
-        client,
-        fix_project,
-        fix_api_owner,
-        mock_get_combined_annotations_in_project_result,
-):
-    login_resp = client.login_as_user(fix_api_owner.email, 'password')
-    headers = generate_headers(login_resp['access_jwt'])
-
-    response = client.get(
-        f'/annotations/{fix_project.project_name}',
-        headers=headers,
-        content_type='application/json',
-    )
-
-    assert response.status_code == 200
-    assert response.get_data() == \
-        b'entity_id\ttype\ttext\tprimary_name\tcount\n' + \
-        b'59272\tGene\tace2\tACE2\t1\n' + \
-        b'9606\tSpecies\thuman\tHomo Sapiens\t1\n'
-
-
-def test_user_can_get_all_annotations_from_project_sorted_by_sum_log_count(
-        client,
-        fix_project,
-        fix_api_owner,
-        mock_get_files_annotations_in_project_result,
-):
-    login_resp = client.login_as_user(fix_api_owner.email, 'password')
-    headers = generate_headers(login_resp['access_jwt'])
-
-    response = client.get(
-        f'/annotations/{fix_project.project_name}?sort=sum_log_count',
-        headers=headers,
-        content_type='application/json',
-    )
-
-    assert response.status_code == 200
-    response.get_data()
-    # TODO: test on unsorted values...
-    # assert response.get_data() == \
-    #     b'entity_id\ttype\ttext\tprimary_name\tcount\n' + \
-    #     b'59272\tGene\tace2\tACE2\t0.0\n' + \
-    #     b'9606\tSpecies\thuman\tHomo Sapiens\t0.0\n'
-
-
-def test_user_can_get_all_annotations_from_project_sorted_by_mwu(
-        client,
-        fix_project,
-        fix_api_owner,
-        mock_get_files_annotations_in_project_result,
-):
-    login_resp = client.login_as_user(fix_api_owner.email, 'password')
-    headers = generate_headers(login_resp['access_jwt'])
-
-    response = client.get(
-        f'/annotations/{fix_project.project_name}?sort=mwu',
-        headers=headers,
-        content_type='application/json',
-    )
-
-    assert response.status_code == 200
-    response.get_data()
-    # assert response.get_data() == \
-    #        b'entity_id\ttype\ttext\tprimary_name\tcount\n' \
-    #        b'59272\tGene\tace2\tACE2\t0.6931471805599453\n' \
-    #        b'9606\tSpecies\thuman\tHomo Sapiens\t0.6931471805599453\n'
-
-    # TODO: testcase for failing mwu (same values)
-
-
-=======
->>>>>>> 3f36c368
-def test_user_can_get_gene_annotations_from_pdf(
-        client,
-        test_user_with_pdf: Files,
-        fix_api_owner: AppUser,
-        mock_get_combined_annotations_result,
-        mock_get_organisms_from_gene_ids_result,
-):
-    login_resp = client.login_as_user(fix_api_owner.email, 'password')
-    headers = generate_headers(login_resp['accessToken']['token'])
-    file_id = test_user_with_pdf.hash_id
-
-    response = client.post(
-        f'/filesystem/objects/{file_id}/annotations/gene-counts',
-        headers=headers,
-        content_type='application/json',
-    )
-    assert response.status_code == 200
-    assert response.get_data() == b'gene_id\tgene_name\torganism_id\torganism_name\t' \
-                                  b'gene_annotation_count\r\n' + \
-                                  b'59272\tACE2\t9606\tHomo sapiens\t1\r\n'
-
-
-def test_user_can_get_all_annotations_from_pdf(
-        client,
-        test_user_with_pdf: Files,
-        fix_api_owner: AppUser,
-        mock_get_combined_annotations_result,
-):
-    login_resp = client.login_as_user(fix_api_owner.email, 'password')
-    headers = generate_headers(login_resp['accessToken']['token'])
-    file_id = test_user_with_pdf.hash_id
-
-    response = client.post(
-        f'/filesystem/objects/{file_id}/annotations/counts',
-        headers=headers,
-        content_type='application/json',
-    )
-    assert response.status_code == 200
-    assert response.get_data() == b'entity_id\ttype\ttext\tprimary_name\tcount\r\n' + \
-                                  b'59272\tGene\tace2\tACE2\t1\r\n' + \
-                                  b'9606\tSpecies\thuman\tHomo Sapiens\t1\r\n'
-
-
-def test_user_can_get_global_inclusions(
-        client,
-        fix_project,
-        fix_api_owner,
-        mock_global_compound_inclusion,
-):
-    login_resp = client.login_as_user(fix_api_owner.email, 'password')
-    headers = generate_headers(login_resp['accessToken']['token'])
-
-    response = client.get(
-        f'/annotations/global-list/inclusions',
-        headers=headers,
-        content_type='application/json',
-    )
-
-    assert response.status_code == 200
-    assert response.get_data() is not None
-
-
-def test_user_can_get_global_exclusions(
-        client,
-        fix_project,
-        fix_api_owner,
-        mock_global_gene_exclusion,
-):
-    login_resp = client.login_as_user(fix_api_owner.email, 'password')
-    headers = generate_headers(login_resp['accessToken']['token'])
-
-    response = client.get(
-        f'/annotations/global-list/exclusions',
-        headers=headers,
-        content_type='application/json',
-    )
-
-    assert response.status_code == 200
-    assert response.get_data() is not None
-
-
-def test_user_can_get_global_list(
-        client,
-        fix_project,
-        fix_api_owner,
-        mock_global_list,
-):
-    login_resp = client.login_as_user(fix_api_owner.email, 'password')
-    headers = generate_headers(login_resp['accessToken']['token'])
-
-    response = client.get(
-        f'/annotations/global-list',
-        headers=headers,
-        content_type='application/json',
-    )
-
-    assert response.status_code == 200
-
-    data = json.loads(response.get_data().decode('utf-8'))
-    assert data['total'] == 2
-    assert data['query'] is None
-    assert len(data['results']) == 2
-
-    if data['results'][0]['type'] == 'inclusion':
-        inclusion = data['results'][0]
-        exclusion = data['results'][1]
-    else:
-        inclusion = data['results'][1]
-        exclusion = data['results'][0]
-
-    assert inclusion['text'] == 'compound-(12345)'
-    assert inclusion['entityType'] == 'Compound'
-    assert exclusion['text'] == 'fake-gene'
-    assert exclusion['entityType'] == 'Gene'+import json
+
+from neo4japp.models import Files, AppUser
+
+
+def generate_headers(jwt_token):
+    return {'Authorization': f'Bearer {jwt_token}'}
+
+
+def test_user_can_get_all_annotations_from_project(
+        client,
+        fix_project,
+        fix_api_owner,
+        mock_get_combined_annotations_in_project_result,
+):
+    login_resp = client.login_as_user(fix_api_owner.email, 'password')
+    headers = generate_headers(login_resp['access_jwt'])
+
+    response = client.get(
+        f'/annotations/{fix_project.project_name}',
+        headers=headers,
+        content_type='application/json',
+    )
+
+    assert response.status_code == 200
+    assert response.get_data() == \
+        b'entity_id\ttype\ttext\tprimary_name\tcount\n' + \
+        b'59272\tGene\tace2\tACE2\t1\n' + \
+        b'9606\tSpecies\thuman\tHomo Sapiens\t1\n'
+
+
+def test_user_can_get_all_annotations_from_project_sorted_by_sum_log_count(
+        client,
+        fix_project,
+        fix_api_owner,
+        mock_get_files_annotations_in_project_result,
+):
+    login_resp = client.login_as_user(fix_api_owner.email, 'password')
+    headers = generate_headers(login_resp['access_jwt'])
+
+    response = client.get(
+        f'/annotations/{fix_project.project_name}?sort=sum_log_count',
+        headers=headers,
+        content_type='application/json',
+    )
+
+    assert response.status_code == 200
+    response.get_data()
+    # TODO: test on unsorted values...
+    # assert response.get_data() == \
+    #     b'entity_id\ttype\ttext\tprimary_name\tcount\n' + \
+    #     b'59272\tGene\tace2\tACE2\t0.0\n' + \
+    #     b'9606\tSpecies\thuman\tHomo Sapiens\t0.0\n'
+
+
+def test_user_can_get_all_annotations_from_project_sorted_by_mwu(
+        client,
+        fix_project,
+        fix_api_owner,
+        mock_get_files_annotations_in_project_result,
+):
+    login_resp = client.login_as_user(fix_api_owner.email, 'password')
+    headers = generate_headers(login_resp['access_jwt'])
+
+    response = client.get(
+        f'/annotations/{fix_project.project_name}?sort=mwu',
+        headers=headers,
+        content_type='application/json',
+    )
+
+    assert response.status_code == 200
+    response.get_data()
+    # assert response.get_data() == \
+    #        b'entity_id\ttype\ttext\tprimary_name\tcount\n' \
+    #        b'59272\tGene\tace2\tACE2\t0.6931471805599453\n' \
+    #        b'9606\tSpecies\thuman\tHomo Sapiens\t0.6931471805599453\n'
+
+    # TODO: testcase for failing mwu (same values)
+
+
+def test_user_can_get_gene_annotations_from_pdf(
+        client,
+        test_user_with_pdf: Files,
+        fix_api_owner: AppUser,
+        mock_get_combined_annotations_result,
+        mock_get_organisms_from_gene_ids_result,
+):
+    login_resp = client.login_as_user(fix_api_owner.email, 'password')
+    headers = generate_headers(login_resp['accessToken']['token'])
+    file_id = test_user_with_pdf.hash_id
+
+    response = client.post(
+        f'/filesystem/objects/{file_id}/annotations/gene-counts',
+        headers=headers,
+        content_type='application/json',
+    )
+    assert response.status_code == 200
+    assert response.get_data() == b'gene_id\tgene_name\torganism_id\torganism_name\t' \
+                                  b'gene_annotation_count\r\n' + \
+                                  b'59272\tACE2\t9606\tHomo sapiens\t1\r\n'
+
+
+def test_user_can_get_all_annotations_from_pdf(
+        client,
+        test_user_with_pdf: Files,
+        fix_api_owner: AppUser,
+        mock_get_combined_annotations_result,
+):
+    login_resp = client.login_as_user(fix_api_owner.email, 'password')
+    headers = generate_headers(login_resp['accessToken']['token'])
+    file_id = test_user_with_pdf.hash_id
+
+    response = client.post(
+        f'/filesystem/objects/{file_id}/annotations/counts',
+        headers=headers,
+        content_type='application/json',
+    )
+    assert response.status_code == 200
+    assert response.get_data() == b'entity_id\ttype\ttext\tprimary_name\tcount\r\n' + \
+                                  b'59272\tGene\tace2\tACE2\t1\r\n' + \
+                                  b'9606\tSpecies\thuman\tHomo Sapiens\t1\r\n'
+
+
+def test_user_can_get_global_inclusions(
+        client,
+        fix_project,
+        fix_api_owner,
+        mock_global_compound_inclusion,
+):
+    login_resp = client.login_as_user(fix_api_owner.email, 'password')
+    headers = generate_headers(login_resp['accessToken']['token'])
+
+    response = client.get(
+        f'/annotations/global-list/inclusions',
+        headers=headers,
+        content_type='application/json',
+    )
+
+    assert response.status_code == 200
+    assert response.get_data() is not None
+
+
+def test_user_can_get_global_exclusions(
+        client,
+        fix_project,
+        fix_api_owner,
+        mock_global_gene_exclusion,
+):
+    login_resp = client.login_as_user(fix_api_owner.email, 'password')
+    headers = generate_headers(login_resp['accessToken']['token'])
+
+    response = client.get(
+        f'/annotations/global-list/exclusions',
+        headers=headers,
+        content_type='application/json',
+    )
+
+    assert response.status_code == 200
+    assert response.get_data() is not None
+
+
+def test_user_can_get_global_list(
+        client,
+        fix_project,
+        fix_api_owner,
+        mock_global_list,
+):
+    login_resp = client.login_as_user(fix_api_owner.email, 'password')
+    headers = generate_headers(login_resp['accessToken']['token'])
+
+    response = client.get(
+        f'/annotations/global-list',
+        headers=headers,
+        content_type='application/json',
+    )
+
+    assert response.status_code == 200
+
+    data = json.loads(response.get_data().decode('utf-8'))
+    assert data['total'] == 2
+    assert data['query'] is None
+    assert len(data['results']) == 2
+
+    if data['results'][0]['type'] == 'inclusion':
+        inclusion = data['results'][0]
+        exclusion = data['results'][1]
+    else:
+        inclusion = data['results'][1]
+        exclusion = data['results'][0]
+
+    assert inclusion['text'] == 'compound-(12345)'
+    assert inclusion['entityType'] == 'Compound'
+    assert exclusion['text'] == 'fake-gene'
+    assert exclusion['entityType'] == 'Gene'