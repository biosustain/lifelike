import pytest
from unittest.mock import patch

from neo4japp.constants import FILE_INDEX_ID, FRAGMENT_SIZE
from neo4japp.services.elastic import ElasticService
from neo4japp.services.elastic.constants import ATTACHMENT_PIPELINE_ID


def generate_headers(jwt_token):
    return {'Authorization': f'Bearer {jwt_token}'}


@pytest.fixture(scope='function')
def highlight():
    return {
        'fields': {
            'data.content': {},
        },
        'fragment_size': FRAGMENT_SIZE,
        'order': 'score',
        'pre_tags': ['@@@@$'],
        'post_tags': ['@@@@/$'],
        'number_of_fragments': 100,
    }


@pytest.fixture(scope='function')
def text_fields():
    return ['description', 'data.content', 'filename']


@pytest.fixture(scope='function')
def text_field_boosts():
    return {'description': 1, 'data.content': 1, 'filename': 3}


@pytest.fixture(scope='function')
def keyword_fields():
    return []


@pytest.fixture(scope='function')
def keyword_field_boosts():
    return {}


def test_user_can_search_content(
    client,
    session,
    test_user,
    test_user_with_pdf,
    fix_project,
    elastic_service,
    text_fields,
    text_field_boosts,
    keyword_fields,
    keyword_field_boosts,
    highlight,
):
    login_resp = client.login_as_user(test_user.email, 'password')
    headers = generate_headers(login_resp['accessToken']['token'])

<<<<<<< HEAD
    with patch.object(
        ElasticService,
        'search',
        return_value=({'hits': {'hits': [], 'total': 0}}, [])
    ) as mock_search:
        resp = client.get(
            f'/search/content',
            headers=headers,
            data={
                'q': 'BOLA3',
                'limit': 10,
                'page': 1
            },
            content_type='multipart/form-data'
        )

        assert resp.status_code == 200
        mock_search.assert_called_once_with(
            index_id=FILE_INDEX_ID,
            search_term='BOLA3',
            offset=(1 - 1) * 10,
            limit=10,
            text_fields=text_fields,
            text_field_boosts=text_field_boosts,
            keyword_fields=keyword_fields,
            keyword_field_boosts=keyword_field_boosts,
            query_filter={
                'bool': {
                    'must': [
                        {'terms': {'type': ['map', 'pdf']}},
                        {
                            'bool': {
                                'should': [
                                    {'terms': {'project_id': [fix_project.id]}},
                                    {'term': {'public': True}}
                                ]
                            }
                        }
                    ]
                }
            },
            highlight=highlight
        )


def test_user_can_search_content_with_advanced_args(
    client,
    session,
    test_user,
    test_user_with_pdf,
    fix_project,
    elastic_service,
    text_fields,
    text_field_boosts,
    keyword_fields,
    keyword_field_boosts,
    highlight,
):
    login_resp = client.login_as_user(test_user.email, 'password')
    headers = generate_headers(login_resp['accessToken']['token'])

    with patch.object(
        ElasticService,
        'search',
        return_value=({'hits': {'hits': [], 'total': 0}}, [])
    ) as mock_search:

        resp = client.get(
            f'/search/content',
            headers=headers,
            data={
                'q': 'BOLA3',
                'limit': 10,
                'page': 1,
                'types': 'map;pdf',
                'projects': '',
                'phrase': '',
                'wildcard': '',
            },
            content_type='multipart/form-data'
        )

        assert resp.status_code == 200
        mock_search.assert_called_once_with(
            index_id=FILE_INDEX_ID,
            search_term='BOLA3',
            offset=(1 - 1) * 10,
            limit=10,
            text_fields=text_fields,
            text_field_boosts=text_field_boosts,
            keyword_fields=keyword_fields,
            keyword_field_boosts=keyword_field_boosts,
            query_filter={
                'bool': {
                    'must': [
                        {'terms': {'type': ['map', 'pdf']}},
                        {
                            'bool': {
                                'should': [
                                    {'terms': {'project_id': [fix_project.id]}},
                                    {'term': {'public': True}}
                                ]
                            }
                        }
                    ]
                }
            },
            highlight=highlight
        )


def test_user_can_search_content_with_single_types(
    client,
    session,
    test_user,
    test_user_with_pdf,
    fix_project,
    elastic_service,
    text_fields,
    text_field_boosts,
    keyword_fields,
    keyword_field_boosts,
    highlight,
):
    login_resp = client.login_as_user(test_user.email, 'password')
    headers = generate_headers(login_resp['accessToken']['token'])

    with patch.object(
        ElasticService,
        'search',
        return_value=({'hits': {'hits': [], 'total': 0}}, [])
    ) as mock_search:

        resp = client.get(
            f'/search/content',
            headers=headers,
            data={
                'q': '',
                'types': 'pdf',
                'limit': 10,
                'page': 1
            },
            content_type='multipart/form-data'
        )

        assert resp.status_code == 200
        mock_search.assert_called_once_with(
            index_id=FILE_INDEX_ID,
            search_term='',
            offset=(1 - 1) * 10,
            limit=10,
            text_fields=text_fields,
            text_field_boosts=text_field_boosts,
            keyword_fields=keyword_fields,
            keyword_field_boosts=keyword_field_boosts,
            query_filter={
                'bool': {
                    'must': [
                        {'terms': {'type': ['pdf']}},
                        {
                            'bool': {
                                'should': [
                                    {'terms': {'project_id': [fix_project.id]}},
                                    {'term': {'public': True}}
                                ]
                            }
                        }
                    ]
                }
            },
            highlight=highlight
        )


def test_user_can_search_content_with_multiple_types(
    client,
    session,
    test_user,
    test_user_with_pdf,
    fix_project,
    elastic_service,
    text_fields,
    text_field_boosts,
    keyword_fields,
    keyword_field_boosts,
    highlight,
):
    login_resp = client.login_as_user(test_user.email, 'password')
    headers = generate_headers(login_resp['accessToken']['token'])

    with patch.object(
        ElasticService,
        'search',
        return_value=({'hits': {'hits': [], 'total': 0}}, [])
    ) as mock_search:

        resp = client.get(
            f'/search/content',
            headers=headers,
            data={
                'q': '',
                'types': 'map;pdf',
                'limit': 10,
                'page': 1
            },
            content_type='multipart/form-data'
        )

        assert resp.status_code == 200
        mock_search.assert_called_once_with(
            index_id=FILE_INDEX_ID,
            search_term='',
            offset=(1 - 1) * 10,
            limit=10,
            text_fields=text_fields,
            text_field_boosts=text_field_boosts,
            keyword_fields=keyword_fields,
            keyword_field_boosts=keyword_field_boosts,
            query_filter={
                'bool': {
                    'must': [
                        {'terms': {'type': ['map', 'pdf']}},
                        {
                            'bool': {
                                'should': [
                                    {'terms': {'project_id': [fix_project.id]}},
                                    {'term': {'public': True}}
                                ]
                            }
                        }
                    ]
                }
            },
            highlight=highlight
        )


def test_user_can_search_content_with_project(
    client,
    session,
    test_user,
    test_user_with_pdf,
    fix_project,
    elastic_service,
    text_fields,
    text_field_boosts,
    keyword_fields,
    keyword_field_boosts,
    highlight,
):
    login_resp = client.login_as_user(test_user.email, 'password')
    headers = generate_headers(login_resp['accessToken']['token'])

    with patch.object(
        ElasticService,
        'search',
        return_value=({'hits': {'hits': [], 'total': 0}}, [])
    ) as mock_search:

        resp = client.get(
            f'/search/content',
            headers=headers,
            data={
                'q': '',
                'projects': f'{fix_project.id}',
                'limit': 10,
                'page': 1
            },
            content_type='multipart/form-data'
        )

        assert resp.status_code == 200
        mock_search.assert_called_once_with(
            index_id=FILE_INDEX_ID,
            search_term='',
            offset=(1 - 1) * 10,
            limit=10,
            text_fields=text_fields,
            text_field_boosts=text_field_boosts,
            keyword_fields=keyword_fields,
            keyword_field_boosts=keyword_field_boosts,
            query_filter={
                'bool': {
                    'must': [
                        {'terms': {'type': ['map', 'pdf']}},
                        {
                            'bool': {
                                'must': [
                                    {'terms': {'project_id': [fix_project.id]}},
                                    {'terms': {'project_id': [fix_project.id]}},
                                ]
                            }
                        }
                    ]
                }
            },
            highlight=highlight
        )


def test_user_can_search_content_with_phrase(
    client,
    session,
    test_user,
    test_user_with_pdf,
    fix_project,
    elastic_service,
    text_fields,
    text_field_boosts,
    keyword_fields,
    keyword_field_boosts,
    highlight,
):
    login_resp = client.login_as_user(test_user.email, 'password')
    headers = generate_headers(login_resp['accessToken']['token'])

    with patch.object(
        ElasticService,
        'search',
        return_value=({'hits': {'hits': [], 'total': 0}}, [])
    ) as mock_search:

        resp = client.get(
            f'/search/content',
            headers=headers,
            data={
                'q': '',
                'phrase': 'BOLA3',
                'limit': 10,
                'page': 1
            },
            content_type='multipart/form-data'
        )

        assert resp.status_code == 200
        mock_search.assert_called_once_with(
            index_id=FILE_INDEX_ID,
            search_term='"BOLA3"',
            offset=(1 - 1) * 10,
            limit=10,
            text_fields=text_fields,
            text_field_boosts=text_field_boosts,
            keyword_fields=keyword_fields,
            keyword_field_boosts=keyword_field_boosts,
            query_filter={
                'bool': {
                    'must': [
                        {'terms': {'type': ['map', 'pdf']}},
                        {
                            'bool': {
                                'should': [
                                    {'terms': {'project_id': [fix_project.id]}},
                                    {'term': {'public': True}}
                                ]
                            }
                        }
                    ]
                }
            },
            highlight=highlight
        )


def test_user_can_search_content_with_wildcard(
    client,
    session,
    test_user,
    test_user_with_pdf,
    fix_project,
    elastic_service,
    text_fields,
    text_field_boosts,
    keyword_fields,
    keyword_field_boosts,
    highlight,
):
    login_resp = client.login_as_user(test_user.email, 'password')
    headers = generate_headers(login_resp['accessToken']['token'])

    with patch.object(
        ElasticService,
        'search',
        return_value=({'hits': {'hits': [], 'total': 0}}, [])
    ) as mock_search:

        resp = client.get(
            f'/search/content',
            headers=headers,
            data={
                'q': 'B*3',
                'limit': 10,
                'page': 1
            },
            content_type='multipart/form-data'
        )
=======
    resp = client.post(
        f'/search/content',
        headers=headers,
        data={
            'q': 'BOLA3',
            'mimeTypes': ['vnd.lifelike.document/map', 'application/pdf'],
            'limit': 10,
            'page': 1
        },
        content_type='multipart/form-data'
    )
>>>>>>> 17648c08

        assert resp.status_code == 200
        mock_search.assert_called_once_with(
            index_id=FILE_INDEX_ID,
            search_term='B*3',
            offset=(1 - 1) * 10,
            limit=10,
            text_fields=text_fields,
            text_field_boosts=text_field_boosts,
            keyword_fields=keyword_fields,
            keyword_field_boosts=keyword_field_boosts,
            query_filter={
                'bool': {
                    'must': [
                        {'terms': {'type': ['map', 'pdf']}},
                        {
                            'bool': {
                                'should': [
                                    {'terms': {'project_id': [fix_project.id]}},
                                    {'term': {'public': True}}
                                ]
                            }
                        }
                    ]
                }
            },
            highlight=highlight
        )<|MERGE_RESOLUTION|>--- conflicted
+++ resolved
@@ -60,13 +60,12 @@
     login_resp = client.login_as_user(test_user.email, 'password')
     headers = generate_headers(login_resp['accessToken']['token'])
 
-<<<<<<< HEAD
-    with patch.object(
-        ElasticService,
-        'search',
-        return_value=({'hits': {'hits': [], 'total': 0}}, [])
-    ) as mock_search:
-        resp = client.get(
+    with patch.object(
+        ElasticService,
+        'search',
+        return_value=({'hits': {'hits': [], 'total': 0}}, [])
+    ) as mock_search:
+        resp = client.post(
             f'/search/content',
             headers=headers,
             data={
@@ -128,7 +127,7 @@
         return_value=({'hits': {'hits': [], 'total': 0}}, [])
     ) as mock_search:
 
-        resp = client.get(
+        resp = client.post(
             f'/search/content',
             headers=headers,
             data={
@@ -194,7 +193,7 @@
         return_value=({'hits': {'hits': [], 'total': 0}}, [])
     ) as mock_search:
 
-        resp = client.get(
+        resp = client.post(
             f'/search/content',
             headers=headers,
             data={
@@ -257,7 +256,7 @@
         return_value=({'hits': {'hits': [], 'total': 0}}, [])
     ) as mock_search:
 
-        resp = client.get(
+        resp = client.post(
             f'/search/content',
             headers=headers,
             data={
@@ -320,7 +319,7 @@
         return_value=({'hits': {'hits': [], 'total': 0}}, [])
     ) as mock_search:
 
-        resp = client.get(
+        resp = client.post(
             f'/search/content',
             headers=headers,
             data={
@@ -383,7 +382,7 @@
         return_value=({'hits': {'hits': [], 'total': 0}}, [])
     ) as mock_search:
 
-        resp = client.get(
+        resp = client.post(
             f'/search/content',
             headers=headers,
             data={
@@ -446,7 +445,7 @@
         return_value=({'hits': {'hits': [], 'total': 0}}, [])
     ) as mock_search:
 
-        resp = client.get(
+        resp = client.post(
             f'/search/content',
             headers=headers,
             data={
@@ -456,19 +455,6 @@
             },
             content_type='multipart/form-data'
         )
-=======
-    resp = client.post(
-        f'/search/content',
-        headers=headers,
-        data={
-            'q': 'BOLA3',
-            'mimeTypes': ['vnd.lifelike.document/map', 'application/pdf'],
-            'limit': 10,
-            'page': 1
-        },
-        content_type='multipart/form-data'
-    )
->>>>>>> 17648c08
 
         assert resp.status_code == 200
         mock_search.assert_called_once_with(
