--- conflicted
+++ resolved
@@ -1,33 +1,7 @@
-<<<<<<< HEAD
 import json
 
-
-=======
 from http import HTTPStatus
 
-import pytest
-import json
-
-
-@pytest.mark.skip(
-    reason='Does not work unless we upgrade the Neo4j docker image to 4.0+ because of apoc function'
-)
-def test_expand(client, gas_gangrene):
-    response = client.post(
-        '/visualizer/expand',
-        data=json.dumps(
-            {
-                'node_id': 1,
-                'filter_labels': ['Chemical', 'Disease', 'Gene'],
-            }
-        ),
-        content_type='application/json',
-    )
-
-    assert response.status_code == HTTPStatus.OK
-
-
->>>>>>> ea95cbc1
 def generate_headers(jwt_token):
     return {'Authorization': f'Bearer {jwt_token}'}
 
@@ -40,7 +14,6 @@
     login_resp = client.login_as_user(test_user.email, 'password')
     headers = generate_headers(login_resp['accessToken']['token'])
     response = client.post(
-<<<<<<< HEAD
         '/visualizer/get-reference-table',
         data=json.dumps({
             'nodeEdgePairs': [
@@ -60,41 +33,6 @@
             'description': 'treatment/therapy',
             'direction': 'Outgoing'
         }),
-=======
-        '/visualizer/get-reference-table-data',
-        data=json.dumps(
-            {
-                'node_edge_pairs': [
-                    {
-                        'node': {
-                            'id': f'duplicateNode:1',
-                            'label': 'Chemical',
-                            'data': {},
-                            'sub_labels': [],
-                            'display_name': 'penicillins',
-                            'primary_label': 'Chemical',
-                            'color': {},
-                            'expanded': False,
-                            'duplicate_of': 1,
-                        },
-                        'edge': {
-                            'id': 'duplicateEdge:1',
-                            'label': 'ASSOCIATED',
-                            'data': {},
-                            'to': 'duplicateNode:1',
-                            'from_': 'duplicateNode:2',
-                            'to_label': 'Disease',
-                            'from_label': 'Chemical',
-                            'arrows': 'to',
-                            'duplicate_of': 1,
-                            'original_from': 2,
-                            'original_to': 1,
-                        },
-                    },
-                ],
-            }
-        ),
->>>>>>> ea95cbc1
         headers=headers,
         content_type='application/json',
     )
