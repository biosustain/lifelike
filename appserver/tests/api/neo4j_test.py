import pytest
import json


def test_expand(client, gas_gangrene):
    response = client.post(
        '/neo4j/expand',
        data=json.dumps(dict(
            node_id=1,
            limit=10,
        )), content_type='application/json'
    )

    assert response.status_code == 200


def test_get_snippets_from_edge(
    client,
    penicillins_to_gas_gangrene_alleviates_as_vis_edge,
):
<<<<<<< HEAD
    response = client.post('/neo4j/get-snippets-from-edge',
                data=json.dumps(dict(
                    edge=dict(
                        id=1,
                        label='ASSOCIATED',
                        data=dict(),
                        to=1,
                        from_=2,
                        to_label='Disease',
                        from_label='Chemical',
                        arrows='to',
                    ),
                )), content_type='application/json'
=======
    response = client.post(
        '/neo4j/get-snippets-from-edge',
        data=json.dumps(dict(
            edge=dict(
                id=1,
                label='ASSOCIATED',
                data=dict(),
                to=1,
                from_=2,
                arrows='to',
            ),
        )), content_type='application/json'
>>>>>>> b2185c7a
    )

    assert response.status_code == 200


def test_get_snippets_from_duplicate_edge(
    client,
    penicillins_to_gas_gangrene_alleviates_as_duplicate_vis_edge,
):
    response = client.post(
        '/neo4j/get-snippets-from-duplicate-edge',
        data=json.dumps(dict(
            edge=dict(
                id='duplicateEdge:1',
                label='ASSOCIATED',
                data=dict(),
                to='duplicateNode:1',
                from_='duplicateNode:2',
                arrows='to',
                duplicate_of=1,
                original_from=2,
                original_to=1,
            ),
        )), content_type='application/json'
    )

    assert response.status_code == 200


def test_get_reference_table_data(
    client,
    gas_gangrene_treatment_cluster_node_edge_pairs,
):
    response = client.post(
        '/neo4j/get-reference-table-data',
        data=json.dumps(dict(
            node_edge_pairs=[
                dict(
                    node=dict(
                        id=f'duplicateNode:1',
                        label='Chemical',
                        data=dict(),
                        sub_labels=[],
                        display_name='penicillins',
                        primary_label='Chemical',
                        color=dict(),
                        expanded=False,
                        duplicate_of=1,
                    ),
                    edge=dict(
                        id='duplicateEdge:1',
                        label='ASSOCIATED',
                        data=dict(),
                        to='duplicateNode:1',
                        from_='duplicateNode:2',
                        to_label='Disease',
                        from_label='Chemical',
                        arrows='to',
                        duplicate_of=1,
                        original_from=2,
                        original_to=1,
                    ),
<<<<<<< HEAD
                )), content_type='application/json'
    )

    assert response.status_code == 200


def test_get_reference_table_data(
    client,
    gas_gangrene_treatment_cluster_node_edge_pairs,
):
    response = client.post('/neo4j/get-reference-table-data',
                data=json.dumps(dict(
                    node_edge_pairs=[
                        dict(
                            node=dict(
                                id=f'duplicateNode:1',
                                label='Chemical',
                                data=dict(),
                                sub_labels=[],
                                display_name='penicillins',
                                primary_label='Chemical',
                                color=dict(),
                                expanded=False,
                                duplicate_of=1,
                            ),
                            edge=dict(
                                id='duplicateEdge:1',
                                label='ASSOCIATED',
                                data=dict(),
                                to='duplicateNode:1',
                                from_='duplicateNode:2',
                                to_label='Disease',
                                from_label='Chemical',
                                arrows='to',
                                duplicate_of=1,
                                original_from=2,
                                original_to=1,
                            ),
                        ),
                    ],
                )), content_type='application/json'
=======
                ),
            ],
        )), content_type='application/json'
>>>>>>> b2185c7a
    )

    assert response.status_code == 200


def test_get_cluster_graph_data(
    client,
    gas_gangrene_treatment_clustered_nodes,
):
    response = client.post(
        '/neo4j/get-cluster-graph-data',
        data=json.dumps(dict(
            clustered_nodes=[
                dict(
                    node_id='duplicateNode:1',
                    edges=[
                        dict(
<<<<<<< HEAD
                            node_id='duplicateNode:1',
                            edges=[
                                dict(
                                    id='duplicateEdge:1',
                                    label='ASSOCIATED',
                                    data=dict(),
                                    to='duplicateNode:1',
                                    from_='duplicateNode:2',
                                    to_label='Disease',
                                    from_label='Chemical',
                                    arrows='to',
                                    duplicate_of=1,
                                    original_from=2,
                                    original_to=1,
                                ),
                            ],
=======
                            id='duplicateEdge:1',
                            label='ASSOCIATED',
                            data=dict(),
                            to='duplicateNode:1',
                            from_='duplicateNode:2',
                            arrows='to',
                            duplicate_of=1,
                            original_from=2,
                            original_to=1,
>>>>>>> b2185c7a
                        ),
                    ],
                ),
            ],
        )), content_type='application/json'
    )

    assert response.status_code == 200<|MERGE_RESOLUTION|>--- conflicted
+++ resolved
@@ -18,21 +18,6 @@
     client,
     penicillins_to_gas_gangrene_alleviates_as_vis_edge,
 ):
-<<<<<<< HEAD
-    response = client.post('/neo4j/get-snippets-from-edge',
-                data=json.dumps(dict(
-                    edge=dict(
-                        id=1,
-                        label='ASSOCIATED',
-                        data=dict(),
-                        to=1,
-                        from_=2,
-                        to_label='Disease',
-                        from_label='Chemical',
-                        arrows='to',
-                    ),
-                )), content_type='application/json'
-=======
     response = client.post(
         '/neo4j/get-snippets-from-edge',
         data=json.dumps(dict(
@@ -42,10 +27,11 @@
                 data=dict(),
                 to=1,
                 from_=2,
+                to_label='Disease',
+                from_label='Chemical',
                 arrows='to',
             ),
         )), content_type='application/json'
->>>>>>> b2185c7a
     )
 
     assert response.status_code == 200
@@ -64,6 +50,8 @@
                 data=dict(),
                 to='duplicateNode:1',
                 from_='duplicateNode:2',
+                to_label='Disease',
+                from_label='Chemical',
                 arrows='to',
                 duplicate_of=1,
                 original_from=2,
@@ -108,53 +96,9 @@
                         original_from=2,
                         original_to=1,
                     ),
-<<<<<<< HEAD
-                )), content_type='application/json'
-    )
-
-    assert response.status_code == 200
-
-
-def test_get_reference_table_data(
-    client,
-    gas_gangrene_treatment_cluster_node_edge_pairs,
-):
-    response = client.post('/neo4j/get-reference-table-data',
-                data=json.dumps(dict(
-                    node_edge_pairs=[
-                        dict(
-                            node=dict(
-                                id=f'duplicateNode:1',
-                                label='Chemical',
-                                data=dict(),
-                                sub_labels=[],
-                                display_name='penicillins',
-                                primary_label='Chemical',
-                                color=dict(),
-                                expanded=False,
-                                duplicate_of=1,
-                            ),
-                            edge=dict(
-                                id='duplicateEdge:1',
-                                label='ASSOCIATED',
-                                data=dict(),
-                                to='duplicateNode:1',
-                                from_='duplicateNode:2',
-                                to_label='Disease',
-                                from_label='Chemical',
-                                arrows='to',
-                                duplicate_of=1,
-                                original_from=2,
-                                original_to=1,
-                            ),
-                        ),
-                    ],
-                )), content_type='application/json'
-=======
                 ),
             ],
         )), content_type='application/json'
->>>>>>> b2185c7a
     )
 
     assert response.status_code == 200
@@ -172,34 +116,17 @@
                     node_id='duplicateNode:1',
                     edges=[
                         dict(
-<<<<<<< HEAD
-                            node_id='duplicateNode:1',
-                            edges=[
-                                dict(
-                                    id='duplicateEdge:1',
-                                    label='ASSOCIATED',
-                                    data=dict(),
-                                    to='duplicateNode:1',
-                                    from_='duplicateNode:2',
-                                    to_label='Disease',
-                                    from_label='Chemical',
-                                    arrows='to',
-                                    duplicate_of=1,
-                                    original_from=2,
-                                    original_to=1,
-                                ),
-                            ],
-=======
                             id='duplicateEdge:1',
                             label='ASSOCIATED',
                             data=dict(),
                             to='duplicateNode:1',
                             from_='duplicateNode:2',
+                            to_label='Disease',
+                            from_label='Chemical',
                             arrows='to',
                             duplicate_of=1,
                             original_from=2,
                             original_to=1,
->>>>>>> b2185c7a
                         ),
                     ],
                 ),
