import pytest
import os
from pathlib import Path

from py2neo import (
    Graph,
    Node,
    Relationship,
)

from neo4japp.services.common import GraphBaseDao
from neo4japp.constants import DISPLAY_NAME_MAP
from neo4japp.database import db, reset_dao
from neo4japp.data_transfer_objects.visualization import (
    DuplicateEdgeConnectionData,
    DuplicateVisEdge,
    DuplicateVisNode,
    EdgeConnectionData,
    ReferenceTablePair,
    VisEdge,
    VisNode,
)
from neo4japp.factory import create_app
from neo4japp.models.neo4j import (
    GraphNode,
    GraphRelationship,
)
from neo4japp.services import (
    AccountService,
    AuthService,
    KgService,
    SearchService,
    VisualizerService,
)
from neo4japp.services.indexing import index_pdf

from neo4japp.util import (
    get_first_known_label_from_node,
)


@pytest.fixture(scope='function')
def app(request):
    """Session-wide test Flask application."""
    app = create_app('Functional Test Flask App', config='config.Testing')

    # Establish an application context before running the tests.
    ctx = app.app_context()
    ctx.push()

    def teardown():
        ctx.pop()

    request.addfinalizer(teardown)
    return app


@pytest.fixture(scope='function')
def session(app, request):
    """ Creates a new database session """
    connection = db.engine.connect()
    transaction = connection.begin()
    options = {'bind': connection, 'binds': {}}
    session = db.create_scoped_session(options=options)
    db.session = session

    def teardown():
        transaction.rollback()
        connection.close()
        session.remove()
        reset_dao()

    request.addfinalizer(teardown)
    return session


@pytest.fixture(scope='function')
def graph(request, app):
    """Returns a graph connection to the Neo4J database.
    IMPORTANT: Tests may not behave as expected if the
    Neo4J database is not cleared before running tests!
    """
    graph = Graph(
        host=os.environ.get('NEO4J_HOST'),
        auth=os.environ.get('NEO4J_AUTH').split('/')
    )

    # Ensure a clean graph state before every test
    graph.run("MATCH(n) DETACH DELETE n")

    return graph


@pytest.fixture(scope='function')
def elasticindexes():
    """ Sets up the elastic indexes and pipelines """
    index_pdf.pdf_index.create_or_update_pipeline()
    index_pdf.pdf_index.create_or_update_index()


@pytest.fixture(scope='function')
def account_service(app, session):
    return AccountService(session)


@pytest.fixture(scope='function')
def auth_service(app, session):
    return AuthService(session)


@pytest.fixture(scope='function')
def account_user(app, session):
    return AccountService(session)


@pytest.fixture(scope='function')
def kg_service(graph, session):
    return KgService(
        graph=graph,
        session=session
    )


<<<<<<< HEAD

# Begin DAO Fixtures #
@pytest.fixture(scope='function')
def base_dao(graph):
    """For testing methods in GraphBaseDao"""
    return GraphBaseDao(graph)


@pytest.fixture(scope='function')
def neo4j_service_dao(graph):
    """Neo4JService using the test graph"""
    return Neo4JService(graph)


@pytest.fixture(scope='function')
def search_service_dao(graph):
    """SearchService using the test graph"""
    return SearchService(graph)


# End DAO Fixtures #
=======
@pytest.fixture(scope='function')
def visualizer_service(app, graph, session):
    return VisualizerService(
        graph=graph,
        session=session
    )
>>>>>>> 2dc1a838

# Begin Graph Data Fixtures #

# Begin Entity Node Fixtures #
@pytest.fixture(scope='function')
def gas_gangrene(graph):
    """Creates a disease node and adds it to the graph."""
    tx = graph.begin()

    gas_gangrene = Node('Disease', name='gas gangrene', id='MESH:D005738')

    tx.create(gas_gangrene)
    tx.commit()

    return gas_gangrene


@pytest.fixture(scope='function')
def penicillins(graph):
    """Creates a chemical node and adds it to the graph."""
    tx = graph.begin()

    penicillins = Node('Chemical', name='Penicillins', id='MESH:D010406')

    tx.create(penicillins)
    tx.commit()

    return penicillins


@pytest.fixture(scope='function')
def oxygen(graph):
    """Creates a chemical node and adds it to the graph."""
    tx = graph.begin()

    oxygen = Node('Chemical', name='Oxygen', id='MESH:D010100')

    tx.create(oxygen)
    tx.commit()

    return oxygen


@pytest.fixture(scope='function')
def pomc(graph):
    """Creates a gene node and adds it to the graph."""
    tx = graph.begin()

    pomc = Node('Gene', name='POMC', gene_id='5443')

    tx.create(pomc)
    tx.commit()

    return pomc


# End Entity Nodes Fixtures #

# Begin Entity -> Entity Relationship Fixtures #

# NOTE: These must use Cypher directly, not the `create`
# py2neo method. This is a py2neo limitiation:
# https://github.com/technige/py2neo/issues/573
# If we don't use Cypher, we can't create multiple
# edges between two nodes.


@pytest.fixture(scope='function')
def pomc_to_gas_gangrene_pathogenesis_edge(
        graph,
        gas_gangrene,
        pomc,
):
    """Creates an ASSOCIATED relationship from pomc to gas gangrene and
    adds it to the graph."""

    tx = graph.begin()

    pomc_to_gas_gangrene_pathogenesis_edge = Relationship(
        pomc, 'ASSOCIATED', gas_gangrene, assoc_type='J', description='role in disease pathogenesis',  # noqa
    )

    tx.create(pomc_to_gas_gangrene_pathogenesis_edge)
    tx.commit()

    return pomc_to_gas_gangrene_pathogenesis_edge


@pytest.fixture(scope='function')
def penicillins_to_gas_gangrene_alleviates_edge(
        graph,
        gas_gangrene,
        penicillins,
):
    """Creates an ASSOCIATED relationship from penicillins to gas
    gangrene and adds it to the graph."""

    tx = graph.begin()

    penicillins_to_gas_gangrene_alleviates_edge = Relationship(
        penicillins, 'ASSOCIATED', gas_gangrene, assoc_type='Pa', description='alleviates, reduces',
    )

    tx.create(penicillins_to_gas_gangrene_alleviates_edge)
    tx.commit()

    return penicillins_to_gas_gangrene_alleviates_edge


@pytest.fixture(scope='function')
def oxygen_to_gas_gangrene_treatment_edge(
        graph,
        gas_gangrene,
        oxygen,
):
    """Creates an ASSOCIATED relationship from oxygen to gas
    gangrene and adds it to the graph."""

    tx = graph.begin()

    oxygen_to_gas_gangrene_treatment_edge = Relationship(
        oxygen,
        'ASSOCIATED',
        gas_gangrene,
        assoc_type='Pa',
        description='treatment/therapy (including investigatory)',
        # noqa
    )

    tx.create(oxygen_to_gas_gangrene_treatment_edge)
    tx.commit()

    return oxygen_to_gas_gangrene_treatment_edge


@pytest.fixture(scope='function')
def penicillins_to_gas_gangrene_treatment_edge(
        graph,
        gas_gangrene,
        penicillins,
):
    """Creates an ASSOCIATED relationship from penicillins to gas
    gangrene and adds it to the graph."""

    tx = graph.begin()

    penicillins_to_gas_gangrene_treatment_edge = Relationship(
        penicillins, 'ASSOCIATED', gas_gangrene, assoc_type='J',
        description='treatment/therapy (including investigatory)',  # noqa
    )

    tx.create(penicillins_to_gas_gangrene_treatment_edge)
    tx.commit()

    return penicillins_to_gas_gangrene_treatment_edge


# End Entity -> Entity Relationship Fixtures #

# Start Misc. Fixtures #
@pytest.fixture(scope='function')
def gas_gangrene_with_associations_and_references(
        graph,
        gas_gangrene,
        oxygen,
        oxygen_to_gas_gangrene_treatment_edge,
        penicillins,
        pomc,
        pomc_to_gas_gangrene_pathogenesis_edge,
        penicillins_to_gas_gangrene_alleviates_edge,
        penicillins_to_gas_gangrene_treatment_edge,
):
    tx = graph.begin()

    # Association Nodes
    oxygen_to_gas_gangrene_association_node = Node(
        'Association',
        assoc_type='J',
        description='treatment/therapy (including investigatory)',
        id=1089126,
    )
    pomc_to_gas_gangrene_association_node = Node(
        'Association',
        assoc_type='J',
        description='role in disease pathogenesis',
        id=1387448,
    )
    penicillins_to_gas_gangrene_association_node1 = Node(
        'Association',
        assoc_type='Pa',
        description='alleviates, reduces',
        id=2771500,
    )
    penicillins_to_gas_gangrene_association_node2 = Node(
        'Association',
        assoc_type='J',
        description='treatment/therapy (including investigatory)',
        id=2771501,
    )

    # Snippet Nodes
    oxygen_to_gas_gangrene_snippet_node1 = Node(
        'Snippet',
        entry1_text='oxygen',
        entry2_text='gas gangrene',
        id=7430189,
        sentence='In this study , we aimed to investigate the effect of HBO2...',
    )
    oxygen_to_gas_gangrene_snippet_node2 = Node(
        'Snippet',
        entry1_text='oxygen',
        entry2_text='gas gangrene',
        id=1890743,
        sentence='Hyperbaric oxygen therapy has an adjunctive role...',
    )
    penicillins_to_gas_gangrene_snippet_node1 = Node(
        'Snippet',
        entry1_text='penicillin',
        entry2_text='gas gangrene',
        id=9810347,
        sentence='In a mouse model of gas_gangrene caused by...',
    )
    penicillins_to_gas_gangrene_snippet_node2 = Node(
        'Snippet',
        entry1_text='penicillin',
        entry2_text='gas gangrene',
        id=9810346,
        sentence='Toxin suppression and rapid bacterial killing may...',
    )
    penicillins_to_gas_gangrene_snippet_node3 = Node(
        'Snippet',
        entry1_text='penicillin',
        entry2_text='gas gangrene',
        id=9810348,
        sentence='...penicillin was found to reduce the affect of...',
    )
    penicillins_to_gas_gangrene_snippet_node4 = Node(
        'Snippet',
        entry1_text='penicillin',
        entry2_text='gas gangrene',
        id=9810346,
        sentence='...suppresses toxins and rapidly kills bacteria...',
    )

    # Publication Nodes
    oxygen_to_gas_gangrene_publication_node = Node(
        'Publication',
        id=3,
        pub_year=2019,
    )
    penicillins_to_gas_gangrene_publication_node1 = Node(
        'Publication',
        id=1,
        pub_year=2014
    )
    penicillins_to_gas_gangrene_publication_node2 = Node(
        'Publication',
        id=2,
    )

    # Entity -> Association Relationships
    oxygen_to_association_edge = Relationship(
        oxygen, 'HAS_ASSOCIATION', oxygen_to_gas_gangrene_association_node,
    )
    pomc_to_association_edge = Relationship(
        pomc, 'HAS_ASSOCIATION', pomc_to_gas_gangrene_association_node,
    )

    penicillins_to_association_edge1 = Relationship(
        penicillins, 'HAS_ASSOCIATION', penicillins_to_gas_gangrene_association_node1,
    )

    penicillins_to_association_edge2 = Relationship(
        penicillins, 'HAS_ASSOCIATION', penicillins_to_gas_gangrene_association_node2,
    )

    tx.create(oxygen_to_association_edge)
    tx.create(pomc_to_association_edge)
    tx.create(penicillins_to_association_edge1)
    tx.create(penicillins_to_association_edge2)

    # Association -> Entity Relationships
    oxygen_association_to_gas_gangrene_edge = Relationship(
        oxygen_to_gas_gangrene_association_node, 'HAS_ASSOCIATION', gas_gangrene,
    )
    pomc_association_to_gas_gangrene_edge = Relationship(
        pomc_to_gas_gangrene_association_node, 'HAS_ASSOCIATION', gas_gangrene,
    )

    penicillins_association_to_gas_gangrene_edge1 = Relationship(
        penicillins_to_gas_gangrene_association_node1, 'HAS_ASSOCIATION', gas_gangrene,
    )

    penicillins_association_to_gas_gangrene_edge2 = Relationship(
        penicillins_to_gas_gangrene_association_node2, 'HAS_ASSOCIATION', gas_gangrene,
    )

    tx.create(oxygen_association_to_gas_gangrene_edge)
    tx.create(pomc_association_to_gas_gangrene_edge)
    tx.create(penicillins_association_to_gas_gangrene_edge1)
    tx.create(penicillins_association_to_gas_gangrene_edge2)

    # Association <- Snippet Relationships
    oxygen_treatment_association_to_snippet_edge1 = Relationship(
        oxygen_to_gas_gangrene_snippet_node1, 'PREDICTS', oxygen_to_gas_gangrene_association_node,
    )
    oxygen_treatment_association_to_snippet_edge2 = Relationship(
        oxygen_to_gas_gangrene_snippet_node2, 'PREDICTS', oxygen_to_gas_gangrene_association_node,
    )
    penicillins_alleviates_reduces_association_to_snippet_edge = Relationship(
        penicillins_to_gas_gangrene_snippet_node1, 'PREDICTS', penicillins_to_gas_gangrene_association_node1,  # noqa
        raw_score=2, normalized_score=0.385
    )

    penicillins_alleviates_reduces_association_to_snippet_edge2 = Relationship(
        penicillins_to_gas_gangrene_snippet_node3, 'PREDICTS', penicillins_to_gas_gangrene_association_node1,  # noqa
        raw_score=5, normalized_score=0.693
    )

    penicillins_treatment_association_to_snippet_edge = Relationship(
        penicillins_to_gas_gangrene_snippet_node2, 'PREDICTS', penicillins_to_gas_gangrene_association_node2,  # noqa
        raw_score=1, normalized_score=0.222
    )

    penicillins_treatment_association_to_snippet_edge2 = Relationship(
        penicillins_to_gas_gangrene_snippet_node4, 'PREDICTS', penicillins_to_gas_gangrene_association_node2,  # noqa
        raw_score=3, normalized_score=0.456
    )

    tx.create(oxygen_treatment_association_to_snippet_edge1)
    tx.create(oxygen_treatment_association_to_snippet_edge2)
    tx.create(penicillins_alleviates_reduces_association_to_snippet_edge)
    tx.create(penicillins_alleviates_reduces_association_to_snippet_edge2)
    tx.create(penicillins_treatment_association_to_snippet_edge)
    tx.create(penicillins_treatment_association_to_snippet_edge2)

    # Snippet -> Publication Relationships
    oxygen_treatment_snippet_to_publication_edge1 = Relationship(
        oxygen_to_gas_gangrene_snippet_node1, 'IN_PUB', oxygen_to_gas_gangrene_publication_node
    )
    oxygen_treatment_snippet_to_publication_edge2 = Relationship(
        oxygen_to_gas_gangrene_snippet_node2, 'IN_PUB', oxygen_to_gas_gangrene_publication_node
    )
    penicillins_alleviates_reduces_snippet_to_publication_edge = Relationship(
        penicillins_to_gas_gangrene_snippet_node1, 'IN_PUB', penicillins_to_gas_gangrene_publication_node1  # noqa
    )

    penicillins_alleviates_reduces_snippet_to_publication_edge2 = Relationship(
        penicillins_to_gas_gangrene_snippet_node3, 'IN_PUB', penicillins_to_gas_gangrene_publication_node2  # noqa
    )

    penicillins_treatment_snippet_to_publication_edge = Relationship(
        penicillins_to_gas_gangrene_snippet_node2, 'IN_PUB', penicillins_to_gas_gangrene_publication_node2  # noqa
    )

    penicillins_treatment_snippet_to_publication_edge2 = Relationship(
        penicillins_to_gas_gangrene_snippet_node4, 'IN_PUB', penicillins_to_gas_gangrene_publication_node2  # noqa
    )

    tx.create(oxygen_treatment_snippet_to_publication_edge1)
    tx.create(oxygen_treatment_snippet_to_publication_edge2)
    tx.create(penicillins_alleviates_reduces_snippet_to_publication_edge)
    tx.create(penicillins_alleviates_reduces_snippet_to_publication_edge2)
    tx.create(penicillins_treatment_snippet_to_publication_edge)
    tx.create(penicillins_treatment_snippet_to_publication_edge2)

    tx.commit()

    return gas_gangrene


@pytest.fixture(scope='function')
def example4_pdf_gene_and_organism_network(
        graph,
):
    tx = graph.begin()

    cysB = Node(
        'Gene',
        name='cysB',
        locus_tag='b1275',
        id='945771'
    )

    mcrB = Node(
        'Gene',
        name='mcrB',
        locus_tag='b4346',
        id='949122'
    )

    oxyR_e_coli = Node(
        'Gene',
        name='oxyR',
        locus_tag='b3961',
        id='948462'
    )

    oxyR_salmonella = Node(
        'Gene',
        name='cysB',
        locus_tag='STM4125',
        id='1255651'
    )

    e_coli = Node(
        'Taxonomy',
        name='Escherichia coli',
        rank='species',
        id='562',
    )

    salmonella = Node(
        'Taxonomy',
        name='Salmonella enterica',
        rank='species',
        id='28901',
    )

    cysB_has_taxonomy_e_coli = Relationship(
        cysB, 'HAS_TAXONOMY', e_coli,
    )

    mcrB_has_taxonomy_e_coli = Relationship(
        mcrB, 'HAS_TAXONOMY', e_coli,
    )

    oxyR_has_taxonomy_e_coli = Relationship(
        oxyR_e_coli, 'HAS_TAXONOMY', e_coli,
    )

    oxyR_has_taxonomy_salmonella = Relationship(
        oxyR_salmonella, 'HAS_TAXONOMY', salmonella,
    )

    tx.create(cysB_has_taxonomy_e_coli)
    tx.create(mcrB_has_taxonomy_e_coli)
    tx.create(oxyR_has_taxonomy_e_coli)
    tx.create(oxyR_has_taxonomy_salmonella)

    tx.commit()

    return graph


@pytest.fixture(scope='function')
def human_gene_pdf_gene_and_organism_network(
        graph,
):
    tx = graph.begin()

    ace2 = Node(
        'Gene',
        name='ace2',
        id='59272'
    )

    human = Node(
        'Taxonomy',
        name='Homo Sapiens',
        rank='species',
        id='9606',
    )

    ace2_has_taxonomy_homo_sapiens = Relationship(
        ace2, 'HAS_TAXONOMY', human,
    )

    tx.create(ace2_has_taxonomy_homo_sapiens)

    tx.commit()

    return graph


# End Graph Data Fixtures #

# Start DTO Fixtures #


@pytest.fixture(scope='function')
def gas_gangrene_vis_node(gas_gangrene):
    """Creates a VisNode from gas gangrene"""
    node_as_graph_node = GraphNode.from_py2neo(
        gas_gangrene,
        # TODO: Should change the way label is retrieved here...
        display_fn=lambda x: x.get(DISPLAY_NAME_MAP[get_first_known_label_from_node(gas_gangrene)])
    )

    gas_gangrene_vis_node = VisNode(
        id=node_as_graph_node.id,
        label=node_as_graph_node.label,
        data=node_as_graph_node.data,
        sub_labels=node_as_graph_node.sub_labels,
        display_name=node_as_graph_node.display_name,
        primary_label=node_as_graph_node.sub_labels[0],
        color={},
        expanded=False,
    )

    return gas_gangrene_vis_node


@pytest.fixture(scope='function')
def gas_gangrene_duplicate_vis_node(gas_gangrene):
    """Creates a DuplicateVisNode from gas gangrene"""
    node_as_graph_node = GraphNode.from_py2neo(
        gas_gangrene,
        display_fn=lambda x: x.get(DISPLAY_NAME_MAP[get_first_known_label_from_node(gas_gangrene)])
    )

    gas_gangrene_duplicate_vis_node = DuplicateVisNode(
        id=f'duplicateNode:{node_as_graph_node.id}',
        label=node_as_graph_node.label,
        data=node_as_graph_node.data,
        sub_labels=node_as_graph_node.sub_labels,
        display_name=node_as_graph_node.display_name,
        primary_label=node_as_graph_node.sub_labels[0],
        color={},
        expanded=False,
        duplicate_of=node_as_graph_node.id
    )

    return gas_gangrene_duplicate_vis_node


@pytest.fixture(scope='function')
def oxygen_duplicate_vis_node(oxygen):
    """Creates a DuplicateVisNode from oxygen"""
    node_as_graph_node = GraphNode.from_py2neo(
        oxygen,
        display_fn=lambda x: x.get(DISPLAY_NAME_MAP[get_first_known_label_from_node(oxygen)])
    )

    oxygen_duplicate_vis_node = DuplicateVisNode(
        id=f'duplicateNode:{node_as_graph_node.id}',
        label=node_as_graph_node.label,
        data=node_as_graph_node.data,
        sub_labels=node_as_graph_node.sub_labels,
        display_name=node_as_graph_node.display_name,
        primary_label=node_as_graph_node.sub_labels[0],
        color={},
        expanded=False,
        duplicate_of=node_as_graph_node.id
    )

    return oxygen_duplicate_vis_node


@pytest.fixture(scope='function')
def penicillins_vis_node(penicillins):
    """Creates a VisNode from penicillins"""
    node_as_graph_node = GraphNode.from_py2neo(
        penicillins,
        display_fn=lambda x: x.get(DISPLAY_NAME_MAP[get_first_known_label_from_node(penicillins)])
    )

    penicillins_vis_node = VisNode(
        id=node_as_graph_node.id,
        label=node_as_graph_node.label,
        data=node_as_graph_node.data,
        sub_labels=node_as_graph_node.sub_labels,
        display_name=node_as_graph_node.display_name,
        primary_label=node_as_graph_node.sub_labels[0],
        color={},
        expanded=False,
    )

    return penicillins_vis_node


@pytest.fixture(scope='function')
def penicillins_duplicate_vis_node(penicillins):
    """Creates a DuplicateVisNode from penicillins"""
    node_as_graph_node = GraphNode.from_py2neo(
        penicillins,
        display_fn=lambda x: x.get(DISPLAY_NAME_MAP[get_first_known_label_from_node(penicillins)])
    )

    penicillins_duplicate_vis_node = DuplicateVisNode(
        id=f'duplicateNode:{node_as_graph_node.id}',
        label=node_as_graph_node.label,
        data=node_as_graph_node.data,
        sub_labels=node_as_graph_node.sub_labels,
        display_name=node_as_graph_node.display_name,
        primary_label=node_as_graph_node.sub_labels[0],
        color={},
        expanded=False,
        duplicate_of=node_as_graph_node.id
    )

    return penicillins_duplicate_vis_node


@pytest.fixture(scope='function')
def pomc_vis_node(pomc):
    """Creates a VisNode from pomc"""
    node_as_graph_node = GraphNode.from_py2neo(
        pomc,
        display_fn=lambda x: x.get(DISPLAY_NAME_MAP[get_first_known_label_from_node(pomc)])
    )

    pomc_vis_node = VisNode(
        id=node_as_graph_node.id,
        label=node_as_graph_node.label,
        data=node_as_graph_node.data,
        sub_labels=node_as_graph_node.sub_labels,
        display_name=node_as_graph_node.display_name,
        primary_label=node_as_graph_node.sub_labels[0],
        color={},
        expanded=False,
    )

    return pomc_vis_node


@pytest.fixture(scope='function')
def pomc_duplicate_vis_node(pomc):
    """Creates a DuplicateVisNode from pomc"""
    node_as_graph_node = GraphNode.from_py2neo(
        pomc,
        display_fn=lambda x: x.get(DISPLAY_NAME_MAP[get_first_known_label_from_node(pomc)])
    )

    pomc_duplicate_vis_node = DuplicateVisNode(
        id=f'duplicateNode:{node_as_graph_node.id}',
        label=node_as_graph_node.label,
        data=node_as_graph_node.data,
        sub_labels=node_as_graph_node.sub_labels,
        display_name=node_as_graph_node.display_name,
        primary_label=node_as_graph_node.sub_labels[0],
        color={},
        expanded=False,
        duplicate_of=node_as_graph_node.id
    )

    return pomc_duplicate_vis_node


@pytest.fixture(scope='function')
def oxygen_to_gas_gangrene_treatment_as_duplicate_vis_edge(
        oxygen_to_gas_gangrene_treatment_edge,
):
    """Creates a DuplicateVisEdge from the oxygen to gas_gangrene
    alleviates/reduces relationship."""
    edge_as_graph_relationship = GraphRelationship.from_py2neo(
        oxygen_to_gas_gangrene_treatment_edge,
    )

    oxygen_to_gas_gangrene_treatment_as_duplicate_vis_edge = DuplicateVisEdge(
        id=edge_as_graph_relationship.id,
        label=edge_as_graph_relationship.data['description'],
        data=edge_as_graph_relationship.data,
        to=f'duplicateNode:{edge_as_graph_relationship.to}',
        from_=f'duplicateNode:{edge_as_graph_relationship._from}',
        to_label='Disease',
        from_label='Chemical',
        arrows='to',
        duplicate_of=edge_as_graph_relationship.id,
        original_from=edge_as_graph_relationship._from,
        original_to=edge_as_graph_relationship.to,
    )

    return oxygen_to_gas_gangrene_treatment_as_duplicate_vis_edge


@pytest.fixture(scope='function')
def pomc_to_gas_gangrene_pathogenesis_as_vis_edge(
        pomc_to_gas_gangrene_pathogenesis_edge,
):
    """Creates a VisEdge from the pomc to gas gangrene
    role in disease pathogenesis relationship."""
    edge_as_graph_relationship = GraphRelationship.from_py2neo(
        pomc_to_gas_gangrene_pathogenesis_edge,
    )

    pomc_to_gas_gangrene_pathogenesis_as_vis_edge = VisEdge(
        id=edge_as_graph_relationship.id,
        label=edge_as_graph_relationship.data['description'],
        data=edge_as_graph_relationship.data,
        to=edge_as_graph_relationship.to,
        from_=edge_as_graph_relationship._from,
        to_label='Disease',
        from_label='Gene',
        arrows='to',
    )

    return pomc_to_gas_gangrene_pathogenesis_as_vis_edge


@pytest.fixture(scope='function')
def pomc_to_gas_gangrene_pathogenesis_as_duplicate_vis_edge(
        pomc_to_gas_gangrene_pathogenesis_edge,
):
    """Creates a DuplicateVisEdge from the pomc to gas_gangrene
    role in disease pathogenesis relationship."""
    edge_as_graph_relationship = GraphRelationship.from_py2neo(
        pomc_to_gas_gangrene_pathogenesis_edge,
    )

    pomc_to_gas_gangrene_pathogenesis_as_duplicate_vis_edge = DuplicateVisEdge(
        id=edge_as_graph_relationship.id,
        label=edge_as_graph_relationship.data['description'],
        data=edge_as_graph_relationship.data,
        to=f'duplicateNode:{edge_as_graph_relationship.to}',
        from_=f'duplicateNode:{edge_as_graph_relationship._from}',
        to_label='Disease',
        from_label='Gene',
        arrows='to',
        duplicate_of=edge_as_graph_relationship.id,
        original_from=edge_as_graph_relationship._from,
        original_to=edge_as_graph_relationship.to,
    )

    return pomc_to_gas_gangrene_pathogenesis_as_duplicate_vis_edge


@pytest.fixture(scope='function')
def penicillins_to_gas_gangrene_alleviates_as_vis_edge(
        penicillins_to_gas_gangrene_alleviates_edge,
):
    """Creates a VisEdge from the penicillins to gas gangrene
    alleviates/reduces relationship."""
    edge_as_graph_relationship = GraphRelationship.from_py2neo(
        penicillins_to_gas_gangrene_alleviates_edge,
    )

    penicillins_to_gas_gangrene_alleviates_as_vis_edge = VisEdge(
        id=edge_as_graph_relationship.id,
        label=edge_as_graph_relationship.data['description'],
        data=edge_as_graph_relationship.data,
        to=edge_as_graph_relationship.to,
        from_=edge_as_graph_relationship._from,
        to_label='Disease',
        from_label='Chemical',
        arrows='to',
    )

    return penicillins_to_gas_gangrene_alleviates_as_vis_edge


@pytest.fixture(scope='function')
def penicillins_to_gas_gangrene_alleviates_as_duplicate_vis_edge(
        penicillins_to_gas_gangrene_alleviates_edge,
):
    """Creates a DuplicateVisEdge from the penicillins to gas_gangrene
    alleviates/reduces relationship."""
    edge_as_graph_relationship = GraphRelationship.from_py2neo(
        penicillins_to_gas_gangrene_alleviates_edge,
    )

    penicillins_to_gas_gangrene_alleviates_as_duplicate_vis_edge = DuplicateVisEdge(
        id=edge_as_graph_relationship.id,
        label=edge_as_graph_relationship.data['description'],
        data=edge_as_graph_relationship.data,
        to=f'duplicateNode:{edge_as_graph_relationship.to}',
        from_=f'duplicateNode:{edge_as_graph_relationship._from}',
        to_label='Disease',
        from_label='Chemical',
        arrows='to',
        duplicate_of=edge_as_graph_relationship.id,
        original_from=edge_as_graph_relationship._from,
        original_to=edge_as_graph_relationship.to,
    )

    return penicillins_to_gas_gangrene_alleviates_as_duplicate_vis_edge


@pytest.fixture(scope='function')
def penicillins_to_gas_gangrene_treatment_as_vis_edge(
        penicillins_to_gas_gangrene_treatment_edge,
):
    """Creates a VisEdge from the penicillins to gas_gangrene
    treatment/therapy relationship."""
    edge_as_graph_relationship = GraphRelationship.from_py2neo(
        penicillins_to_gas_gangrene_treatment_edge,
    )

    penicillins_to_gas_gangrene_treatment_as_vis_edge = VisEdge(
        id=edge_as_graph_relationship.id,
        label=edge_as_graph_relationship.data['description'],
        data=edge_as_graph_relationship.data,
        to=edge_as_graph_relationship.to,
        from_=edge_as_graph_relationship._from,
        to_label='Disease',
        from_label='Chemical',
        arrows='to',
    )

    return penicillins_to_gas_gangrene_treatment_as_vis_edge


@pytest.fixture(scope='function')
def penicillins_to_gas_gangrene_treatment_as_duplicate_vis_edge(
        penicillins_to_gas_gangrene_treatment_edge,
):
    """Creates a DuplicateVisEdge from the penicillins to gas_gangrene
    treatment/therapy relationship."""
    edge_as_graph_relationship = GraphRelationship.from_py2neo(
        penicillins_to_gas_gangrene_treatment_edge,
    )

    penicillins_to_gas_gangrene_treatment_as_duplicate_vis_edge = DuplicateVisEdge(
        id=f'duplicateEdge:{edge_as_graph_relationship.id}',
        label=edge_as_graph_relationship.data['description'],
        data=edge_as_graph_relationship.data,
        to=f'duplicateNode:{edge_as_graph_relationship.to}',
        from_=f'duplicateNode:{edge_as_graph_relationship._from}',
        to_label='Disease',
        from_label='Chemical',
        arrows='to',
        duplicate_of=edge_as_graph_relationship.id,
        original_from=edge_as_graph_relationship._from,
        original_to=edge_as_graph_relationship.to,
    )

    return penicillins_to_gas_gangrene_treatment_as_duplicate_vis_edge


@pytest.fixture(scope='function')
def gas_gangrene_treatment_cluster_node_edge_pairs(
        oxygen_duplicate_vis_node,
        oxygen_to_gas_gangrene_treatment_as_duplicate_vis_edge,
        penicillins_duplicate_vis_node,
        penicillins_to_gas_gangrene_treatment_as_duplicate_vis_edge
):
    """Creates a list of DuplicateNodeEdgePairs. Used for testing the
    reference table endpoints and services."""
    return [
        ReferenceTablePair(
            node=ReferenceTablePair.NodeData(
                id=oxygen_duplicate_vis_node.id,
                display_name=oxygen_duplicate_vis_node.display_name,
                label=oxygen_duplicate_vis_node.primary_label
            ),
            edge=ReferenceTablePair.EdgeData(
                original_from=oxygen_to_gas_gangrene_treatment_as_duplicate_vis_edge.original_from,  # noqa
                original_to=oxygen_to_gas_gangrene_treatment_as_duplicate_vis_edge.original_to,
                label=oxygen_to_gas_gangrene_treatment_as_duplicate_vis_edge.label,
            ),
        ),
        ReferenceTablePair(
            node=ReferenceTablePair.NodeData(
                id=penicillins_duplicate_vis_node.id,
                display_name=penicillins_duplicate_vis_node.display_name,
                label=penicillins_duplicate_vis_node.primary_label
            ),
            edge=ReferenceTablePair.EdgeData(
                original_from=penicillins_to_gas_gangrene_treatment_as_duplicate_vis_edge.original_from,  # noqa
                original_to=penicillins_to_gas_gangrene_treatment_as_duplicate_vis_edge.original_to,
                label=penicillins_to_gas_gangrene_treatment_as_duplicate_vis_edge.label,
            ),
        )
    ]


@pytest.fixture(scope='function')
def gas_gangrene_treatement_edge_data(
        penicillins_to_gas_gangrene_treatment_edge
):
    edge_as_graph_relationship = GraphRelationship.from_py2neo(
        penicillins_to_gas_gangrene_treatment_edge,
    )

    return EdgeConnectionData(
        label=edge_as_graph_relationship.data['description'],
        to=edge_as_graph_relationship.to,
        from_=edge_as_graph_relationship._from,
        to_label='Disease',
        from_label='Chemical',
    )


@pytest.fixture(scope='function')
def gas_gangrene_alleviates_edge_data(
        penicillins_to_gas_gangrene_alleviates_edge
):
    edge_as_graph_relationship = GraphRelationship.from_py2neo(
        penicillins_to_gas_gangrene_alleviates_edge,
    )

    return EdgeConnectionData(
        label=edge_as_graph_relationship.data['description'],
        to=edge_as_graph_relationship.to,
        from_=edge_as_graph_relationship._from,
        to_label='Disease',
        from_label='Chemical',
    )


@pytest.fixture(scope='function')
def gas_gangrene_treatement_duplicate_edge_data(
        penicillins_to_gas_gangrene_treatment_edge
):
    edge_as_graph_relationship = GraphRelationship.from_py2neo(
        penicillins_to_gas_gangrene_treatment_edge,
    )

    return [
        DuplicateEdgeConnectionData(
            label=edge_as_graph_relationship.data['description'],
            to=f'duplicateNode:{edge_as_graph_relationship.to}',
            from_=f'duplicateNode:{edge_as_graph_relationship._from}',
            to_label='Disease',
            from_label='Chemical',
            original_from=edge_as_graph_relationship._from,
            original_to=edge_as_graph_relationship.to,
        )
    ]


@pytest.fixture(scope='function')
def gas_gangrene_alleviates_duplicate_edge_data(
        penicillins_to_gas_gangrene_alleviates_edge
):
    edge_as_graph_relationship = GraphRelationship.from_py2neo(
        penicillins_to_gas_gangrene_alleviates_edge,
    )

    return [
        DuplicateEdgeConnectionData(
            label=edge_as_graph_relationship.data['description'],
            to=f'duplicateNode:{edge_as_graph_relationship.to}',
            from_=f'duplicateNode:{edge_as_graph_relationship._from}',
            to_label='Disease',
            from_label='Chemical',
            original_from=edge_as_graph_relationship._from,
            original_to=edge_as_graph_relationship.to,
        )
    ]


# End DTO Fixtures #


@pytest.fixture(scope='session')
def pdf_dir() -> str:
    """ Returns the directory of the example PDFs """
    return os.path.join(Path(__file__).parent, 'database', 'services', 'annotations', 'pdf_samples')<|MERGE_RESOLUTION|>--- conflicted
+++ resolved
@@ -121,7 +121,11 @@
     )
 
 
-<<<<<<< HEAD
+    # Ensure a clean graph state before every test
+    graph.run("MATCH(n) DETACH DELETE n")
+
+    return graph
+
 
 # Begin DAO Fixtures #
 @pytest.fixture(scope='function')
@@ -142,15 +146,15 @@
     return SearchService(graph)
 
 
-# End DAO Fixtures #
-=======
 @pytest.fixture(scope='function')
 def visualizer_service(app, graph, session):
     return VisualizerService(
         graph=graph,
         session=session
     )
->>>>>>> 2dc1a838
+
+
+# End DAO Fixtures #
 
 # Begin Graph Data Fixtures #
 
