--- conflicted
+++ resolved
@@ -25,16 +25,7 @@
 )
 from neo4japp.factory import create_app
 from neo4japp.models.neo4j import GraphNode, GraphRelationship
-<<<<<<< HEAD
-from neo4japp.services import (
-    AccountService,
-    AuthService,
-    KgService,
-    VisualizerService,
-)
-=======
 from neo4japp.services import AccountService, AuthService
->>>>>>> b27b38fd
 from neo4japp.services.arangodb import create_db, get_db
 from neo4japp.services.elastic import ElasticService
 from neo4japp.util import (
