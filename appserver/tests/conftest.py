--- conflicted
+++ resolved
@@ -8,7 +8,6 @@
 import os
 import responses
 
-import neo4japp.utils.transaction_id
 from neo4japp.blueprints.auth import auth
 from neo4japp.database import create_arango_client, db, reset_dao
 from neo4japp.factory import create_app
@@ -132,15 +131,9 @@
 
 
 @pytest.fixture(scope="function")
-<<<<<<< HEAD
 def test_arango_db(
         app, arango_client: ArangoClient, system_db: StandardDatabase
 ):
-=======
-def test_arango_db(app, arango_client: ArangoClient, system_db: StandardDatabase):
-    create_db(system_db, app.config.get('ARANGO_DB_NAME'))
-
->>>>>>> ea95cbc1
     test_db_name = app.config.get('ARANGO_DB_NAME')
     create_db(system_db, test_db_name)
 
@@ -160,8 +153,30 @@
     # Drop the test database after every test to make it clean before the next one
     system_db.delete_database(test_db_name)
 
-<<<<<<< HEAD
-=======
+@pytest.fixture(scope='function')
+def test_arango_all_graph(test_arango_db: StandardDatabase):
+    return test_arango_db.graph('all')
+
+
+@pytest.fixture(scope='function')
+def associated_edge_collection(test_arango_all_graph: Graph):
+    return test_arango_all_graph.edge_collection('associated')
+
+
+@pytest.fixture(scope='function')
+def has_association_edge_collection(test_arango_all_graph: Graph):
+    return test_arango_all_graph.edge_collection('has_association')
+
+
+@pytest.fixture(scope='function')
+def indicates_edge_collection(test_arango_all_graph: Graph):
+    return test_arango_all_graph.edge_collection('indicates')
+
+
+@pytest.fixture(scope='function')
+def in_pub_edge_collection(test_arango_all_graph: Graph):
+    return test_arango_all_graph.edge_collection('in_pub')
+
 
 @pytest.fixture(scope='function')
 def account_service(app, session):
@@ -179,1221 +194,8 @@
 
 
 @pytest.fixture(scope='function')
-def kg_service(graph, session):
-    return KgService(graph=graph, session=session)
-
-
-@pytest.fixture(scope='function')
-def visualizer_service(app, graph, session):
-    return VisualizerService(graph=graph, session=session)
-
-
-@pytest.fixture(scope='function')
 def elastic_service(app, session):
     elastic_service = ElasticService()
-
-    # Ensures that anytime the elastic service is requested for a test, that the environment is
-    # clean
-    elastic_service.recreate_indices_and_pipelines()
-
-    return elastic_service
-
-
-# Begin Graph Data Fixtures #
-
-# Begin Graph Data Helpers #
-
-
-def create_chemical_node(tx: Transaction, chem_name: str, chem_id: str) -> Node:
-    """Creates a chemical node and adds it to the graph."""
-    query = """
-        CREATE (c:Chemical {name: $chem_name, eid: $chem_id}) RETURN c
-    """
-    return tx.run(query, chem_name=chem_name, chem_id=chem_id).single()['c']
-
-
-def create_disease_node(tx: Transaction, disease_name: str, disease_id: str) -> Node:
-    """Creates a disease node and adds it to the graph."""
-    query = """
-        CREATE (d:Disease {name: $disease_name, eid: $disease_id}) RETURN d
-    """
-    return tx.run(query, disease_name=disease_name, disease_id=disease_id).single()['d']
-
-
-def create_gene_node(
-    tx: Transaction,
-    gene_name: str,
-    gene_id: str,
-) -> Node:
-    """Creates a gene node and adds it to the graph."""
-    query = """
-        CREATE (g:Gene {name: $gene_name, eid: $gene_id}) RETURN g
-    """
-    return tx.run(query, gene_name=gene_name, gene_id=gene_id).single()['g']
-
-
-def create_taxonomy_node(
-    tx: Transaction,
-    name: str,
-    rank: str,
-    tax_id: str,
-) -> Node:
-    """Creates a taxonomy node and adds it to the graph."""
-    query = """
-        CREATE (t:Taxonomy {tax_id: $tax_id, name: $name, rank: $rank}) RETURN t
-    """
-    return tx.run(query, name=name, rank=rank, tax_id=tax_id).single()['t']
-
-
-def create_association_node(
-    tx: Transaction, assoc_type: str, description: str, assoc_id: int
-) -> Node:
-    """Creates an association node and adds it to the graph."""
-    query = """
-        CREATE (a:Association {assoc_type: $assoc_type, description: $description, eid: $assoc_id})
-        RETURN a
-    """
-    return tx.run(
-        query, assoc_type=assoc_type, description=description, assoc_id=assoc_id
-    ).single()['a']
-
-
-def create_snippet_node(tx: Transaction, snippet_id: int, sentence: str) -> Node:
-    """Creates a snippet node and adds it to the graph."""
-    query = """
-        CREATE (s:Snippet {
-            eid: $snippet_id,
-            sentence: $sentence
-        }) RETURN s
-    """
-    return tx.run(query, snippet_id=snippet_id, sentence=sentence).single()['s']
-
-
-def create_publication_node(
-    tx: Transaction,
-    pub_id: int,
-    pub_year: Optional[int] = None,
-) -> Node:
-    """Creates a publication node and adds it to the graph."""
-    query = """
-        CREATE (p:Publication {pmid: $pub_id, pub_year: $pub_year}) RETURN p
-    """
-    return tx.run(query, pub_id=pub_id, pub_year=pub_year).single()['p']
-
-
-def create_associated_relationship(
-    tx: Transaction,
-    source_id: int,
-    target_id: int,
-    assoc_type: str,
-    description: str,
-) -> Relationship:
-    """
-    Creates an association relationship between two nodes (these should already be in the
-    graph!) and adds it to the graph.
-    """
-    query = """
-        MATCH (source) WHERE ID(source)=$source_id
-        MATCH (target) WHERE ID(target)=$target_id
-        CREATE
-            (source)-[r:ASSOCIATED {assoc_type: $assoc_type, description: $description}]->(target)
-        RETURN r, source, target
-    """
-    result = tx.run(
-        query,
-        source_id=source_id,
-        target_id=target_id,
-        assoc_type=assoc_type,
-        description=description,
-    )
-    single = result.single()
-    return single['r']
-
-
-def create_has_association_relationship(
-    tx: Transaction, source_id: int, target_id: int
-) -> Relationship:
-    """
-    Creates a has_association relationship between two nodes (these should already be in the
-    graph!) and adds it to the graph.
-    """
-    query = """
-        MATCH (source) WHERE ID(source)=$source_id
-        MATCH (target) WHERE ID(target)=$target_id
-        CREATE (source)-[r:HAS_ASSOCIATION]->(target)
-        RETURN r, source, target
-    """
-    return tx.run(query, source_id=source_id, target_id=target_id).single()['r']
-
-
-def create_predicts_relationship(
-    tx: Transaction,
-    source_id: int,
-    target_id: int,
-    entry1_text: str,
-    entry2_text: str,
-    raw_score: Optional[float] = None,
-    normalized_score: Optional[float] = None,
-) -> Relationship:
-    """
-    Creates a predicts relationship between two nodes (these should already be in the
-    graph!) and adds it to the graph.
-    """
-    query = """
-        MATCH (source) WHERE ID(source)=$source_id
-        MATCH (target) WHERE ID(target)=$target_id
-        CREATE (source)-[r:INDICATES {
-            entry1_text: $entry1_text,
-            entry2_text: $entry2_text,
-            raw_score: $raw_score,
-            normalized_score: $normalized_score
-        }]->(target)
-        RETURN r, source, target
-    """
-    return tx.run(
-        query,
-        entry1_text=entry1_text,
-        entry2_text=entry2_text,
-        source_id=source_id,
-        target_id=target_id,
-        raw_score=raw_score,
-        normalized_score=normalized_score,
-    ).single()['r']
-
-
-def create_in_pub_relationship(
-    tx: Transaction, source_id: int, target_id: int
-) -> Relationship:
-    """
-    Creates an in_pub relationship between two nodes (these should already be in the
-    graph!) and adds it to the graph.
-    """
-    query = """
-        MATCH (source) WHERE ID(source)=$source_id
-        MATCH (target) WHERE ID(target)=$target_id
-        CREATE (source)-[r:IN_PUB]->(target)
-        RETURN r, source, target
-    """
-    return tx.run(query, source_id=source_id, target_id=target_id).single()['r']
-
-
-def create_has_taxonomy_relationship(
-    tx: Transaction, source_id: int, target_id: int
-) -> Relationship:
-    """
-    Creates a has_taxonomy relationship between two nodes (these should already be in the
-    graph!) and adds it to the graph.
-    """
-    query = """
-        MATCH (source) WHERE ID(source)=$source_id
-        MATCH (target) WHERE ID(target)=$target_id
-        CREATE (source)-[r:HAS_TAXONOMY]->(target)
-        RETURN r, source, target
-    """
-    return tx.run(query, source_id=source_id, target_id=target_id).single()['r']
-
-
-# End Graph Data Helpers #
-
-
-# Begin Entity Node Fixtures #
-@pytest.fixture(scope='function')
-def gas_gangrene(graph: Session) -> Node:
-    with graph.begin_transaction() as tx:
-        gas_gangrene = create_disease_node(tx, 'gas gangrene', 'MESH:D005738')
-    return gas_gangrene
-
-
-@pytest.fixture(scope='function')
-def penicillins(graph: Session) -> Node:
-    with graph.begin_transaction() as tx:
-        penicillins = create_chemical_node(tx, 'Penicillins', 'MESH:D010406')
-    return penicillins
-
-
->>>>>>> ea95cbc1
-@pytest.fixture(scope='function')
-def test_arango_all_graph(test_arango_db: StandardDatabase):
-    return test_arango_db.graph('all')
-
-
-@pytest.fixture(scope='function')
-<<<<<<< HEAD
-def associated_edge_collection(test_arango_all_graph: Graph):
-    return test_arango_all_graph.edge_collection('associated')
-
-
-@pytest.fixture(scope='function')
-def has_association_edge_collection(test_arango_all_graph: Graph):
-    return test_arango_all_graph.edge_collection('has_association')
-
-
-@pytest.fixture(scope='function')
-def indicates_edge_collection(test_arango_all_graph: Graph):
-    return test_arango_all_graph.edge_collection('indicates')
-
-
-@pytest.fixture(scope='function')
-def in_pub_edge_collection(test_arango_all_graph: Graph):
-    return test_arango_all_graph.edge_collection('in_pub')
-
-
-@pytest.fixture(scope='function')
-def account_service(app, session):
-    return AccountService(session)
-
-
-@pytest.fixture(scope='function')
-def auth_service(app, session):
-    return AuthService(session)
-
-
-@pytest.fixture(scope='function')
-def account_user(app, session):
-    return AccountService(session)
-
-
-@pytest.fixture(scope='function')
-def elastic_service(app, session):
-    elastic_service = ElasticService()
-=======
-def pomc(graph: Session) -> Node:
-    with graph.begin_transaction() as tx:
-        pomc = create_gene_node(tx, 'POMC', '5443')
-    return pomc
-
-
-# End Entity Nodes Fixtures #
-
-# Begin Entity -> Entity Relationship Fixtures #
-
-
-@pytest.fixture(scope='function')
-def pomc_to_gas_gangrene_pathogenesis_edge(
-    graph: Session,
-    gas_gangrene: Node,
-    pomc: Node,
-) -> Relationship:
-    with graph.begin_transaction() as tx:
-        pomc_to_gas_gangrene_pathogenesis_edge = create_associated_relationship(
-            tx=tx,
-            source_id=pomc.id,
-            target_id=gas_gangrene.id,
-            assoc_type='J',
-            description='role in disease pathogenesis',
-        )
-    return pomc_to_gas_gangrene_pathogenesis_edge
-
-
-@pytest.fixture(scope='function')
-def penicillins_to_gas_gangrene_alleviates_edge(
-    graph: Session,
-    gas_gangrene: Node,
-    penicillins: Node,
-) -> Relationship:
-    with graph.begin_transaction() as tx:
-        penicillins_to_gas_gangrene_alleviates_edge = create_associated_relationship(
-            tx=tx,
-            source_id=penicillins.id,
-            target_id=gas_gangrene.id,
-            assoc_type='Pa',
-            description='alleviates, reduces',
-        )
-    return penicillins_to_gas_gangrene_alleviates_edge
-
-
-@pytest.fixture(scope='function')
-def oxygen_to_gas_gangrene_treatment_edge(
-    graph: Session,
-    gas_gangrene: Node,
-    oxygen: Node,
-) -> Relationship:
-    with graph.begin_transaction() as tx:
-        oxygen_to_gas_gangrene_treatment_edge = create_associated_relationship(
-            tx=tx,
-            source_id=oxygen.id,
-            target_id=gas_gangrene.id,
-            assoc_type='Pa',
-            description='treatment/therapy (including investigatory)',
-        )
-    return oxygen_to_gas_gangrene_treatment_edge
-
-
-@pytest.fixture(scope='function')
-def penicillins_to_gas_gangrene_treatment_edge(
-    graph: Session,
-    gas_gangrene: Node,
-    penicillins: Node,
-) -> Relationship:
-    with graph.begin_transaction() as tx:
-        penicillins_to_gas_gangrene_treatment_edge = create_associated_relationship(
-            tx=tx,
-            source_id=penicillins.id,
-            target_id=gas_gangrene.id,
-            assoc_type='Pa',
-            description='treatment/therapy (including investigatory)',
-        )
-    return penicillins_to_gas_gangrene_treatment_edge
-
-
-# End Entity -> Entity Relationship Fixtures #
-
-
-# Start Misc. Fixtures #
-@pytest.fixture(scope='function')
-def gas_gangrene_with_associations_and_references(
-    graph: Session,
-    gas_gangrene: Node,
-    oxygen: Node,
-    penicillins: Node,
-    pomc: Node,
-    oxygen_to_gas_gangrene_treatment_edge: Relationship,
-    pomc_to_gas_gangrene_pathogenesis_edge: Relationship,
-    penicillins_to_gas_gangrene_alleviates_edge: Relationship,
-    penicillins_to_gas_gangrene_treatment_edge: Relationship,
-):
-    with graph.begin_transaction() as tx:
-        # Association Nodes
-        oxygen_to_gas_gangrene_association_node = create_association_node(
-            tx=tx,
-            assoc_type='J',
-            description='treatment/therapy (including investigatory)',
-            assoc_id=1089126,
-        )
-        pomc_to_gas_gangrene_association_node = create_association_node(
-            tx=tx,
-            assoc_type='J',
-            description='role in disease pathogenesis',
-            assoc_id=1387448,
-        )
-        penicillins_to_gas_gangrene_association_node1 = create_association_node(
-            tx=tx,
-            assoc_type='Pa',
-            description='alleviates, reduces',
-            assoc_id=2771500,
-        )
-        penicillins_to_gas_gangrene_association_node2 = create_association_node(
-            tx=tx,
-            assoc_type='J',
-            description='treatment/therapy (including investigatory)',
-            assoc_id=2771501,
-        )
-
-        # Snippet Nodes
-        oxygen_to_gas_gangrene_snippet_node1 = create_snippet_node(
-            tx=tx,
-            snippet_id=7430189,
-            sentence='In this study , we aimed to investigate the effect of HBO2...',
-        )
-        oxygen_to_gas_gangrene_snippet_node2 = create_snippet_node(
-            tx=tx,
-            snippet_id=1890743,
-            sentence='Hyperbaric oxygen therapy has an adjunctive role...',
-        )
-        penicillins_to_gas_gangrene_snippet_node1 = create_snippet_node(
-            tx=tx,
-            snippet_id=9810347,
-            sentence='In a mouse model of gas_gangrene caused by...',
-        )
-        penicillins_to_gas_gangrene_snippet_node2 = create_snippet_node(
-            tx=tx,
-            snippet_id=9810346,
-            sentence='Toxin suppression and rapid bacterial killing may...',
-        )
-        penicillins_to_gas_gangrene_snippet_node3 = create_snippet_node(
-            tx=tx,
-            snippet_id=9810348,
-            sentence='...penicillin was found to reduce the affect of...',
-        )
-        penicillins_to_gas_gangrene_snippet_node4 = create_snippet_node(
-            tx=tx,
-            snippet_id=9810349,
-            sentence='...suppresses toxins and rapidly kills bacteria...',
-        )
-
-        # Publication Nodes
-        oxygen_to_gas_gangrene_publication_node = create_publication_node(
-            tx=tx,
-            pub_id=3,
-            pub_year=2019,
-        )
-        penicillins_to_gas_gangrene_publication_node1 = create_publication_node(
-            tx=tx, pub_id=1, pub_year=2014
-        )
-        penicillins_to_gas_gangrene_publication_node2 = create_publication_node(
-            tx=tx,
-            pub_id=2,
-        )
-
-        # Entity -> Association Relationships
-        entity_to_association_rels = [
-            [oxygen, oxygen_to_gas_gangrene_association_node],
-            [pomc, pomc_to_gas_gangrene_association_node],
-            [penicillins, penicillins_to_gas_gangrene_association_node1],
-            [penicillins, penicillins_to_gas_gangrene_association_node2],
-        ]
-        for rel in entity_to_association_rels:
-            create_has_association_relationship(
-                tx=tx, source_id=rel[0].id, target_id=rel[1].id
-            )
-
-        # Association -> Entity Relationships
-        association_to_entity_rels = [
-            [oxygen_to_gas_gangrene_association_node, gas_gangrene],
-            [pomc_to_gas_gangrene_association_node, gas_gangrene],
-            [penicillins_to_gas_gangrene_association_node1, gas_gangrene],
-            [penicillins_to_gas_gangrene_association_node2, gas_gangrene],
-        ]
-        for rel in association_to_entity_rels:
-            create_has_association_relationship(
-                tx=tx,
-                source_id=rel[0].id,
-                target_id=rel[1].id,
-            )
-
-        # Snippet -> Association Relationships
-        snippet_to_association_rels = [
-            [
-                oxygen_to_gas_gangrene_snippet_node1,
-                oxygen_to_gas_gangrene_association_node,
-                None,
-                None,
-                'oxygen',
-                'gas gangrene',
-            ],  # noqa
-            [
-                oxygen_to_gas_gangrene_snippet_node2,
-                oxygen_to_gas_gangrene_association_node,
-                None,
-                None,
-                'oxygen',
-                'gas gangrene',
-            ],  # noqa
-            [
-                penicillins_to_gas_gangrene_snippet_node1,
-                penicillins_to_gas_gangrene_association_node1,
-                2,
-                0.385,
-                'penicillin',
-                'gas gangrene',
-            ],
-            # noqa
-            [
-                penicillins_to_gas_gangrene_snippet_node3,
-                penicillins_to_gas_gangrene_association_node1,
-                5,
-                0.693,
-                'penicillin',
-                'gas gangrene',
-            ],
-            # noqa
-            [
-                penicillins_to_gas_gangrene_snippet_node2,
-                penicillins_to_gas_gangrene_association_node2,
-                1,
-                0.222,
-                'penicillin',
-                'gas gangrene',
-            ],
-            # noqa
-            [
-                penicillins_to_gas_gangrene_snippet_node4,
-                penicillins_to_gas_gangrene_association_node2,
-                3,
-                0.456,
-                'penicillin',
-                'gas gangrene',
-            ],
-            # noqa
-        ]
-        for rel in snippet_to_association_rels:
-            create_predicts_relationship(
-                tx=tx,
-                source_id=rel[0].id,
-                target_id=rel[1].id,
-                raw_score=rel[2],
-                normalized_score=rel[3],
-                entry1_text=rel[4],
-                entry2_text=rel[5],
-            )
-
-        # Snippet -> Publication Relationships
-        snippet_to_pub_rels = [
-            [
-                oxygen_to_gas_gangrene_snippet_node1,
-                oxygen_to_gas_gangrene_publication_node,
-            ],
-            [
-                oxygen_to_gas_gangrene_snippet_node2,
-                oxygen_to_gas_gangrene_publication_node,
-            ],
-            [
-                penicillins_to_gas_gangrene_snippet_node1,
-                penicillins_to_gas_gangrene_publication_node1,
-            ],  # noqa
-            [
-                penicillins_to_gas_gangrene_snippet_node3,
-                penicillins_to_gas_gangrene_publication_node2,
-            ],  # noqa
-            [
-                penicillins_to_gas_gangrene_snippet_node2,
-                penicillins_to_gas_gangrene_publication_node2,
-            ],  # noqa
-            [
-                penicillins_to_gas_gangrene_snippet_node4,
-                penicillins_to_gas_gangrene_publication_node2,
-            ],  # noqa
-        ]
-        for rel in snippet_to_pub_rels:
-            create_in_pub_relationship(tx=tx, source_id=rel[0].id, target_id=rel[1].id)
-    return gas_gangrene
-
-
-@pytest.fixture(scope='function')
-def example4_pdf_gene_and_organism_network(
-    graph: Session,
-):
-    with graph.begin_transaction() as tx:
-        cysB = create_gene_node(
-            tx=tx,
-            gene_name='cysB',
-            gene_id='945771',
-        )
-
-        mcrB = create_gene_node(
-            tx=tx,
-            gene_name='mcrB',
-            gene_id='949122',
-        )
-
-        oxyR_e_coli = create_gene_node(
-            tx=tx,
-            gene_name='oxyR',
-            gene_id='948462',
-        )
-
-        oxyR_salmonella = create_gene_node(
-            tx=tx,
-            gene_name='cysB',
-            gene_id='1255651',
-        )
-
-        e_coli = create_taxonomy_node(
-            tx=tx, name='Escherichia coli', rank='species', tax_id='562'
-        )
-
-        salmonella = create_taxonomy_node(
-            tx=tx, name='Salmonella enterica', rank='species', tax_id='28901'
-        )
-
-        gene_to_organism_rels = [
-            [cysB, e_coli],
-            [mcrB, e_coli],
-            [oxyR_e_coli, e_coli],
-            [oxyR_salmonella, salmonella],
-        ]
-        for rel in gene_to_organism_rels:
-            create_has_taxonomy_relationship(
-                tx=tx, source_id=rel[0].id, target_id=rel[1].id
-            )
-    return graph
-
-
-# End Graph Data Fixtures #
-
-# Start DTO Fixtures #
-
-
-@pytest.fixture(scope='function')
-def gas_gangrene_vis_node(gas_gangrene: Node):
-    """Creates a VisNode from gas gangrene"""
-    labels = list(gas_gangrene.labels)
-    node_as_graph_node = GraphNode(
-        id=gas_gangrene.id,
-        label=labels[0],
-        sub_labels=labels,
-        domain_labels=[],
-        display_name=gas_gangrene.get(
-            DISPLAY_NAME_MAP[get_first_known_label_from_node(gas_gangrene)]
-        ),  # noqa
-        data=snake_to_camel_dict(dict(gas_gangrene), {}),
-        url=None,
-    )
-
-    gas_gangrene_vis_node = VisNode(
-        id=node_as_graph_node.id,
-        label=node_as_graph_node.label,
-        data=node_as_graph_node.data,
-        sub_labels=node_as_graph_node.sub_labels,
-        display_name=node_as_graph_node.display_name,
-        primary_label=node_as_graph_node.sub_labels[0],
-        color={},
-        expanded=False,
-    )
-
-    return gas_gangrene_vis_node
-
-
-@pytest.fixture(scope='function')
-def gas_gangrene_duplicate_vis_node(gas_gangrene: Node):
-    """Creates a DuplicateVisNode from gas gangrene"""
-    labels = list(gas_gangrene.labels)
-    node_as_graph_node = GraphNode(
-        id=gas_gangrene.id,
-        label=labels[0],
-        sub_labels=labels,
-        domain_labels=[],
-        display_name=gas_gangrene.get(
-            DISPLAY_NAME_MAP[get_first_known_label_from_node(gas_gangrene)]
-        ),  # noqa
-        data=snake_to_camel_dict(dict(gas_gangrene), {}),
-        url=None,
-    )
-
-    gas_gangrene_duplicate_vis_node = DuplicateVisNode(
-        id=f'duplicateNode:{node_as_graph_node.id}',
-        label=node_as_graph_node.label,
-        data=node_as_graph_node.data,
-        sub_labels=node_as_graph_node.sub_labels,
-        display_name=node_as_graph_node.display_name,
-        primary_label=node_as_graph_node.sub_labels[0],
-        color={},
-        expanded=False,
-        duplicate_of=node_as_graph_node.id,
-    )
-
-    return gas_gangrene_duplicate_vis_node
-
-
-@pytest.fixture(scope='function')
-def oxygen_duplicate_vis_node(oxygen: Node):
-    """Creates a DuplicateVisNode from oxygen"""
-    labels = list(oxygen.labels)
-    node_as_graph_node = GraphNode(
-        id=oxygen.id,
-        label=labels[0],
-        sub_labels=labels,
-        domain_labels=[],
-        display_name=oxygen.get(
-            DISPLAY_NAME_MAP[get_first_known_label_from_node(oxygen)]
-        ),  # noqa
-        data=snake_to_camel_dict(dict(oxygen), {}),
-        url=None,
-    )
-
-    oxygen_duplicate_vis_node = DuplicateVisNode(
-        id=f'duplicateNode:{node_as_graph_node.id}',
-        label=node_as_graph_node.label,
-        data=node_as_graph_node.data,
-        sub_labels=node_as_graph_node.sub_labels,
-        display_name=node_as_graph_node.display_name,
-        primary_label=node_as_graph_node.sub_labels[0],
-        color={},
-        expanded=False,
-        duplicate_of=node_as_graph_node.id,
-    )
-
-    return oxygen_duplicate_vis_node
-
-
-@pytest.fixture(scope='function')
-def penicillins_vis_node(penicillins: Node):
-    """Creates a VisNode from penicillins"""
-    labels = list(penicillins.labels)
-    node_as_graph_node = GraphNode(
-        id=penicillins.id,
-        label=labels[0],
-        sub_labels=labels,
-        domain_labels=[],
-        display_name=penicillins.get(
-            DISPLAY_NAME_MAP[get_first_known_label_from_node(penicillins)]
-        ),  # noqa
-        data=snake_to_camel_dict(dict(penicillins), {}),
-        url=None,
-    )
-
-    penicillins_vis_node = VisNode(
-        id=node_as_graph_node.id,
-        label=node_as_graph_node.label,
-        data=node_as_graph_node.data,
-        sub_labels=node_as_graph_node.sub_labels,
-        display_name=node_as_graph_node.display_name,
-        primary_label=node_as_graph_node.sub_labels[0],
-        color={},
-        expanded=False,
-    )
-
-    return penicillins_vis_node
-
-
-@pytest.fixture(scope='function')
-def penicillins_duplicate_vis_node(penicillins: Node):
-    """Creates a DuplicateVisNode from penicillins"""
-    labels = list(penicillins.labels)
-    node_as_graph_node = GraphNode(
-        id=penicillins.id,
-        label=labels[0],
-        sub_labels=labels,
-        domain_labels=[],
-        display_name=penicillins.get(
-            DISPLAY_NAME_MAP[get_first_known_label_from_node(penicillins)]
-        ),  # noqa
-        data=snake_to_camel_dict(dict(penicillins), {}),
-        url=None,
-    )
-
-    penicillins_duplicate_vis_node = DuplicateVisNode(
-        id=f'duplicateNode:{node_as_graph_node.id}',
-        label=node_as_graph_node.label,
-        data=node_as_graph_node.data,
-        sub_labels=node_as_graph_node.sub_labels,
-        display_name=node_as_graph_node.display_name,
-        primary_label=node_as_graph_node.sub_labels[0],
-        color={},
-        expanded=False,
-        duplicate_of=node_as_graph_node.id,
-    )
-
-    return penicillins_duplicate_vis_node
-
-
-@pytest.fixture(scope='function')
-def pomc_vis_node(pomc: Node):
-    """Creates a VisNode from pomc"""
-    labels = list(pomc.labels)
-    node_as_graph_node = GraphNode(
-        id=pomc.id,
-        label=labels[0],
-        sub_labels=labels,
-        domain_labels=[],
-        display_name=pomc.get(
-            DISPLAY_NAME_MAP[get_first_known_label_from_node(pomc)]
-        ),  # noqa
-        data=snake_to_camel_dict(dict(pomc), {}),
-        url=None,
-    )
-
-    pomc_vis_node = VisNode(
-        id=node_as_graph_node.id,
-        label=node_as_graph_node.label,
-        data=node_as_graph_node.data,
-        sub_labels=node_as_graph_node.sub_labels,
-        display_name=node_as_graph_node.display_name,
-        primary_label=node_as_graph_node.sub_labels[0],
-        color={},
-        expanded=False,
-    )
-
-    return pomc_vis_node
-
-
-@pytest.fixture(scope='function')
-def pomc_duplicate_vis_node(pomc: Node):
-    """Creates a DuplicateVisNode from pomc"""
-    labels = list(pomc.labels)
-    node_as_graph_node = GraphNode(
-        id=pomc.id,
-        label=labels[0],
-        sub_labels=labels,
-        domain_labels=[],
-        display_name=pomc.get(
-            DISPLAY_NAME_MAP[get_first_known_label_from_node(pomc)]
-        ),  # noqa
-        data=snake_to_camel_dict(dict(pomc), {}),
-        url=None,
-    )
-
-    pomc_duplicate_vis_node = DuplicateVisNode(
-        id=f'duplicateNode:{node_as_graph_node.id}',
-        label=node_as_graph_node.label,
-        data=node_as_graph_node.data,
-        sub_labels=node_as_graph_node.sub_labels,
-        display_name=node_as_graph_node.display_name,
-        primary_label=node_as_graph_node.sub_labels[0],
-        color={},
-        expanded=False,
-        duplicate_of=node_as_graph_node.id,
-    )
-
-    return pomc_duplicate_vis_node
-
-
-@pytest.fixture(scope='function')
-def oxygen_to_gas_gangrene_treatment_as_duplicate_vis_edge(
-    oxygen_to_gas_gangrene_treatment_edge: Relationship,
-):
-    """Creates a DuplicateVisEdge from the oxygen to gas_gangrene
-    alleviates/reduces relationship."""
-
-    edge_as_graph_relationship = GraphRelationship(
-        id=oxygen_to_gas_gangrene_treatment_edge.id,
-        label=type(oxygen_to_gas_gangrene_treatment_edge).__name__,
-        data=dict(oxygen_to_gas_gangrene_treatment_edge),
-        to=oxygen_to_gas_gangrene_treatment_edge.end_node.id,
-        _from=oxygen_to_gas_gangrene_treatment_edge.start_node.id,
-        to_label=list(oxygen_to_gas_gangrene_treatment_edge.end_node.labels)[0],
-        from_label=list(oxygen_to_gas_gangrene_treatment_edge.start_node.labels)[0],
-    )
-
-    oxygen_to_gas_gangrene_treatment_as_duplicate_vis_edge = DuplicateVisEdge(
-        id=edge_as_graph_relationship.id,
-        label=edge_as_graph_relationship.data['description'],
-        data=edge_as_graph_relationship.data,
-        to=f'duplicateNode:{edge_as_graph_relationship.to}',  # type:ignore
-        from_=f'duplicateNode:{edge_as_graph_relationship._from}',  # type:ignore
-        to_label='Disease',
-        from_label='Chemical',
-        arrows='to',
-        duplicate_of=edge_as_graph_relationship.id,
-        original_from=edge_as_graph_relationship._from,
-        original_to=edge_as_graph_relationship.to,
-    )
-
-    return oxygen_to_gas_gangrene_treatment_as_duplicate_vis_edge
-
-
-@pytest.fixture(scope='function')
-def pomc_to_gas_gangrene_pathogenesis_as_vis_edge(
-    pomc_to_gas_gangrene_pathogenesis_edge: Relationship,
-):
-    """Creates a VisEdge from the pomc to gas gangrene
-    role in disease pathogenesis relationship."""
-    edge_as_graph_relationship = GraphRelationship(
-        id=pomc_to_gas_gangrene_pathogenesis_edge.id,
-        label=type(pomc_to_gas_gangrene_pathogenesis_edge).__name__,
-        data=dict(pomc_to_gas_gangrene_pathogenesis_edge),
-        to=pomc_to_gas_gangrene_pathogenesis_edge.end_node.id,
-        _from=pomc_to_gas_gangrene_pathogenesis_edge.start_node.id,
-        to_label=list(pomc_to_gas_gangrene_pathogenesis_edge.end_node.labels)[0],
-        from_label=list(pomc_to_gas_gangrene_pathogenesis_edge.start_node.labels)[0],
-    )
-
-    pomc_to_gas_gangrene_pathogenesis_as_vis_edge = VisEdge(
-        id=edge_as_graph_relationship.id,
-        label=edge_as_graph_relationship.data['description'],
-        data=edge_as_graph_relationship.data,
-        to=edge_as_graph_relationship.to,
-        from_=edge_as_graph_relationship._from,
-        to_label='Disease',
-        from_label='Gene',
-        arrows='to',
-    )
-
-    return pomc_to_gas_gangrene_pathogenesis_as_vis_edge
-
-
-@pytest.fixture(scope='function')
-def pomc_to_gas_gangrene_pathogenesis_as_duplicate_vis_edge(
-    pomc_to_gas_gangrene_pathogenesis_edge: Relationship,
-):
-    """Creates a DuplicateVisEdge from the pomc to gas_gangrene
-    role in disease pathogenesis relationship."""
-    edge_as_graph_relationship = GraphRelationship(
-        id=pomc_to_gas_gangrene_pathogenesis_edge.id,
-        label=type(pomc_to_gas_gangrene_pathogenesis_edge).__name__,
-        data=dict(pomc_to_gas_gangrene_pathogenesis_edge),
-        to=pomc_to_gas_gangrene_pathogenesis_edge.end_node.id,
-        _from=pomc_to_gas_gangrene_pathogenesis_edge.start_node.id,
-        to_label=list(pomc_to_gas_gangrene_pathogenesis_edge.end_node.labels)[0],
-        from_label=list(pomc_to_gas_gangrene_pathogenesis_edge.start_node.labels)[0],
-    )
-
-    pomc_to_gas_gangrene_pathogenesis_as_duplicate_vis_edge = DuplicateVisEdge(
-        id=edge_as_graph_relationship.id,
-        label=edge_as_graph_relationship.data['description'],
-        data=edge_as_graph_relationship.data,
-        to=f'duplicateNode:{edge_as_graph_relationship.to}',  # type:ignore
-        from_=f'duplicateNode:{edge_as_graph_relationship._from}',  # type:ignore
-        to_label='Disease',
-        from_label='Gene',
-        arrows='to',
-        duplicate_of=edge_as_graph_relationship.id,
-        original_from=edge_as_graph_relationship._from,
-        original_to=edge_as_graph_relationship.to,
-    )
-
-    return pomc_to_gas_gangrene_pathogenesis_as_duplicate_vis_edge
-
-
-@pytest.fixture(scope='function')
-def penicillins_to_gas_gangrene_alleviates_as_vis_edge(
-    penicillins_to_gas_gangrene_alleviates_edge: Relationship,
-):
-    """Creates a VisEdge from the penicillins to gas gangrene
-    alleviates/reduces relationship."""
-    edge_as_graph_relationship = GraphRelationship(
-        id=penicillins_to_gas_gangrene_alleviates_edge.id,
-        label=type(penicillins_to_gas_gangrene_alleviates_edge).__name__,
-        data=dict(penicillins_to_gas_gangrene_alleviates_edge),
-        to=penicillins_to_gas_gangrene_alleviates_edge.end_node.id,
-        _from=penicillins_to_gas_gangrene_alleviates_edge.start_node.id,
-        to_label=list(penicillins_to_gas_gangrene_alleviates_edge.end_node.labels)[0],
-        from_label=list(penicillins_to_gas_gangrene_alleviates_edge.start_node.labels)[
-            0
-        ],
-    )
-
-    penicillins_to_gas_gangrene_alleviates_as_vis_edge = VisEdge(
-        id=edge_as_graph_relationship.id,
-        label=edge_as_graph_relationship.data['description'],
-        data=edge_as_graph_relationship.data,
-        to=edge_as_graph_relationship.to,
-        from_=edge_as_graph_relationship._from,
-        to_label='Disease',
-        from_label='Chemical',
-        arrows='to',
-    )
-
-    return penicillins_to_gas_gangrene_alleviates_as_vis_edge
-
-
-@pytest.fixture(scope='function')
-def penicillins_to_gas_gangrene_alleviates_as_duplicate_vis_edge(
-    penicillins_to_gas_gangrene_alleviates_edge: Relationship,
-):
-    """Creates a DuplicateVisEdge from the penicillins to gas_gangrene
-    alleviates/reduces relationship."""
-    edge_as_graph_relationship = GraphRelationship(
-        id=penicillins_to_gas_gangrene_alleviates_edge.id,
-        label=type(penicillins_to_gas_gangrene_alleviates_edge).__name__,
-        data=dict(penicillins_to_gas_gangrene_alleviates_edge),
-        to=penicillins_to_gas_gangrene_alleviates_edge.end_node.id,
-        _from=penicillins_to_gas_gangrene_alleviates_edge.start_node.id,
-        to_label=list(penicillins_to_gas_gangrene_alleviates_edge.end_node.labels)[0],
-        from_label=list(penicillins_to_gas_gangrene_alleviates_edge.start_node.labels)[
-            0
-        ],
-    )
-
-    penicillins_to_gas_gangrene_alleviates_as_duplicate_vis_edge = DuplicateVisEdge(
-        id=edge_as_graph_relationship.id,
-        label=edge_as_graph_relationship.data['description'],
-        data=edge_as_graph_relationship.data,
-        to=f'duplicateNode:{edge_as_graph_relationship.to}',  # type:ignore
-        from_=f'duplicateNode:{edge_as_graph_relationship._from}',  # type:ignore
-        to_label='Disease',
-        from_label='Chemical',
-        arrows='to',
-        duplicate_of=edge_as_graph_relationship.id,
-        original_from=edge_as_graph_relationship._from,
-        original_to=edge_as_graph_relationship.to,
-    )
-
-    return penicillins_to_gas_gangrene_alleviates_as_duplicate_vis_edge
-
-
-@pytest.fixture(scope='function')
-def penicillins_to_gas_gangrene_treatment_as_vis_edge(
-    penicillins_to_gas_gangrene_treatment_edge: Relationship,
-):
-    """Creates a VisEdge from the penicillins to gas_gangrene
-    treatment/therapy relationship."""
-    edge_as_graph_relationship = GraphRelationship(
-        id=penicillins_to_gas_gangrene_treatment_edge.id,
-        label=type(penicillins_to_gas_gangrene_treatment_edge).__name__,
-        data=dict(penicillins_to_gas_gangrene_treatment_edge),
-        to=penicillins_to_gas_gangrene_treatment_edge.end_node.id,
-        _from=penicillins_to_gas_gangrene_treatment_edge.start_node.id,
-        to_label=list(penicillins_to_gas_gangrene_treatment_edge.end_node.labels)[0],
-        from_label=list(penicillins_to_gas_gangrene_treatment_edge.start_node.labels)[
-            0
-        ],
-    )
-
-    penicillins_to_gas_gangrene_treatment_as_vis_edge = VisEdge(
-        id=edge_as_graph_relationship.id,
-        label=edge_as_graph_relationship.data['description'],
-        data=edge_as_graph_relationship.data,
-        to=edge_as_graph_relationship.to,
-        from_=edge_as_graph_relationship._from,
-        to_label='Disease',
-        from_label='Chemical',
-        arrows='to',
-    )
-
-    return penicillins_to_gas_gangrene_treatment_as_vis_edge
-
-
-@pytest.fixture(scope='function')
-def penicillins_to_gas_gangrene_treatment_as_duplicate_vis_edge(
-    penicillins_to_gas_gangrene_treatment_edge: Relationship,
-):
-    """Creates a DuplicateVisEdge from the penicillins to gas_gangrene
-    treatment/therapy relationship."""
-    edge_as_graph_relationship = GraphRelationship(
-        id=penicillins_to_gas_gangrene_treatment_edge.id,
-        label=type(penicillins_to_gas_gangrene_treatment_edge).__name__,
-        data=dict(penicillins_to_gas_gangrene_treatment_edge),
-        to=penicillins_to_gas_gangrene_treatment_edge.end_node.id,
-        _from=penicillins_to_gas_gangrene_treatment_edge.start_node.id,
-        to_label=list(penicillins_to_gas_gangrene_treatment_edge.end_node.labels)[0],
-        from_label=list(penicillins_to_gas_gangrene_treatment_edge.start_node.labels)[
-            0
-        ],
-    )
-
-    penicillins_to_gas_gangrene_treatment_as_duplicate_vis_edge = DuplicateVisEdge(
-        id=f'duplicateEdge:{edge_as_graph_relationship.id}',
-        label=edge_as_graph_relationship.data['description'],
-        data=edge_as_graph_relationship.data,
-        to=f'duplicateNode:{edge_as_graph_relationship.to}',  # type:ignore
-        from_=f'duplicateNode:{edge_as_graph_relationship._from}',  # type:ignore
-        to_label='Disease',
-        from_label='Chemical',
-        arrows='to',
-        duplicate_of=edge_as_graph_relationship.id,
-        original_from=edge_as_graph_relationship._from,
-        original_to=edge_as_graph_relationship.to,
-    )
-
-    return penicillins_to_gas_gangrene_treatment_as_duplicate_vis_edge
-
-
-@pytest.fixture(scope='function')
-def gas_gangrene_treatment_cluster_node_edge_pairs(
-    oxygen_duplicate_vis_node,
-    oxygen_to_gas_gangrene_treatment_as_duplicate_vis_edge,
-    penicillins_duplicate_vis_node,
-    penicillins_to_gas_gangrene_treatment_as_duplicate_vis_edge,
-):
-    """Creates a list of DuplicateNodeEdgePairs. Used for testing the
-    reference table endpoints and services."""
-    return [
-        ReferenceTablePair(
-            node=ReferenceTablePair.NodeData(
-                id=oxygen_duplicate_vis_node.id,
-                display_name=oxygen_duplicate_vis_node.display_name,
-                label=oxygen_duplicate_vis_node.primary_label,
-            ),
-            edge=ReferenceTablePair.EdgeData(
-                original_from=oxygen_to_gas_gangrene_treatment_as_duplicate_vis_edge.original_from,
-                # noqa
-                original_to=oxygen_to_gas_gangrene_treatment_as_duplicate_vis_edge.original_to,
-                label=oxygen_to_gas_gangrene_treatment_as_duplicate_vis_edge.label,
-            ),
-        ),
-        ReferenceTablePair(
-            node=ReferenceTablePair.NodeData(
-                id=penicillins_duplicate_vis_node.id,
-                display_name=penicillins_duplicate_vis_node.display_name,
-                label=penicillins_duplicate_vis_node.primary_label,
-            ),
-            edge=ReferenceTablePair.EdgeData(
-                original_from=penicillins_to_gas_gangrene_treatment_as_duplicate_vis_edge.original_from,
-                original_to=penicillins_to_gas_gangrene_treatment_as_duplicate_vis_edge.original_to,
-                label=penicillins_to_gas_gangrene_treatment_as_duplicate_vis_edge.label,
-            ),
-        ),
-    ]
-
-
-@pytest.fixture(scope='function')
-def gas_gangrene_treatement_edge_data(
-    penicillins_to_gas_gangrene_treatment_edge: Relationship,
-):
-    edge_as_graph_relationship = GraphRelationship(
-        id=penicillins_to_gas_gangrene_treatment_edge.id,
-        label=type(penicillins_to_gas_gangrene_treatment_edge).__name__,
-        data=dict(penicillins_to_gas_gangrene_treatment_edge),
-        to=penicillins_to_gas_gangrene_treatment_edge.end_node.id,
-        _from=penicillins_to_gas_gangrene_treatment_edge.start_node.id,
-        to_label=list(penicillins_to_gas_gangrene_treatment_edge.end_node.labels)[0],
-        from_label=list(penicillins_to_gas_gangrene_treatment_edge.start_node.labels)[
-            0
-        ],
-    )
-
-    return EdgeConnectionData(
-        label=edge_as_graph_relationship.data['description'],
-        to=edge_as_graph_relationship.to,
-        from_=edge_as_graph_relationship._from,
-        to_label='Disease',
-        from_label='Chemical',
-    )
-
-
-@pytest.fixture(scope='function')
-def gas_gangrene_alleviates_edge_data(
-    penicillins_to_gas_gangrene_alleviates_edge: Relationship,
-):
-    edge_as_graph_relationship = GraphRelationship(
-        id=penicillins_to_gas_gangrene_alleviates_edge.id,
-        label=type(penicillins_to_gas_gangrene_alleviates_edge).__name__,
-        data=dict(penicillins_to_gas_gangrene_alleviates_edge),
-        to=penicillins_to_gas_gangrene_alleviates_edge.end_node.id,
-        _from=penicillins_to_gas_gangrene_alleviates_edge.start_node.id,
-        to_label=list(penicillins_to_gas_gangrene_alleviates_edge.end_node.labels)[0],
-        from_label=list(penicillins_to_gas_gangrene_alleviates_edge.start_node.labels)[
-            0
-        ],
-    )
-
-    return EdgeConnectionData(
-        label=edge_as_graph_relationship.data['description'],
-        to=edge_as_graph_relationship.to,
-        from_=edge_as_graph_relationship._from,
-        to_label='Disease',
-        from_label='Chemical',
-    )
-
-
-@pytest.fixture(scope='function')
-def gas_gangrene_treatement_duplicate_edge_data(
-    penicillins_to_gas_gangrene_treatment_edge: Relationship,
-):
-    edge_as_graph_relationship = GraphRelationship(
-        id=penicillins_to_gas_gangrene_treatment_edge.id,
-        label=type(penicillins_to_gas_gangrene_treatment_edge).__name__,
-        data=dict(penicillins_to_gas_gangrene_treatment_edge),
-        to=penicillins_to_gas_gangrene_treatment_edge.end_node.id,
-        _from=penicillins_to_gas_gangrene_treatment_edge.start_node.id,
-        to_label=list(penicillins_to_gas_gangrene_treatment_edge.end_node.labels)[0],
-        from_label=list(penicillins_to_gas_gangrene_treatment_edge.start_node.labels)[
-            0
-        ],
-    )
-
-    return [
-        DuplicateEdgeConnectionData(
-            label=edge_as_graph_relationship.data['description'],
-            to=f'duplicateNode:{edge_as_graph_relationship.to}',  # type:ignore
-            from_=f'duplicateNode:{edge_as_graph_relationship._from}',  # type:ignore
-            to_label='Disease',
-            from_label='Chemical',
-            original_from=edge_as_graph_relationship._from,
-            original_to=edge_as_graph_relationship.to,
-        )
-    ]
-
-
-@pytest.fixture(scope='function')
-def gas_gangrene_alleviates_duplicate_edge_data(
-    penicillins_to_gas_gangrene_alleviates_edge: Relationship,
-):
-    edge_as_graph_relationship = GraphRelationship(
-        id=penicillins_to_gas_gangrene_alleviates_edge.id,
-        label=type(penicillins_to_gas_gangrene_alleviates_edge).__name__,
-        data=dict(penicillins_to_gas_gangrene_alleviates_edge),
-        to=penicillins_to_gas_gangrene_alleviates_edge.end_node.id,
-        _from=penicillins_to_gas_gangrene_alleviates_edge.start_node.id,
-        to_label=list(penicillins_to_gas_gangrene_alleviates_edge.end_node.labels)[0],
-        from_label=list(penicillins_to_gas_gangrene_alleviates_edge.start_node.labels)[
-            0
-        ],
-    )
-
-    return [
-        DuplicateEdgeConnectionData(
-            label=edge_as_graph_relationship.data['description'],
-            to=f'duplicateNode:{edge_as_graph_relationship.to}',  # type:ignore
-            from_=f'duplicateNode:{edge_as_graph_relationship._from}',  # type:ignore
-            to_label='Disease',
-            from_label='Chemical',
-            original_from=edge_as_graph_relationship._from,
-            original_to=edge_as_graph_relationship.to,
-        )
-    ]
->>>>>>> ea95cbc1
 
     # Ensures that anytime the elastic service is requested for a test, that the environment is
     # clean
