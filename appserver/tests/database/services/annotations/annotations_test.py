import attr
import json
import pytest

from os import path
from uuid import uuid4

from pdfminer.layout import LTChar

from neo4japp.database import get_annotations_pdf_parser
from neo4japp.data_transfer_objects import (
    Annotation,
    GeneAnnotation,
    PDFParsedCharacters,
    PDFTokenPositions,
    PDFTokenPositionsList,
    SpecifiedOrganismStrain
)
from neo4japp.services.annotations.constants import EntityType, OrganismCategory
from neo4japp.services.annotations.util import normalize_str


# reference to this directory
directory = path.realpath(path.dirname(__file__))


def get_dummy_LTChar(text):
    @attr.s(frozen=True)
    class Font():
        fontname: str = attr.ib()

        def is_vertical(self):
            return False

        def get_descent(self):
            return 0

    return LTChar(
        text=text,
        matrix=(0, 0, 0, 0, 0, 0),
        font=Font(fontname='font'),
        fontsize=0,
        scaling=0,
        rise=0,
        textwidth=0,
        textdisp=None,
        ncs=None,
        graphicstate=None,
    )


def lookup_entities(
    entity_service,
    tokens,
    custom_annotations=[],
    excluded_annotations=[]
):
    entity_service.set_entity_inclusions(custom_annotations)
    entity_service.set_entity_exclusions(excluded_annotations)
    entity_service.identify_entities(
        tokens=tokens.token_positions,
        check_entities_in_lmdb=entity_service.get_entities_to_identify()
    )


def process_tokens(mock_tokens, abbrev=False, index=None):
    char_coord_objs_in_pdf = []
    word_index_dict = {}

    for i, t in enumerate(mock_tokens):
        length = len(t.keyword)
        count = 0
        added_parenth = False
        for c in t.keyword:
            if abbrev and i == index:
                if not added_parenth:
                    char_coord_objs_in_pdf.append(get_dummy_LTChar(text='('))
                    added_parenth = True

                char_coord_objs_in_pdf.append(get_dummy_LTChar(text=c))
                count += 1
                if count == length:
                    char_coord_objs_in_pdf.append(get_dummy_LTChar(text=')'))
            else:
                char_coord_objs_in_pdf.append(get_dummy_LTChar(text=c))
        char_coord_objs_in_pdf.append(get_dummy_LTChar(text=' '))

        if len(t.keyword.split()) == 1:
            word_index_dict[list(t.char_positions)[0]] = t.keyword
        else:
            words = t.keyword.split()
            prev = -1
            count = 0
            for i, (k, v) in enumerate(t.char_positions.items()):
                if i == 0:
                    word_index_dict[k] = words[count]
                    count += 1
                else:
                    if t.char_positions[prev] == ' ':
                        word_index_dict[k] = words[count]
                        count += 1
                prev = k

    return char_coord_objs_in_pdf, word_index_dict


def create_mock_tokens(annotations):
    return [
        PDFTokenPositions(
            page_number=anno.page_number,
            keyword=anno.keyword,
            char_positions={
                i + anno.lo_location_offset: c for i, c in enumerate(anno.keyword)},
            normalized_keyword=normalize_str(anno.keyword)
        ) for anno in annotations
    ]


@pytest.mark.parametrize(
    'index, annotations',
    [
        (1, [
            Annotation(
                page_number=1,
                keyword='Test',
                lo_location_offset=5,
                hi_location_offset=8,
                keyword_length=4,
                text_in_document='Test',
                keywords=[''],
                rects=[[1, 2]],
                meta=Annotation.Meta(
                    type=EntityType.GENE.value,
                    color='',
                    id='',
                    id_type='',
                    id_hyperlink='',
                    links=Annotation.Meta.Links(),
                ),
                uuid='',
            ),
            Annotation(
                page_number=1,
                keyword='Test a long word',
                lo_location_offset=5,
                hi_location_offset=20,
                keyword_length=16,
                text_in_document='Test a long word',
                keywords=[''],
                rects=[[1, 2]],
                meta=Annotation.Meta(
                    type=EntityType.GENE.value,
                    color='',
                    id='',
                    id_type='',
                    id_hyperlink='',
                    links=Annotation.Meta.Links(),
                ),
                uuid='',
            ),
        ]),
        (2, [
            Annotation(
                page_number=1,
                keyword='Test',
                lo_location_offset=5,
                hi_location_offset=8,
                keyword_length=4,
                text_in_document='test',
                keywords=[''],
                rects=[[1, 2]],
                meta=Annotation.Meta(
                    type=EntityType.GENE.value,
                    color='',
                    id='',
                    id_type='',
                    id_hyperlink='',
                    links=Annotation.Meta.Links(),
                ),
                uuid='',
            ),
            Annotation(
                page_number=1,
                keyword='Test',
                lo_location_offset=5,
                hi_location_offset=8,
                keyword_length=4,
                text_in_document='Test',
                keywords=[''],
                rects=[[1, 2]],
                meta=Annotation.Meta(
                    type=EntityType.CHEMICAL.value,
                    color='',
                    id='',
                    id_type='',
                    id_hyperlink='',
                    links=Annotation.Meta.Links(),
                ),
                uuid='',
            ),
        ]),
        (3, [
            Annotation(
                page_number=1,
                keyword='Test',
                lo_location_offset=35,
                hi_location_offset=38,
                keyword_length=4,
                text_in_document='test',
                keywords=[''],
                rects=[[1, 2]],
                meta=Annotation.Meta(
                    type=EntityType.GENE.value,
                    color='',
                    id='',
                    id_type='',
                    id_hyperlink='',
                    links=Annotation.Meta.Links(),
                ),
                uuid='',
            ),
            Annotation(
                page_number=1,
                keyword='Test a long word',
                lo_location_offset=5,
                hi_location_offset=20,
                keyword_length=16,
                text_in_document='Test a long word',
                keywords=[''],
                rects=[[1, 2]],
                meta=Annotation.Meta(
                    type=EntityType.CHEMICAL.value,
                    color='',
                    id='',
                    id_type='',
                    id_hyperlink='',
                    links=Annotation.Meta.Links(),
                ),
                uuid='',
            ),
        ]),
        (4, [
            Annotation(
                page_number=1,
                keyword='word',
                lo_location_offset=17,
                hi_location_offset=20,
                keyword_length=4,
                text_in_document='word',
                keywords=[''],
                rects=[[1, 2]],
                meta=Annotation.Meta(
                    type=EntityType.GENE.value,
                    color='',
                    id='',
                    id_type='',
                    id_hyperlink='',
                    links=Annotation.Meta.Links(),
                ),
                uuid='',
            ),
            Annotation(
                page_number=1,
                keyword='Test a long word',
                lo_location_offset=5,
                hi_location_offset=20,
                keyword_length=16,
                text_in_document='test a long word',
                keywords=[''],
                rects=[[1, 2]],
                meta=Annotation.Meta(
                    type=EntityType.CHEMICAL.value,
                    color='',
                    id='',
                    id_type='',
                    id_hyperlink='',
                    links=Annotation.Meta.Links(),
                ),
                uuid='',
            ),
        ]),
        (5, [
            Annotation(
                page_number=1,
                keyword='word',
                lo_location_offset=17,
                hi_location_offset=20,
                keyword_length=4,
                text_in_document='word',
                keywords=[''],
                rects=[[1, 2]],
                meta=Annotation.Meta(
                    type=EntityType.GENE.value,
                    color='',
                    id='',
                    id_type='',
                    id_hyperlink='',
                    links=Annotation.Meta.Links(),
                ),
                uuid='',
            ),
        ]),
        (6, [
            Annotation(
                page_number=1,
                keyword='word',
                lo_location_offset=17,
                hi_location_offset=20,
                keyword_length=4,
                text_in_document='word',
                keywords=[''],
                rects=[[1, 2]],
                meta=Annotation.Meta(
                    type=EntityType.GENE.value,
                    color='',
                    id='',
                    id_type='',
                    id_hyperlink='',
                    links=Annotation.Meta.Links(),
                ),
                uuid='',
            ),
            Annotation(
                page_number=1,
                keyword='Test a long word',
                lo_location_offset=5,
                hi_location_offset=20,
                keyword_length=16,
                text_in_document='test a long word',
                keywords=[''],
                rects=[[1, 2]],
                meta=Annotation.Meta(
                    type=EntityType.CHEMICAL.value,
                    color='',
                    id='',
                    id_type='',
                    id_hyperlink='',
                    links=Annotation.Meta.Links(),
                ),
                uuid='',
            ),
            Annotation(
                page_number=1,
                keyword='long word',
                lo_location_offset=55,
                hi_location_offset=63,
                keyword_length=16,
                text_in_document='long word',
                keywords=[''],
                rects=[[1, 2]],
                meta=Annotation.Meta(
                    type=EntityType.CHEMICAL.value,
                    color='',
                    id='',
                    id_type='',
                    id_hyperlink='',
                    links=Annotation.Meta.Links(),
                ),
                uuid='',
            ),
        ]),
        # adjacent intervals
        (7, [
            Annotation(
                page_number=1,
                keyword='word a',
                lo_location_offset=17,
                hi_location_offset=22,
                keyword_length=6,
                text_in_document='word a',
                keywords=[''],
                rects=[[1, 2]],
                meta=Annotation.Meta(
                    type=EntityType.GENE.value,
                    color='',
                    id='',
                    id_type='',
                    id_hyperlink='',
                    links=Annotation.Meta.Links(),
                ),
                uuid='',
            ),
            Annotation(
                page_number=1,
                keyword='a long word',
                lo_location_offset=22,
                hi_location_offset=32,
                keyword_length=10,
                text_in_document='a long word',
                keywords=[''],
                rects=[[1, 2]],
                meta=Annotation.Meta(
                    type=EntityType.CHEMICAL.value,
                    color='',
                    id='',
                    id_type='',
                    id_hyperlink='',
                    links=Annotation.Meta.Links(),
                ),
                uuid='',
            ),
        ]),
        # adjacent intervals
        (8, [
            Annotation(
                page_number=1,
                keyword='word a',
                lo_location_offset=17,
                hi_location_offset=22,
                keyword_length=6,
                text_in_document='word a',
                keywords=[''],
                rects=[[1, 2]],
                meta=Annotation.Meta(
                    type=EntityType.CHEMICAL.value,
                    color='',
                    id='',
                    id_type='',
                    id_hyperlink='',
                    links=Annotation.Meta.Links(),
                ),
                uuid='',
            ),
            Annotation(
                page_number=1,
                keyword='a long word',
                lo_location_offset=22,
                hi_location_offset=32,
                keyword_length=10,
                text_in_document='a long word',
                keywords=[''],
                rects=[[1, 2]],
                meta=Annotation.Meta(
                    type=EntityType.CHEMICAL.value,
                    color='',
                    id='',
                    id_type='',
                    id_hyperlink='',
                    links=Annotation.Meta.Links(),
                ),
                uuid='',
            ),
        ]),
    ],
)
def test_fix_conflicting_annotations(
    get_annotations_service,
    index,
    annotations,
):
    annotation_service = get_annotations_service
    fixed = annotation_service.fix_conflicting_annotations(
        unified_annotations=annotations,
    )

    if index == 1:
        assert len(fixed) == 1
        # have to do asserts like this because the uuid will be different
        assert fixed[0].keyword == annotations[1].keyword
        assert fixed[0].lo_location_offset == annotations[1].lo_location_offset
        assert fixed[0].hi_location_offset == annotations[1].hi_location_offset
        assert fixed[0].meta.type == annotations[1].meta.type
    elif index == 2:
        assert len(fixed) == 1
        # have to do asserts like this because the uuid will be different
        assert fixed[0].keyword == annotations[0].keyword
        assert fixed[0].lo_location_offset == annotations[0].lo_location_offset
        assert fixed[0].hi_location_offset == annotations[0].hi_location_offset
        assert fixed[0].meta.type == annotations[0].meta.type
    elif index == 3:
        assert len(fixed) == 2
        matches = {f.keyword for f in fixed}
        assert annotations[0].keyword in matches
        assert annotations[1].keyword in matches
    elif index == 4:
        assert len(fixed) == 1
        # have to do asserts like this because the uuid will be different
        assert fixed[0].keyword == annotations[0].keyword
        assert fixed[0].lo_location_offset == annotations[0].lo_location_offset
        assert fixed[0].hi_location_offset == annotations[0].hi_location_offset
        assert fixed[0].meta.type == annotations[0].meta.type
    elif index == 5:
        assert len(fixed) == 1
        # have to do asserts like this because the uuid will be different
        assert fixed[0].keyword == annotations[0].keyword
        assert fixed[0].lo_location_offset == annotations[0].lo_location_offset
        assert fixed[0].hi_location_offset == annotations[0].hi_location_offset
        assert fixed[0].meta.type == annotations[0].meta.type
    elif index == 6:
        assert len(fixed) == 2
        matches = {f.keyword for f in fixed}
        assert annotations[0].keyword in matches
        assert annotations[1].keyword not in matches
        assert annotations[2].keyword in matches
    elif index == 7:
        # test adjacent intervals
        assert len(fixed) == 1
        # have to do asserts like this because the uuid will be different
        assert fixed[0].keyword == annotations[0].keyword
        assert fixed[0].lo_location_offset == annotations[0].lo_location_offset
        assert fixed[0].hi_location_offset == annotations[0].hi_location_offset
        assert fixed[0].meta.type == annotations[0].meta.type
    elif index == 8:
        # test adjacent intervals
        assert len(fixed) == 1
        # have to do asserts like this because the uuid will be different
        assert fixed[0].keyword == annotations[1].keyword
        assert fixed[0].lo_location_offset == annotations[1].lo_location_offset
        assert fixed[0].hi_location_offset == annotations[1].hi_location_offset
        assert fixed[0].meta.type == annotations[1].meta.type


def test_gene_organism_escherichia_coli_pdf(
    gene_organism_escherichia_coli_pdf_lmdb_setup,
    mock_get_gene_to_organism_match_result_for_escherichia_coli_pdf,
    get_annotations_service,
    entity_service
):
    annotation_service = get_annotations_service
    pdf_parser = get_annotations_pdf_parser()
    entity_service = entity_service

    pdf = path.join(directory, f'pdf_samples/ecoli_gene_test.pdf')

    with open(pdf, 'rb') as f:
        pdf_text = pdf_parser.parse_pdf(pdf=f)
        tokens = pdf_parser.extract_tokens(parsed_chars=pdf_text)

        lookup_entities(entity_service=entity_service, tokens=tokens)
        annotations = annotation_service.create_rules_based_annotations(
            tokens=tokens,
            entity_results=entity_service.get_entity_match_results(),
            entity_type_and_id_pairs=annotation_service.get_entities_to_annotate(),
            specified_organism=SpecifiedOrganismStrain(
                    synonym='', organism_id='', category='')
        )

    keywords = {o.keyword: o.meta.type for o in annotations}

    assert 'Escherichia coli' in keywords
    assert keywords['Escherichia coli'] == EntityType.SPECIES.value

    assert 'purA' in keywords
    assert keywords['purA'] == EntityType.GENE.value

    assert 'purB' in keywords
    assert keywords['purB'] == EntityType.GENE.value

    assert 'purC' in keywords
    assert keywords['purC'] == EntityType.GENE.value

    assert 'purD' in keywords
    assert keywords['purD'] == EntityType.GENE.value

    assert 'purF' in keywords
    assert keywords['purF'] == EntityType.GENE.value


def test_protein_organism_escherichia_coli_pdf(
    protein_organism_escherichia_coli_pdf_lmdb_setup,
    mock_get_protein_to_organism_match_result_for_escherichia_coli_pdf,
    get_annotations_service,
    entity_service
):
    annotation_service = get_annotations_service
    pdf_parser = get_annotations_pdf_parser()
    entity_service = entity_service

    pdf = path.join(directory, f'pdf_samples/ecoli_protein_test.pdf')

    with open(pdf, 'rb') as f:
        pdf_text = pdf_parser.parse_pdf(pdf=f)
        tokens = pdf_parser.extract_tokens(parsed_chars=pdf_text)

        lookup_entities(entity_service=entity_service, tokens=tokens)

        annotations = annotation_service.create_rules_based_annotations(
            tokens=tokens,
            entity_results=entity_service.get_entity_match_results(),
            entity_type_and_id_pairs=annotation_service.get_entities_to_annotate(),
            specified_organism=SpecifiedOrganismStrain(
                    synonym='', organism_id='', category='')
        )

    keywords = {o.keyword: o.meta.id for o in annotations}

    assert 'YdhC' in keywords
    assert keywords['YdhC'] == 'P37597'


def test_custom_annotations_gene_organism_matching_has_match(
    default_lmdb_setup,
    mock_general_human_genes,
    get_annotations_service,
    entity_service
):
    annotation_service = get_annotations_service
    pdf_parser = get_annotations_pdf_parser()
    entity_service = entity_service

    pdf = path.join(directory, f'pdf_samples/custom_annotations_gene_matching.pdf')

    custom_annotation = {
        'meta': {
            'id': '9606',
            'type': 'Species',
            'color': '#0277bd',
            'links': {
                'ncbi': 'https://www.ncbi.nlm.nih.gov/gene/?query=hooman',
                'mesh': 'https://www.ncbi.nlm.nih.gov/mesh/?term=hooman',
                'chebi': 'https://www.ebi.ac.uk/chebi/advancedSearchFT.do?searchString=hooman',
                'pubchem': 'https://pubchem.ncbi.nlm.nih.gov/#query=hooman',
                'google': 'https://www.google.com/search?q=hooman',
                'uniprot': 'https://www.uniprot.org/uniprot/?sort=score&query=hooman',
                'wikipedia': 'https://www.google.com/search?q=site:+wikipedia.org+hooman',
            },
            'idType': '',
            'allText': 'hooman',
            'isCustom': True,
            'idHyperlink': '',
            'primaryLink': '',
            'includeGlobally': False,
        },
        'uuid': 'a66ec5d5-f65b-467d-b16e-b833161e07d1',
        'rects': [[76.8953975, 706.52786608, 119.3537674652, 718.27682008]],
        'user_id': 2,
        'keywords': ['hooman'],
        'pageNumber': 1,
        'inclusion_date': '2020-08-03 23:00:09.728591+00:00',
    }

    with open(pdf, 'rb') as f:
        pdf_text = pdf_parser.parse_pdf(pdf=f)
        tokens = pdf_parser.extract_tokens(parsed_chars=pdf_text)

        lookup_entities(
            entity_service=entity_service,
            tokens=tokens,
            custom_annotations=[custom_annotation]
        )
        annotations = annotation_service.create_rules_based_annotations(
            tokens=tokens,
            entity_results=entity_service.get_entity_match_results(),
            entity_type_and_id_pairs=annotation_service.get_entities_to_annotate(),
            specified_organism=SpecifiedOrganismStrain(
                    synonym='', organism_id='', category='')
        )

    # custom annotations inclusions are taken into account
    # when annotating
    assert len(annotations) == 3
    assert annotations[1].meta.id == '388962'  # human gene


def test_custom_local_annotations(
    default_lmdb_setup,
    mock_general_human_genes,
    mock_gene_exclusion,
    get_annotations_service,
    entity_service
):
    annotation_service = get_annotations_service
    pdf_parser = get_annotations_pdf_parser()
    entity_service = entity_service

    pdf = path.join(directory, f'pdf_samples/custom_annotations_gene_matching.pdf')

    local_inclusion = {
        'meta': {
            'id': '9606',
            'type': 'Species',
            'color': '#0277bd',
            'links': {
                'ncbi': 'https://www.ncbi.nlm.nih.gov/gene/?query=hooman',
                'mesh': 'https://www.ncbi.nlm.nih.gov/mesh/?term=hooman',
                'chebi': 'https://www.ebi.ac.uk/chebi/advancedSearchFT.do?searchString=hooman',
                'pubchem': 'https://pubchem.ncbi.nlm.nih.gov/#query=hooman',
                'google': 'https://www.google.com/search?q=hooman',
                'uniprot': 'https://www.uniprot.org/uniprot/?sort=score&query=hooman',
                'wikipedia': 'https://www.google.com/search?q=site:+wikipedia.org+hooman',
            },
            'idType': '',
            'allText': 'hooman',
            'isCustom': True,
            'idHyperlink': '',
            'primaryLink': '',
            'includeGlobally': False,
        },
        'uuid': 'a66ec5d5-f65b-467d-b16e-b833161e07d1',
        'rects': [[76.8953975, 706.52786608, 119.3537674652, 718.27682008]],
        'user_id': 2,
        'keywords': ['hooman'],
        'pageNumber': 1,
        'inclusion_date': '2020-08-03 23:00:09.728591+00:00',
    }

    local_exclusion = {
        'id': '37293',
        'text': 'BOLA3',
        'type': 'Gene',
        'rects': [[381.21680400799994, 706.52786608, 473.9653966747998, 718.27682008]],
        'reason': 'Not an entity',
        'comment': '',
        'user_id': 1,
        'pageNumber': 1,
        'idHyperlink': '',
        'excludeGlobally': False
    }

    with open(pdf, 'rb') as f:
        pdf_text = pdf_parser.parse_pdf(pdf=f)
        tokens = pdf_parser.extract_tokens(parsed_chars=pdf_text)

        lookup_entities(
            entity_service=entity_service,
            tokens=tokens,
            custom_annotations=[local_inclusion],
            excluded_annotations=[local_exclusion]
        )
        annotations = annotation_service.create_rules_based_annotations(
            tokens=tokens,
            entity_results=entity_service.get_entity_match_results(),
            entity_type_and_id_pairs=annotation_service.get_entities_to_annotate(),
            specified_organism=SpecifiedOrganismStrain(
                    synonym='', organism_id='', category='')
        )

    # custom annotations inclusions are taken into account
    # when annotating
    assert len(annotations) == 2
    assert annotations[0].text_in_document != 'BOLA3'
    assert annotations[1].text_in_document != 'BOLA3'


def test_human_gene_pdf(
    human_gene_pdf_lmdb_setup,
    human_gene_pdf_gene_and_organism_network,
    mock_get_gene_to_organism_match_result_for_human_gene_pdf,
    get_annotations_service,
    entity_service
):
    annotation_service = get_annotations_service
    pdf_parser = get_annotations_pdf_parser()
    entity_service = entity_service

    pdf = path.join(directory, f'pdf_samples/human_gene_test.pdf')

    with open(pdf, 'rb') as f:
        pdf_text = pdf_parser.parse_pdf(pdf=f)
        tokens = pdf_parser.extract_tokens(parsed_chars=pdf_text)

        lookup_entities(entity_service=entity_service, tokens=tokens)
        annotations = annotation_service.create_rules_based_annotations(
            tokens=tokens,
            entity_results=entity_service.get_entity_match_results(),
            entity_type_and_id_pairs=annotation_service.get_entities_to_annotate(),
            specified_organism=SpecifiedOrganismStrain(
                    synonym='', organism_id='', category='')
        )

    keywords = {o.keyword: o.meta.type for o in annotations}

    assert 'COVID-19' in keywords
    assert keywords['COVID-19'] == EntityType.DISEASE.value

    assert 'MERS-CoV' in keywords
    assert keywords['MERS-CoV'] == EntityType.SPECIES.value

    assert 'ACE2' in keywords
    assert keywords['ACE2'] == EntityType.GENE.value


def test_foods_pdf(
    food_lmdb_setup,
    get_annotations_service,
    entity_service
):
    annotation_service = get_annotations_service
    pdf_parser = get_annotations_pdf_parser()
    entity_service = entity_service

    pdf = path.join(directory, f'pdf_samples/food-test.pdf')

    with open(pdf, 'rb') as f:
        pdf_text = pdf_parser.parse_pdf(pdf=f)
        tokens = pdf_parser.extract_tokens(parsed_chars=pdf_text)

        lookup_entities(entity_service=entity_service, tokens=tokens)
        annotations = annotation_service.create_rules_based_annotations(
            tokens=tokens,
            entity_results=entity_service.get_entity_match_results(),
            entity_type_and_id_pairs=annotation_service.get_entities_to_annotate(),
            specified_organism=SpecifiedOrganismStrain(
                    synonym='', organism_id='', category='')
        )

    keywords = {o.keyword: o.meta.type for o in annotations}

    assert 'Artificial Sweeteners' in keywords
    assert keywords['Artificial Sweeteners'] == EntityType.FOOD.value

    assert 'Bacon' in keywords
    assert keywords['Bacon'] == EntityType.FOOD.value


def test_anatomy_pdf(
    anatomy_lmdb_setup,
    get_annotations_service,
    entity_service
):
    annotation_service = get_annotations_service
    pdf_parser = get_annotations_pdf_parser()
    entity_service = entity_service

    pdf = path.join(directory, f'pdf_samples/anatomy-test.pdf')

    with open(pdf, 'rb') as f:
        pdf_text = pdf_parser.parse_pdf(pdf=f)
        tokens = pdf_parser.extract_tokens(parsed_chars=pdf_text)

        lookup_entities(entity_service=entity_service, tokens=tokens)
        annotations = annotation_service.create_rules_based_annotations(
            tokens=tokens,
            entity_results=entity_service.get_entity_match_results(),
            entity_type_and_id_pairs=annotation_service.get_entities_to_annotate(),
            specified_organism=SpecifiedOrganismStrain(
                    synonym='', organism_id='', category='')
        )

    keywords = {o.keyword: o.meta.type for o in annotations}

    assert '280 kDa Actin Binding Protein' in keywords
    assert keywords['280 kDa Actin Binding Protein'] == EntityType.ANATOMY.value

    assert 'Claws' in keywords
    assert keywords['Claws'] == EntityType.ANATOMY.value


@pytest.mark.parametrize(
    'mock_tokens',
    [
        [
            PDFTokenPositions(
                page_number=1,
                keyword='hyp27',
                char_positions={
                    i: c for i, c in enumerate('hyp27')},
                normalized_keyword='hyp27'
            ),
            PDFTokenPositions(
                page_number=1,
                keyword='Moniliophthora roreri',
                char_positions={
                    i + len('hyp27') + 1: c for i, c in enumerate('Moniliophthora roreri')},  # noqa
                normalized_keyword='moniliophthoraroreri'
            ),
            PDFTokenPositions(
                page_number=1,
                keyword='Hyp27',
                char_positions={
                    i + len('hyp27') + len('Moniliophthora roreri') + 2: c for i, c in enumerate('Hyp27')},  # noqa
                normalized_keyword='hyp27'
            ),
            PDFTokenPositions(
                page_number=1,
                keyword='human',
                char_positions={
                    i + len('hyp27') + len('Moniliophthora roreri') + len('Hyp27') + 3: c for i, c in enumerate('human')},  # noqa
                normalized_keyword='human'
            ),
        ]
    ],
)
def test_tokens_gene_vs_protein(
    default_lmdb_setup,
    mock_get_gene_to_organism_match_result,
    mock_tokens,
    get_annotations_service,
    entity_service
):
    annotation_service = get_annotations_service
    entity_service = entity_service

    char_coord_objs_in_pdf, word_index_dict = process_tokens(mock_tokens)

    tokens = PDFTokenPositionsList(
        token_positions=mock_tokens,
        char_coord_objs_in_pdf=char_coord_objs_in_pdf,
        cropbox_in_pdf=(5, 5),
        min_idx_in_page={0: 1},
        word_index_dict=word_index_dict
    )

    lookup_entities(entity_service=entity_service, tokens=tokens)
    annotations = annotation_service.create_rules_based_annotations(
        tokens=tokens,
        entity_results=entity_service.get_entity_match_results(),
        entity_type_and_id_pairs=annotation_service.get_entities_to_annotate(),
        specified_organism=SpecifiedOrganismStrain(
                synonym='', organism_id='', category='')
    )

    assert len(annotations) == 4
    assert annotations[0].keyword == 'hyp27'
    assert annotations[0].meta.type == EntityType.GENE.value

    assert annotations[1].keyword == 'Moniliophthora roreri'
    assert annotations[1].meta.type == EntityType.SPECIES.value

    assert annotations[2].keyword == 'Hyp27'
    assert annotations[2].meta.type == EntityType.PROTEIN.value

    assert annotations[3].keyword == 'human'
    assert annotations[3].meta.type == EntityType.SPECIES.value


@pytest.mark.parametrize(
    'index, mock_tokens',
    [
        (1, [
                PDFTokenPositions(
                    page_number=1,
                    keyword='Serpin A1',
                    char_positions={
                        i: c for i, c in enumerate('Serpin A1')
                    },
                    normalized_keyword='serpina1'
                ),
                PDFTokenPositions(
                    page_number=1,
                    keyword='human',
                    char_positions={
                        i + len('Serpin A1') + 1: c for i, c in enumerate('human')
                    },
                    normalized_keyword='human'
                ),
        ]),
        # overlapping intervals
        (2, [
                PDFTokenPositions(
                    page_number=1,
                    keyword='SERPIN',
                    char_positions={
                        i: c for i, c in enumerate('SERPIN')
                    },
                    normalized_keyword='serpin'
                ),
                PDFTokenPositions(
                    page_number=1,
                    keyword='SERPIN A1',
                    char_positions={
                        i + len('SERPIN') + 1: c for i, c in enumerate('SERPINA A1')},  # noqa
                    normalized_keyword='serpina1'
                ),
                PDFTokenPositions(
                    page_number=1,
                    keyword='human',
                    char_positions={
                        i + len('SERPIN') + len('SERPINA A1') + 2: c for i, c in enumerate('human')},  # noqa
                    normalized_keyword='human'
                ),
        ]),
        (3, [
                PDFTokenPositions(
                    page_number=1,
                    keyword='serpina1',
                    char_positions={
                        i: c for i, c in enumerate('serpina1')
                    },
                    normalized_keyword='serpina1'
                ),
                PDFTokenPositions(
                    page_number=1,
                    keyword='human',
                    char_positions={
                        i + len('serpina1') + 1: c for i, c in enumerate('human')
                    },
                    normalized_keyword='human'
                ),
        ]),
        (4, [
                PDFTokenPositions(
                    page_number=1,
                    keyword='SERPINA1',
                    char_positions={
                        i: c for i, c in enumerate('SERPINA1')
                    },
                    normalized_keyword='serpina1'
                ),
                PDFTokenPositions(
                    page_number=1,
                    keyword='human',
                    char_positions={
                        i + len('SERPINA1') + 1: c for i, c in enumerate('human')
                    },
                    normalized_keyword='human'
                ),
        ]),
        (5, [
                PDFTokenPositions(
                    page_number=1,
                    keyword='SerpinA1',
                    char_positions={
                        i: c for i, c in enumerate('SerpinA1')
                    },
                    normalized_keyword='serpina1'
                ),
                PDFTokenPositions(
                    page_number=1,
                    keyword='human',
                    char_positions={
                        i + len('SerpinA1') + 1: c for i, c in enumerate('human')
                    },
                    normalized_keyword='human'
                ),
        ]),
    ],
)
def test_tokens_gene_vs_protein_serpina1_cases(
    default_lmdb_setup,
    mock_get_gene_to_organism_serpina1_match_result,
    index,
    mock_tokens,
    get_annotations_service,
    entity_service
):
    annotation_service = get_annotations_service
    entity_service = entity_service

    char_coord_objs_in_pdf, word_index_dict = process_tokens(mock_tokens)

    tokens = PDFTokenPositionsList(
        token_positions=mock_tokens,
        char_coord_objs_in_pdf=char_coord_objs_in_pdf,
        cropbox_in_pdf=(5, 5),
        min_idx_in_page={0: 1},
        word_index_dict=word_index_dict
    )

    lookup_entities(entity_service=entity_service, tokens=tokens)
    annotations = annotation_service.create_rules_based_annotations(
        tokens=tokens,
        entity_results=entity_service.get_entity_match_results(),
        entity_type_and_id_pairs=annotation_service.get_entities_to_annotate(),
        specified_organism=SpecifiedOrganismStrain(
                synonym='', organism_id='', category='')
    )

    if index == 1 or index == 2:
        assert len(annotations) == 2
        assert annotations[0].keyword == 'Serpin A1'
        assert annotations[0].meta.type == EntityType.PROTEIN.value

        assert annotations[1].keyword == 'human'
        assert annotations[1].meta.type == EntityType.SPECIES.value
    elif index == 3:
        assert len(annotations) == 2
        assert annotations[0].keyword == 'serpina1'
        assert annotations[0].meta.type == EntityType.GENE.value

        assert annotations[1].keyword == 'human'
        assert annotations[1].meta.type == EntityType.SPECIES.value
    elif index == 4:
        assert len(annotations) == 2
        assert annotations[0].keyword == 'SERPINA1'
        assert annotations[0].meta.type == EntityType.GENE.value

        assert annotations[1].keyword == 'human'
        assert annotations[1].meta.type == EntityType.SPECIES.value
    elif index == 5:
        assert len(annotations) == 1
        assert annotations[0].keyword == 'human'
        assert annotations[0].meta.type == EntityType.SPECIES.value


@pytest.mark.parametrize(
    'index, annotations',
    [
        (1, [
            GeneAnnotation(
                page_number=1,
                keyword='casE',
                lo_location_offset=5,
                hi_location_offset=8,
                keyword_length=4,
                text_in_document='case',
                keywords=[''],
                rects=[[1, 2]],
                meta=GeneAnnotation.GeneMeta(
                    type=EntityType.GENE.value,
                    color='',
                    id='',
                    id_type='',
                    id_hyperlink='',
                    links=Annotation.Meta.Links(),
                    category=OrganismCategory.BACTERIA.value,
                ),
                uuid='',
            ),
        ]),
        (2, [
            GeneAnnotation(
                page_number=1,
                keyword='ADD',
                lo_location_offset=5,
                hi_location_offset=7,
                keyword_length=3,
                text_in_document='add',
                keywords=[''],
                rects=[[1, 2]],
                meta=GeneAnnotation.GeneMeta(
                    type=EntityType.GENE.value,
                    color='',
                    id='',
                    id_type='',
                    id_hyperlink='',
                    links=Annotation.Meta.Links(),
                    category=OrganismCategory.EUKARYOTA.value,
                ),
                uuid='',
            ),
        ]),
        (3, [
            GeneAnnotation(
                page_number=1,
                keyword='CpxR',
                lo_location_offset=5,
                hi_location_offset=7,
                keyword_length=3,
                text_in_document='CpxR',
                keywords=[''],
                rects=[[1, 2]],
                meta=GeneAnnotation.GeneMeta(
                    type=EntityType.GENE.value,
                    color='',
                    id='',
                    id_type='',
                    id_hyperlink='',
                    links=Annotation.Meta.Links(),
                    category=OrganismCategory.BACTERIA.value,
                ),
                uuid='',
            ),
        ]),
    ],
)
def test_fix_false_positive_gene_annotations(get_annotations_service, index, annotations):
    annotation_service = get_annotations_service

    char_coord_objs_in_pdf, word_index_dict = process_tokens(
        create_mock_tokens(annotations))

    fixed = annotation_service._get_fixed_false_positive_unified_annotations(
        annotations_list=annotations,
        char_coord_objs_in_pdf=char_coord_objs_in_pdf,
        word_index_dict=word_index_dict
    )

    # do exact case matching for genes
    if index == 1:
        assert len(fixed) == 0
    elif index == 2:
        assert len(fixed) == 0
    elif index == 3:
        assert len(fixed) == 1


@pytest.mark.parametrize(
    'index, annotations',
    [
        (1, [
            Annotation(
                page_number=1,
                keyword='SidE',
                lo_location_offset=5,
                hi_location_offset=8,
                keyword_length=4,
                text_in_document='side',
                keywords=[''],
                rects=[[1, 2]],
                meta=Annotation.Meta(
                    type=EntityType.PROTEIN.value,
                    color='',
                    id='',
                    id_type='',
                    id_hyperlink='',
                    links=Annotation.Meta.Links(),
                ),
                uuid='',
            ),
        ]),
        (2, [
            GeneAnnotation(
                page_number=1,
                keyword='Tir',
                lo_location_offset=5,
                hi_location_offset=7,
                keyword_length=3,
                text_in_document='TIR',
                keywords=[''],
                rects=[[1, 2]],
                meta=Annotation.Meta(
                    type=EntityType.PROTEIN.value,
                    color='',
                    id='',
                    id_type='',
                    id_hyperlink='',
                    links=Annotation.Meta.Links(),
                ),
                uuid='',
            ),
        ]),
        (3, [
            GeneAnnotation(
                page_number=1,
                keyword='TraF',
                lo_location_offset=5,
                hi_location_offset=7,
                keyword_length=3,
                text_in_document='TraF',
                keywords=[''],
                rects=[[1, 2]],
                meta=Annotation.Meta(
                    type=EntityType.PROTEIN.value,
                    color='',
                    id='',
                    id_type='',
                    id_hyperlink='',
                    links=Annotation.Meta.Links(),
                ),
                uuid='',
            ),
        ]),
    ],
)
def test_fix_false_positive_protein_annotations(get_annotations_service, index, annotations):
    annotation_service = get_annotations_service

    char_coord_objs_in_pdf, word_index_dict = process_tokens(
        create_mock_tokens(annotations))

    fixed = annotation_service._get_fixed_false_positive_unified_annotations(
        annotations_list=annotations,
        char_coord_objs_in_pdf=char_coord_objs_in_pdf,
        word_index_dict=word_index_dict
    )

    # do exact case matching for genes
    if index == 1:
        assert len(fixed) == 0
    elif index == 2:
        assert len(fixed) == 0
    elif index == 3:
        assert len(fixed) == 1


@pytest.mark.parametrize(
    'index, annotations',
    [
        (1, [
            GeneAnnotation(
                page_number=1,
                keyword='IL7',
                lo_location_offset=5,
                hi_location_offset=8,
                keyword_length=4,
                text_in_document='IL-7',
                keywords=[''],
                rects=[[1, 2]],
                meta=GeneAnnotation.GeneMeta(
                    type=EntityType.GENE.value,
                    color='',
                    id='102353780',
                    id_type='',
                    id_hyperlink='',
                    links=Annotation.Meta.Links(),
                    category=OrganismCategory.EUKARYOTA.value,
                ),
                uuid='',
            ),
            Annotation(
                page_number=1,
                keyword='IL-7',
                lo_location_offset=5,
                hi_location_offset=8,
                keyword_length=4,
                text_in_document='IL-7',
                keywords=[''],
                rects=[[1, 2]],
                meta=Annotation.Meta(
                    type=EntityType.PROTEIN.value,
                    color='',
                    id='12379999999',
                    id_type='',
                    id_hyperlink='',
                    links=Annotation.Meta.Links(),
                ),
                uuid='',
            ),
        ]),
        (2, [
            GeneAnnotation(
                page_number=1,
                keyword='IL7',
                lo_location_offset=5,
                hi_location_offset=8,
                keyword_length=4,
                text_in_document='il-7',
                keywords=[''],
                rects=[[1, 2]],
                meta=GeneAnnotation.GeneMeta(
                    type=EntityType.GENE.value,
                    color='',
                    id='10235378012123',
                    id_type='',
                    id_hyperlink='',
                    links=Annotation.Meta.Links(),
                    category=OrganismCategory.EUKARYOTA.value,
                ),
                uuid='',
            ),
            Annotation(
                page_number=1,
                keyword='IL-7',
                lo_location_offset=5,
                hi_location_offset=8,
                keyword_length=4,
                text_in_document='il-7',
                keywords=[''],
                rects=[[1, 2]],
                meta=Annotation.Meta(
                    type=EntityType.PROTEIN.value,
                    color='',
                    id='12379999999',
                    id_type='',
                    id_hyperlink='',
                    links=Annotation.Meta.Links(),
                ),
                uuid='',
            ),
        ]),
    ],
)
def test_gene_vs_protein_annotations(
    get_annotations_service,
    index,
    annotations,
    fish_gene_lmdb_setup,
):
    annotation_service = get_annotations_service
    fixed = annotation_service.fix_conflicting_annotations(
        unified_annotations=annotations,
    )

    if index == 1:
        assert len(fixed) == 1
        # have to do asserts like this because the uuid will be different
        assert fixed[0].keyword == annotations[1].keyword
        assert fixed[0].lo_location_offset == annotations[1].lo_location_offset
        assert fixed[0].hi_location_offset == annotations[1].hi_location_offset
        assert fixed[0].meta.type == annotations[1].meta.type
    elif index == 2:
        assert len(fixed) == 1
        # have to do asserts like this because the uuid will be different
        assert fixed[0].keyword == annotations[0].keyword
        assert fixed[0].lo_location_offset == annotations[0].lo_location_offset
        assert fixed[0].hi_location_offset == annotations[0].hi_location_offset
        assert fixed[0].meta.type == annotations[0].meta.type


@pytest.mark.parametrize(
    'index, mock_tokens',
    [
        (1, [
                PDFTokenPositions(
                    page_number=1,
                    keyword='il-7',
                    char_positions={
                        i: c for i, c in enumerate('il-7')
                    },
                    normalized_keyword='il7'
                ),
                PDFTokenPositions(
                    page_number=1,
                    keyword='coelacanth',
                    char_positions={
                        i + len('il-7') + 1: c for i, c in enumerate('coelacanth')},  # noqa
                    normalized_keyword='coelacanth'
                ),
                PDFTokenPositions(
                    page_number=1,
                    keyword='Tetraodon rubripes',
                    char_positions={
                        i + len('il-7') + len('coelacanth') + 2: c for i, c in enumerate('Tetraodon rubripes')},  # noqa
                    normalized_keyword='tetraodonrubripes'
                ),
        ]),
    ],
)
def test_gene_annotation_uses_id_from_knowledge_graph(
    fish_gene_lmdb_setup,
    mock_get_gene_to_organism_match_result_for_fish_gene,
    index,
    mock_tokens,
    get_annotations_service,
    entity_service
):
    annotation_service = get_annotations_service
    entity_service = entity_service

    char_coord_objs_in_pdf, word_index_dict = process_tokens(mock_tokens)

    tokens = PDFTokenPositionsList(
        token_positions=mock_tokens,
        char_coord_objs_in_pdf=char_coord_objs_in_pdf,
        cropbox_in_pdf=(5, 5),
        min_idx_in_page={0: 1},
        word_index_dict=word_index_dict
    )

    lookup_entities(entity_service=entity_service, tokens=tokens)
    annotations = annotation_service.create_rules_based_annotations(
        tokens=tokens,
        entity_results=entity_service.get_entity_match_results(),
        entity_type_and_id_pairs=annotation_service.get_entities_to_annotate(),
        specified_organism=SpecifiedOrganismStrain(
                synonym='', organism_id='', category='')
    )

    if index == 1:
        # id should change to match KG
        # value from mock_get_gene_to_organism_match_result_for_fish_gene
        assert annotations[0].meta.id == '99999'


@pytest.mark.parametrize(
    'index, mock_tokens',
    [
        (1, [
                PDFTokenPositions(
                    page_number=1,
                    keyword='rat',
                    char_positions={
                        i: c for i, c in enumerate('rat')
                    },
                    normalized_keyword='rat'
                ),
                PDFTokenPositions(
                    page_number=1,
                    keyword='EDEM3',
                    char_positions={
                        i + len('rat') + 1: c for i, c in enumerate('EDEM3')},
                    normalized_keyword='edem3'
                ),
                PDFTokenPositions(
                    page_number=1,
                    keyword='Human',
                    char_positions={
                        i + len('rat') + len('EDEM3') + 2: c for i, c in enumerate('Human')},  # noqa
                    normalized_keyword='human'
                ),
        ]),
    ],
)
def test_gene_annotation_human_vs_rat(
    human_rat_gene_lmdb_setup,
    mock_get_gene_to_organism_match_result_for_human_rat_gene,
    index,
    mock_tokens,
    get_annotations_service,
    entity_service
):
    annotation_service = get_annotations_service
    entity_service = entity_service

    char_coord_objs_in_pdf, word_index_dict = process_tokens(mock_tokens)

    tokens = PDFTokenPositionsList(
        token_positions=mock_tokens,
        char_coord_objs_in_pdf=char_coord_objs_in_pdf,
        cropbox_in_pdf=(5, 5),
        min_idx_in_page={0: 1},
        word_index_dict=word_index_dict
    )

    lookup_entities(entity_service=entity_service, tokens=tokens)
    annotations = annotation_service.create_rules_based_annotations(
        tokens=tokens,
        entity_results=entity_service.get_entity_match_results(),
        entity_type_and_id_pairs=annotation_service.get_entities_to_annotate(),
        specified_organism=SpecifiedOrganismStrain(
                synonym='', organism_id='', category='')
    )

    if index == 1:
        for a in annotations:
            if a.text_in_document == 'EDEM3':
                # id should change to match KG
                # value from mock_get_gene_to_organism_match_result_for_human_rat_gene
                assert annotations[1].meta.id == '80267'


@pytest.mark.parametrize(
    'index, mock_tokens',
    [
        (1, [
                PDFTokenPositions(
                    page_number=1,
                    keyword='human',
                    char_positions={
                        i: c for i, c in enumerate('human')
                    },
                    normalized_keyword='human'
                ),
                PDFTokenPositions(
                    page_number=1,
                    keyword='FO(-)',
                    char_positions={
                        i + len('human') + 1: c for i, c in enumerate('FO(-)')},  # noqa
                    normalized_keyword='fo'
                ),
                PDFTokenPositions(
                    page_number=1,
                    keyword='H',
                    char_positions={
                        i + len('human') + len('FO(-)') + 2: c for i, c in enumerate('H') if c != ' '},  # noqa
                    normalized_keyword='h'
                ),
        ]),
    ],
)
def test_ignore_terms_length_two_or_less(
    default_lmdb_setup,
    mock_empty_gene_to_organism,
    index,
    mock_tokens,
    get_annotations_service,
    entity_service
):
    annotation_service = get_annotations_service
    entity_service = entity_service

    char_coord_objs_in_pdf, word_index_dict = process_tokens(mock_tokens)

    tokens = PDFTokenPositionsList(
        token_positions=mock_tokens,
        char_coord_objs_in_pdf=char_coord_objs_in_pdf,
        cropbox_in_pdf=(5, 5),
        min_idx_in_page={0: 1},
        word_index_dict=word_index_dict
    )

    lookup_entities(entity_service=entity_service, tokens=tokens)
    annotations = annotation_service.create_rules_based_annotations(
        tokens=tokens,
        entity_results=entity_service.get_entity_match_results(),
        entity_type_and_id_pairs=annotation_service.get_entities_to_annotate(),
        specified_organism=SpecifiedOrganismStrain(
                synonym='', organism_id='', category='')
    )

    assert len(annotations) == 1
    assert annotations[0].keyword == mock_tokens[0].keyword


@pytest.mark.parametrize(
    'index, mock_tokens',
    [
        (1, [
                PDFTokenPositions(
                    page_number=1,
                    keyword='hypofluorite',
                    char_positions={
                        i: c for i, c in enumerate('hypofluorite')
                    },
                    normalized_keyword='hypofluorite'
                ),
                PDFTokenPositions(
                    page_number=1,
                    keyword='rat',
                    char_positions={
                        i + len('hypofluorite') + 1: c for i, c in enumerate('rat')},  # noqa
                    normalized_keyword='rat'
                ),
                PDFTokenPositions(
                    page_number=1,
                    keyword='dog',
                    char_positions={
                        i + len('hypofluorite') + len('rat') + 2: c for i, c in enumerate('dog')},  # noqa
                    normalized_keyword='dog'
                ),
        ]),
    ],
)
def test_global_excluded_chemical_annotations(
    default_lmdb_setup,
    mock_global_chemical_exclusion,
    index,
    mock_tokens,
    get_annotations_service,
    entity_service
):
    annotation_service = get_annotations_service
    entity_service = entity_service

    char_coord_objs_in_pdf, word_index_dict = process_tokens(mock_tokens)

    tokens = PDFTokenPositionsList(
        token_positions=mock_tokens,
        char_coord_objs_in_pdf=char_coord_objs_in_pdf,
        cropbox_in_pdf=(5, 5),
        min_idx_in_page={0: 1},
        word_index_dict=word_index_dict
    )
    lookup_entities(entity_service=entity_service, tokens=tokens)
    annotations = annotation_service.create_rules_based_annotations(
        tokens=tokens,
        entity_results=entity_service.get_entity_match_results(),
        entity_type_and_id_pairs=annotation_service.get_entities_to_annotate(),
        specified_organism=SpecifiedOrganismStrain(
                synonym='', organism_id='', category='')
    )

    assert len(annotations) == 1
    assert mock_tokens[0].keyword not in set([anno.keyword for anno in annotations])


@pytest.mark.parametrize(
    'index, mock_tokens',
    [
        (1, [
                PDFTokenPositions(
                    page_number=1,
                    keyword='guanosine',
                    char_positions={
                        i: c for i, c in enumerate('guanosine')
                    },
                    normalized_keyword='guanosine'
                ),
                PDFTokenPositions(
                    page_number=1,
                    keyword='rat',
                    char_positions={
                        i + len('guanosine') + 1: c for i, c in enumerate('rat')},  # noqa
                    normalized_keyword='rat'
                ),
                PDFTokenPositions(
                    page_number=1,
                    keyword='dog',
                    char_positions={
                        i + len('guanosine') + len('rat') + 2: c for i, c in enumerate('dog')},  # noqa
                    normalized_keyword='dog'
                ),
        ]),
    ],
)
def test_global_excluded_compound_annotations(
    default_lmdb_setup,
    mock_compound_exclusion,
    index,
    mock_tokens,
    get_annotations_service,
    entity_service
):
    annotation_service = get_annotations_service
    entity_service = entity_service

    char_coord_objs_in_pdf, word_index_dict = process_tokens(mock_tokens)

    tokens = PDFTokenPositionsList(
        token_positions=mock_tokens,
        char_coord_objs_in_pdf=char_coord_objs_in_pdf,
        cropbox_in_pdf=(5, 5),
        min_idx_in_page={0: 1},
        word_index_dict=word_index_dict
    )
    lookup_entities(entity_service=entity_service, tokens=tokens)
    annotations = annotation_service.create_rules_based_annotations(
        tokens=tokens,
        entity_results=entity_service.get_entity_match_results(),
        entity_type_and_id_pairs=annotation_service.get_entities_to_annotate(),
        specified_organism=SpecifiedOrganismStrain(
                synonym='', organism_id='', category='')
    )

    assert len(annotations) == 1
    assert mock_tokens[0].keyword not in set([anno.keyword for anno in annotations])


@pytest.mark.parametrize(
    'index, mock_tokens',
    [
        (1, [
                PDFTokenPositions(
                    page_number=1,
                    keyword='adenosine',
                    char_positions={
                        i: c for i, c in enumerate('adenosine')
                    },
                    normalized_keyword='adenosine'
                ),
                PDFTokenPositions(
                    page_number=1,
                    keyword='rat',
                    char_positions={
                        i + len('adenosine') + 1: c for i, c in enumerate('rat')},  # noqa
                    normalized_keyword='rat'
                ),
                PDFTokenPositions(
                    page_number=1,
                    keyword='cold sore',
                    char_positions={
                        i + len('adenosine') + len('rat') + 2: c for i, c in enumerate('cold sore')},  # noqa
                    normalized_keyword='coldsore'
                ),
        ]),
    ],
)
def test_global_excluded_disease_annotations(
    default_lmdb_setup,
    mock_disease_exclusion,
    index,
    mock_tokens,
    get_annotations_service,
    entity_service
):
    annotation_service = get_annotations_service
    entity_service = entity_service

    char_coord_objs_in_pdf, word_index_dict = process_tokens(mock_tokens)

    tokens = PDFTokenPositionsList(
        token_positions=mock_tokens,
        char_coord_objs_in_pdf=char_coord_objs_in_pdf,
        cropbox_in_pdf=(5, 5),
        min_idx_in_page={0: 1},
        word_index_dict=word_index_dict
    )
    lookup_entities(entity_service=entity_service, tokens=tokens)
    annotations = annotation_service.create_rules_based_annotations(
        tokens=tokens,
        entity_results=entity_service.get_entity_match_results(),
        entity_type_and_id_pairs=annotation_service.get_entities_to_annotate(),
        specified_organism=SpecifiedOrganismStrain(
                synonym='', organism_id='', category='')
    )

    assert len(annotations) == 2
    assert mock_tokens[2].keyword not in set([anno.keyword for anno in annotations])


@pytest.mark.parametrize(
    'index, mock_tokens',
    [
        (1, [
                PDFTokenPositions(
                    page_number=1,
                    keyword='adenosine',
                    char_positions={
                        i: c for i, c in enumerate('adenosine')
                    },
                    normalized_keyword='adenosine'
                ),
                PDFTokenPositions(
                    page_number=1,
                    keyword='rat',
                    char_positions={
                        i + len('adenosine') + 1: c for i, c in enumerate('rat')},  # noqa
                    normalized_keyword='rat'
                ),
                PDFTokenPositions(
                    page_number=1,
                    keyword='BOLA3',
                    char_positions={
                        i + len('adenosine') + len('rat') + 2: c for i, c in enumerate('BOLA3')},  # noqa
                    normalized_keyword='bola3'
                ),
        ]),
    ],
)
def test_global_excluded_gene_annotations(
    default_lmdb_setup,
    mock_gene_exclusion,
    index,
    mock_tokens,
    get_annotations_service,
    entity_service
):
    annotation_service = get_annotations_service
    entity_service = entity_service

    char_coord_objs_in_pdf, word_index_dict = process_tokens(mock_tokens)

    tokens = PDFTokenPositionsList(
        token_positions=mock_tokens,
        char_coord_objs_in_pdf=char_coord_objs_in_pdf,
        cropbox_in_pdf=(5, 5),
        min_idx_in_page={0: 1},
        word_index_dict=word_index_dict
    )
    lookup_entities(entity_service=entity_service, tokens=tokens)
    annotations = annotation_service.create_rules_based_annotations(
        tokens=tokens,
        entity_results=entity_service.get_entity_match_results(),
        entity_type_and_id_pairs=annotation_service.get_entities_to_annotate(),
        specified_organism=SpecifiedOrganismStrain(
                synonym='', organism_id='', category='')
    )

    assert len(annotations) == 2
    assert mock_tokens[2].keyword not in set([anno.keyword for anno in annotations])


@pytest.mark.parametrize(
    'index, mock_tokens',
    [
        (1, [
                PDFTokenPositions(
                    page_number=1,
                    keyword='adenosine',
                    char_positions={
                        i: c for i, c in enumerate('adenosine')
                    },
                    normalized_keyword='adenosine'
                ),
                PDFTokenPositions(
                    page_number=1,
                    keyword='rat',
                    char_positions={
                        i + len('adenosine') + 1: c for i, c in enumerate('rat')},  # noqa
                    normalized_keyword='rat'
                ),
                PDFTokenPositions(
                    page_number=1,
                    keyword='Whey Proteins',
                    char_positions={
                        i + len('adenosine') + len('rat') + 2: c for i, c in enumerate('Whey Proteins')},  # noqa
                    normalized_keyword='wheyproteins'
                ),
        ]),
    ],
)
def test_global_excluded_phenotype_annotations(
    default_lmdb_setup,
    mock_phenotype_exclusion,
    index,
    mock_tokens,
    get_annotations_service,
    entity_service
):
    annotation_service = get_annotations_service
    entity_service = entity_service

    char_coord_objs_in_pdf, word_index_dict = process_tokens(mock_tokens)

    tokens = PDFTokenPositionsList(
        token_positions=mock_tokens,
        char_coord_objs_in_pdf=char_coord_objs_in_pdf,
        cropbox_in_pdf=(5, 5),
        min_idx_in_page={0: 1},
        word_index_dict=word_index_dict
    )
    lookup_entities(entity_service=entity_service, tokens=tokens)
    annotations = annotation_service.create_rules_based_annotations(
        tokens=tokens,
        entity_results=entity_service.get_entity_match_results(),
        entity_type_and_id_pairs=annotation_service.get_entities_to_annotate(),
        specified_organism=SpecifiedOrganismStrain(
                synonym='', organism_id='', category='')
    )

    assert len(annotations) == 2
    assert mock_tokens[2].keyword not in set([anno.keyword for anno in annotations])


@pytest.mark.parametrize(
    'index, mock_tokens',
    [
        (1, [
                PDFTokenPositions(
                    page_number=1,
                    keyword='adenosine',
                    char_positions={
                        i: c for i, c in enumerate('adenosine')
                    },
                    normalized_keyword='adenosine'
                ),
                PDFTokenPositions(
                    page_number=1,
                    keyword='rat',
                    char_positions={
                        i + len('adenosine') + 1: c for i, c in enumerate('rat')},  # noqa
                    normalized_keyword='rat'
                ),
                PDFTokenPositions(
                    page_number=1,
                    keyword='Wasabi receptor toxin',
                    char_positions={
                        i + len('adenosine') + len('rat') + 2: c for i, c in enumerate('Wasabi receptor toxin')},  # noqa
                    normalized_keyword='wasabireceptortoxin'
                ),
        ]),
    ],
)
def test_global_excluded_protein_annotations(
    default_lmdb_setup,
    mock_protein_exclusion,
    index,
    mock_tokens,
    get_annotations_service,
    entity_service
):
    annotation_service = get_annotations_service
    entity_service = entity_service

    char_coord_objs_in_pdf, word_index_dict = process_tokens(mock_tokens)

    tokens = PDFTokenPositionsList(
        token_positions=mock_tokens,
        char_coord_objs_in_pdf=char_coord_objs_in_pdf,
        cropbox_in_pdf=(5, 5),
        min_idx_in_page={0: 1},
        word_index_dict=word_index_dict
    )
    lookup_entities(entity_service=entity_service, tokens=tokens)
    annotations = annotation_service.create_rules_based_annotations(
        tokens=tokens,
        entity_results=entity_service.get_entity_match_results(),
        entity_type_and_id_pairs=annotation_service.get_entities_to_annotate(),
        specified_organism=SpecifiedOrganismStrain(
                synonym='', organism_id='', category='')
    )

    assert len(annotations) == 2
    assert mock_tokens[2].keyword not in set([anno.keyword for anno in annotations])


@pytest.mark.parametrize(
    'index, mock_tokens',
    [
        (1, [
                PDFTokenPositions(
                    page_number=1,
                    keyword='human',
                    char_positions={
                        i: c for i, c in enumerate('human')
                    },
                    normalized_keyword='human'
                ),
                PDFTokenPositions(
                    page_number=1,
                    keyword='rat',
                    char_positions={
                        i + len('human') + 1: c for i, c in enumerate('rat')},  # noqa
                    normalized_keyword='rat'
                ),
                PDFTokenPositions(
                    page_number=1,
                    keyword='dog',
                    char_positions={
                        i + len('human') + len('rat') + 2: c for i, c in enumerate('dog')},  # noqa
                    normalized_keyword='dog'
                ),
        ]),
    ],
)
def test_global_excluded_species_annotations(
    default_lmdb_setup,
    mock_species_exclusion,
    index,
    mock_tokens,
    get_annotations_service,
    entity_service
):
    annotation_service = get_annotations_service
    entity_service = entity_service

    char_coord_objs_in_pdf, word_index_dict = process_tokens(mock_tokens)

    tokens = PDFTokenPositionsList(
        token_positions=mock_tokens,
        char_coord_objs_in_pdf=char_coord_objs_in_pdf,
        cropbox_in_pdf=(5, 5),
        min_idx_in_page={0: 1},
        word_index_dict=word_index_dict
    )
    lookup_entities(entity_service=entity_service, tokens=tokens)
    annotations = annotation_service.create_rules_based_annotations(
        tokens=tokens,
        entity_results=entity_service.get_entity_match_results(),
        entity_type_and_id_pairs=annotation_service.get_entities_to_annotate(),
        specified_organism=SpecifiedOrganismStrain(
                synonym='', organism_id='', category='')
    )

    # dog is not in default_lmdb_setup
    assert len(annotations) == 1
    assert annotations[0].keyword == mock_tokens[1].keyword


@pytest.mark.parametrize(
    'index, mock_tokens',
    [
        (1, [
                PDFTokenPositions(
                    page_number=1,
                    keyword='adenosine',
                    char_positions={
                        i: c for i, c in enumerate('adenosine')
                    },
                    normalized_keyword='adenosine'
                ),
                PDFTokenPositions(
                    page_number=1,
                    keyword='rat',
                    char_positions={
                        i + len('adenosine') + 1: c for i, c in enumerate('rat')},  # noqa
                    normalized_keyword='rat'
                ),
                PDFTokenPositions(
                    page_number=1,
                    keyword='dog',
                    char_positions={
                        i + len('adenosine') + len('rat') + 2: c for i, c in enumerate('dog')},  # noqa
                    normalized_keyword='dog'
                ),
        ]),
    ],
)
def test_global_excluded_annotations_does_not_interfere_with_other_entities(
    default_lmdb_setup,
    mock_global_chemical_exclusion,
    index,
    mock_tokens,
    get_annotations_service,
    entity_service
):
    annotation_service = get_annotations_service
    entity_service = entity_service

    char_coord_objs_in_pdf, word_index_dict = process_tokens(mock_tokens)

    tokens = PDFTokenPositionsList(
        token_positions=mock_tokens,
        char_coord_objs_in_pdf=char_coord_objs_in_pdf,
        cropbox_in_pdf=(5, 5),
        min_idx_in_page={0: 1},
        word_index_dict=word_index_dict
    )
    lookup_entities(entity_service=entity_service, tokens=tokens)
    annotations = annotation_service.create_rules_based_annotations(
        tokens=tokens,
        entity_results=entity_service.get_entity_match_results(),
        entity_type_and_id_pairs=annotation_service.get_entities_to_annotate(),
        specified_organism=SpecifiedOrganismStrain(
                synonym='', organism_id='', category='')
    )

    assert len(annotations) == 2
    assert mock_tokens[2].keyword not in set([anno.keyword for anno in annotations])
    assert annotations[0].keyword == 'adenosine'
    assert annotations[0].meta.type == EntityType.COMPOUND.value


@pytest.mark.parametrize(
    'index, mock_tokens',
    [
        (1, [
                PDFTokenPositions(
                    page_number=1,
                    keyword='NS2A',
                    char_positions={
                        i: c for i, c in enumerate('NS2A')
                    },
                    normalized_keyword='ns2a'
                ),
        ]),
    ],
)
def test_lmdb_match_protein_by_exact_case_if_multiple_matches(
    default_lmdb_setup,
    index,
    mock_tokens,
    get_annotations_service,
    entity_service
):
    annotation_service = get_annotations_service
    entity_service = entity_service

    char_coord_objs_in_pdf, word_index_dict = process_tokens(mock_tokens)

    tokens = PDFTokenPositionsList(
        token_positions=mock_tokens,
        char_coord_objs_in_pdf=char_coord_objs_in_pdf,
        cropbox_in_pdf=(5, 5),
        min_idx_in_page={0: 1},
        word_index_dict=word_index_dict
    )
    lookup_entities(entity_service=entity_service, tokens=tokens)
    annotations = annotation_service.create_rules_based_annotations(
        tokens=tokens,
        entity_results=entity_service.get_entity_match_results(),
        entity_type_and_id_pairs=annotation_service.get_entities_to_annotate(),
        specified_organism=SpecifiedOrganismStrain(
                synonym='', organism_id='', category='')
    )

    assert len(annotations) == 1
    # both ns2a and NS2A are in LMDB
    assert annotations[0].keyword == 'NS2A'


@pytest.mark.parametrize(
    'index, mock_tokens',
    [
        (1, [
                PDFTokenPositions(
                    page_number=1,
                    keyword='fake-chemical-(12345)',
                    char_positions={
                        i: c for i, c in enumerate('fake-chemical-(12345)')
                    },
                    normalized_keyword='fakechemical12345'
                ),
        ]),
    ],
)
def test_global_chemical_inclusion_annotation(
    default_lmdb_setup,
    mock_global_chemical_inclusion,
    index,
    mock_tokens,
    get_annotations_service,
    entity_service
):
    annotation_service = get_annotations_service
    entity_service = entity_service

    char_coord_objs_in_pdf, word_index_dict = process_tokens(mock_tokens)

    tokens = PDFTokenPositionsList(
        token_positions=mock_tokens,
        char_coord_objs_in_pdf=char_coord_objs_in_pdf,
        cropbox_in_pdf=(5, 5),
        min_idx_in_page={0: 1},
        word_index_dict=word_index_dict
    )
    lookup_entities(entity_service=entity_service, tokens=tokens)
    annotations = annotation_service.create_rules_based_annotations(
        tokens=tokens,
        entity_results=entity_service.get_entity_match_results(),
        entity_type_and_id_pairs=annotation_service.get_entities_to_annotate(),
        specified_organism=SpecifiedOrganismStrain(
                synonym='', organism_id='', category='')
    )

    assert len(annotations) == 1
    assert annotations[0].keyword == 'fake-chemical-(12345)'
    assert annotations[0].meta.id == 'CHEBI:Fake'


@pytest.mark.parametrize(
    'index, mock_tokens',
    [
        (1, [
                PDFTokenPositions(
                    page_number=1,
                    keyword='compound-(12345)',
                    char_positions={
                        i: c for i, c in enumerate('compound-(12345)')
                    },
                    normalized_keyword='compound12345'
                ),
        ]),
    ],
)
def test_global_compound_inclusion_annotation(
    default_lmdb_setup,
    mock_global_compound_inclusion,
    index,
    mock_tokens,
    get_annotations_service,
    entity_service
):
    annotation_service = get_annotations_service
    entity_service = entity_service

    char_coord_objs_in_pdf, word_index_dict = process_tokens(mock_tokens)

    tokens = PDFTokenPositionsList(
        token_positions=mock_tokens,
        char_coord_objs_in_pdf=char_coord_objs_in_pdf,
        cropbox_in_pdf=(5, 5),
        min_idx_in_page={0: 1},
        word_index_dict=word_index_dict
    )
    lookup_entities(entity_service=entity_service, tokens=tokens)
    annotations = annotation_service.create_rules_based_annotations(
        tokens=tokens,
        entity_results=entity_service.get_entity_match_results(),
        entity_type_and_id_pairs=annotation_service.get_entities_to_annotate(),
        specified_organism=SpecifiedOrganismStrain(
                synonym='', organism_id='', category='')
    )

    assert len(annotations) == 1
    assert annotations[0].keyword == 'compound-(12345)'
    assert annotations[0].meta.id == 'BIOC:Fake'


@pytest.mark.parametrize(
    'index, mock_tokens',
    [
        (1, [
                PDFTokenPositions(
                    page_number=1,
                    keyword='gene-(12345)',
                    char_positions={
                        i: c for i, c in enumerate('gene-(12345)')
                    },
                    normalized_keyword='gene12345'
                ),
                PDFTokenPositions(
                    page_number=1,
                    keyword='human',
                    char_positions={
                        i + len('gene-(12345)') + 1: c for i, c in enumerate('human')
                    },
                    normalized_keyword='human'
                ),
        ]),
    ],
)
def test_global_gene_inclusion_annotation(
    default_lmdb_setup,
    human_gene_pdf_lmdb_setup,
    mock_global_gene_inclusion,
    mock_get_gene_ace2_for_global_gene_inclusion,
    mock_get_gene_to_organism_match_result_for_human_gene_pdf,
    index,
    mock_tokens,
    get_annotations_service,
    entity_service
):
    annotation_service = get_annotations_service
    entity_service = entity_service

    char_coord_objs_in_pdf, word_index_dict = process_tokens(mock_tokens)

    tokens = PDFTokenPositionsList(
        token_positions=mock_tokens,
        char_coord_objs_in_pdf=char_coord_objs_in_pdf,
        cropbox_in_pdf=(5, 5),
        min_idx_in_page={0: 1},
        word_index_dict=word_index_dict
    )
    lookup_entities(entity_service=entity_service, tokens=tokens)
    annotations = annotation_service.create_rules_based_annotations(
        tokens=tokens,
        entity_results=entity_service.get_entity_match_results(),
        entity_type_and_id_pairs=annotation_service.get_entities_to_annotate(),
        specified_organism=SpecifiedOrganismStrain(
                synonym='', organism_id='', category='')
    )

    assert len(annotations) == 2
    # new gene should be considered a synonym of
    # main gene with 59272 id (e.g ACE2)
    assert annotations[0].keyword == 'gene-(12345)'
    assert annotations[0].meta.id == '59272'


@pytest.mark.parametrize(
    'index, mock_tokens',
    [
        (1, [
                PDFTokenPositions(
                    page_number=1,
                    keyword='disease-(12345)',
                    char_positions={
                        i: c for i, c in enumerate('disease-(12345)')
                    },
                    normalized_keyword='disease12345'
                ),
        ]),
    ],
)
def test_global_disease_inclusion_annotation(
    default_lmdb_setup,
    mock_global_disease_inclusion,
    index,
    mock_tokens,
    get_annotations_service,
    entity_service
):
    annotation_service = get_annotations_service
    entity_service = entity_service

    char_coord_objs_in_pdf, word_index_dict = process_tokens(mock_tokens)

    tokens = PDFTokenPositionsList(
        token_positions=mock_tokens,
        char_coord_objs_in_pdf=char_coord_objs_in_pdf,
        cropbox_in_pdf=(5, 5),
        min_idx_in_page={0: 1},
        word_index_dict=word_index_dict
    )
    lookup_entities(entity_service=entity_service, tokens=tokens)
    annotations = annotation_service.create_rules_based_annotations(
        tokens=tokens,
        entity_results=entity_service.get_entity_match_results(),
        entity_type_and_id_pairs=annotation_service.get_entities_to_annotate(),
        specified_organism=SpecifiedOrganismStrain(
                synonym='', organism_id='', category='')
    )

    assert len(annotations) == 1
    assert annotations[0].keyword == 'disease-(12345)'
    assert annotations[0].meta.id == 'Ncbi:Fake'


@pytest.mark.parametrize(
    'index, mock_tokens',
    [
        (1, [
                PDFTokenPositions(
                    page_number=1,
                    keyword='phenotype-(12345)',
                    char_positions={
                        i: c for i, c in enumerate('phenotype-(12345)')
                    },
                    normalized_keyword='phenotype12345'
                ),
        ]),
    ],
)
def test_global_phenotype_inclusion_annotation(
    default_lmdb_setup,
    mock_global_phenotype_inclusion,
    index,
    mock_tokens,
    get_annotations_service,
    entity_service
):
    annotation_service = get_annotations_service
    entity_service = entity_service

    char_coord_objs_in_pdf, word_index_dict = process_tokens(mock_tokens)

    tokens = PDFTokenPositionsList(
        token_positions=mock_tokens,
        char_coord_objs_in_pdf=char_coord_objs_in_pdf,
        cropbox_in_pdf=(5, 5),
        min_idx_in_page={0: 1},
        word_index_dict=word_index_dict
    )
    lookup_entities(entity_service=entity_service, tokens=tokens)
    annotations = annotation_service.create_rules_based_annotations(
        tokens=tokens,
        entity_results=entity_service.get_entity_match_results(),
        entity_type_and_id_pairs=annotation_service.get_entities_to_annotate(),
        specified_organism=SpecifiedOrganismStrain(
                synonym='', organism_id='', category='')
    )

    assert len(annotations) == 1
    assert annotations[0].keyword == 'phenotype-(12345)'
    assert annotations[0].meta.id == 'Ncbi:Fake'


@pytest.mark.parametrize(
    'index, mock_tokens',
    [
        (1, [
                PDFTokenPositions(
                    page_number=1,
                    keyword='protein-(12345)',
                    char_positions={
                        i: c for i, c in enumerate('protein-(12345)')
                    },
                    normalized_keyword='protein12345'
                ),
        ]),
    ],
)
def test_global_protein_inclusion_annotation(
    default_lmdb_setup,
    mock_global_protein_inclusion,
    index,
    mock_tokens,
    get_annotations_service,
    entity_service
):
    annotation_service = get_annotations_service
    entity_service = entity_service

    char_coord_objs_in_pdf, word_index_dict = process_tokens(mock_tokens)

    tokens = PDFTokenPositionsList(
        token_positions=mock_tokens,
        char_coord_objs_in_pdf=char_coord_objs_in_pdf,
        cropbox_in_pdf=(5, 5),
        min_idx_in_page={0: 1},
        word_index_dict=word_index_dict
    )
    lookup_entities(entity_service=entity_service, tokens=tokens)
    annotations = annotation_service.create_rules_based_annotations(
        tokens=tokens,
        entity_results=entity_service.get_entity_match_results(),
        entity_type_and_id_pairs=annotation_service.get_entities_to_annotate(),
        specified_organism=SpecifiedOrganismStrain(
                synonym='', organism_id='', category='')
    )

    assert len(annotations) == 1
    assert annotations[0].keyword == 'protein-(12345)'
    assert annotations[0].meta.id == 'protein-(12345)'


@pytest.mark.parametrize(
    'index, mock_tokens',
    [
        (1, [
                PDFTokenPositions(
                    page_number=1,
                    keyword='species-(12345)',
                    char_positions={
                        i: c for i, c in enumerate('species-(12345)')
                    },
                    normalized_keyword='species12345'
                ),
        ]),
    ],
)
def test_global_species_inclusion_annotation(
    default_lmdb_setup,
    mock_global_species_inclusion,
    index,
    mock_tokens,
    get_annotations_service,
    entity_service
):
    annotation_service = get_annotations_service
    entity_service = entity_service

    char_coord_objs_in_pdf, word_index_dict = process_tokens(mock_tokens)

    tokens = PDFTokenPositionsList(
        token_positions=mock_tokens,
        char_coord_objs_in_pdf=char_coord_objs_in_pdf,
        cropbox_in_pdf=(5, 5),
        min_idx_in_page={0: 1},
        word_index_dict=word_index_dict
    )
    lookup_entities(entity_service=entity_service, tokens=tokens)
    annotations = annotation_service.create_rules_based_annotations(
        tokens=tokens,
        entity_results=entity_service.get_entity_match_results(),
        entity_type_and_id_pairs=annotation_service.get_entities_to_annotate(),
        specified_organism=SpecifiedOrganismStrain(
                synonym='', organism_id='', category='')
    )

    assert len(annotations) == 1
    assert annotations[0].keyword == 'species-(12345)'
    assert annotations[0].meta.id == 'Ncbi:Fake'


@pytest.mark.skip(reason='Need to figure out how to mock service to return different values')
def test_primary_organism_strain(
    bola_human_monkey_gene,
    mock_get_gene_specified_strain,
    get_annotations_service,
    entity_service
):
    annotation_service = get_annotations_service
    pdf_parser = get_annotations_pdf_parser()
    entity_service = entity_service

    pdf = path.join(directory, f'pdf_samples/primary-organism-strain-bola3.pdf')

    annotations = []

    with open(pdf, 'rb') as f:
        pdf_text = pdf_parser.parse_pdf(pdf=f)
        tokens = pdf_parser.extract_tokens(parsed_chars=pdf_text)

        lookup_entities(entity_service=entity_service, tokens=tokens)
        annotations = annotation_service.create_rules_based_annotations(
            tokens=tokens,
            entity_results=entity_service.get_entity_match_results(),
            entity_type_and_id_pairs=annotation_service.get_entities_to_annotate(),
            specified_organism=SpecifiedOrganismStrain(
                synonym='', organism_id='', category='')
        )

    bola = [anno for anno in annotations if anno.keyword == 'BOLA3']
    assert bola[0].meta.id == '101099627'

    with open(pdf, 'rb') as f:
        pdf_text = pdf_parser.parse_pdf(pdf=f)
        tokens = pdf_parser.extract_tokens(parsed_chars=pdf_text)

        lookup_entities(entity_service=entity_service, tokens=tokens)
        annotations = annotation_service.create_rules_based_annotations(
            tokens=tokens,
            entity_results=entity_service.get_entity_match_results(),
            entity_type_and_id_pairs=annotation_service.get_entities_to_annotate(),
            specified_organism=SpecifiedOrganismStrain(
                synonym='Homo sapiens', organism_id='9606', category='Eukaryota')
        )

    bola = [anno for anno in annotations if anno.keyword == 'BOLA3']
    assert bola[0].meta.id == '388962'


def test_no_annotation_for_abbreviation(
    abbreviation_lmdb_setup,
    get_annotations_service,
    entity_service
):
    annotation_service = get_annotations_service
<<<<<<< HEAD
    entity_service = entity_service
=======
    pdf_parser = get_annotations_pdf_parser()
    entity_service = entity_inclusion_setup
>>>>>>> 7dc81752

    pdf = path.join(directory, f'pdf_samples/abbreviation-test.pdf')

<<<<<<< HEAD
    tokens = PDFTokenPositionsList(
        token_positions=mock_tokens,
        char_coord_objs_in_pdf=char_coord_objs_in_pdf,
        cropbox_in_pdf=(5, 5),
        min_idx_in_page={0: 1},
        word_index_dict=word_index_dict
    )
    lookup_entities(entity_service=entity_service, tokens=tokens)
    annotations = annotation_service.create_rules_based_annotations(
        tokens=tokens,
        entity_results=entity_service.get_entity_match_results(),
        entity_type_and_id_pairs=annotation_service.get_entities_to_annotate(),
        specified_organism=SpecifiedOrganismStrain(
                synonym='', organism_id='', category='')
    )
=======
    with open(pdf, 'rb') as f:
        pdf_text = pdf_parser.parse_pdf(pdf=f)
        tokens = pdf_parser.extract_tokens(parsed_chars=pdf_text)
>>>>>>> 7dc81752

        lookup_entities(entity_service=entity_service, tokens=tokens)
        annotations = annotation_service.create_rules_based_annotations(
            tokens=tokens,
            custom_annotations=[],
            entity_results=entity_service.get_entity_match_results(),
            entity_type_and_id_pairs=annotation_service.get_entities_to_annotate(),
            specified_organism=SpecifiedOrganismStrain(
                    synonym='', organism_id='', category='')
        )

    assert len(annotations) == 2
    assert annotations[0].keyword == 'Pentose Phosphate Pathway'
    assert annotations[1].keyword == 'Pentose Phosphate Pathway'<|MERGE_RESOLUTION|>--- conflicted
+++ resolved
@@ -2520,36 +2520,14 @@
     entity_service
 ):
     annotation_service = get_annotations_service
-<<<<<<< HEAD
-    entity_service = entity_service
-=======
     pdf_parser = get_annotations_pdf_parser()
-    entity_service = entity_inclusion_setup
->>>>>>> 7dc81752
+    entity_service = entity_service
 
     pdf = path.join(directory, f'pdf_samples/abbreviation-test.pdf')
 
-<<<<<<< HEAD
-    tokens = PDFTokenPositionsList(
-        token_positions=mock_tokens,
-        char_coord_objs_in_pdf=char_coord_objs_in_pdf,
-        cropbox_in_pdf=(5, 5),
-        min_idx_in_page={0: 1},
-        word_index_dict=word_index_dict
-    )
-    lookup_entities(entity_service=entity_service, tokens=tokens)
-    annotations = annotation_service.create_rules_based_annotations(
-        tokens=tokens,
-        entity_results=entity_service.get_entity_match_results(),
-        entity_type_and_id_pairs=annotation_service.get_entities_to_annotate(),
-        specified_organism=SpecifiedOrganismStrain(
-                synonym='', organism_id='', category='')
-    )
-=======
     with open(pdf, 'rb') as f:
         pdf_text = pdf_parser.parse_pdf(pdf=f)
         tokens = pdf_parser.extract_tokens(parsed_chars=pdf_text)
->>>>>>> 7dc81752
 
         lookup_entities(entity_service=entity_service, tokens=tokens)
         annotations = annotation_service.create_rules_based_annotations(
