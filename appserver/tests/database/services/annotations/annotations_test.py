--- conflicted
+++ resolved
@@ -21,7 +21,6 @@
 
 @pytest.mark.skip
 @pytest.mark.parametrize(
-<<<<<<< HEAD
     'index, annotations',
     [
         (1, [
@@ -259,7 +258,6 @@
 
 @pytest.mark.skip
 def test_generate_annotations(annotations_setup):
-=======
     'file, expected_keywords',
     [
         (
@@ -292,7 +290,6 @@
     file,
     expected_keywords,
 ):
->>>>>>> 8c40ec9b
     annotator = get_annotations_service()
     pdf_parser = get_annotations_pdf_parser()
 
