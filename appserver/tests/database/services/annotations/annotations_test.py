import json
import pytest

from os import path
from typing import List, Tuple

from neo4japp.services.annotations.data_transfer_objects import (
    Annotation,
    GeneAnnotation,
    NLPResults,
    SpecifiedOrganismStrain
)
from neo4japp.services.annotations.constants import EntityType, OrganismCategory
from neo4japp.services.annotations.pipeline import read_parser_response


# reference to this directory
directory = path.realpath(path.dirname(__file__))


"""NOTE: IMPORTANT: Integrated pdfbox2

When testing annotations, the pdfparser container does not have a shared volume
with the appserver container - we could mount a shared volume, but this doesn't make
sense because it will only be used during test.

Let's avoid unexpected volume access.

So, instead of loading the PDFs, we need to first get the JSON (meaning calling the
pdfparser separately and saving that JSON file to the pdf_samples folder from now on.).

This also makes sense because appserver would only get back the JSON.

Doing it this way is a hassle, but it also decouples the annotation tests from the
file system schema, as that gets changed.
"""


def annotate_pdf(
    annotation_service,
    entity_service,
    parsed,
    custom_annotations=None,
    excluded_annotations=None,
    annotation_method=None,
    specified_organism=SpecifiedOrganismStrain(synonym='', organism_id='', category='')
):
    if custom_annotations is None:
        custom_annotations = []

    if excluded_annotations is None:
        excluded_annotations = []

    if annotation_method is None:
        annotation_method = {}

    # if chemical used NLP then set compound too
    if annotation_method.get(EntityType.CHEMICAL.value, {}).get('nlp', False):
        annotation_method[EntityType.COMPOUND.value] = {'nlp': True, 'rules_base': False}

    entity_results = entity_service.identify(
        excluded_annotations=excluded_annotations,
        custom_annotations=custom_annotations,
        tokens=parsed,
        nlp_results=NLPResults(),
        annotation_method=annotation_method
    )
    return annotation_service.create_annotations(
        custom_annotations=custom_annotations,
        excluded_annotations=excluded_annotations,
        entity_results=entity_results,
        entity_type_and_id_pairs=annotation_service.get_entities_to_annotate(),
        specified_organism=specified_organism
    )


def create_mock_entity_annotations(data: List[Tuple[str, str, int, int, str]]):
    kw, tid, lo, hi, kwtype = data
    return Annotation(
        page_number=1,
        keyword=kw,
        lo_location_offset=lo,
        hi_location_offset=hi,
        keyword_length=len(kw),
        text_in_document=tid,
        keywords=[''],
        rects=[[1, 2]],
        meta=Annotation.Meta(
            type=kwtype,
            id='',
            id_type='',
            id_hyperlink='',
            links=Annotation.Meta.Links(),
        ),
        uuid='',
    )


def create_mock_gene_annotations(data: List[Tuple[str, str, int, int, str]]):
    kw, tid, lo, hi, _ = data
    return GeneAnnotation(
        page_number=1,
        keyword=kw,
        lo_location_offset=lo,
        hi_location_offset=hi,
        keyword_length=len(kw),
        text_in_document=tid,
        keywords=[''],
        rects=[[1, 2]],
        meta=GeneAnnotation.GeneMeta(
            type=EntityType.GENE.value,
            id='',
            id_type='',
            id_hyperlink='',
            links=Annotation.Meta.Links(),
            category=OrganismCategory.EUKARYOTA.value,
        ),
        uuid='',
    )


def create_mock_annotations(data):
    mocks = []
    for d in data:
        if d[4] != EntityType.GENE.value:
            mocks.append(create_mock_entity_annotations(d))
        else:
            mocks.append(create_mock_gene_annotations(d))
    return mocks


@pytest.mark.parametrize(
    'index, annotations',
    [
        (1, [
            ('Test', 'Test', 5, 8, EntityType.GENE.value),
            ('Test a long word', 'Test a long word', 5, 20, EntityType.GENE.value)
        ]),
        (2, [
            ('word', 'word', 17, 20, EntityType.GENE.value)
        ]),
        # adjacent intervals
        (3, [
            ('word a', 'word', 17, 22, EntityType.CHEMICAL.value),
            ('a long word', 'a long word', 22, 32, EntityType.CHEMICAL.value)
        ])
    ],
)
def test_fix_conflicting_annotations_same_types(
    get_annotation_service,
    index,
    annotations
):
    annotation_service = get_annotation_service
    fixed = annotation_service.fix_conflicting_annotations(
        unified_annotations=create_mock_annotations(annotations),
    )

    if index == 1:
        assert len(fixed) == 1
        assert fixed[0].keyword == 'Test a long word'
        assert fixed[0].lo_location_offset == 5
        assert fixed[0].hi_location_offset == 20
        assert fixed[0].meta.type == EntityType.GENE.value
    elif index == 2:
        assert len(fixed) == 1
        assert fixed[0].keyword == 'word'
        assert fixed[0].lo_location_offset == 17
        assert fixed[0].hi_location_offset == 20
        assert fixed[0].meta.type == EntityType.GENE.value
    elif index == 3:
        # test adjacent intervals
        assert len(fixed) == 1
        assert fixed[0].keyword == 'a long word'
        assert fixed[0].lo_location_offset == 22
        assert fixed[0].hi_location_offset == 32
        assert fixed[0].meta.type == EntityType.CHEMICAL.value


@pytest.mark.parametrize(
    'index, annotations',
    [
        (1, [
            ('Test', 'test', 5, 8, EntityType.GENE.value),
            ('Test', 'test', 5, 20, EntityType.CHEMICAL.value)
        ]),
        (2, [
            ('Test', 'test', 35, 38, EntityType.GENE.value),
            ('Test a long word', 'word', 5, 20, EntityType.CHEMICAL.value),
        ]),
        (3, [
            ('word', 'word', 17, 20, EntityType.GENE.value),
            ('Test a long word', 'test a long word', 5, 20, EntityType.CHEMICAL.value)
        ]),
        (4, [
            ('word', 'word', 17, 20, EntityType.GENE.value),
            ('Test a long word', 'test a long word', 5, 20, EntityType.CHEMICAL.value),
            ('long word', 'long word', 55, 63, EntityType.CHEMICAL.value)
        ]),
        # adjacent intervals
        (5, [
            ('word a', 'word a', 17, 22, EntityType.GENE.value),
            ('a long word', 'a long word', 22, 32, EntityType.CHEMICAL.value)
        ]),
        (6, [
            ('IL7', 'IL-7', 5, 8, EntityType.GENE.value),
            ('IL-7', 'IL-7', 5, 8, EntityType.PROTEIN.value)
        ]),
        (7, [
            ('IL7', 'il-7', 5, 8, EntityType.GENE.value),
            ('IL-7', 'il-7', 5, 8, EntityType.PROTEIN.value)
        ]),
    ],
)
def test_fix_conflicting_annotations_different_types(
    get_annotation_service,
    index,
    annotations
):
    annotation_service = get_annotation_service
    fixed = annotation_service.fix_conflicting_annotations(
        unified_annotations=create_mock_annotations(annotations),
    )

    if index == 1:
        assert len(fixed) == 1
        assert fixed[0].keyword == 'Test'
        assert fixed[0].lo_location_offset == 5
        assert fixed[0].hi_location_offset == 8
        assert fixed[0].meta.type == EntityType.GENE.value
    elif index == 2:
        assert len(fixed) == 2
    elif index == 3:
        assert len(fixed) == 1
        assert fixed[0].keyword == 'word'
        assert fixed[0].lo_location_offset == 17
        assert fixed[0].hi_location_offset == 20
        assert fixed[0].meta.type == EntityType.GENE.value
    elif index == 4:
        assert len(fixed) == 2
        assert fixed[0].keyword == 'word'
        assert fixed[0].lo_location_offset == 17
        assert fixed[0].hi_location_offset == 20
        assert fixed[0].meta.type == EntityType.GENE.value
        assert fixed[1].keyword == 'long word'
        assert fixed[1].lo_location_offset == 55
        assert fixed[1].hi_location_offset == 63
        assert fixed[1].meta.type == EntityType.CHEMICAL.value
    elif index == 5:
        assert len(fixed) == 1
        assert fixed[0].keyword == 'word a'
        assert fixed[0].lo_location_offset == 17
        assert fixed[0].hi_location_offset == 22
        assert fixed[0].meta.type == EntityType.GENE.value
    elif index == 6:
        assert len(fixed) == 1
        assert fixed[0].keyword == 'IL-7'
        assert fixed[0].lo_location_offset == 5
        assert fixed[0].hi_location_offset == 8
        assert fixed[0].meta.type == EntityType.PROTEIN.value
    elif index == 7:
        assert len(fixed) == 1
        assert fixed[0].keyword == 'IL7'
        assert fixed[0].lo_location_offset == 5
        assert fixed[0].hi_location_offset == 8
        assert fixed[0].meta.type == EntityType.GENE.value


def test_gene_organism_escherichia_coli_pdf(
    gene_organism_escherichia_coli_pdf_lmdb_setup,
    mock_get_gene_to_organism_match_result_for_escherichia_coli_pdf,
    get_annotation_service,
    get_entity_service
):
    annotation_service = get_annotation_service
    entity_service = get_entity_service

    pdf = path.join(directory, 'pdf_samples/annotations_test/ecoli_gene_test.json')

    with open(pdf, 'rb') as f:
        parsed = json.load(f)

    _, parsed = read_parser_response(parsed)
    annotations = annotate_pdf(
        annotation_service=annotation_service,
        entity_service=entity_service,
        parsed=parsed
    )

    keywords = {o.keyword: o.meta.type for o in annotations}

    assert 'Escherichia coli' in keywords
    assert keywords['Escherichia coli'] == EntityType.SPECIES.value

    assert 'purA' in keywords
    assert keywords['purA'] == EntityType.GENE.value

    assert 'purB' in keywords
    assert keywords['purB'] == EntityType.GENE.value

    assert 'purC' in keywords
    assert keywords['purC'] == EntityType.GENE.value

    assert 'purD' in keywords
    assert keywords['purD'] == EntityType.GENE.value

    assert 'purF' in keywords
    assert keywords['purF'] == EntityType.GENE.value


def test_protein_organism_escherichia_coli_pdf(
    protein_organism_escherichia_coli_pdf_lmdb_setup,
    mock_get_protein_to_organism_match_result_for_escherichia_coli_pdf,
    get_annotation_service,
    get_entity_service
):
    annotation_service = get_annotation_service
    entity_service = get_entity_service

    pdf = path.join(directory, 'pdf_samples/annotations_test/ecoli_protein_test.json')

    with open(pdf, 'rb') as f:
        parsed = json.load(f)

    _, parsed = read_parser_response(parsed)
    annotations = annotate_pdf(
        annotation_service=annotation_service,
        entity_service=entity_service,
        parsed=parsed
    )

    keywords = {o.keyword: o.meta.id for o in annotations}

    assert 'YdhC' in keywords
    assert keywords['YdhC'] == 'UNIPROT:P37597'


def test_local_inclusion_organism_gene_crossmatch(
    default_lmdb_setup,
    mock_general_human_genes,
    get_annotation_service,
    get_entity_service
):
    annotation_service = get_annotation_service
    entity_service = get_entity_service

    pdf = path.join(
        directory,
        'pdf_samples/annotations_test/test_local_inclusion_organism_gene_crossmatch.json')

    custom_annotation = {
        'meta': {
            'id': '9606',
            'type': 'Species',
            'links': {
                'ncbi': 'https://www.ncbi.nlm.nih.gov/gene/?query=hooman',
                'mesh': 'https://www.ncbi.nlm.nih.gov/mesh/?term=hooman',
                'chebi': 'https://www.ebi.ac.uk/chebi/advancedSearchFT.do?searchString=hooman',
                'pubchem': 'https://pubchem.ncbi.nlm.nih.gov/#query=hooman',
                'google': 'https://www.google.com/search?q=hooman',
                'uniprot': 'https://www.uniprot.org/uniprot/?sort=score&query=hooman',
                'wikipedia': 'https://www.google.com/search?q=site:+wikipedia.org+hooman',
            },
            'idType': '',
            'allText': 'hooman',
            'isCustom': True,
            'idHyperlink': '',
            'includeGlobally': False,
        },
        'uuid': 'a66ec5d5-f65b-467d-b16e-b833161e07d1',
        'rects': [[76.8953975, 706.52786608, 119.3537674652, 718.27682008]],
        'user_id': 2,
        'keywords': ['hooman'],
        'pageNumber': 1,
        'inclusion_date': '2020-08-03 23:00:09.728591+00:00',
    }

    with open(pdf, 'rb') as f:
        parsed = json.load(f)

    _, parsed = read_parser_response(parsed)
    annotations = annotate_pdf(
        annotation_service=annotation_service,
        entity_service=entity_service,
        parsed=parsed,
        custom_annotations=[custom_annotation]
    )

    assert len(annotations) == 1
    assert annotations[0].meta.id == 'NCBI:388962'  # human gene


def test_local_exclusion_organism_gene_crossmatch(
    default_lmdb_setup,
    get_annotation_service,
    get_entity_service
):
    annotation_service = get_annotation_service
    entity_service = get_entity_service

    pdf = path.join(
        directory,
        'pdf_samples/annotations_test/test_local_exclusion_organism_gene_crossmatch.json')

    excluded_annotation = {
        'id': '37293',
        'text': 'aotus nancymaae',
        'type': 'Species',
        'rects': [
            [
                381.21680400799994,
                706.52786608,
                473.9653966747998,
                718.27682008
            ]
        ],
        'reason': 'Other',
        'comment': '',
        'user_id': 1,
        'pageNumber': 1,
        'idHyperlink': 'https://www.ncbi.nlm.nih.gov/Taxonomy/Browser/wwwtax.cgi?id=37293',
        'exclusion_date': '2020-11-10 17:39:27.050845+00:00',
        'excludeGlobally': False,
        'isCaseInsensitive': True
    }

    with open(pdf, 'rb') as f:
        parsed = json.load(f)

    _, parsed = read_parser_response(parsed)
    annotations = annotate_pdf(
        annotation_service=annotation_service,
        entity_service=entity_service,
        parsed=parsed,
        excluded_annotations=[excluded_annotation]
    )

    assert len(annotations) == 0


def test_human_gene_pdf(
    human_gene_pdf_lmdb_setup,
    human_gene_pdf_gene_and_organism_network,
    mock_get_gene_to_organism_match_result_for_human_gene_pdf,
    get_annotation_service,
    get_entity_service
):
    annotation_service = get_annotation_service
    entity_service = get_entity_service

    pdf = path.join(
        directory,
        'pdf_samples/annotations_test/test_human_gene_pdf.json')

    with open(pdf, 'rb') as f:
        parsed = json.load(f)

    _, parsed = read_parser_response(parsed)
    annotations = annotate_pdf(
        annotation_service=annotation_service,
        entity_service=entity_service,
        parsed=parsed
    )

    keywords = {o.keyword: o.meta.type for o in annotations}

    assert 'COVID-19' in keywords
    assert keywords['COVID-19'] == EntityType.DISEASE.value

    assert 'MERS-CoV' in keywords
    assert keywords['MERS-CoV'] == EntityType.SPECIES.value

    assert 'ACE2' in keywords
    assert keywords['ACE2'] == EntityType.GENE.value


def test_foods_pdf(
    food_lmdb_setup,
    get_annotation_service,
    get_entity_service
):
    annotation_service = get_annotation_service
    entity_service = get_entity_service

    pdf = path.join(
        directory,
        'pdf_samples/annotations_test/test_foods_pdf.json')

    with open(pdf, 'rb') as f:
        parsed = json.load(f)

    _, parsed = read_parser_response(parsed)
    annotations = annotate_pdf(
        annotation_service=annotation_service,
        entity_service=entity_service,
        parsed=parsed
    )

    keywords = {o.keyword: o.meta.type for o in annotations}

    assert 'Artificial Sweeteners' in keywords
    assert keywords['Artificial Sweeteners'] == EntityType.FOOD.value

    assert 'Bacon' in keywords
    assert keywords['Bacon'] == EntityType.FOOD.value


def test_anatomy_pdf(
    anatomy_lmdb_setup,
    get_annotation_service,
    get_entity_service
):
    annotation_service = get_annotation_service
    entity_service = get_entity_service

    pdf = path.join(
        directory,
        'pdf_samples/annotations_test/test_anatomy_pdf.json')

    with open(pdf, 'rb') as f:
        parsed = json.load(f)

    _, parsed = read_parser_response(parsed)
    annotations = annotate_pdf(
        annotation_service=annotation_service,
        entity_service=entity_service,
        parsed=parsed
    )

    keywords = {o.keyword: o.meta.type for o in annotations}

    assert '280 kDa Actin Binding Protein' in keywords
    assert keywords['280 kDa Actin Binding Protein'] == EntityType.ANATOMY.value

    assert 'Claws' in keywords
    assert keywords['Claws'] == EntityType.ANATOMY.value


@pytest.mark.parametrize(
    'index, fpath',
    [
        (1, 'pdf_samples/annotations_test/test_genes_vs_proteins/test_1.json'),
        (2, 'pdf_samples/annotations_test/test_genes_vs_proteins/test_2.json')
    ],
)
def test_genes_vs_proteins(
    default_lmdb_setup,
    mock_get_gene_to_organism_match_result,
    get_annotation_service,
    get_entity_service,
    index,
    fpath
):
    annotation_service = get_annotation_service
    entity_service = get_entity_service

    pdf = path.join(directory, fpath)

    with open(pdf, 'rb') as f:
        parsed = json.load(f)

    _, parsed = read_parser_response(parsed)
    annotations = annotate_pdf(
        annotation_service=annotation_service,
        entity_service=entity_service,
        parsed=parsed
    )

    if index == 1:
        assert len(annotations) == 4
        assert annotations[0].keyword == 'hyp27'
        assert annotations[0].meta.type == EntityType.GENE.value

        assert annotations[1].keyword == 'Moniliophthora roreri'
        assert annotations[1].meta.type == EntityType.SPECIES.value

        assert annotations[2].keyword == 'Hyp27'
        assert annotations[2].meta.type == EntityType.PROTEIN.value

        assert annotations[3].keyword == 'human'
        assert annotations[3].meta.type == EntityType.SPECIES.value
    elif index == 2:
        assert len(annotations) == 4
        assert annotations[0].keyword == 'Serpin A1'
        assert annotations[0].meta.type == EntityType.PROTEIN.value
        assert annotations[1].keyword == 'human'
        assert annotations[1].meta.type == EntityType.SPECIES.value
        assert annotations[2].keyword == 'SERPINA1'
        assert annotations[2].meta.type == EntityType.GENE.value
        assert annotations[3].keyword == 'human'
        assert annotations[3].meta.type == EntityType.SPECIES.value


@pytest.mark.parametrize(
    'index, annotations',
    [
        (1, [
            ('casE', 'case', 5, 8, EntityType.GENE.value),
        ]),
        (2, [
            ('ADD', 'add', 5, 7, EntityType.GENE.value),
        ]),
        (3, [
            ('CpxR', 'CpxR', 5, 7, EntityType.GENE.value),
        ])
    ],
)
def test_fix_false_positive_gene_annotations(
    get_annotation_service,
    index,
    annotations
):
    annotation_service = get_annotation_service
    fixed = annotation_service._get_fixed_false_positive_unified_annotations(
        annotations_list=create_mock_annotations(annotations),
    )

    # do exact case matching for genes
    if index == 1:
        assert len(fixed) == 0
    elif index == 2:
        assert len(fixed) == 0
    elif index == 3:
        assert len(fixed) == 1


@pytest.mark.parametrize(
    'index, annotations',
    [
        (1, [
            ('SidE', 'side', 5, 8, EntityType.PROTEIN.value),
        ]),
        (2, [
            ('Tir', 'TIR', 5, 7, EntityType.PROTEIN.value),
        ]),
        (3, [
            ('TraF', 'TraF', 5, 7, EntityType.PROTEIN.value),
        ]),
        (4, [
            ('NS2A', 'NS2A', 5, 8, EntityType.PROTEIN.value),
        ])
    ],
)
def test_fix_false_positive_protein_annotations(
    default_lmdb_setup,
    get_annotation_service,
    index,
    annotations
):
    annotation_service = get_annotation_service
    fixed = annotation_service._get_fixed_false_positive_unified_annotations(
        annotations_list=create_mock_annotations(annotations)
    )

    # do exact case matching for genes
    if index == 1:
        assert len(fixed) == 0
    elif index == 2:
        assert len(fixed) == 0
    elif index == 3:
        assert len(fixed) == 1
    elif index == 4:
        assert len(fixed) == 1
        # both ns2a and NS2A are in default_lmdb_setup
        assert fixed[0].keyword == 'NS2A'


def test_gene_annotation_crossmatch_human_fish(
    fish_gene_lmdb_setup,
    mock_gene_to_organism_crossmatch_human_fish,
    get_annotation_service,
    get_entity_service
):
    annotation_service = get_annotation_service
    entity_service = get_entity_service

    pdf = path.join(
        directory,
        'pdf_samples/annotations_test/test_gene_annotation_crossmatch_human_fish.json')  # noqa

    with open(pdf, 'rb') as f:
        parsed = json.load(f)

    _, parsed = read_parser_response(parsed)
    annotations = annotate_pdf(
        annotation_service=annotation_service,
        entity_service=entity_service,
        parsed=parsed
    )

    # id should change to match KG
    # value from mock_gene_to_organism_crossmatch_human_fish
    assert annotations[0].meta.id == 'NCBI:99999'


def test_gene_annotation_crossmatch_human_rat(
    human_rat_gene_lmdb_setup,
    mock_gene_to_organism_crossmatch_human_rat,
    get_annotation_service,
    get_entity_service
):
    annotation_service = get_annotation_service
    entity_service = get_entity_service

    pdf = path.join(
        directory,
        'pdf_samples/annotations_test/test_gene_annotation_crossmatch_human_rat.json')  # noqa

    with open(pdf, 'rb') as f:
        parsed = json.load(f)

    _, parsed = read_parser_response(parsed)
    annotations = annotate_pdf(
        annotation_service=annotation_service,
        entity_service=entity_service,
        parsed=parsed
    )

    for a in annotations:
        if a.text_in_document == 'EDEM3':
            # id should change to match KG
            # value from mock_gene_to_organism_crossmatch_human_rat
            assert annotations[1].meta.id == 'NCBI:80267'


def test_global_excluded_chemical_annotations(
    default_lmdb_setup,
    mock_global_chemical_exclusion,
    get_annotation_service,
    get_entity_service
):
    annotation_service = get_annotation_service
    entity_service = get_entity_service
    entity_service.exclusion_type_chemical = mock_global_chemical_exclusion

    pdf = path.join(
        directory,
        'pdf_samples/annotations_test/test_global_excluded_chemical_annotations.json')  # noqa

    with open(pdf, 'rb') as f:
        parsed = json.load(f)

    _, parsed = read_parser_response(parsed)
    annotations = annotate_pdf(
        annotation_service=annotation_service,
        entity_service=entity_service,
        parsed=parsed
    )

    assert len(annotations) == 1
    assert 'hypofluorite' not in set([anno.keyword for anno in annotations])


def test_global_excluded_compound_annotations(
    default_lmdb_setup,
    mock_compound_exclusion,
    get_annotation_service,
    get_entity_service
):
    annotation_service = get_annotation_service
    entity_service = get_entity_service
    entity_service.exclusion_type_compound = mock_compound_exclusion

    pdf = path.join(
        directory,
        'pdf_samples/annotations_test/test_global_excluded_compound_annotations.json')  # noqa

    with open(pdf, 'rb') as f:
        parsed = json.load(f)

    _, parsed = read_parser_response(parsed)
    annotations = annotate_pdf(
        annotation_service=annotation_service,
        entity_service=entity_service,
        parsed=parsed
    )

    assert len(annotations) == 1
    assert 'guanosine' not in set([anno.keyword for anno in annotations])


def test_global_excluded_disease_annotations(
    default_lmdb_setup,
    mock_disease_exclusion,
    get_annotation_service,
    get_entity_service
):
    annotation_service = get_annotation_service
    entity_service = get_entity_service
    entity_service.exclusion_type_disease = mock_disease_exclusion

    pdf = path.join(
        directory,
        'pdf_samples/annotations_test/test_global_excluded_disease_annotations.json')  # noqa

    with open(pdf, 'rb') as f:
        parsed = json.load(f)

    _, parsed = read_parser_response(parsed)
    annotations = annotate_pdf(
        annotation_service=annotation_service,
        entity_service=entity_service,
        parsed=parsed
    )

    assert len(annotations) == 2
    assert 'cold sore' not in set([anno.keyword for anno in annotations])
    assert 'Cold Sore' not in set([anno.keyword for anno in annotations])


def test_global_excluded_gene_annotations(
    default_lmdb_setup,
    mock_gene_exclusion,
    get_annotation_service,
    get_entity_service
):
    annotation_service = get_annotation_service
    entity_service = get_entity_service
    entity_service.exclusion_type_gene = mock_gene_exclusion

    pdf = path.join(
        directory,
        'pdf_samples/annotations_test/test_global_excluded_gene_annotations.json')  # noqa

    with open(pdf, 'rb') as f:
        parsed = json.load(f)

    _, parsed = read_parser_response(parsed)
    annotations = annotate_pdf(
        annotation_service=annotation_service,
        entity_service=entity_service,
        parsed=parsed
    )

    assert len(annotations) == 2
    assert 'BOLA3' not in set([anno.keyword for anno in annotations])


def test_global_excluded_phenotype_annotations(
    default_lmdb_setup,
    mock_phenotype_exclusion,
    get_annotation_service,
    get_entity_service
):
    annotation_service = get_annotation_service
    entity_service = get_entity_service
    entity_service.exclusion_type_phenotype = mock_phenotype_exclusion

    pdf = path.join(
        directory,
        'pdf_samples/annotations_test/test_global_excluded_phenotype_annotations.json')  # noqa

    with open(pdf, 'rb') as f:
        parsed = json.load(f)

    _, parsed = read_parser_response(parsed)
    annotations = annotate_pdf(
        annotation_service=annotation_service,
        entity_service=entity_service,
        parsed=parsed
    )

    assert len(annotations) == 2
    assert 'whey proteins' not in set([anno.keyword for anno in annotations])


def test_global_excluded_protein_annotations(
    default_lmdb_setup,
    mock_protein_exclusion,
    get_annotation_service,
    get_entity_service
):
    annotation_service = get_annotation_service
    entity_service = get_entity_service
    entity_service.exclusion_type_protein = mock_protein_exclusion

    pdf = path.join(
        directory,
        'pdf_samples/annotations_test/test_global_excluded_protein_annotations.json')  # noqa

    with open(pdf, 'rb') as f:
        parsed = json.load(f)

    _, parsed = read_parser_response(parsed)
    annotations = annotate_pdf(
        annotation_service=annotation_service,
        entity_service=entity_service,
        parsed=parsed
    )

    assert len(annotations) == 2
    assert 'Wasabi receptor toxin' not in set([anno.keyword for anno in annotations])


def test_global_excluded_species_annotations(
    default_lmdb_setup,
    mock_species_exclusion,
    get_annotation_service,
    get_entity_service
):
    annotation_service = get_annotation_service
    entity_service = get_entity_service
    entity_service.exclusion_type_species = mock_species_exclusion

    pdf = path.join(
        directory,
        'pdf_samples/annotations_test/test_global_excluded_species_annotations.json')  # noqa

    with open(pdf, 'rb') as f:
        parsed = json.load(f)

    _, parsed = read_parser_response(parsed)
    annotations = annotate_pdf(
        annotation_service=annotation_service,
        entity_service=entity_service,
        parsed=parsed
    )

    assert len(annotations) == 1
    assert annotations[0].keyword == 'rat'


def test_global_exclusions_does_not_interfere_with_other_entities(
    default_lmdb_setup,
    mock_global_chemical_exclusion,
    get_annotation_service,
    get_entity_service
):
    annotation_service = get_annotation_service
    entity_service = get_entity_service
    entity_service.exclusion_type_chemical = mock_global_chemical_exclusion

    pdf = path.join(
        directory,
        'pdf_samples/annotations_test/test_global_exclusions_does_not_interfere_with_other_entities.json')  # noqa

    with open(pdf, 'rb') as f:
        parsed = json.load(f)

    _, parsed = read_parser_response(parsed)
    annotations = annotate_pdf(
        annotation_service=annotation_service,
        entity_service=entity_service,
        parsed=parsed
    )

    # dog not in default_lmdb_setup
    assert len(annotations) == 2
    # adenosine was excluded as a CHEMICAL
    assert annotations[0].keyword == 'adenosine'
    assert annotations[0].meta.type == EntityType.COMPOUND.value


def test_global_chemical_inclusion_annotation(
    default_lmdb_setup,
    mock_global_chemical_inclusion,
    get_annotation_service,
    get_entity_service
):
    annotation_service = get_annotation_service
    entity_service = get_entity_service

    pdf = path.join(
        directory,
        'pdf_samples/annotations_test/test_global_chemical_inclusion_annotation.json')  # noqa

    with open(pdf, 'rb') as f:
        parsed = json.load(f)

    _, parsed = read_parser_response(parsed)
    annotations = annotate_pdf(
        annotation_service=annotation_service,
        entity_service=entity_service,
        parsed=parsed
    )

    assert len(annotations) == 1
    assert annotations[0].keyword == 'fake-chemical-(12345)'
    assert annotations[0].meta.id == 'CHEBI:Fake'


def test_global_compound_inclusion_annotation(
    default_lmdb_setup,
    mock_global_compound_inclusion,
    get_annotation_service,
    get_entity_service
):
    annotation_service = get_annotation_service
    entity_service = get_entity_service

    pdf = path.join(
        directory,
        'pdf_samples/annotations_test/test_global_compound_inclusion_annotation.json')  # noqa

    with open(pdf, 'rb') as f:
        parsed = json.load(f)

    _, parsed = read_parser_response(parsed)
    annotations = annotate_pdf(
        annotation_service=annotation_service,
        entity_service=entity_service,
        parsed=parsed
    )

    assert len(annotations) == 1
    assert annotations[0].keyword == 'compound-(12345)'
    assert annotations[0].meta.id == 'BIOCYC:BIOC:Fake'


def test_global_gene_inclusion_annotation(
    default_lmdb_setup,
    human_gene_pdf_lmdb_setup,
    mock_global_gene_inclusion,
    mock_get_gene_ace2_for_global_gene_inclusion,
    mock_get_gene_to_organism_match_result_for_human_gene_pdf,
    get_annotation_service,
    get_entity_service
):
    annotation_service = get_annotation_service
    entity_service = get_entity_service

    pdf = path.join(
        directory,
        'pdf_samples/annotations_test/test_global_gene_inclusion_annotation.json')  # noqa

    with open(pdf, 'rb') as f:
        parsed = json.load(f)

    _, parsed = read_parser_response(parsed)
    annotations = annotate_pdf(
        annotation_service=annotation_service,
        entity_service=entity_service,
        parsed=parsed
    )

    assert len(annotations) == 2
    # new gene should be considered a synonym of
    # main gene with 59272 id (e.g ACE2)
    assert annotations[0].keyword == 'gene-(12345)'
    assert annotations[0].meta.id == 'NCBI:59272'


def test_global_disease_inclusion_annotation(
    default_lmdb_setup,
    mock_global_disease_inclusion,
    get_annotation_service,
    get_entity_service
):
    annotation_service = get_annotation_service
    entity_service = get_entity_service

    pdf = path.join(
        directory,
        'pdf_samples/annotations_test/test_global_disease_inclusion_annotation.json')  # noqa

    with open(pdf, 'rb') as f:
        parsed = json.load(f)

    _, parsed = read_parser_response(parsed)
    annotations = annotate_pdf(
        annotation_service=annotation_service,
        entity_service=entity_service,
        parsed=parsed
    )

    assert len(annotations) == 1
    assert annotations[0].keyword == 'disease-(12345)'
    assert annotations[0].meta.id == 'MESH:Ncbi:Fake'


def test_global_phenomena_inclusion_annotation(
    default_lmdb_setup,
    mock_global_phenomena_inclusion,
    get_annotation_service,
    get_entity_service
):
    annotation_service = get_annotation_service
    entity_service = get_entity_service

    pdf = path.join(
        directory,
        'pdf_samples/annotations_test/test_global_phenomena_inclusion_annotation.json')  # noqa

    with open(pdf, 'rb') as f:
        parsed = json.load(f)

    _, parsed = read_parser_response(parsed)
    annotations = annotate_pdf(
        annotation_service=annotation_service,
        entity_service=entity_service,
        parsed=parsed
    )

    assert len(annotations) == 1
    assert annotations[0].keyword == 'fake-phenomena'
    assert annotations[0].meta.id == 'MESH:Fake'


def test_global_phenotype_inclusion_annotation(
    default_lmdb_setup,
    mock_global_phenotype_inclusion,
    get_annotation_service,
    get_entity_service
):
    annotation_service = get_annotation_service
    entity_service = get_entity_service

    pdf = path.join(
        directory,
        'pdf_samples/annotations_test/test_global_phenotype_inclusion_annotation.json')  # noqa

    with open(pdf, 'rb') as f:
        parsed = json.load(f)

    _, parsed = read_parser_response(parsed)
    annotations = annotate_pdf(
        annotation_service=annotation_service,
        entity_service=entity_service,
        parsed=parsed
    )

    assert len(annotations) == 1
    assert annotations[0].keyword == 'phenotype-(12345)'
    assert annotations[0].meta.id == 'CUSTOM:Fake'


def test_global_protein_inclusion_annotation(
    default_lmdb_setup,
    mock_global_protein_inclusion,
    get_annotation_service,
    get_entity_service
):
    annotation_service = get_annotation_service
    entity_service = get_entity_service

    pdf = path.join(
        directory,
        'pdf_samples/annotations_test/test_global_protein_inclusion_annotation.json')  # noqa

    with open(pdf, 'rb') as f:
        parsed = json.load(f)

    _, parsed = read_parser_response(parsed)
    annotations = annotate_pdf(
        annotation_service=annotation_service,
        entity_service=entity_service,
        parsed=parsed
    )

    assert len(annotations) == 1
    assert annotations[0].keyword == 'protein-(12345)'
    assert annotations[0].meta.id == 'UNIPROT:protein-(12345)'


def test_global_species_inclusion_annotation(
    default_lmdb_setup,
    mock_global_species_inclusion,
    get_annotation_service,
    get_entity_service
):
    annotation_service = get_annotation_service
    entity_service = get_entity_service

    pdf = path.join(
        directory,
        'pdf_samples/annotations_test/test_global_species_inclusion_annotation.json')  # noqa

    with open(pdf, 'rb') as f:
        parsed = json.load(f)

    _, parsed = read_parser_response(parsed)
    annotations = annotate_pdf(
        annotation_service=annotation_service,
        entity_service=entity_service,
        parsed=parsed
    )

    assert len(annotations) == 1
    assert annotations[0].keyword == 'species-(12345)'
    assert annotations[0].meta.id == 'NCBI:Ncbi:Fake'


@pytest.mark.skip(reason='Need to figure out how to mock service to return different values')
def test_primary_organism_strain(
    bola_human_monkey_gene,
    mock_get_gene_specified_strain,
    get_annotation_service,
    get_entity_service
):
    annotation_service = get_annotation_service
    entity_service = get_entity_service

    pdf = path.join(
        directory,
        'pdf_samples/annotations_test/test_primary_organism_strain.json')

    annotations = []

    with open(pdf, 'rb') as f:
        parsed = json.load(f)

    _, parsed = read_parser_response(parsed)
    annotations = annotate_pdf(
        annotation_service=annotation_service,
        entity_service=entity_service,
        parsed=parsed
    )

    bola = [anno for anno in annotations if anno.keyword == 'BOLA3']
    assert bola[0].meta.id == '101099627'

    # annotate again but now with fallback organism
    annotations = annotate_pdf(
        annotation_service=annotation_service,
        entity_service=entity_service,
        parsed=parsed,
        specified_organism=SpecifiedOrganismStrain(
            synonym='Homo sapiens', organism_id='9606', category='Eukaryota')
    )

    bola = [anno for anno in annotations if anno.keyword == 'BOLA3']
    assert bola[0].meta.id == '388962'


def test_no_annotation_for_abbreviation(
    abbreviation_lmdb_setup,
    get_annotation_service,
    get_entity_service
):
    annotation_service = get_annotation_service
    entity_service = get_entity_service

    pdf = path.join(
        directory,
        'pdf_samples/annotations_test/test_no_annotation_for_abbreviation.json')

    with open(pdf, 'rb') as f:
        parsed = json.load(f)

    _, parsed = read_parser_response(parsed)
    annotations = annotate_pdf(
        annotation_service=annotation_service,
        entity_service=entity_service,
        parsed=parsed
    )

    assert len(annotations) == 2
    assert annotations[0].keyword == 'Pentose Phosphate Pathway'
    assert annotations[1].keyword == 'Pentose Phosphate Pathway'


def test_delta_gene_deletion_detected(
    gene_organism_escherichia_coli_pdf_lmdb_setup,
    mock_get_gene_to_organism_match_result_for_escherichia_coli_pdf,
    get_annotation_service,
    get_entity_service
):
    annotation_service = get_annotation_service
    entity_service = get_entity_service

    pdf = path.join(
        directory,
        'pdf_samples/annotations_test/test_delta_gene_deletion_detected.json')

    with open(pdf, 'rb') as f:
        parsed = json.load(f)

    _, parsed = read_parser_response(parsed)
    annotations = annotate_pdf(
        annotation_service=annotation_service,
        entity_service=entity_service,
        parsed=parsed
    )

    assert len(annotations) == 4
    assert annotations[0].keyword == 'purB'
    assert annotations[1].keyword == 'purC'
    assert annotations[2].keyword == 'purF'


def test_gene_primary_name(
    default_lmdb_setup,
    mock_get_gene_to_organism_match_result_for_gene_primary_name_pdf,
    get_annotation_service,
    get_entity_service
):
    annotation_service = get_annotation_service
    entity_service = get_entity_service

    pdf = path.join(
        directory,
        'pdf_samples/annotations_test/test_gene_primary_name.json')

    with open(pdf, 'rb') as f:
        parsed = json.load(f)

    _, parsed = read_parser_response(parsed)
    annotations = annotate_pdf(
        annotation_service=annotation_service,
        entity_service=entity_service,
        parsed=parsed
    )

    assert len(annotations) == 2
    assert annotations[0].primary_name == 'PRKAB1'


def test_user_source_database_input_priority(
    mock_global_chemical_inclusion,
    get_annotation_service,
    get_entity_service
):
    custom = {
        'meta': {
            'idType': 'MESH',
            'allText': 'Carbon',
            'idHyperlink': 'http://fake',
            'isCaseInsensitive': True,
            'id': 'CHEBI:27594',
            'type': EntityType.CHEMICAL.value
        },
    }

    annotation_service = get_annotation_service
    entity_service = get_entity_service

    pdf = path.join(
        directory,
        'pdf_samples/annotations_test/test_user_source_database_input_priority.json')

    with open(pdf, 'rb') as f:
        parsed = json.load(f)

    _, parsed = read_parser_response(parsed)
    annotations = annotate_pdf(
        annotation_service=annotation_service,
        entity_service=entity_service,
        parsed=parsed
    )

    # if idHyperlink in `mock_global_chemical_inclusion` was empty
    # then it would've defaulted to
    # https://www.ebi.ac.uk/chebi/searchId.do?chebiId=CHEBI:27594
    assert annotations[0].meta.id_hyperlink == custom['meta']['idHyperlink']
    assert annotations[0].meta.id_type == custom['meta']['idType']


def test_compound_use_chemical_nlp(
    default_lmdb_setup,
    get_annotation_service,
    get_entity_service
):
    annotation_service = get_annotation_service
    entity_service = get_entity_service

    pdf = path.join(
        directory,
        'pdf_samples/annotations_test/test_compound_use_chemical_nlp.json')

    with open(pdf, 'rb') as f:
        parsed = json.load(f)

    _, parsed = read_parser_response(parsed)
    annotations = annotate_pdf(
        annotation_service=annotation_service,
        entity_service=entity_service,
        parsed=parsed
    )

    keywords = {o.keyword: o.meta.type for o in annotations}

    assert 'Lead' in keywords
    assert keywords['Lead'] == EntityType.CHEMICAL.value

    # now test Lead is no longer chemical or compound
    annotations = annotate_pdf(
        annotation_service=annotation_service,
        entity_service=entity_service,
        parsed=parsed,
        annotation_method={EntityType.CHEMICAL.value: {'nlp': True, 'rules_based': False}}
    )

    keywords = {o.keyword: o.meta.type for o in annotations}

    assert 'Lead' not in keywords


<<<<<<< HEAD
def test_gene_matched_to_organism_before_if_closest_is_too_far(
    gene_organism_matching_use_organism_before_lmdb_setup,
    mock_get_gene_to_organism_match_using_organism_before,
=======
def test_global_inclusion_normalized_already_in_lmdb(
    global_inclusion_normalized_already_in_lmdb_setup,
    mock_global_gene_inclusion,
    mock_gene_to_organism_il8_human_gene,
    mock_get_gene_IL8_CXCL8_for_global_gene_inclusion,
>>>>>>> 7c53714b
    get_annotation_service,
    get_entity_service
):
    annotation_service = get_annotation_service
    entity_service = get_entity_service

    pdf = path.join(
        directory,
<<<<<<< HEAD
        'pdf_samples/annotations_test/test_gene_matched_to_organism_before_if_closest_is_too_far.json')  # noqa
=======
        'pdf_samples/annotations_test/test_global_inclusion_normalized_already_in_lmdb.json')  # noqa
>>>>>>> 7c53714b

    with open(pdf, 'rb') as f:
        parsed = json.load(f)

    _, parsed = read_parser_response(parsed)
    annotations = annotate_pdf(
        annotation_service=annotation_service,
        entity_service=entity_service,
        parsed=parsed
    )

<<<<<<< HEAD
    assert len(annotations) == 5

    matches = {a.keyword: a.meta.id for a in annotations}
    assert '5743' in matches['PTGS2']
    assert '627' in matches['BDNF']
    assert '684' in matches['BST2']


def test_gene_matched_to_most_freq_organism_if_closest_is_too_far_and_no_before_organism(
    gene_organism_matching_use_organism_before_lmdb_setup,
    mock_get_gene_to_organism_match_using_organism_before,
    get_annotation_service,
    get_entity_service
):
    annotation_service = get_annotation_service
    entity_service = get_entity_service

    pdf = path.join(
        directory,
        'pdf_samples/annotations_test/test_gene_matched_to_most_freq_organism_if_closest_is_too_far_and_no_before_organism.json')  # noqa

    with open(pdf, 'rb') as f:
        parsed = json.load(f)

    _, parsed = read_parser_response(parsed)
    annotations = annotate_pdf(
        annotation_service=annotation_service,
        entity_service=entity_service,
        parsed=parsed
    )

    assert len(annotations) == 8

    matches = {a.keyword: a.meta.id for a in annotations}
    assert '5743' in matches['PTGS2']
    assert '627' in matches['BDNF']
    assert '684' in matches['BST2']
=======
    assert annotations[1].primary_name == 'CXCL8'
>>>>>>> 7c53714b
<|MERGE_RESOLUTION|>--- conflicted
+++ resolved
@@ -1385,42 +1385,57 @@
     assert 'Lead' not in keywords
 
 
-<<<<<<< HEAD
-def test_gene_matched_to_organism_before_if_closest_is_too_far(
-    gene_organism_matching_use_organism_before_lmdb_setup,
-    mock_get_gene_to_organism_match_using_organism_before,
-=======
 def test_global_inclusion_normalized_already_in_lmdb(
     global_inclusion_normalized_already_in_lmdb_setup,
     mock_global_gene_inclusion,
     mock_gene_to_organism_il8_human_gene,
     mock_get_gene_IL8_CXCL8_for_global_gene_inclusion,
->>>>>>> 7c53714b
-    get_annotation_service,
-    get_entity_service
-):
-    annotation_service = get_annotation_service
-    entity_service = get_entity_service
-
-    pdf = path.join(
-        directory,
-<<<<<<< HEAD
+    get_annotation_service,
+    get_entity_service
+):
+    annotation_service = get_annotation_service
+    entity_service = get_entity_service
+
+    pdf = path.join(
+        directory,
+        'pdf_samples/annotations_test/test_global_inclusion_normalized_already_in_lmdb.json')  # noqa
+
+    with open(pdf, 'rb') as f:
+        parsed = json.load(f)
+
+    _, parsed = read_parser_response(parsed)
+    annotations = annotate_pdf(
+        annotation_service=annotation_service,
+        entity_service=entity_service,
+        parsed=parsed
+    )
+
+    assert annotations[1].primary_name == 'CXCL8'
+
+
+def test_gene_matched_to_organism_before_if_closest_is_too_far(
+    gene_organism_matching_use_organism_before_lmdb_setup,
+    mock_get_gene_to_organism_match_using_organism_before,
+    get_annotation_service,
+    get_entity_service
+):
+    annotation_service = get_annotation_service
+    entity_service = get_entity_service
+
+    pdf = path.join(
+        directory,
         'pdf_samples/annotations_test/test_gene_matched_to_organism_before_if_closest_is_too_far.json')  # noqa
-=======
-        'pdf_samples/annotations_test/test_global_inclusion_normalized_already_in_lmdb.json')  # noqa
->>>>>>> 7c53714b
-
-    with open(pdf, 'rb') as f:
-        parsed = json.load(f)
-
-    _, parsed = read_parser_response(parsed)
-    annotations = annotate_pdf(
-        annotation_service=annotation_service,
-        entity_service=entity_service,
-        parsed=parsed
-    )
-
-<<<<<<< HEAD
+
+    with open(pdf, 'rb') as f:
+        parsed = json.load(f)
+
+    _, parsed = read_parser_response(parsed)
+    annotations = annotate_pdf(
+        annotation_service=annotation_service,
+        entity_service=entity_service,
+        parsed=parsed
+    )
+
     assert len(annotations) == 5
 
     matches = {a.keyword: a.meta.id for a in annotations}
@@ -1457,7 +1472,4 @@
     matches = {a.keyword: a.meta.id for a in annotations}
     assert '5743' in matches['PTGS2']
     assert '627' in matches['BDNF']
-    assert '684' in matches['BST2']
-=======
-    assert annotations[1].primary_name == 'CXCL8'
->>>>>>> 7c53714b
+    assert '684' in matches['BST2']