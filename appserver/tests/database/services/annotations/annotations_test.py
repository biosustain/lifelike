--- conflicted
+++ resolved
@@ -51,10 +51,7 @@
         excluded_annotations = []
 
     entity_results = entity_service.identify(
-<<<<<<< HEAD
-=======
         excluded_annotations=excluded_annotations,
->>>>>>> 8ea405a2
         custom_annotations=custom_annotations,
         tokens=parsed,
         nlp_results=NLPResults(),
