--- conflicted
+++ resolved
@@ -1,11 +1,8 @@
 import pytest
 
-<<<<<<< HEAD
+from uuid import uuid4
+
 from neo4japp.database import get_annotation_neo4j
-=======
-from uuid import uuid4
-
->>>>>>> de27ba7d
 from neo4japp.data_transfer_objects import Annotation
 from neo4japp.services.annotations import (
     AnnotationsService,
