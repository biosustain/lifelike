import json
import pytest

from datetime import date
from os import path

<<<<<<< HEAD
from neo4japp.models import AppUser, Directory, Project, Projects
from neo4japp.services.annotations import prepare_databases
=======
from neo4japp.models import AppUser, Project
>>>>>>> 8b696eae


@pytest.fixture(scope='function')
def fix_owner(session) -> AppUser:
    user = AppUser(
        id=100,
        username='admin',
        email='admin@***ARANGO_DB_NAME***.bio',
        password_hash='password',
        first_name='Jim',
        last_name='Melancholy'
    )
    session.add(user)
    session.flush()
    return user


@pytest.fixture(scope='function')
def test_user(session) -> AppUser:
    user = AppUser(
        id=200,
        username='test',
        email='test@***ARANGO_DB_NAME***.bio',
        password_hash='password',
        first_name='Jim',
        last_name='Melancholy'
    )
    session.add(user)
    session.flush()
    return user


@pytest.fixture(scope='function')
def fix_projects(session) -> Projects:
    projects = Projects(
        project_name='test-project',
        description='test project',
        users=[],
    )
    session.add(projects)
    session.flush()

    return projects


@pytest.fixture(scope='function')
def fix_directory(session, fix_projects) -> Directory:
    directory = Directory(
        name='/',
        directory_parent_id=None,
        projects_id=fix_projects.id,
    )
    session.add(directory)
    session.flush()
    return directory


@pytest.fixture(scope='function')
def fix_project(fix_owner, fix_directory, session) -> Project:
    project = Project(
        id=100,
        label='Project1',
        description='a test project',
        author='Jim Melancholy',
        date_modified=str(date.today()),
        graph=json.dumps({'project': 'project 1'}),
        user_id=fix_owner.id,
        dir_id=fix_directory.id,
    )
    session.add(project)
    session.flush()
    return project<|MERGE_RESOLUTION|>--- conflicted
+++ resolved
@@ -4,12 +4,8 @@
 from datetime import date
 from os import path
 
-<<<<<<< HEAD
 from neo4japp.models import AppUser, Directory, Project, Projects
 from neo4japp.services.annotations import prepare_databases
-=======
-from neo4japp.models import AppUser, Project
->>>>>>> 8b696eae
 
 
 @pytest.fixture(scope='function')
