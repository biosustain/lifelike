import hashlib
import os

from elasticsearch import Elasticsearch
from flask import g, current_app
from flask_marshmallow import Marshmallow
from flask_migrate import Migrate
from flask_sqlalchemy import SQLAlchemy
from neo4j import GraphDatabase, basic_auth
from py2neo import Graph
from sqlalchemy import MetaData, Table, UniqueConstraint

from neo4japp.utils.flask import scope_flask_app_ctx


def trunc_long_constraint_name(name: str) -> str:
    if (len(name) > 59):
        truncated_name = name[:55] + '_' + \
                         hashlib.md5(name[55:].encode('utf-8')).hexdigest()[:4]
        return truncated_name
    return name


def uq_trunc(unique_constraint: UniqueConstraint, table: Table):
    tokens = [table.name] + [
        column.name
        for column in unique_constraint.columns
    ]
    return trunc_long_constraint_name('_'.join(tokens))


convention = {
    'uq_trunc': uq_trunc,
    'ix': 'ix_%(column_0_label)s',
    'uq': "uq_%(uq_trunc)s",
    'ck': "ck_%(table_name)s_%(constraint_name)s",
    'fk': "fk_%(table_name)s_%(column_0_name)s_%(referred_table_name)s",  # noqa
    'pk': "pk_%(table_name)s"
}

ma = Marshmallow()
migrate = Migrate(compare_type=True)
metadata = MetaData(naming_convention=convention)
db = SQLAlchemy(
    metadata=metadata,
    engine_options={
        'executemany_mode': 'values',
        'executemany_values_page_size': 10000
    }
)

host = os.getenv('NEO4J_HOST', '0.0.0.0')
scheme = os.getenv('NEO4J_SCHEME', 'bolt')
port = os.getenv('NEO4J_PORT', '7687')
url = f'{scheme}://{host}:{port}'
username, password = os.getenv('NEO4J_AUTH', 'neo4j/password').split('/')
driver = GraphDatabase.driver(url, auth=basic_auth(username, password))


def get_neo4j_db():
    if not hasattr(g, 'neo4j_db'):
        g.neo4j_db = driver.session()
    return g.neo4j_db


def close_neo4j_db(e=None):
    neo4j_db = g.pop('neo4j_db', None)
    if neo4j_db:
        neo4j_db.close()


# NOTE: local network connection to cloud seems to be causing issues
# Neo4j Lead Dev/Py2neo creator: https://stackoverflow.com/a/63592570
# https://github.com/technige/py2neo
# TODO: how to close connection? Py2neo doesn't seem to do this...
def connect_to_neo4j():
    if 'neo4j' not in g:
        protocols = ['bolts', 'bolt+s', 'bolt+ssc', 'https', 'http+s', 'http+ssc']
        secure = current_app.config.get('NEO4J_SCHEME', 'bolt')
        g.neo4j = Graph(
            name=current_app.config.get('NEO4J_DATABASE'),
            host=current_app.config.get('NEO4J_HOST'),
            auth=current_app.config.get('NEO4J_AUTH').split('/'),
            secure=secure in protocols,
            port=current_app.config.get('NEO4J_PORT'),
            scheme=current_app.config.get('NEO4J_SCHEME')
        )
    return g.neo4j


def connect_to_lmdb():
    if 'lmdb' not in g:
        from neo4japp.services.annotations.lmdb_access import LMDBAccess
        g.lmdb = LMDBAccess()
        g.lmdb.open_envs()
    return g.lmdb


def close_lmdb(e=None):
    lmdb = g.pop('lmdb', None)
    if lmdb:
        lmdb.close_envs()


class LMDBConnection:
    def __init__(self):
        super().__init__()
        self.session = connect_to_lmdb()


class DBConnection:
    def __init__(self):
        super().__init__()
        self.session = db.session


class GraphConnection:
    def __init__(self):
        super().__init__()
        self.graph = get_neo4j_db()


def _connect_to_elastic():
    return Elasticsearch(
        timeout=180,
        hosts=[os.environ.get('ELASTICSEARCH_HOSTS')]
    )


"""
TODO: Update all of these functions to use
DBConnection or GraphConnection above.

Separation of concerns/Single responsibility.

Better to selectively inherit the connection needed,
through different services. Separating graph service
from the postgres service.

It also helps avoid circular dependencies if these
get_*() functions are moved elsewhere. This problem does
not apply to the AnnotationServices (except manual and sorted).
"""


def get_kg_service():
    if 'kg_service' not in g:
        from neo4japp.services import KgService
        graph = get_neo4j_db()
        g.kg_service = KgService(
            graph=graph,
            session=db.session,
        )
    return g.kg_service


def get_visualizer_service():
    if 'visualizer_service' not in g:
        from neo4japp.services import VisualizerService
        graph = get_neo4j_db()
        g.visualizer_service = VisualizerService(
            graph=graph,
            session=db.session,
        )
    return g.visualizer_service


@scope_flask_app_ctx('file_type_service')
def get_file_type_service():
    """
    Return a service to figure out how to handle a certain type of file in our
    filesystem. When we add new file types to the system, we need to register
    its associated provider here.

    :return: the service
    """
    from neo4japp.services.file_types.service import FileTypeService
    from neo4japp.services.file_types.providers import EnrichmentTableTypeProvider, \
<<<<<<< HEAD
        MapTypeProvider, PDFTypeProvider, OfficeHTMLTypeProvider, OfficePDFTypeProvider, \
        IPythonNotebookHTMLTypeProvider, IPythonNotebookPDFTypeProvider, \
        DirectoryTypeProvider
    service = FileTypeService()
    service.register(DirectoryTypeProvider())
    service.register(PDFTypeProvider())
    service.register(OfficeHTMLTypeProvider())
    service.register(OfficePDFTypeProvider())
    service.register(IPythonNotebookHTMLTypeProvider())
    service.register(IPythonNotebookPDFTypeProvider())
=======
        MapTypeProvider, PDFTypeProvider, DirectoryTypeProvider, BiocTypeProvider
    service = FileTypeService()
    service.register(DirectoryTypeProvider())
    service.register(PDFTypeProvider())
    service.register(BiocTypeProvider())
>>>>>>> 7c5f5d51
    service.register(MapTypeProvider())
    service.register(EnrichmentTableTypeProvider())
    return service


def get_enrichment_table_service():
    if 'enrichment_table_service' not in g:
        from neo4japp.services import EnrichmentTableService
        graph = get_neo4j_db()
        g.enrichment_table_service = EnrichmentTableService(
            graph=graph,
            session=db.session,
        )
    return g.enrichment_table_service


def get_enrichment_visualisation_service():
    if 'enrichment_visualisation_service' not in g:
        from neo4japp.services import EnrichmentVisualisationService
        graph = get_neo4j_db()
        g.enrichment_visualisation_service = EnrichmentVisualisationService(
            graph=graph,
            session=db.session,
        )
    return g.enrichment_visualisation_service


def get_user_file_import_service():
    if 'user_file_import_service' not in g:
        from neo4japp.services import UserFileImportService
        # TODO Replace with neo4j driver
        graph = connect_to_neo4j()
        g.current_user_file_import_service = UserFileImportService(graph=graph, session=db.session)
    return g.current_user_file_import_service


def get_search_service_dao():
    if 'search_dao' not in g:
        from neo4japp.services import SearchService
        graph = get_neo4j_db()
        g.search_service_dao = SearchService(graph=graph)
    return g.search_service_dao


def get_authorization_service():
    if 'authorization_service' not in g:
        from neo4japp.services import AuthService
        g.authorization_service = AuthService(session=db.session)
    return g.authorization_service


def get_account_service():
    if 'account_service' not in g:
        from neo4japp.services import AccountService
        g.account_service = AccountService(session=db.session)
    return g.account_service


def get_projects_service():
    if 'projects_service' not in g:
        from neo4japp.services import ProjectsService
        g.projects_service = ProjectsService(session=db.session)
    return g.projects_service


def get_elastic_service():
    if 'elastic_service' not in g:
        from neo4japp.services.elastic import ElasticService
        elastic = _connect_to_elastic()
        g.elastic_service = ElasticService(elastic=elastic)
    return g.elastic_service


def get_manual_annotation_service():
    from neo4japp.services.annotations import (
        AnnotationGraphService,
        ManualAnnotationService
    )
    return ManualAnnotationService(
        graph=AnnotationGraphService()
    )


def get_sorted_annotation_service(sort_id, *, mime_type=None):
    from neo4japp.services.annotations import (
        AnnotationGraphService,
        ManualAnnotationService
    )
    if not mime_type:
        from neo4japp.services.annotations.sorted_annotation_service import sorted_annotations_dict
        return sorted_annotations_dict[sort_id](
            annotation_service=ManualAnnotationService(
                graph=AnnotationGraphService()
            )
        )

    from neo4japp.services.annotations.sorted_annotation_service import \
        sorted_annotations_per_file_type_dict
    return sorted_annotations_per_file_type_dict[mime_type][sort_id](
            annotation_service=ManualAnnotationService(
                    graph=AnnotationGraphService()
            )
    )


def get_excel_export_service():
    from neo4japp.services.export import ExcelExportService
    return ExcelExportService()


def reset_dao():
    """ Cleans up DAO bound to flask request context

    Used in functional test fixture, but may come in
    handy for production later.
    """
    for dao in [
        'kg_service',
        'user_file_import_service',
        'search_dao',
        'authorization_service',
        'account_service',
        'projects_service',
        'visualizer_service',
        'neo4j',
    ]:
        if dao in g:
            g.pop(dao)<|MERGE_RESOLUTION|>--- conflicted
+++ resolved
@@ -176,9 +176,8 @@
     """
     from neo4japp.services.file_types.service import FileTypeService
     from neo4japp.services.file_types.providers import EnrichmentTableTypeProvider, \
-<<<<<<< HEAD
         MapTypeProvider, PDFTypeProvider, OfficeHTMLTypeProvider, OfficePDFTypeProvider, \
-        IPythonNotebookHTMLTypeProvider, IPythonNotebookPDFTypeProvider, \
+        IPythonNotebookHTMLTypeProvider, IPythonNotebookPDFTypeProvider, BiocTypeProvider, \
         DirectoryTypeProvider
     service = FileTypeService()
     service.register(DirectoryTypeProvider())
@@ -187,13 +186,7 @@
     service.register(OfficePDFTypeProvider())
     service.register(IPythonNotebookHTMLTypeProvider())
     service.register(IPythonNotebookPDFTypeProvider())
-=======
-        MapTypeProvider, PDFTypeProvider, DirectoryTypeProvider, BiocTypeProvider
-    service = FileTypeService()
-    service.register(DirectoryTypeProvider())
-    service.register(PDFTypeProvider())
     service.register(BiocTypeProvider())
->>>>>>> 7c5f5d51
     service.register(MapTypeProvider())
     service.register(EnrichmentTableTypeProvider())
     return service
