--- conflicted
+++ resolved
@@ -61,13 +61,9 @@
             name=current_app.config.get('NEO4J_DATABASE'),
             host=current_app.config.get('NEO4J_HOST'),
             auth=current_app.config.get('NEO4J_AUTH').split('/'),
-<<<<<<< HEAD
-            scheme='bolt+ssc'
-=======
             secure=secure in protocols,
             port=current_app.config.get('NEO4J_PORT'),
             scheme=current_app.config.get('NEO4J_SCHEME')
->>>>>>> 9a9f7960
         )
     return g.neo4j
 
