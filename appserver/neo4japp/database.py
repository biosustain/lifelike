--- conflicted
+++ resolved
@@ -142,13 +142,9 @@
     """
     from neo4japp.services.file_types.service import FileTypeService, GenericFileTypeProvider
     from neo4japp.services.file_types.providers import EnrichmentTableTypeProvider, \
-<<<<<<< HEAD
         MapTypeProvider, PDFTypeProvider, OfficeHTMLTypeProvider, OfficePDFTypeProvider, \
         IPythonNotebookHTMLTypeProvider, IPythonNotebookPDFTypeProvider, BiocTypeProvider, \
-        DirectoryTypeProvider
-=======
-        MapTypeProvider, PDFTypeProvider, DirectoryTypeProvider, SankeyTypeProvider
->>>>>>> 68840602
+        DirectoryTypeProvider, MapTypeProvider, PDFTypeProvider, SankeyTypeProvider
     service = FileTypeService()
     service.register(GenericFileTypeProvider())
     service.register(DirectoryTypeProvider())
