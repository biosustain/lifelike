--- conflicted
+++ resolved
@@ -1,22 +1,11 @@
-<<<<<<< HEAD
-=======
 from enum import Enum
 
->>>>>>> 191b8842
 from sqlalchemy.dialects import postgresql
 
 from neo4japp.database import db
 from neo4japp.models.common import RDBMSBase
 
 
-<<<<<<< HEAD
-class GlobalList(RDBMSBase):
-    __tablename__ = 'global_list'
-    id = db.Column(db.Integer(), primary_key=True, autoincrement=True)
-    annotation = db.Column(postgresql.JSON, nullable=False)
-    type = db.Column(db.String(12), nullable=False)
-    file_id = db.Column(db.Integer(), db.ForeignKey('files.id'), nullable=False)
-=======
 class InclusionExclusionType(Enum):
     INCLUSION = 'inclusion'
     EXCLUSION = 'exclusion'
@@ -28,7 +17,6 @@
     annotation = db.Column(postgresql.JSON, nullable=False)
     type = db.Column(db.String(12), nullable=False)
     file_id = db.Column(db.Integer, db.ForeignKey('files.id'), nullable=False, index=True)
->>>>>>> 191b8842
     reviewed = db.Column(db.Boolean, default=False)
     approved = db.Column(db.Boolean, default=False)
 
