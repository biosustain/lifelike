--- conflicted
+++ resolved
@@ -1,21 +1,16 @@
 from sqlalchemy.dialects import postgresql
+from neo4japp.database import db
 
-from neo4japp.database import db
-<<<<<<< HEAD
-from sqlalchemy.dialects import postgresql
-=======
 
->>>>>>> 1cb4d99f
 
 class Files(db.Model):  # type: ignore
     __tablename__ = 'files'
-<<<<<<< HEAD
     id = db.Column(db.Integer(), primary_key=True, autoincrement=True)
     file_id = db.Column(db.String(36), unique=True, nullable=False)
     # TODO: unique file name could be problematic
     # add a setter to increment name before inserting
     filename = db.Column(db.String(60), nullable=False)
-    raw_file = db.Column(postgresql.BYTEA(), nullable=False)
+    raw_file = db.Column(db.LargeBinary, nullable=False)
     username = db.Column(db.String(30))
     creation_date = db.Column(db.DateTime, default=db.func.now())
     annotations = db.Column(postgresql.JSONB, nullable=False, server_default='[]')
@@ -25,16 +20,4 @@
         self.filename = filename
         self.raw_file = raw_file
         self.username = username
-        self.annotations = annotations
-=======
-
-    id = db.Column(db.Integer, primary_key=True)
-    file_id = db.Column(db.String(36), unique=True, nullable=False)
-    # TODO: unique file name could be problematic
-    # add a setter to increment name before inserting
-    filename = db.Column(db.String(60), unique=True, nullable=False)
-    raw_file = db.Column(db.LargeBinary, nullable=False)
-    username = db.Column(db.String(30))
-    creation_date = db.Column(db.DateTime, default=db.func.now())
-    annotations = db.Column(postgresql.JSONB, nullable=False, server_default='[]')
->>>>>>> 1cb4d99f
+        self.annotations = annotations