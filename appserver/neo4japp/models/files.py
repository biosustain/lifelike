import base64
import enum
import hashlib
import os
import re
import sqlalchemy

from dataclasses import dataclass
from flask import current_app
from pathlib import Path
from sqlalchemy import (
    UniqueConstraint,
    and_,
    bindparam,
    column,
    inspect,
    select,
    table,
    text,
    update,
    event,
    orm,
    CheckConstraint,
    Integer as sa_Integer,
    String as sa_String,
    func,
    BIGINT,
    cast
)
from sqlalchemy.dialects import postgresql
from sqlalchemy.engine import Connection
<<<<<<< HEAD
from sqlalchemy.orm import Mapper
=======
from sqlalchemy.orm import Mapper, column_property
>>>>>>> e225e4c8
from sqlalchemy.orm.exc import NoResultFound
from sqlalchemy.types import TIMESTAMP
from typing import Optional, List, Dict

from neo4japp.constants import (
    LogEventType,
    UPDATE_DATE_MODIFIED_COLUMNS,
    UPDATE_ELASTIC_DOC_COLUMNS,
)
from neo4japp.database import db, get_elastic_service
from neo4japp.exceptions import ServerException
from neo4japp.models.projects import Projects
from neo4japp.models.common import (
    RDBMSBase,
    TimestampMixin,
    RecyclableMixin,
    FullTimestampMixin,
    HashIdMixin
)
from neo4japp.utils import EventLog, FileContentBuffer
from neo4japp.utils.sqlalchemy import get_model_changes

file_collaborator_role = db.Table(
    'file_collaborator_role',
    db.Column('id', db.Integer, primary_key=True, autoincrement=True),
    db.Column('file_id', db.Integer(), db.ForeignKey('files.id'), nullable=False, index=True),
    db.Column('collaborator_id', db.Integer(), db.ForeignKey('appuser.id'), nullable=True,
              index=True),
    db.Column('collaborator_email', db.String(254), nullable=True, index=True),
    db.Column('role_id', db.Integer(), db.ForeignKey('app_role.id'), nullable=False, index=True),
    db.Column('owner_id', db.Integer(), db.ForeignKey('appuser.id'), nullable=False),
    db.Column('creation_date', db.TIMESTAMP(timezone=True), nullable=False, default=db.func.now()),
    db.Column('modified_date', db.TIMESTAMP(timezone=True), nullable=False, default=db.func.now(),
              onupdate=db.func.now()),
    db.Column('deletion_date', db.TIMESTAMP(timezone=True), nullable=True),
    db.Column('creator_id', db.Integer, db.ForeignKey('appuser.id'), nullable=True),
    db.Column('modifier_id', db.Integer, db.ForeignKey('appuser.id'), nullable=True),
    db.Column('deleter_id', db.Integer, db.ForeignKey('appuser.id'), nullable=True),
    db.Index('uq_file_collaborator_role',
             'file_id', 'collaborator_id', 'collaborator_email',
             'role_id', 'owner_id',
             unique=True,
             postgresql_where=text('deletion_date IS NULL')),
)


class MapLinks(RDBMSBase):
    __tablename__ = 'map_links'
    entry_id = db.Column(db.Integer, primary_key=True, autoincrement=True)
    map_id = db.Column(db.Integer(), db.ForeignKey('files.id'), nullable=False)
    linked_id = db.Column(db.Integer(), db.ForeignKey('files.id'), nullable=False)

    __table_args__ = (
        UniqueConstraint('map_id', 'linked_id', name='uq_map_id_linked_id'),
    )


class FileContent(RDBMSBase):
    __tablename__ = 'files_content'
    id = db.Column(db.Integer, primary_key=True, autoincrement=True)
    raw_file = db.Column(db.LargeBinary, nullable=False)
    # Note that this column expects sha256 values, and it is theoretically possible for different
    # files to produce the same vaue!
    checksum_sha256 = db.Column(db.Binary(32), nullable=False, index=True, unique=True)
    creation_date = db.Column(db.DateTime, nullable=False, default=db.func.now())

    size = column_property(
        func.pg_size_pretty(
            cast(
                func.length(
                    raw_file
                ),
                BIGINT
            )
        )
    )

    @property
    def raw_file_utf8(self):
        return self.raw_file.decode('utf-8')

    @raw_file_utf8.setter
    def raw_file_utf8(self, value):
        self.raw_file = value.encode('utf-8')
        self.checksum_sha256 = hashlib.sha256(self.raw_file).digest()

    @property
    def raw_file_base64(self):
        byt = base64.b64encode(self.raw_file)
        return byt.decode('utf-8')

    @raw_file_base64.setter
    def raw_file_base64(self, value):
        self.raw_file = base64.b64decode(value.encode('utf-8'))
        self.checksum_sha256 = hashlib.sha256(self.raw_file).digest()

    @classmethod
    def get_file_lock_hash(cls, checksum_sha256: bytes) -> int:
        """Create the hash for the pg_advisory_xact_lock() function to prevent
        a race condition on inserting rows to FileContent.
        """

        # We use SHAKE-128 (a.k.a. Keccak or SHA-3) to generate a
        # signed BIGINT for pg_advisory_xact_lock() to maximize the
        # bit space accepted by the function
        h = hashlib \
            .shake_128('FileContentGetOrCreate'.encode('ascii') + checksum_sha256) \
            .digest(8)
        return int.from_bytes(h, byteorder='big', signed=True)

    @classmethod
    def get_or_create(cls, file: FileContentBuffer, checksum_sha256: bytes = None) -> int:
        """Get the existing FileContent row for the given file or create a new row
        if needed.

        A lock is acquired for the operation with granularity down to
        the specific file, and it is only released at the end of the transaction.
        Do not add more than one file in the same transaction while using this method
        otherwise you will risk a deadlock.

        This method does not commit the transaction.

        :param file: a file-like object
        :param checksum_sha256: the checksum of the file (computed if not provided)
        :return: the ID of the file
        """
        if checksum_sha256 is None:
            with file as bufferView:
                content = bufferView.read()
                checksum_sha256 = hashlib.sha256(content).digest()
        else:
            content = None

        # We need to deal with a potential race condition. We can't rely on
        # transactions because transactions don't block each other (no matter the
        # isolation level, a transaction would deal with either a dirty read or a race
        # condition). Here we acquire a lock specific for this file to be added
        # into the DB, which will block any other threads attempting to add
        # the same file (assuming that they too acquire the same lock).
        # The lock is released at the end of the transaction to
        # prevent a dirty read occurring in another thread creating a FK error in their code.
        # The only downside to acquiring a lock is that it could result in a deadlock,
        # so hopefully the calling code isn't doing anything fancy beyond
        # adding one file to the database. Please don't add more than one file
        # in the same transaction (!). If later we require batch file adding, consider
        # sorting the files in a stable manner (like by the checksum) and then acquiring
        # the locks in the same order.
        db.session.execute(db.select([
            db.func.pg_advisory_xact_lock(
                db.cast(cls.get_file_lock_hash(checksum_sha256), db.BIGINT)
            )
        ]))

        try:
            return db.session.query(FileContent.id) \
                .filter(FileContent.checksum_sha256 == checksum_sha256) \
                .one()[0]
        except NoResultFound:
            if content is None:
                content = file.read()

            row = FileContent()
            row.checksum_sha256 = checksum_sha256
            row.raw_file = content
            db.session.add(row)
            db.session.flush()

            assert row.id is not None
            return row.id


@dataclass
class FilePrivileges:
    readable: bool
    writable: bool
    commentable: bool


class StarredFile(RDBMSBase):
    id = db.Column(db.Integer, primary_key=True, autoincrement=True)
    file_id = db.Column(db.Integer, db.ForeignKey('files.id', ondelete='CASCADE'),
                        index=True, nullable=False)
    user_id = db.Column(db.Integer, db.ForeignKey('appuser.id', ondelete='CASCADE'),
                        index=True, nullable=False)
    creation_date = db.Column(TIMESTAMP(timezone=True), default=db.func.now(), nullable=False)

    __table_args__ = (
        UniqueConstraint('file_id', 'user_id', name='uq_starred_file_unique_user_file'),
    )


class Files(RDBMSBase, FullTimestampMixin, RecyclableMixin, HashIdMixin):  # type: ignore
    MAX_DEPTH = 50

    __tablename__ = 'files'
    id = db.Column(db.Integer, primary_key=True, autoincrement=True)
    filename = db.Column(db.String(200), nullable=False)
    parent_id = db.Column(db.Integer, db.ForeignKey('files.id'), nullable=True, index=True)
    parent = db.relationship('Files', foreign_keys=parent_id, uselist=False, remote_side=[id])
    mime_type = db.Column(db.String(127), nullable=False)
    description = db.Column(db.Text, nullable=True)
    content_id = db.Column(db.Integer, db.ForeignKey('files_content.id', ondelete='CASCADE'),
                           index=True, nullable=True)
    content = db.relationship('FileContent', foreign_keys=content_id)
    user_id = db.Column(db.Integer, db.ForeignKey('appuser.id', ondelete='CASCADE'),
                        index=True, nullable=False)
    user = db.relationship('AppUser', foreign_keys=user_id)
    doi = db.Column(db.String(1024), nullable=True)
    upload_url = db.Column(db.String(2048), nullable=True)
    public = db.Column(db.Boolean, nullable=False, default=False)
    pinned = db.Column(db.Boolean, nullable=False, default=False)
    deletion_date = db.Column(TIMESTAMP(timezone=True), nullable=True)
    recycling_date = db.Column(TIMESTAMP(timezone=True), nullable=True)
    path = db.Column(db.Text, nullable=False)

    """
    Annotations related columns
    """
    annotations = db.Column(postgresql.JSONB, nullable=True, server_default='[]')
    annotation_configs = db.Column(postgresql.JSONB, nullable=True)
    annotations_date = db.Column(TIMESTAMP(timezone=True), nullable=True)
    custom_annotations = db.Column(postgresql.JSONB, nullable=True, server_default='[]')
    enrichment_annotations = db.Column(postgresql.JSONB, nullable=True)
    excluded_annotations = db.Column(postgresql.JSONB, nullable=True, server_default='[]')

    """
    Fallback organism related columns
    """
    organism_name = db.Column(db.String(200), nullable=True)
    organism_synonym = db.Column(db.String(200), nullable=True)
    organism_taxonomy_id = db.Column(db.String(50), nullable=True)

    __table_args__ = (
        db.Index('uq_files_unique_filename', 'filename', 'parent_id',
                 unique=True,
                 postgresql_where=and_(deletion_date.is_(None),
                                       recycling_date.is_(None),
                                       parent_id.isnot(None))),
        # Ensure that if one of these columns is non-null, that the others should be as well. Note
        # that as of writing, alembic DOES NOT add CHECK constraints automatically!
        CheckConstraint(
            sqltext="""
                (
                    (organism_name IS NULL) AND
                    (organism_synonym IS NULL) AND
                    (organism_taxonomy_id IS NULL)
                ) OR (
                    (organism_name IS NOT NULL) AND
                    (organism_synonym IS NOT NULL) AND
                    (organism_taxonomy_id IS NOT NULL)
                )
            """,
            name='ck_files_fallback_organism_null_consistent')
    )

    # These fields are not available when initially queried but you can set these fields
    # yourself or use helpers that populate these fields. These fields are used by
    # a lot of the API endpoints, and some of the helper methods that query for Files
    # will populate these fields for you
    calculated_project: Optional[Projects] = None
    calculated_privileges: Dict[int, FilePrivileges]  # key = AppUser.id
    calculated_children: Optional[List['Files']] = None  # children of this file
    calculated_parent_deleted: Optional[bool] = None  # whether a parent is deleted
    calculated_parent_recycled: Optional[bool] = None  # whether a parent is recycled
    calculated_highlight: Optional[str] = None  # highlight used in the content search
    calculated_starred: Optional[Dict] = None  # object representing whether this file is starred

    def __init__(self, *args, **kwargs):
        super().__init__(*args, **kwargs)
        self._init_model()

    @orm.reconstructor
    def _init_model(self):
        self.calculated_privileges = {}

    @property
    def fallback_organism(self):
        if self.organism_name and self.organism_synonym and self.organism_taxonomy_id:
            return {
                'organism_name': self.organism_name,
                'synonym': self.organism_synonym,
                'tax_id': self.organism_taxonomy_id,
            }
        else:
            return None

    @property
    def parent_deleted(self):
        value = self.calculated_parent_deleted
        assert value is not None
        return value

    @property
    def parent_recycled(self):
        value = self.calculated_parent_recycled
        assert value is not None
        return value

    @property
    def effectively_recycled(self):
        return self.recycled or self.parent_recycled

    @property
    def project(self) -> Projects:
        """
        Gets the Project this file belongs to.
        """
        project_name = Path(self.path).parts[1]
        try:
            return db.session.query(
                Projects
            ).filter(
                Projects.name == project_name
            ).one()
        except NoResultFound as e:
            current_app.logger.error(
                f'Could not find project of file with id: {self.id}',
                exc_info=e,
                extra=EventLog(event_type=LogEventType.SYSTEM.value).to_dict()
            )
            raise ServerException(
                title=f'Cannot Get Project of File',
                message=f'Could not find project of file {self.filename}.',
            ) from e

    # TODO: Remove this if we ever give ***ARANGO_USERNAME*** files actual names instead of '/'. This mainly exists
    # as a helper for getting the real name of a ***ARANGO_USERNAME*** file.
    @property
    def true_filename(self):
        return Path(self.path).name

    @property
    def extension(self):
        return Path(self.filename).suffix

    def generate_non_conflicting_filename(self):
        """Generate a new filename based of the current filename when there is a filename
        conflict with another file in the same folder.

        The returned filename could still conflict due to a race condition if you are
        not fast enough. With haste!

        :return: a new filename
        :raises:
            ValueError: if a new (reasonable) filename cannot be found
        """

        file_name, file_ext = os.path.splitext(self.filename)
        file_ext_len = len(file_ext)

        # Remove the file extension from the filename column in the table
        c_file_name = sqlalchemy.func.left(Files.filename,
                                           -file_ext_len) if file_ext_len else Files.filename

        # Extract the N from (N) in the filename
        c_name_matches = sqlalchemy.func.regexp_matches(
            c_file_name,
            '^.* \\(([0-9]+)\\)$',
            type_=sqlalchemy.ARRAY(sqlalchemy.Text))

        # regexp_matches() returns an array so get the first result
        c_name_index = c_name_matches[1]

        # Search the table for all files that have {this_filename} (N){ext}
        q_used_indices = db.session.query(
            sqlalchemy.cast(c_name_index, sqlalchemy.Integer).label('index')) \
            .select_from(Files) \
            .filter(Files.parent_id == self.parent_id,
                    Files.filename.op('~')(
                        f'^{re.escape(file_name)} \\(([0-9]+)\\){re.escape(file_ext)}$'),
                    Files.recycling_date.is_(None),
                    Files.deletion_date.is_(None)) \
            .subquery()

        # Finally get the MAX() of all the Ns found in the subquery
        max_index = db.session.query(
            sqlalchemy.func.max(q_used_indices.c.index).label('index')
        ).select_from(
            q_used_indices
        ).scalar() or 0

        next_index = max_index + 1

        new_filename = f"{file_name} ({next_index}){file_ext}"

        # Check that the new filename doesn't exceed the length of the column
        if len(self.filename) > Files.filename.property.columns[0].type.length:
            raise ValueError('new filename would exceed the length of the column')

        return new_filename


# Files table ORM event listeners
def _did_columns_update(target: Files, columns: List[str]) -> bool:
    insp = inspect(target)
    return any([insp.attrs.get(col).history.added for col in columns])


def _get_parent_path_of_file_query(file_id: int, parent_id: int):
    t_files = table(
        'files',
        column('id', sa_Integer),
        column('path', sa_String),
        column('parent_id', sa_Integer)
    )

    if parent_id is None:
        t_projects = table(
            'projects',
            column('id', sa_Integer),
            column('name', sa_String),
            column('***ARANGO_USERNAME***_id', sa_Integer)
        )
        return select([t_projects.c.name]).where(t_projects.c.***ARANGO_USERNAME***_id == file_id)
    else:
        return select([t_files.c.path]).where(t_files.c.id == parent_id)


def _get_descendants_of_file_query(***ARANGO_USERNAME***_file_id: int):
    t_files = table(
        'files',
        column('id', sa_Integer),
        column('path', sa_String),
        column('parent_id', sa_Integer)
    )

    parent_file = select([
        t_files.c.id,
        t_files.c.path,
        t_files.c.parent_id
    ]).where(
        t_files.c.id == ***ARANGO_USERNAME***_file_id
    ).cte(recursive=True)

    parent_alias = parent_file.alias()
    children_alias = parent_file.union_all(
        select([
            t_files.c.id,
            t_files.c.path,
            t_files.c.parent_id
        ]).where(
            t_files.c.parent_id == parent_alias.c.id
        )
    )

    return select([
        children_alias.c.id, children_alias.c.path
    ]).where(
        children_alias.c.id != ***ARANGO_USERNAME***_file_id
    )


def _get_update_path_query():
    t_files = table(
        'files',
        column('id', sa_Integer),
        column('path', sa_String),
    )

    return update(
        t_files
    ).where(
        t_files.c.id == bindparam('f_id')
    ).values(path=bindparam('f_path'))


def _update_path_of_file(connection: Connection, target: Files) -> Files:
    query = _get_parent_path_of_file_query(target.id, target.parent_id)
    parent_path = connection.execute(query).scalar()

    if target.parent_id is None:
        target.path = f'/{parent_path}'
    else:
        target.path = f'{parent_path}/{target.filename}'

    return target


def _update_path_of_file_and_descendants(connection: Connection, target: Files) -> Files:
    # Parent may have changed too, so we need to get the new one and update this file's path.
    old_path = target.path
    target = _update_path_of_file(connection, target)
    new_path = target.path

    # Get all the descendants of this file so we can update their paths too.
    descendants = connection.execution_options(
        stream_results=True
    ).execute(_get_descendants_of_file_query(target.id))

    if descendants.rowcount > 0:
        child_update_mappings = []
        for id, path in descendants:
            child_update_mappings.append({
                'f_id': id,
                'f_path': new_path + path[len(old_path):],
            })
        connection.execute(_get_update_path_query(), child_update_mappings)
    return target


@event.listens_for(Files, 'before_insert')
def before_file_insert(mapper: Mapper, connection: Connection, target: Files):
    # Only automatically update the path if it was not manually added. This should only be false
    # when seeding the database for local development.
    insp = inspect(target)
    if not insp.attrs.get('path').history.added:
        # Also, since it's not possible to query for the project linked to ***ARANGO_USERNAME*** files *before* the
        # file has been created, do not attempt to do so here. Root file paths are manually added
        # in the project creation request.
        if target.parent_id is not None:
            target = _update_path_of_file(connection, target)


def _after_file_insert(target: Files):
    from app import app

    # This will be called by the Redis queue service outside of the normal flask app context, so
    # here we manually ensure there is a context.
    with app.app_context():
        try:
            elastic_service = get_elastic_service()
            current_app.logger.info(
                f'Attempting to index newly created file with hash_id: {target.hash_id}',
                extra=EventLog(event_type=LogEventType.ELASTIC.value).to_dict()
            )
            elastic_service.index_files([target.hash_id])
        except Exception as e:
            current_app.logger.error(
                f'Elastic index failed for file with hash_id: {target.hash_id}',
                exc_info=e,
                extra=EventLog(event_type=LogEventType.ELASTIC_FAILURE.value).to_dict()
            )
            raise


@event.listens_for(Files, 'after_insert')
def after_file_insert(mapper: Mapper, connection: Connection, target: Files):
    """
    Handles creating a new elastic document for the newly inserted file. Note: if this fails, the
    file insert will be rolled back.
    """
    try:
        from neo4japp.services.redis.redis_queue_service import RedisQueueService
        rq_service = RedisQueueService()
        rq_service.enqueue(_after_file_insert, target)
    except Exception as e:
        raise ServerException(
            title='Failed to Create File',
            message='Something unexpected occurred while creating your file! Please try again ' +
                    'later.'
        ) from e


@event.listens_for(Files, 'before_update')
def before_file_update(mapper: Mapper, connection: Connection, target: Files):
    # Only automatically update the path if it was not manually added. This should only be false
    # when seeding the database for local development.
    insp = inspect(target)
    if not insp.attrs.get('path').history.added:
        # TODO: Potentially don't need to do this if we know the filename and parent haven't
        # changed.
        target = _update_path_of_file_and_descendants(connection, target)

    # Only update the modified date if any of the specified columns *did not* change
    if not _did_columns_update(target, UPDATE_DATE_MODIFIED_COLUMNS):
        orm.attributes.flag_modified(target, 'modified_date')


def _after_file_update(target: Files, changes: dict):
    # Import what we need, when we need it (Helps to avoid circular dependencies)
    from app import app
    from neo4japp.models.files_queries import get_nondeleted_recycled_children_query
    from neo4japp.services.file_types.providers import DirectoryTypeProvider

    # This will be called by the Redis queue service outside of the normal flask app context, so
    # here we manually ensure there is a context.
    with app.app_context():
        try:
            elastic_service = get_elastic_service()
            files_to_update = [target.hash_id]
            if target.mime_type == DirectoryTypeProvider.MIME_TYPE:
                family = get_nondeleted_recycled_children_query(
                    Files.id == target.id,
                    children_filter=and_(
                        Files.recycling_date.is_(None)
                    ),
                    lazy_load_content=True
                ).all()
                files_to_update = [member.hash_id for member in family]

            # Only delete a file when it changes from "not-deleted" to "deleted"
            if (
                    'deletion_date' in changes and
                    changes['deletion_date'][0] is None and
                    changes['deletion_date'][1] is not None
            ):
                current_app.logger.info(
                    f'Attempting to delete files in elastic with hash_ids: {files_to_update}',
                    extra=EventLog(event_type=LogEventType.ELASTIC.value).to_dict()
                )
                elastic_service.delete_files(files_to_update)
                # TODO: Should we handle the case where a document's deleted state goes from
                # "deleted" to "not deleted"? What would that mean for folders? Re-index all
                # children as well?
            else:
                # File was not deleted, so update it -- and possibly its children if it has any --
                # instead
                current_app.logger.info(
                    f'Attempting to update files in elastic with hash_ids: {files_to_update}',
                    extra=EventLog(event_type=LogEventType.ELASTIC.value).to_dict()
                )
                # TODO: Change this to an update operation, and only update what has changed
                # TODO: Only need to update children if the folder name changes (is this true? any
                # other cases where we would do this? Maybe safer to just always update file path
                # any time the parent changes...)
                elastic_service.index_files(files_to_update)
        except Exception as e:
            current_app.logger.error(
                f'Elastic update failed for files with hash_ids: {files_to_update}',
                exc_info=e,
                extra=EventLog(event_type=LogEventType.ELASTIC_FAILURE.value).to_dict()
            )
            raise


@event.listens_for(Files, 'after_update')
def after_file_update(mapper: Mapper, connection: Connection, target: Files):
    """
    Handles updating this document in elastic. Note: if this fails, the file update will be rolled
    back.
    """
    try:
        # Only do re-indexing if any of the specified columns changed
        if _did_columns_update(target, UPDATE_ELASTIC_DOC_COLUMNS):
            from neo4japp.services.redis.redis_queue_service import RedisQueueService
            rq_service = RedisQueueService()
            rq_service.enqueue(_after_file_update, target, get_model_changes(target))
    except Exception as e:
        raise ServerException(
                title='Failed to Update File',
                message='Something unexpected occurred while updating your file! Please try ' +
                        'again later.'
            ) from e


def _after_file_delete(target: Files):
    # Import what we need, when we need it (Helps to avoid circular dependencies)
    from app import app
    from neo4japp.models.files_queries import get_nondeleted_recycled_children_query
    from neo4japp.services.file_types.providers import DirectoryTypeProvider

    # This will be called by the Redis queue service outside of the normal flask app context, so
    # here we manually ensure there is a context.
    with app.app_context():
        try:
            elastic_service = get_elastic_service()
            files_to_delete = [target.hash_id]
            if target.mime_type == DirectoryTypeProvider.MIME_TYPE:
                family = get_nondeleted_recycled_children_query(
                    Files.id == target.id,
                    children_filter=and_(
                        Files.recycling_date.is_(None)
                    ),
                    lazy_load_content=True
                ).all()
                files_to_delete = [member.hash_id for member in family]
            current_app.logger.info(
                f'Attempting to delete files in elastic with hash_ids: {files_to_delete}',
                extra=EventLog(event_type=LogEventType.ELASTIC.value).to_dict()
            )
            elastic_service.delete_files(files_to_delete)
        except Exception as e:
            current_app.logger.error(
                f'Elastic search delete failed for file with hash_id: {target.hash_id}',
                exc_info=e,
                extra=EventLog(event_type=LogEventType.ELASTIC_FAILURE.value).to_dict()
            )
            raise


@event.listens_for(Files, 'after_delete')
def after_file_delete(mapper: Mapper, connection: Connection, target: Files):
    """
    Handles deleting this document from elastic. Note: if this fails, the file deletion will be
    rolled back.
    """
    # NOTE: This event is rarely triggered, because we're currently flagging files for deletion
    # rather than removing them outright. See the `after_update` event for Files.
    try:
        from neo4japp.services.redis.redis_queue_service import RedisQueueService
        rq_service = RedisQueueService()
        rq_service.enqueue(_after_file_delete, target)
    except Exception as e:
        raise ServerException(
            title='Failed to Delete File',
            message='Something unexpected occurred while updating your file! Please try again ' +
                    'later.'
        ) from e


class AnnotationChangeCause(enum.Enum):
    USER = 'user'
    USER_REANNOTATION = 'user_reannotation'
    SYSTEM_REANNOTATION = 'sys_reannotation'


class FileAnnotationsVersion(RDBMSBase, TimestampMixin, HashIdMixin):
    id = db.Column(db.Integer, primary_key=True, autoincrement=True)
    file_id = db.Column(db.Integer, db.ForeignKey('files.id', ondelete='CASCADE'),
                        index=True, nullable=False)
    file = db.relationship('Files', foreign_keys=file_id)
    cause = db.Column(db.Enum(AnnotationChangeCause), nullable=False)
    custom_annotations = db.Column(postgresql.JSONB, nullable=True, server_default='[]')
    excluded_annotations = db.Column(postgresql.JSONB, nullable=True, server_default='[]')
    user_id = db.Column(db.Integer, db.ForeignKey('appuser.id', ondelete='SET NULL'),
                        index=True, nullable=True)
    user = db.relationship('AppUser', foreign_keys=user_id)


class FileVersion(RDBMSBase, FullTimestampMixin, HashIdMixin):
    id = db.Column(db.Integer, primary_key=True, autoincrement=True)
    file_id = db.Column(db.Integer, db.ForeignKey('files.id'),
                        index=True, nullable=False)
    file = db.relationship('Files', foreign_keys=file_id)
    message = db.Column(db.Text, nullable=True)
    content_id = db.Column(db.Integer, db.ForeignKey('files_content.id'),
                           index=True, nullable=False)
    content = db.relationship('FileContent', foreign_keys=content_id)
    user_id = db.Column(db.Integer, db.ForeignKey('appuser.id', ondelete='CASCADE'),
                        index=True, nullable=False)
    user = db.relationship('AppUser', foreign_keys=user_id)


class FileBackup(RDBMSBase, FullTimestampMixin, HashIdMixin):
    id = db.Column(db.Integer, primary_key=True, autoincrement=True)
    file_id = db.Column(db.Integer, db.ForeignKey('files.id'),
                        index=True, nullable=False)
    file = db.relationship('Files', foreign_keys=file_id)
    raw_value = db.Column(db.LargeBinary, nullable=False)
    user_id = db.Column(db.Integer, db.ForeignKey('appuser.id', ondelete='CASCADE'),
                        index=True, nullable=False)
    user = db.relationship('AppUser', foreign_keys=user_id)


class FileLock(RDBMSBase, TimestampMixin):
    id = db.Column(db.Integer, primary_key=True, autoincrement=True)
    hash_id = db.Column(db.String(50), index=True, nullable=False, unique=True)
    user_id = db.Column(db.Integer, db.ForeignKey('appuser.id', ondelete='CASCADE'),
                        index=True, nullable=False)
    user = db.relationship('AppUser', foreign_keys=user_id)
    acquire_date = db.Column(TIMESTAMP(timezone=True), default=db.func.now(), nullable=False)<|MERGE_RESOLUTION|>--- conflicted
+++ resolved
@@ -29,11 +29,7 @@
 )
 from sqlalchemy.dialects import postgresql
 from sqlalchemy.engine import Connection
-<<<<<<< HEAD
-from sqlalchemy.orm import Mapper
-=======
 from sqlalchemy.orm import Mapper, column_property
->>>>>>> e225e4c8
 from sqlalchemy.orm.exc import NoResultFound
 from sqlalchemy.types import TIMESTAMP
 from typing import Optional, List, Dict
