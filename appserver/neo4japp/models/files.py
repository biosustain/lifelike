from datetime import datetime, timezone

from sqlalchemy.dialects import postgresql
<<<<<<< HEAD
=======
from sqlalchemy.orm.query import Query
>>>>>>> 26d2ff42
from sqlalchemy.types import TIMESTAMP

from neo4japp.database import db
from neo4japp.models.common import RDBMSBase


class FileContent(RDBMSBase):
    __tablename__ = 'files_content'
    id = db.Column(db.Integer(), primary_key=True, autoincrement=True)
    raw_file = db.Column(db.LargeBinary, nullable=False)
    checksum_sha256 = db.Column(db.Binary(32), nullable=False, index=True, unique=True)
    creation_date = db.Column(db.DateTime, nullable=False, default=db.func.now())


class Files(RDBMSBase):  # type: ignore
    __tablename__ = 'files'
    id = db.Column(db.Integer(), primary_key=True, autoincrement=True)
    file_id = db.Column(db.String(36), unique=True, nullable=False)
    filename = db.Column(db.String(200), nullable=False)
    description = db.Column(db.String(2048), nullable=True)
    content_id = db.Column(db.Integer,
                           db.ForeignKey('files_content.id', ondelete='CASCADE'),
                           nullable=False)
    user_id = db.Column(db.Integer, db.ForeignKey('appuser.id', ondelete='CASCADE'), nullable=False)
    creation_date = db.Column(db.DateTime, default=db.func.now())
    annotations = db.Column(postgresql.JSONB, nullable=False, server_default='[]')
    annotations_date = db.Column(TIMESTAMP(timezone=True), nullable=False)
    project = db.Column(db.Integer(), db.ForeignKey('projects.id'), nullable=False)
    custom_annotations = db.Column(postgresql.JSONB, nullable=False, server_default='[]')
    dir_id = db.Column(db.Integer, db.ForeignKey('directory.id'), nullable=False)
    doi = db.Column(db.String(1024), nullable=True)
    upload_url = db.Column(db.String(2048), nullable=True)
    excluded_annotations = db.Column(postgresql.JSONB, nullable=False, server_default='[]')


class LMDBsDates(RDBMSBase):
    __tablename__ = 'lmdbs_dates'
    name = db.Column(db.String(256), primary_key=True)
    date = db.Column(
        TIMESTAMP(timezone=True),
        nullable=False,
        default=str(datetime(1970, 1, 1, tzinfo=timezone.utc))
<<<<<<< HEAD
    )
=======
    )


class Directory(RDBMSBase):
    id = db.Column(db.BigInteger, primary_key=True, autoincrement=True)
    name = db.Column(db.String(200), nullable=False)
    directory_parent_id = db.Column(
        db.BigInteger,
        db.ForeignKey('directory.id'),
        nullable=True,  # original parent is null
    )
    projects_id = db.Column(
        db.Integer,
        db.ForeignKey('projects.id'),
        nullable=False,
    )
    files = db.relationship('Files')

    @classmethod
    def query_child_directories(cls, dir_id: int) -> Query:
        base_query = db.session.query(cls).filter(cls.id == dir_id).cte(recursive=True)
        query = base_query.union_all(
            db.session.query(cls).join(
                base_query,
                base_query.c.id == cls.directory_parent_id
            )
        )
        return query
>>>>>>> 26d2ff42
<|MERGE_RESOLUTION|>--- conflicted
+++ resolved
@@ -1,10 +1,7 @@
 from datetime import datetime, timezone
 
 from sqlalchemy.dialects import postgresql
-<<<<<<< HEAD
-=======
 from sqlalchemy.orm.query import Query
->>>>>>> 26d2ff42
 from sqlalchemy.types import TIMESTAMP
 
 from neo4japp.database import db
@@ -47,9 +44,6 @@
         TIMESTAMP(timezone=True),
         nullable=False,
         default=str(datetime(1970, 1, 1, tzinfo=timezone.utc))
-<<<<<<< HEAD
-    )
-=======
     )
 
 
@@ -77,5 +71,4 @@
                 base_query.c.id == cls.directory_parent_id
             )
         )
-        return query
->>>>>>> 26d2ff42
+        return query