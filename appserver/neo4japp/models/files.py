--- conflicted
+++ resolved
@@ -40,14 +40,9 @@
 class LMDBsDates(RDBMSBase):
     __tablename__ = 'lmdbs_dates'
     name = db.Column(db.String(256), primary_key=True)
-<<<<<<< HEAD
-    date = db.Column(
-        TIMESTAMP(timezone=True),
-        nullable=False,
-        default=str(datetime(1970, 1, 1, tzinfo=timezone.utc))
-    )
+    date = db.Column(TIMESTAMP(timezone=True), nullable=False)
 
-
+    
 class Directory(RDBMSBase):
     id = db.Column(db.BigInteger, primary_key=True, autoincrement=True)
     name = db.Column(db.String(200), nullable=False)
@@ -72,7 +67,4 @@
                 base_query.c.id == cls.directory_parent_id
             )
         )
-        return query
-=======
-    date = db.Column(TIMESTAMP(timezone=True), nullable=False)
->>>>>>> 9d008e3e
+        return query