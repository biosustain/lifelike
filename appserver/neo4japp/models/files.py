import enum
import hashlib
import os
import re
from dataclasses import dataclass
from datetime import datetime, timezone
from typing import BinaryIO, Optional, List, Dict

import sqlalchemy
from sqlalchemy import and_, text, event
from sqlalchemy.dialects import postgresql
from sqlalchemy.orm.exc import NoResultFound
from sqlalchemy.orm.query import Query
from sqlalchemy.types import ARRAY, TIMESTAMP

from neo4japp.constants import FILE_INDEX_ID
from neo4japp.database import db, get_elastic_service
from neo4japp.models import Projects
from neo4japp.models.common import RDBMSBase, TimestampMixin, RecyclableMixin, FullTimestampMixin, \
    HashIdMixin

file_collaborator_role = db.Table(
    'file_collaborator_role',
    db.Column('id', db.Integer, primary_key=True, autoincrement=True),
    db.Column('file_id', db.Integer(), db.ForeignKey('files.id'), nullable=False, index=True),
    db.Column('collaborator_id', db.Integer(), db.ForeignKey('appuser.id'), nullable=True,
              index=True),
    db.Column('collaborator_email', db.String(254), nullable=True, index=True),
    db.Column('role_id', db.Integer(), db.ForeignKey('app_role.id'), nullable=False, index=True),
    db.Column('owner_id', db.Integer(), db.ForeignKey('appuser.id'), nullable=False),
    db.Column('creation_date', db.TIMESTAMP(timezone=True), nullable=False, default=db.func.now()),
    db.Column('modified_date', db.TIMESTAMP(timezone=True), nullable=False, default=db.func.now(),
              onupdate=db.func.now()),
    db.Column('deletion_date', db.TIMESTAMP(timezone=True), nullable=True),
    db.Column('creator_id', db.Integer, db.ForeignKey('appuser.id'), nullable=True),
    db.Column('modifier_id', db.Integer, db.ForeignKey('appuser.id'), nullable=True),
    db.Column('deleter_id', db.Integer, db.ForeignKey('appuser.id'), nullable=True),
    db.Index('uq_file_collaborator_role',
             'file_id', 'collaborator_id', 'collaborator_email',
             'role_id', 'owner_id',
             unique=True,
             postgresql_where=text('deletion_date IS NULL')),
)


class FileContent(RDBMSBase):
    __tablename__ = 'files_content'
    id = db.Column(db.Integer, primary_key=True, autoincrement=True)
    raw_file = db.Column(db.LargeBinary, nullable=False)
    checksum_sha256 = db.Column(db.Binary(32), nullable=False, index=True, unique=True)
    creation_date = db.Column(db.DateTime, nullable=False, default=db.func.now())

    @property
    def raw_file_utf8(self):
        return self.raw_file.decode('utf-8')

    @raw_file_utf8.setter
    def raw_file_utf8(self, value):
        self.raw_file = value.encode('utf-8')
        self.checksum_sha256 = hashlib.sha256(self.raw_file).digest()

    @classmethod
    def get_file_lock_hash(cls, checksum_sha256: bytes) -> int:
        """Create the hash for the pg_advisory_xact_lock() function to prevent
        a race condition on inserting rows to FileContent.
        """

        # We use SHAKE-128 (a.k.a. Keccak or SHA-3) to generate a
        # signed BIGINT for pg_advisory_xact_lock() to maximize the
        # bit space accepted by the function
        h = hashlib \
            .shake_128('FileContentGetOrCreate'.encode('ascii') + checksum_sha256) \
            .digest(8)
        return int.from_bytes(h, byteorder='big', signed=True)

    @classmethod
    def get_or_create(cls, file: BinaryIO, checksum_sha256: bytes = None) -> int:
        """Get the existing FileContent row for the given file or create a new row
        if needed.

        A lock is acquired for the operation with granularity down to
        the specific file, and it is only released at the end of the transaction.
        Do not add more than one file in the same transaction while using this method
        otherwise you will risk a deadlock.

        This method does not commit the transaction.

        :param file: a file-like object
        :param checksum_sha256: the checksum of the file (computed if not provided)
        :return: the ID of the file
        """

        content: Optional[bytes]

        if checksum_sha256 is None:
            content = file.read()
            file.seek(0)
            checksum_sha256 = hashlib.sha256(content).digest()
        else:
            content = None

        # We need to deal with a potential race condition. We can't rely on
        # transactions because transactions don't block each other (no matter the
        # isolation level, a transaction would deal with either a dirty read or a race
        # condition). Here we acquire a lock specific for this file to be added
        # into the DB, which will block any other threads attempting to add
        # the same file (assuming that they too acquire the same lock).
        # The lock is released at the end of the transaction to
        # prevent a dirty read occurring in another thread creating a FK error in their code.
        # The only downside to acquiring a lock is that it could result in a deadlock,
        # so hopefully the calling code isn't doing anything fancy beyond
        # adding one file to the database. Please don't add more than one file
        # in the same transaction (!). If later we require batch file adding, consider
        # sorting the files in a stable manner (like by the checksum) and then acquiring
        # the locks in the same order.
        db.session.execute(db.select([
            db.func.pg_advisory_xact_lock(
                db.cast(cls.get_file_lock_hash(checksum_sha256), db.BIGINT)
            )
        ]))

        try:
            return db.session.query(FileContent.id) \
                .filter(FileContent.checksum_sha256 == checksum_sha256) \
                .one()[0]
        except NoResultFound:
            if content is None:
                content = file.read()

            row = FileContent()
            row.checksum_sha256 = checksum_sha256
            row.raw_file = content
            db.session.add(row)
            db.session.flush()

            assert row.id is not None
            return row.id


@dataclass
class FilePrivileges:
    readable: bool
    writable: bool
    commentable: bool


class Files(RDBMSBase, FullTimestampMixin, RecyclableMixin, HashIdMixin):  # type: ignore
    MAX_DEPTH = 50

    __tablename__ = 'files'
    id = db.Column(db.Integer, primary_key=True, autoincrement=True)
    filename = db.Column(db.String(200), nullable=False)
    parent_id = db.Column(db.Integer, db.ForeignKey('files.id'), nullable=True, index=True)
    parent = db.relationship('Files', foreign_keys=parent_id, uselist=False, remote_side=[id])
    mime_type = db.Column(db.String(127), nullable=False)
    description = db.Column(db.Text, nullable=True)
    content_id = db.Column(db.Integer, db.ForeignKey('files_content.id', ondelete='CASCADE'),
                           index=True, nullable=True)
    content = db.relationship('FileContent', foreign_keys=content_id)
    user_id = db.Column(db.Integer, db.ForeignKey('appuser.id', ondelete='CASCADE'),
                        index=True, nullable=False)
    user = db.relationship('AppUser', foreign_keys=user_id)
    doi = db.Column(db.String(1024), nullable=True)
    upload_url = db.Column(db.String(2048), nullable=True)
    public = db.Column(db.Boolean, nullable=False, default=False)
    deletion_date = db.Column(TIMESTAMP(timezone=True), nullable=True)
    recycling_date = db.Column(TIMESTAMP(timezone=True), nullable=True)

    """
    Annotations related columns
    """
    # NOTE: for PDFs `annotations` will be one JSON, for Enrichment tables, will be a list of JSON
    annotations = db.Column(postgresql.JSONB, nullable=True, server_default='[]')
    annotations_date = db.Column(TIMESTAMP(timezone=True), nullable=True)
    custom_annotations = db.Column(postgresql.JSONB, nullable=True, server_default='[]')
    enrichment_annotations = db.Column(postgresql.JSONB, nullable=True)
    excluded_annotations = db.Column(postgresql.JSONB, nullable=True, server_default='[]')
    fallback_organism_id = db.Column(
        db.Integer,
        # CAREFUL do not allow cascade ondelete
        # fallback organism can be deleted
        db.ForeignKey('fallback_organism.id'),
        index=True,
        nullable=True,
    )
    fallback_organism = db.relationship('FallbackOrganism', foreign_keys=fallback_organism_id)
<<<<<<< HEAD
    public = db.Column(db.Boolean, nullable=False, default=False)
    deletion_date = db.Column(TIMESTAMP(timezone=True), nullable=True)
    recycling_date = db.Column(TIMESTAMP(timezone=True), nullable=True)
=======
>>>>>>> 5dc9d86f

    __table_args__ = (
        db.Index('uq_files_unique_filename', 'filename', 'parent_id',
                 unique=True,
                 postgresql_where=and_(deletion_date.is_(None),
                                       recycling_date.is_(None),
                                       parent_id.isnot(None))),
    )

    # These fields are not available when initially queried but you can set these fields
    # yourself or use helpers that populate these fields. These fields are used by
    # a lot of the API endpoints, and some of the helper methods that query for Files
    # will populate these fields for you
    calculated_project: Optional[Projects] = None
    calculated_privileges: Dict[int, FilePrivileges] = {}  # key = AppUser.id
    calculated_children: Optional[List['Files']] = None  # children of this file
    calculated_parent_deleted: Optional[bool] = None  # whether a parent is deleted
    calculated_parent_recycled: Optional[bool] = None  # whether a parent is recycled
    calculated_highlight: Optional[str] = None  # highlight used in the content search

    @property
    def parent_deleted(self):
        value = self.calculated_parent_deleted
        assert value is not None
        return value

    @property
    def parent_recycled(self):
        value = self.calculated_parent_recycled
        assert value is not None
        return value

    @property
    def effectively_recycled(self):
        return self.recycled or self.parent_recycled

    def generate_non_conflicting_filename(self):
        """Generate a new filename based of the current filename when there is a filename
        conflict with another file in the same folder.

        The returned filename could still conflict due to a race condition if you are
        not fast enough. With haste!

        :return: a new filename
        :raises:
            ValueError: if a new (reasonable) filename cannot be found
        """

        file_name, file_ext = os.path.splitext(self.filename)
        file_ext_len = len(file_ext)

        # Remove the file extension from the filename column in the table
        c_file_name = sqlalchemy.func.left(Files.filename,
                                           -file_ext_len) if file_ext_len else Files.filename

        # Extract the N from (N) in the filename
        c_name_matches = sqlalchemy.func.regexp_matches(
            c_file_name,
            '^.* \\(([0-9]+)\\)$',
            type_=sqlalchemy.ARRAY(sqlalchemy.Text))

        # regexp_matches() returns an array so get the first result
        c_name_index = c_name_matches[1]

        # Search the table for all files that have {this_filename} (N){ext}
        q_used_indices = db.session.query(
            sqlalchemy.cast(c_name_index, sqlalchemy.Integer).label('index')) \
            .select_from(Files) \
            .filter(Files.parent_id == self.parent_id,
                    Files.filename.op('~')(
                        f'^{re.escape(file_name)} \\(([0-9]+)\\){re.escape(file_ext)}$'),
                    Files.recycling_date.is_(None),
                    Files.deletion_date.is_(None)) \
            .subquery()

        # Finally get the MAX() of all the Ns found in the subquery
        max_index = db.session.query(
            sqlalchemy.func.max(q_used_indices.c.index).label('index')
        ).select_from(
            q_used_indices
        ).scalar() or 0

        next_index = max_index + 1

        new_filename = f"{file_name} ({next_index}){file_ext}"

        # Check that the new filename doesn't exceed the length of the column
        if len(self.filename) > Files.filename.property.columns[0].type.length:
            raise ValueError('new filename would exceed the length of the column')

        return new_filename


# Files table ORM event listeners
@event.listens_for(Files, 'after_insert')
@event.listens_for(Files, 'after_delete')
@event.listens_for(Files, 'after_update')
def file_change(mapper, connection, target: Files):
    elastic_service = get_elastic_service()
    elastic_service.index_or_delete_files([target.hash_id])


class AnnotationChangeCause(enum.Enum):
    USER = 'user'
    USER_REANNOTATION = 'user_reannotation'
    SYSTEM_REANNOTATION = 'sys_reannotation'


class FileAnnotationsVersion(RDBMSBase, TimestampMixin, HashIdMixin):
    id = db.Column(db.Integer, primary_key=True, autoincrement=True)
    file_id = db.Column(db.Integer, db.ForeignKey('files.id', ondelete='CASCADE'),
                        index=True, nullable=False)
    file = db.relationship('Files', foreign_keys=file_id)
    cause = db.Column(db.Enum(AnnotationChangeCause), nullable=False)
    custom_annotations = db.Column(postgresql.JSONB, nullable=True, server_default='[]')
    excluded_annotations = db.Column(postgresql.JSONB, nullable=True, server_default='[]')
    user_id = db.Column(db.Integer, db.ForeignKey('appuser.id', ondelete='SET NULL'),
                        index=True, nullable=True)
    user = db.relationship('AppUser', foreign_keys=user_id)


class FallbackOrganism(RDBMSBase):
    id = db.Column(db.Integer, primary_key=True, autoincrement=True)
    organism_name = db.Column(db.String(200), nullable=False)
    organism_synonym = db.Column(db.String(200), nullable=False)
    organism_taxonomy_id = db.Column(db.String(50), nullable=False)


class FileVersion(RDBMSBase, FullTimestampMixin, HashIdMixin):
    id = db.Column(db.Integer, primary_key=True, autoincrement=True)
    file_id = db.Column(db.Integer, db.ForeignKey('files.id'),
                        index=True, nullable=False)
    file = db.relationship('Files', foreign_keys=file_id)
    message = db.Column(db.Text, nullable=True)
    content_id = db.Column(db.Integer, db.ForeignKey('files_content.id'),
                           index=True, nullable=False)
    content = db.relationship('FileContent', foreign_keys=content_id)
    user_id = db.Column(db.Integer, db.ForeignKey('appuser.id', ondelete='CASCADE'),
                        index=True, nullable=False)
    user = db.relationship('AppUser', foreign_keys=user_id)


class FileBackup(RDBMSBase, FullTimestampMixin, HashIdMixin):
    id = db.Column(db.Integer, primary_key=True, autoincrement=True)
    file_id = db.Column(db.Integer, db.ForeignKey('files.id'),
                        index=True, nullable=False)
    file = db.relationship('Files', foreign_keys=file_id)
    raw_value = db.Column(db.LargeBinary, nullable=False)
    user_id = db.Column(db.Integer, db.ForeignKey('appuser.id', ondelete='CASCADE'),
                        index=True, nullable=False)
    user = db.relationship('AppUser', foreign_keys=user_id)


class LMDBsDates(RDBMSBase):
    __tablename__ = 'lmdbs_dates'
    name = db.Column(db.String(256), primary_key=True)
    date = db.Column(TIMESTAMP(timezone=True), nullable=False)


# TODO: Adding the _bare minimum_ columns to this table for now. I imagine that eventually
# we will want to manage permissions on worksheets, just as we do for pdf files. However,
# we also don't currently have a home in the UI for managing these worksheets.
class Worksheet(RDBMSBase, TimestampMixin):  # type: ignore
    __tablename__ = 'worksheets'
    id = db.Column(db.Integer, primary_key=True, autoincrement=True)
    filename = db.Column(db.String(200), nullable=False)
    sheetname = db.Column(db.String(200), nullable=False)
    neo4j_node_id = db.Column(db.Integer, nullable=False)
    content_id = db.Column(db.Integer,
                           db.ForeignKey('files_content.id', ondelete='CASCADE'),
                           index=True,
                           nullable=False)


class FileLock(RDBMSBase, TimestampMixin):
    id = db.Column(db.Integer, primary_key=True, autoincrement=True)
    hash_id = db.Column(db.String(50), index=True, nullable=False, unique=True)
    user_id = db.Column(db.Integer, db.ForeignKey('appuser.id', ondelete='CASCADE'),
                        index=True, nullable=False)
    user = db.relationship('AppUser', foreign_keys=user_id)
    acquire_date = db.Column(TIMESTAMP(timezone=True), default=db.func.now(), nullable=False)<|MERGE_RESOLUTION|>--- conflicted
+++ resolved
@@ -184,12 +184,6 @@
         nullable=True,
     )
     fallback_organism = db.relationship('FallbackOrganism', foreign_keys=fallback_organism_id)
-<<<<<<< HEAD
-    public = db.Column(db.Boolean, nullable=False, default=False)
-    deletion_date = db.Column(TIMESTAMP(timezone=True), nullable=True)
-    recycling_date = db.Column(TIMESTAMP(timezone=True), nullable=True)
-=======
->>>>>>> 5dc9d86f
 
     __table_args__ = (
         db.Index('uq_files_unique_filename', 'filename', 'parent_id',
