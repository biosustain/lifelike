from sqlalchemy.dialects import postgresql

from neo4japp.database import db
from neo4japp.models import AppUser
from neo4japp.models.common import RDBMSBase


class FileContent(RDBMSBase):
    __tablename__ = 'files_content'
    id = db.Column(db.Integer(), primary_key=True, autoincrement=True)
    raw_file = db.Column(db.LargeBinary, nullable=False)
    checksum_sha256 = db.Column(db.Binary(32), nullable=False, index=True, unique=True)
    creation_date = db.Column(db.DateTime, nullable=False, default=db.func.now())


class Files(RDBMSBase):  # type: ignore
    __tablename__ = 'files'
    id = db.Column(db.Integer(), primary_key=True, autoincrement=True)
    file_id = db.Column(db.String(36), unique=True, nullable=False)
<<<<<<< HEAD
    filename = db.Column(db.String(200), nullable=False)
    content_id = db.Column(db.Integer,
                           db.ForeignKey('files_content.id', ondelete='CASCADE'),
                           nullable=False)
    username = db.Column(db.String(30))
=======
    filename = db.Column(db.String(60), nullable=False)
    raw_file = db.Column(db.LargeBinary, nullable=False)
    user_id = db.Column(db.Integer, db.ForeignKey('appuser.id', ondelete='CASCADE'), nullable=False)
>>>>>>> 6a2da462
    creation_date = db.Column(db.DateTime, default=db.func.now())
    annotations = db.Column(postgresql.JSONB, nullable=False, server_default='[]')
    project = db.Column(db.Integer(), db.ForeignKey('projects.id'), nullable=False)
    custom_annotations = db.Column(postgresql.JSONB, nullable=False, server_default='[]')<|MERGE_RESOLUTION|>--- conflicted
+++ resolved
@@ -17,17 +17,11 @@
     __tablename__ = 'files'
     id = db.Column(db.Integer(), primary_key=True, autoincrement=True)
     file_id = db.Column(db.String(36), unique=True, nullable=False)
-<<<<<<< HEAD
     filename = db.Column(db.String(200), nullable=False)
     content_id = db.Column(db.Integer,
                            db.ForeignKey('files_content.id', ondelete='CASCADE'),
                            nullable=False)
-    username = db.Column(db.String(30))
-=======
-    filename = db.Column(db.String(60), nullable=False)
-    raw_file = db.Column(db.LargeBinary, nullable=False)
     user_id = db.Column(db.Integer, db.ForeignKey('appuser.id', ondelete='CASCADE'), nullable=False)
->>>>>>> 6a2da462
     creation_date = db.Column(db.DateTime, default=db.func.now())
     annotations = db.Column(postgresql.JSONB, nullable=False, server_default='[]')
     project = db.Column(db.Integer(), db.ForeignKey('projects.id'), nullable=False)
