from datetime import datetime, timezone

from sqlalchemy.dialects import postgresql
<<<<<<< HEAD
from sqlalchemy.orm.query import Query
=======
from sqlalchemy.types import TIMESTAMP
>>>>>>> 49071d94

from neo4japp.database import db
from neo4japp.models.common import RDBMSBase


class FileContent(RDBMSBase):
    __tablename__ = 'files_content'
    id = db.Column(db.Integer(), primary_key=True, autoincrement=True)
    raw_file = db.Column(db.LargeBinary, nullable=False)
    checksum_sha256 = db.Column(db.Binary(32), nullable=False, index=True, unique=True)
    creation_date = db.Column(db.DateTime, nullable=False, default=db.func.now())


class Files(RDBMSBase):  # type: ignore
    __tablename__ = 'files'
    id = db.Column(db.Integer(), primary_key=True, autoincrement=True)
    file_id = db.Column(db.String(36), unique=True, nullable=False)
    filename = db.Column(db.String(200), nullable=False)
    description = db.Column(db.String(2048), nullable=True)
    content_id = db.Column(db.Integer,
                           db.ForeignKey('files_content.id', ondelete='CASCADE'),
                           nullable=False)
    user_id = db.Column(db.Integer, db.ForeignKey('appuser.id', ondelete='CASCADE'), nullable=False)
    creation_date = db.Column(db.DateTime, default=db.func.now())
    annotations = db.Column(postgresql.JSONB, nullable=False, server_default='[]')
    annotations_date = db.Column(TIMESTAMP(timezone=True), nullable=False)
    project = db.Column(db.Integer(), db.ForeignKey('projects.id'), nullable=False)
    custom_annotations = db.Column(postgresql.JSONB, nullable=False, server_default='[]')
    dir_id = db.Column(db.Integer, db.ForeignKey('directory.id'), nullable=False)
    doi = db.Column(db.String(1024), nullable=True)
    upload_url = db.Column(db.String(2048), nullable=True)
<<<<<<< HEAD


class Directory(RDBMSBase):
    id = db.Column(db.BigInteger, primary_key=True, autoincrement=True)
    name = db.Column(db.String(200), nullable=False)
    directory_parent_id = db.Column(
        db.BigInteger,
        db.ForeignKey('directory.id'),
        nullable=True,  # original parent is null
    )
    projects_id = db.Column(
        db.Integer,
        db.ForeignKey('projects.id'),
        nullable=False,
    )
    files = db.relationship('Files')

    @classmethod
    def query_child_directories(cls, dir_id: int) -> Query:
        base_query = db.session.query(cls).filter(cls.id == dir_id).cte(recursive=True)
        query = base_query.union_all(
            db.session.query(cls).join(
                base_query,
                base_query.c.id == cls.directory_parent_id
            )
        )
        return query
=======
    excluded_annotations = db.Column(postgresql.JSONB, nullable=False, server_default='[]')


class LMDBsDates(RDBMSBase):
    __tablename__ = 'lmdbs_dates'
    name = db.Column(db.String(256), primary_key=True)
    date = db.Column(
        TIMESTAMP(timezone=True),
        nullable=False,
        default=str(datetime(1970, 1, 1, tzinfo=timezone.utc))
    )
>>>>>>> 49071d94
<|MERGE_RESOLUTION|>--- conflicted
+++ resolved
@@ -1,11 +1,8 @@
 from datetime import datetime, timezone
 
 from sqlalchemy.dialects import postgresql
-<<<<<<< HEAD
 from sqlalchemy.orm.query import Query
-=======
 from sqlalchemy.types import TIMESTAMP
->>>>>>> 49071d94
 
 from neo4japp.database import db
 from neo4japp.models.common import RDBMSBase
@@ -37,7 +34,17 @@
     dir_id = db.Column(db.Integer, db.ForeignKey('directory.id'), nullable=False)
     doi = db.Column(db.String(1024), nullable=True)
     upload_url = db.Column(db.String(2048), nullable=True)
-<<<<<<< HEAD
+    excluded_annotations = db.Column(postgresql.JSONB, nullable=False, server_default='[]')
+
+
+class LMDBsDates(RDBMSBase):
+    __tablename__ = 'lmdbs_dates'
+    name = db.Column(db.String(256), primary_key=True)
+    date = db.Column(
+        TIMESTAMP(timezone=True),
+        nullable=False,
+        default=str(datetime(1970, 1, 1, tzinfo=timezone.utc))
+    )
 
 
 class Directory(RDBMSBase):
@@ -64,17 +71,4 @@
                 base_query.c.id == cls.directory_parent_id
             )
         )
-        return query
-=======
-    excluded_annotations = db.Column(postgresql.JSONB, nullable=False, server_default='[]')
-
-
-class LMDBsDates(RDBMSBase):
-    __tablename__ = 'lmdbs_dates'
-    name = db.Column(db.String(256), primary_key=True)
-    date = db.Column(
-        TIMESTAMP(timezone=True),
-        nullable=False,
-        default=str(datetime(1970, 1, 1, tzinfo=timezone.utc))
-    )
->>>>>>> 49071d94
+        return query