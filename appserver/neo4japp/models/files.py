--- conflicted
+++ resolved
@@ -33,11 +33,7 @@
     creation_date = db.Column(db.DateTime, default=db.func.now())
     annotations = db.Column(postgresql.JSONB, nullable=True, server_default='[]')
     annotations_date = db.Column(TIMESTAMP(timezone=True), nullable=True)
-<<<<<<< HEAD
-    project = db.Column(db.Integer, db.ForeignKey('projects.id'), nullable=False)
-=======
     project = db.Column(db.Integer(), db.ForeignKey('projects.id'), index=True, nullable=False)
->>>>>>> fd099d93
     custom_annotations = db.Column(postgresql.JSONB, nullable=True, server_default='[]')
     dir_id = db.Column(db.Integer, db.ForeignKey('directory.id'), index=True, nullable=False)
     doi = db.Column(db.String(1024), nullable=True)
