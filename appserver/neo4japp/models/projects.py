--- conflicted
+++ resolved
@@ -4,13 +4,10 @@
 
 from sqlalchemy import (
     event,
-<<<<<<< HEAD
     join,
+    orm,
+    select,
     or_,
-    select
-=======
-    orm
->>>>>>> 947edc73
 )
 from sqlalchemy.orm import validates
 from sqlalchemy.orm.query import Query
