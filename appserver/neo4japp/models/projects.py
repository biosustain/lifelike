import re
from dataclasses import dataclass
from typing import Dict, List

from sqlalchemy import (
    event,
<<<<<<< HEAD
    join,
    or_,
    select
=======
    orm
>>>>>>> 01c93359
)
from sqlalchemy.orm import validates
from sqlalchemy.orm.query import Query

from neo4japp.database import db
from neo4japp.models.auth import (
    AccessActionType,
    AccessControlPolicy,
    AccessRuleType,
    AppRole,
    AppUser,
)
from neo4japp.models.common import RDBMSBase, FullTimestampMixin, HashIdMixin

projects_collaborator_role = db.Table(
    'projects_collaborator_role',
    db.Column(
        'appuser_id',
        db.Integer,
        db.ForeignKey('appuser.id', ondelete='CASCADE'),
        primary_key=True,
        index=True
    ),
    db.Column(
        'app_role_id',
        db.Integer,
        db.ForeignKey('app_role.id', ondelete='CASCADE'),
        primary_key=True,
        index=True
    ),
    db.Column(
        'projects_id',
        db.Integer,
        db.ForeignKey('projects.id', ondelete='CASCADE'),
        primary_key=True,
        index=True
    )
)


@dataclass
class ProjectPrivileges:
    readable: bool
    writable: bool
    administrable: bool


class Projects(RDBMSBase, FullTimestampMixin, HashIdMixin):  # type: ignore
    __tablename__ = 'projects'
    id = db.Column(db.Integer, primary_key=True, autoincrement=True)
    name = db.Column(db.String(250), unique=True, nullable=False)
    description = db.Column(db.Text)
    ***ARANGO_USERNAME***_id = db.Column(db.Integer, db.ForeignKey('files.id'), nullable=False, index=True)
    ***ARANGO_USERNAME*** = db.relationship('Files', foreign_keys=***ARANGO_USERNAME***_id)

    # These fields are not available when initially queried but you can set these fields
    # yourself or use helpers that populate these fields. These fields are used by
    # a lot of the API endpoints, and some of the helper methods that query for Files
    # will populate these fields for you
    calculated_privileges: Dict[int, ProjectPrivileges]  # key = AppUser.id

    def __init__(self, *args, **kwargs):
        super().__init__(*args, **kwargs)
        self._init_model()

    @orm.reconstructor
    def _init_model(self):
        self.calculated_privileges = {}

    @validates('name')
    def validate_name(self, key, name):
        if not re.match('^[A-Za-z0-9-]+$', name):
            raise ValueError(f'incorrect project name format')
        return name

    @classmethod
    def query_project_roles(cls, user_id: int, project_id: int) -> Query:
        return db.session.query(
            AppRole
        ).join(
            projects_collaborator_role
        ).join(
            cls
        ).filter(
            cls.id == project_id
        ).join(
            AppUser, AppUser.id == projects_collaborator_role.c.appuser_id,
        ).filter(
            AppUser.id == user_id
        )

    @classmethod
    def user_has_permission_to_projects(cls, user_id: int, projects: List[str]) -> Query:
        return db.session.query(
            Projects.id
        ).join(
            projects_collaborator_role,
            and_(
                projects_collaborator_role.c.projects_id == Projects.id,
                projects_collaborator_role.c.appuser_id == user_id,
            )
        ).join(
            AppRole,
            and_(
                AppRole.id == projects_collaborator_role.c.app_role_id,
                or_(
                    AppRole.name == 'project-read',
                    AppRole.name == 'project-write',
                    AppRole.name == 'project-admin'
                )
            )
        )


@event.listens_for(Projects, 'after_insert')
def init_default_access(mapper, connection, target):
    # Sets up the "READ" role
    read_role = connection.execute(AppRole.__table__.select().where(
        AppRole.__table__.c.name == 'project-read'
    )).fetchone()
    if read_role is None:
        connection.execute(AppRole.__table__.insert().values(name='project-read'))
        read_role = connection.execute(AppRole.__table__.select().where(
            AppRole.__table__.c.name == 'project-read'
        )).fetchone()

    connection.execute(AccessControlPolicy.__table__.insert().values(
        action=AccessActionType.READ,
        asset_type=target.__tablename__,
        asset_id=target.id,
        principal_type=AppRole.__tablename__,
        principal_id=read_role.id,
        rule_type=AccessRuleType.ALLOW,
    ))
    connection.execute(AccessControlPolicy.__table__.insert().values(
        action=AccessActionType.WRITE,
        asset_type=target.__tablename__,
        asset_id=target.id,
        principal_type=AppRole.__tablename__,
        principal_id=read_role.id,
        rule_type=AccessRuleType.DENY,
    ))

    # Sets up the "WRITE" role
    write_role = connection.execute(AppRole.__table__.select().where(
        AppRole.__table__.c.name == 'project-write'
    )).fetchone()
    if write_role is None:
        connection.execute(AppRole.__table__.insert().values(name='project-write'))
        write_role = connection.execute(AppRole.__table__.select().where(
            AppRole.__table__.c.name == 'project-write'
        )).fetchone()

    connection.execute(AccessControlPolicy.__table__.insert().values(
        action=AccessActionType.READ,
        asset_type=target.__tablename__,
        asset_id=target.id,
        principal_type=AppRole.__tablename__,
        principal_id=write_role.id,
        rule_type=AccessRuleType.ALLOW,
    ))
    connection.execute(AccessControlPolicy.__table__.insert().values(
        action=AccessActionType.WRITE,
        asset_type=target.__tablename__,
        asset_id=target.id,
        principal_type=AppRole.__tablename__,
        principal_id=write_role.id,
        rule_type=AccessRuleType.ALLOW,
    ))

    # Sets up the "ADMIN" role
    admin_role = connection.execute(AppRole.__table__.select().where(
        AppRole.__table__.c.name == 'project-admin'
    )).fetchone()
    if admin_role is None:
        connection.execute(AppRole.__table__.insert().values(name='project-admin'))
        admin_role = connection.execute(AppRole.__table__.select().where(
            AppRole.__table__.c.name == 'project-admin'
        )).fetchone()

    connection.execute(AccessControlPolicy.__table__.insert().values(
        action=AccessActionType.READ,
        asset_type=target.__tablename__,
        asset_id=target.id,
        principal_type=AppRole.__tablename__,
        principal_id=admin_role.id,
        rule_type=AccessRuleType.ALLOW,
    ))
    connection.execute(AccessControlPolicy.__table__.insert().values(
        action=AccessActionType.WRITE,
        asset_type=target.__tablename__,
        asset_id=target.id,
        principal_type=AppRole.__tablename__,
        principal_id=admin_role.id,
        rule_type=AccessRuleType.ALLOW,
    ))<|MERGE_RESOLUTION|>--- conflicted
+++ resolved
@@ -4,13 +4,10 @@
 
 from sqlalchemy import (
     event,
-<<<<<<< HEAD
     join,
+    orm,
+    select,
     or_,
-    select
-=======
-    orm
->>>>>>> 01c93359
 )
 from sqlalchemy.orm import validates
 from sqlalchemy.orm.query import Query
