--- conflicted
+++ resolved
@@ -5,11 +5,8 @@
 
 from datetime import timezone
 from enum import Enum
-<<<<<<< HEAD
 from pathlib import Path
 
-=======
->>>>>>> e225e4c8
 from sendgrid import SendGridAPIClient
 
 from neo4japp.util import Enumd
