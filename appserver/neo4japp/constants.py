import os
<<<<<<< HEAD
import codecs
import string
=======
>>>>>>> 75f12565

from datetime import timezone
from enum import Enum

<<<<<<< HEAD
from sendgrid import SendGridAPIClient
=======
>>>>>>> 75f12565

TIMEZONE = timezone.utc

# Start BioCyc, Regulon, Ecocyc, GO Dataset
TYPE_GENE = 'Gene'
TYPE_PATHWAY = 'Pathway'
TYPE_PROTEIN = 'Protein'
TYPE_ENZREACTION = 'EnzReaction'
TYPE_REACTION = 'Reaction'
TYPE_REGULATION = 'Regulation'
TYPE_RNA = 'RNA'
TYPE_CHEMICAL = 'Chemical'
TYPE_COMPOUND = 'Compound'
TYPE_BIOLOGICAL_PROCESS = 'BiologicalProcess'
TYPE_CELLULAR_COMPONENT = 'CellularComponent'
TYPE_MOLECULAR_FUNCTION = 'MolecularFunction'

PROP_CHEBI_ID = 'chebi_id'
PROP_BIOCYC_ID = 'biocyc_id'
PROP_COMMON_NAME = 'common_name'

NODE_SPECIES = 'Species'

# KG labels
DB_REGULONDB = 'RegulonDB'
DB_BIOCYC = 'BioCyc'
DB_NCBI = 'NCBI'
DB_CHEBI = 'CHEBI'
DB_GO = 'GO'
DB_EC = 'EC'


# enrichment labels
class EnrichmentDomain(Enum):
    UNIPROT = 'UniProt'
    REGULON = 'Regulon'
    STRING = 'String'
    GO = 'GO'
    BIOCYC = 'Biocyc'


class LogEventType(Enum):
    ANNOTATION = 'annotations'
    AUTHENTICATION = 'authentication'
    CONTENT_SEARCH = 'content_search'
    ELASTIC = 'elastic'
<<<<<<< HEAD
    ENRICHMENT = 'enrichment_table'
    KNOWLEDGE_GRAPH = 'knowledge_graph'
=======
    ELASTIC_FAILURE = 'elastic-failure'
    ENRICHMENT = 'enrichment_table'
    KNOWLEDGE_GRAPH = 'knowledge_graph'
    LAST_ACTIVE = 'last_active'
>>>>>>> 75f12565
    SENTRY_HANDLED = 'handled_exception'
    SENTRY_UNHANDLED = 'unhandled_exception'
    SYSTEM = 'system'
    VISUALIZER = 'visualizer'
    VISUALIZER_SEARCH = 'visualizer_search'


DOMAIN_LABELS = [
    'db_CHEBI',
    'db_GO',
    'db_Literature',
    'db_MESH',
    'db_NCBI',
    'db_UniProt',
]

BIOCYC_ORG_ID_DICT = {'9606': 'HUMAN', '511145': 'ECOLI', '559292': 'YEAST'}


# End BioCyc, Regulon, Ecocyc Dataset

# Start Text Mining Dataset

TYPE_ASSOCIATION = 'Association'
TYPE_ASSOCIATION_TYPE = 'AssociationType'
TYPE_CHEMICAL = 'Chemical'
TYPE_CLASS = 'Class'
TYPE_DISEASE = 'Disease'
TYPE_DNA_BINDING_SITE = 'DNABindingSite'
TYPE_GENE = 'Gene'
TYPE_GENE_PRODUCT = 'GeneProduct'
TYPE_PUBLICATION = 'Publication'
TYPE_SNIPPET = 'Snippet'
TYPE_TAXONOMY = 'Taxonomy'
TYPE_OPERON = 'Operon'
TYPE_PROMOTER = 'Promoter'
TYPE_PROTEIN = 'Protein'
TYPE_TERMINATOR = 'Terminator'
TYPE_TRANSCRIPTION_FACTOR = 'TranscriptionFactor'
TYPE_TRANSCRIPTION_UNIT = 'TranscriptionUnit'

DISPLAY_NAME_MAP = {
    TYPE_ASSOCIATION: 'description',
    TYPE_ASSOCIATION_TYPE: 'name',
    TYPE_BIOLOGICAL_PROCESS: 'name',
    TYPE_CELLULAR_COMPONENT: 'name',
    TYPE_CHEMICAL: 'name',
    TYPE_CLASS: 'biocyc_id',
    TYPE_COMPOUND: 'name',
    TYPE_DISEASE: 'name',
    TYPE_DNA_BINDING_SITE: 'displayName',
    TYPE_GENE: 'name',
    TYPE_GENE_PRODUCT: 'name',
    TYPE_MOLECULAR_FUNCTION: 'name',
    TYPE_OPERON: 'name',
    TYPE_PATHWAY: 'name',
    TYPE_PROMOTER: 'name',
    TYPE_PROTEIN: 'name',
    TYPE_PUBLICATION: 'title',  # NOTE: These tend to be long, might want to use a different attribute or consider truncating on the client  # noqa
    TYPE_ENZREACTION: 'name',
    TYPE_REACTION: 'name',
    TYPE_REGULATION: 'displayName',
    TYPE_RNA: 'displayName',
    TYPE_SNIPPET: 'sentence',  # NOTE: Same here
    TYPE_TAXONOMY: 'name',
    TYPE_TERMINATOR: 'biocyc_id',
    TYPE_TRANSCRIPTION_FACTOR: 'name',
    TYPE_TRANSCRIPTION_UNIT: 'displayName',
}

# Start Text Mining Dataset

GRAPH_INDEX = 'graph'


def is_db_name(s: str):
    """check if a str is db name"""
    return s in [DB_CHEBI, DB_NCBI, DB_GO] or s.lower().endswith('cyc')


ANNOTATION_STYLES_DICT = {
    'gene': {
        'color': '#673ab7',
        'label': 'gene',
    },
    'disease': {
        'color': '#ff9800',
        'label': 'disease',
    },
    'chemical': {
        'color': '#4caf50',
        'label': 'chemical',
    },
    'compound': {
        'color': '#4caf50',
        'label': 'compound',
    },
    'mutation': {
        'color': '#5d4037',
        'label': 'mutation',
    },
    'species': {
        'color': '#3177b8',
        'label': 'species',
    },
    'company': {
        'color': '#d62728',
        'label': 'company',
    },
    'study': {
        'color': '#17becf',
        'label': 'study',
    },
    'protein': {
        'color': '#bcbd22',
        'label': 'protein',
    },
    'pathway': {
        'color': '#e377c2',
        'label': 'pathway',
    },
    'phenomena': {
        'color': '#edc949',
        'label': 'phenomena',
    },
    'phenotype': {
        'color': '#edc949',
        'label': 'phenotype',
    },
    'food': {
        'color': '#8eff69',
        'label': 'food',
    },
    'anatomy': {
        'color': '#0202bd',
        'label': 'anatomy',
    },
    'entity': {
        'color': '#7f7f7f',
        'label': 'ENTITY'
    },
    'lab strain': {
        'color': '#f71698',
        'label': 'lab strain',
    },
    'lab sample': {
        'color': '#f71698',
        'label': 'lab sample',
    },
    'link': {
        'label': 'link',
<<<<<<< HEAD
        'color': '#669999'
    },
    'map': {
        'label': 'map',
        'color': '#0277BD'
    },
    'note': {
        'label': 'note',
        'color': '#EDC949'
=======
        'color': '#000000',
        'bgcolor': '#dcf1f1',
        'defaultimagecolor': '#669999'
    },
    'map': {
        'label': 'map',
        'color': '#0277bd',
        'defaultimagecolor': '#0277bd'
    },
    'note': {
        'label': 'note',
        'color': '#000000',
        'bgcolor': '#fff6d5',
        'defaultimagecolor': '#edc949'
>>>>>>> 75f12565
    },
    'reaction': {
        'label': 'reaction',
        'color': '#ebb434'
    },
    'enzreaction': {
        'label': 'enzreaction',
        'color': '#b32b7f'
    },
    'geneproduct': {
        'label': 'geneproduct',
        'color': '#eb333d'
    },
    'operon': {
        'label': 'operon',
        'color': '#439641'
    },
    'promoter': {
        'label': 'promoter',
        'color': '#5bc9ca'
    },
    'regulation': {
        'label': 'regulation',
        'color': '#bf5858'
    },
    'rna': {
        'label': 'rna',
        'color': '#5c98d1'
    },
    'transcriptionfactor': {
        'label': 'transcriptionfactor',
        'color': '#ea3cf7'
    },
    'transcriptionunit': {
        'label': 'transcriptionunit',
        'color': '#cccdfb'
    },
    # Non - Entity Types
    'correlation': {
        'label': 'correlation',
        'color': '#d7d9f8'
    },
<<<<<<< HEAD
    'label': {
=======
    'cause': {
>>>>>>> 75f12565
        'label': 'cause',
        'color': '#d7d9f8'
    },
    'effect': {
        'label': 'effect',
        'color': '#d7d9f8'
    },
    'observation': {
        'label': 'observation',
        'color': '#d7d9f8'
    },
    'association': {
        'label': 'association',
        'color': '#d7d9f8'
    },
    'phentotype': {
        'color': '#edc949',
        'label': 'phentotype',
    },
    # KG Types that are NOT annotation types
    'biologicalprocess': {
        'color': '#eb4034',
        'label': 'biologicalprocess'
    },
    'cellularcomponent': {
        'color': '#34ebd3',
        'label': 'biologicalprocess'
    },
    'class': {
        'color': '#f1587a',
        'label': 'class'
    },
    'molecularfunction': {
        'color': '#eb34dc',
        'label': 'biologicalprocess'
    },
    'taxonomy': {
        'color': '#0277bd',
        'label': 'taxonomy',
    },
    'terminator': {
        'color': '#e5a731',
        'label': 'terminator'
    }
}

<<<<<<< HEAD
# Start shared Elastic constants
FILE_INDEX_ID = os.environ['ELASTIC_FILE_INDEX_ID']
FRAGMENT_SIZE = 1024

# Start shared security constants
MAX_ALLOWED_LOGIN_FAILURES = 5
MIN_TEMP_PASS_LENGTH = 18
MAX_TEMP_PASS_LENGTH = 24
RESET_PASSWORD_SYMBOLS = '!@#$%&()-_=+[]{};:><?'
RESET_PASSWORD_ALPHABET = RESET_PASSWORD_SYMBOLS + string.ascii_letters + string.digits

# Start email constants
MESSAGE_SENDER_IDENTITY = "***ARANGO_DB_NAME***-account-service@***ARANGO_DB_NAME***.bio"
MAILING_API_KEY = os.getenv('SEND_GRID_API_KEY')
RESET_PASSWORD_EMAIL_TITLE = 'Lifelike.bio: Account password reset'
REST_PASS_MAIL_CONTENT = codecs.open(r'/home/n4j/assets/reset_email.html', "r").read()
SEND_GRID_API_CLIENT = SendGridAPIClient(MAILING_API_KEY)
=======
# Style constants
DEFAULT_FONT_SIZE = 14.0
DEFAULT_BORDER_COLOR = '#2B7CE9'
DEFAULT_NODE_WIDTH = 41.25
DEFAULT_NODE_HEIGHT = 27.5
MAX_LINE_WIDTH = 50
BASE_IMAGE_HEIGHT = 0.8
IMAGE_HEIGHT_INCREMENT = 0.23
SCALING_FACTOR = 55
BORDER_STYLES_DICT = {
    'dashed': 'dashed',
    'dotted': 'dotted',
    # Currently not implemented in Graphviz
    'double-dashed': 'dashed',
    'long-dashed': 'dashed'
}

ARROW_STYLE_DICT = {
    'none': 'none',
    'diamond': 'diamond',
    'arrow': 'normal',
    'square': 'box',
    'circle': 'dot',
    'cross-axis': 'tee',
    # 'none' ensures spacing between the symbols.
    # It is required only for arrows -'normal' type.
    'cross-axis-arrow': 'normalnonetee',
    'double-cross-axis': 'teetee',
    'square-arrow': 'normalnonebox',
    'circle-arrow': 'normalnonedot'
}

# Start shared Elastic constants
FILE_INDEX_ID = os.environ['ELASTIC_FILE_INDEX_ID']
FRAGMENT_SIZE = 1024
>>>>>>> 75f12565
<|MERGE_RESOLUTION|>--- conflicted
+++ resolved
@@ -1,17 +1,13 @@
 import os
-<<<<<<< HEAD
 import codecs
 import string
-=======
->>>>>>> 75f12565
 
 from datetime import timezone
 from enum import Enum
 
-<<<<<<< HEAD
+
 from sendgrid import SendGridAPIClient
-=======
->>>>>>> 75f12565
+
 
 TIMEZONE = timezone.utc
 
@@ -58,15 +54,10 @@
     AUTHENTICATION = 'authentication'
     CONTENT_SEARCH = 'content_search'
     ELASTIC = 'elastic'
-<<<<<<< HEAD
-    ENRICHMENT = 'enrichment_table'
-    KNOWLEDGE_GRAPH = 'knowledge_graph'
-=======
     ELASTIC_FAILURE = 'elastic-failure'
     ENRICHMENT = 'enrichment_table'
     KNOWLEDGE_GRAPH = 'knowledge_graph'
     LAST_ACTIVE = 'last_active'
->>>>>>> 75f12565
     SENTRY_HANDLED = 'handled_exception'
     SENTRY_UNHANDLED = 'unhandled_exception'
     SYSTEM = 'system'
@@ -218,17 +209,6 @@
     },
     'link': {
         'label': 'link',
-<<<<<<< HEAD
-        'color': '#669999'
-    },
-    'map': {
-        'label': 'map',
-        'color': '#0277BD'
-    },
-    'note': {
-        'label': 'note',
-        'color': '#EDC949'
-=======
         'color': '#000000',
         'bgcolor': '#dcf1f1',
         'defaultimagecolor': '#669999'
@@ -243,7 +223,6 @@
         'color': '#000000',
         'bgcolor': '#fff6d5',
         'defaultimagecolor': '#edc949'
->>>>>>> 75f12565
     },
     'reaction': {
         'label': 'reaction',
@@ -286,11 +265,7 @@
         'label': 'correlation',
         'color': '#d7d9f8'
     },
-<<<<<<< HEAD
-    'label': {
-=======
     'cause': {
->>>>>>> 75f12565
         'label': 'cause',
         'color': '#d7d9f8'
     },
@@ -337,25 +312,6 @@
     }
 }
 
-<<<<<<< HEAD
-# Start shared Elastic constants
-FILE_INDEX_ID = os.environ['ELASTIC_FILE_INDEX_ID']
-FRAGMENT_SIZE = 1024
-
-# Start shared security constants
-MAX_ALLOWED_LOGIN_FAILURES = 5
-MIN_TEMP_PASS_LENGTH = 18
-MAX_TEMP_PASS_LENGTH = 24
-RESET_PASSWORD_SYMBOLS = '!@#$%&()-_=+[]{};:><?'
-RESET_PASSWORD_ALPHABET = RESET_PASSWORD_SYMBOLS + string.ascii_letters + string.digits
-
-# Start email constants
-MESSAGE_SENDER_IDENTITY = "***ARANGO_DB_NAME***-account-service@***ARANGO_DB_NAME***.bio"
-MAILING_API_KEY = os.getenv('SEND_GRID_API_KEY')
-RESET_PASSWORD_EMAIL_TITLE = 'Lifelike.bio: Account password reset'
-REST_PASS_MAIL_CONTENT = codecs.open(r'/home/n4j/assets/reset_email.html', "r").read()
-SEND_GRID_API_CLIENT = SendGridAPIClient(MAILING_API_KEY)
-=======
 # Style constants
 DEFAULT_FONT_SIZE = 14.0
 DEFAULT_BORDER_COLOR = '#2B7CE9'
@@ -388,7 +344,20 @@
     'circle-arrow': 'normalnonedot'
 }
 
+# Start shared security constants
+MAX_ALLOWED_LOGIN_FAILURES = 5
+MIN_TEMP_PASS_LENGTH = 18
+MAX_TEMP_PASS_LENGTH = 24
+RESET_PASSWORD_SYMBOLS = '!@#$%&()-_=+[]{};:><?'
+RESET_PASSWORD_ALPHABET = RESET_PASSWORD_SYMBOLS + string.ascii_letters + string.digits
+
+# Start email constants
+MESSAGE_SENDER_IDENTITY = "***ARANGO_DB_NAME***-account-service@***ARANGO_DB_NAME***.bio"
+MAILING_API_KEY = os.getenv('SEND_GRID_API_KEY')
+RESET_PASSWORD_EMAIL_TITLE = 'Lifelike.bio: Account password reset'
+REST_PASS_MAIL_CONTENT = codecs.open(r'/home/n4j/assets/reset_email.html', "r").read()
+SEND_GRID_API_CLIENT = SendGridAPIClient(MAILING_API_KEY)
+
 # Start shared Elastic constants
 FILE_INDEX_ID = os.environ['ELASTIC_FILE_INDEX_ID']
-FRAGMENT_SIZE = 1024
->>>>>>> 75f12565
+FRAGMENT_SIZE = 1024