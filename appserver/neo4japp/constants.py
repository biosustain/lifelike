import codecs
import re
import string
from datetime import timezone
from enum import Enum

from werkzeug.local import LocalProxy

from neo4japp.utils.enum import Enumd
from neo4japp.utils.globals import config

TIMEZONE = timezone.utc

# Start BioCyc, Regulon, Ecocyc, GO Dataset
TYPE_BIOLOGICAL_PROCESS = 'BiologicalProcess'
TYPE_CELLULAR_COMPONENT = 'CellularComponent'
TYPE_COMPOUND = 'Compound'
TYPE_ENZREACTION = 'EnzReaction'
TYPE_MOLECULAR_FUNCTION = 'MolecularFunction'
TYPE_PATHWAY = 'Pathway'
TYPE_PHENOMENA = 'Phenomena'
TYPE_PHENOTYPE = 'Phenotype'
TYPE_REACTION = 'Reaction'
TYPE_REGULATION = 'Regulation'
TYPE_RNA = 'RNA'

PROP_CHEBI_ID = 'chebi_id'
PROP_BIOCYC_ID = 'biocyc_id'
PROP_COMMON_NAME = 'common_name'

NODE_SPECIES = 'Species'

# KG labels
DB_REGULONDB = 'RegulonDB'
DB_BIOCYC = 'BioCyc'
DB_NCBI = 'NCBI'
DB_CHEBI = 'CHEBI'
DB_GO = 'GO'
DB_EC = 'EC'

MASTER_INITIAL_PROJECT_NAME = 'master-initial-project'

FILE_MIME_TYPE_DIRECTORY = 'vnd.***ARANGO_DB_NAME***.filesystem/directory'
FILE_MIME_TYPE_PDF = 'application/pdf'
FILE_MIME_TYPE_BIOC = 'vnd.***ARANGO_DB_NAME***.document/bioc'
FILE_MIME_TYPE_MAP = 'vnd.***ARANGO_DB_NAME***.document/map'
FILE_MIME_TYPE_GRAPH = 'vnd.***ARANGO_DB_NAME***.document/graph'
FILE_MIME_TYPE_ENRICHMENT_TABLE = 'vnd.***ARANGO_DB_NAME***.document/enrichment-table'


class SortDirection(Enum):
    ASC = 'asc'
    DESC = 'desc'


KEGG_ENABLED = LocalProxy(lambda: config.get('KEGG_ENABLED', False))


# enrichment labels
class EnrichmentDomain(Enumd):
    UNIPROT = 'UniProt'
    REGULON = 'Regulon'
    STRING = 'String'
    GO = 'GO'
    BIOCYC = 'BioCyc'


class KGDomain(Enum):
    REGULON = 'Regulon'
    UNIPROT = 'UniProt'
    STRING = 'String'
    GO = 'GO'
    BIOCYC = 'BioCyc'
    if KEGG_ENABLED:
        KEGG = 'KEGG'


class LogEventType(Enum):
    ANNOTATION = 'annotations'
    AUTHENTICATION = 'authentication'
    CONTENT_SEARCH = 'content_search'
    CLIENT_EVENT = 'client-event'
    ELASTIC = 'elastic'
    ELASTIC_FAILURE = 'elastic-failure'
    ENRICHMENT = 'enrichment_table'
    FILESYSTEM = 'filesystem'
    KNOWLEDGE_GRAPH = 'knowledge_graph'
    LAST_ACTIVE = 'last_active'
    MAP_EXPORT_FAILURE = 'map-export-failure'
    RESET_PASSWORD = 'reset_password'
    SYSTEM = 'system'
    VISUALIZER = 'visualizer'
    VISUALIZER_SEARCH = 'visualizer_search'
    REDIS = 'redis'

    HANDLED = 'handled_exception'
    WARNINIG = 'handled_warning'
    UNHANDLED = 'unhandled_exception'


DOMAIN_LABELS = [
    'db_CHEBI',
    'db_GO',
    'db_Literature',
    'db_MESH',
    'db_NCBI',
    'db_UniProt',
]

BIOCYC_ORG_ID_DICT = {'9606': 'HUMAN', '511145': 'ECOLI', '559292': 'YEAST'}


# End BioCyc, Regulon, Ecocyc Dataset

# Start Text Mining Dataset

TYPE_ANATOMY = 'Anatomy'
TYPE_ASSOCIATION = 'Association'
TYPE_ASSOCIATION_TYPE = 'AssociationType'
TYPE_CHEMICAL = 'Chemical'
TYPE_CLASS = 'Class'
TYPE_COMPANY = 'Company'
TYPE_DISEASE = 'Disease'
TYPE_DNA_BINDING_SITE = 'DNABindingSite'
TYPE_ENTITY = 'Entity'
TYPE_FOOD = 'Food'
TYPE_GENE = 'Gene'
TYPE_GENE_PRODUCT = 'GeneProduct'
TYPE_LITERATURE_CHEMICAL = 'LiteratureChemical'
TYPE_LITERATURE_GENE = 'LiteratureGene'
TYPE_LITERATURE_DISEASE = 'LiteratureDisease'
TYPE_PUBLICATION = 'Publication'
TYPE_SNIPPET = 'Snippet'
TYPE_TAXONOMY = 'Taxonomy'
TYPE_OPERON = 'Operon'
TYPE_PROMOTER = 'Promoter'
TYPE_PROTEIN = 'Protein'
TYPE_SPECIES = 'Species'
TYPE_TERMINATOR = 'Terminator'
TYPE_TRANSCRIPTION_FACTOR = 'TranscriptionFactor'
TYPE_TRANSCRIPTION_UNIT = 'TranscriptionUnit'

DISPLAY_NAME_MAP = {
    TYPE_ANATOMY: 'name',
    TYPE_ASSOCIATION: 'description',
    TYPE_ASSOCIATION_TYPE: 'name',
    TYPE_BIOLOGICAL_PROCESS: 'name',
    TYPE_CELLULAR_COMPONENT: 'name',
    TYPE_CHEMICAL: 'name',
    TYPE_CLASS: 'biocyc_id',
    TYPE_COMPANY: 'name',
    TYPE_COMPOUND: 'name',
    TYPE_DISEASE: 'name',
    TYPE_DNA_BINDING_SITE: 'displayName',
    TYPE_ENTITY: 'name',
    TYPE_FOOD: 'name',
    TYPE_GENE: 'name',
    TYPE_GENE_PRODUCT: 'name',
    TYPE_LITERATURE_CHEMICAL: 'name',
    TYPE_LITERATURE_GENE: 'name',
    TYPE_LITERATURE_DISEASE: 'name',
    TYPE_MOLECULAR_FUNCTION: 'name',
    TYPE_OPERON: 'name',
    TYPE_PATHWAY: 'name',
    TYPE_PHENOMENA: 'name',
    TYPE_PHENOTYPE: 'name',
    TYPE_PROMOTER: 'name',
    TYPE_PROTEIN: 'name',
    # NOTE: 'title' tend to be long,
    # might want to use a different attribute or consider truncating on the client
    TYPE_PUBLICATION: 'title',
    TYPE_ENZREACTION: 'name',
    TYPE_REACTION: 'name',
    TYPE_REGULATION: 'displayName',
    TYPE_RNA: 'displayName',
    TYPE_SNIPPET: 'sentence',  # NOTE: Same here
    TYPE_SPECIES: 'name',
    TYPE_TAXONOMY: 'name',
    TYPE_TERMINATOR: 'biocyc_id',
    TYPE_TRANSCRIPTION_FACTOR: 'name',
    TYPE_TRANSCRIPTION_UNIT: 'displayName',
}

# Start Text Mining Dataset

GRAPH_INDEX = 'graph'


def is_db_name(s: str):
    """check if a str is db name"""
    return s in [DB_CHEBI, DB_NCBI, DB_GO] or s.lower().endswith('cyc')


ANNOTATION_STYLES_DICT = {
    'gene': {
        'color': '#673ab7',
        'label': 'gene',
    },
    'disease': {
        'color': '#ff9800',
        'label': 'disease',
    },
    'chemical': {
        'color': '#4caf50',
        'label': 'chemical',
    },
    'compound': {
        'color': '#4caf50',
        'label': 'compound',
    },
    'mutation': {
        'color': '#5d4037',
        'label': 'mutation',
    },
    'species': {
        'color': '#3177b8',
        'label': 'species',
    },
    'company': {
        'color': '#d62728',
        'label': 'company',
    },
    'study': {
        'color': '#17becf',
        'label': 'study',
    },
    'protein': {
        'color': '#bcbd22',
        'label': 'protein',
    },
    'pathway': {
        'color': '#e377c2',
        'label': 'pathway',
    },
    'phenomena': {
        'color': '#edc949',
        'label': 'phenomena',
    },
    'phenotype': {
        'color': '#edc949',
        'label': 'phenotype',
    },
    'food': {
        'color': '#f71698',
        'label': 'food',
    },
    'anatomy': {
        'color': '#0202bd',
        'label': 'anatomy',
    },
    'entity': {'color': '#7f7f7f', 'label': 'ENTITY'},
    'lab strain': {
        'color': '#8eff69',
        'label': 'lab strain',
    },
    'lab sample': {
        'color': '#8eff69',
        'label': 'lab sample',
    },
    'link': {
        'label': 'link',
        'color': '#000000',
        'bgcolor': '#dcf1f1',
        'defaultimagecolor': '#669999',
    },
    'map': {'label': 'map', 'color': '#0277bd', 'defaultimagecolor': '#0277bd'},
    'note': {
        'label': 'note',
        'color': '#000000',
        'bgcolor': '#fff6d5',
        'defaultimagecolor': '#edc949',
    },
    'reaction': {'label': 'reaction', 'color': '#ebb434'},
    'enzreaction': {'label': 'enzreaction', 'color': '#b32b7f'},
    'geneproduct': {'label': 'geneproduct', 'color': '#eb333d'},
    'operon': {'label': 'operon', 'color': '#439641'},
    'promoter': {'label': 'promoter', 'color': '#5bc9ca'},
    'regulation': {'label': 'regulation', 'color': '#bf5858'},
    'rna': {'label': 'rna', 'color': '#5c98d1'},
    'transcriptionfactor': {'label': 'transcriptionfactor', 'color': '#ea3cf7'},
    'transcriptionunit': {'label': 'transcriptionunit', 'color': '#cccdfb'},
    # Non - Entity Types
    'correlation': {'label': 'correlation', 'color': '#d7d9f8'},
    'cause': {'label': 'cause', 'color': '#d7d9f8'},
    'effect': {'label': 'effect', 'color': '#d7d9f8'},
    'observation': {'label': 'observation', 'color': '#d7d9f8'},
    'association': {'label': 'association', 'color': '#d7d9f8'},
    'phentotype': {
        'color': '#edc949',
        'label': 'phentotype',
    },
    # KG Types that are NOT annotation types
    'biologicalprocess': {'color': '#eb4034', 'label': 'biologicalprocess'},
    'cellularcomponent': {'color': '#34ebd3', 'label': 'biologicalprocess'},
    'class': {'color': '#f1587a', 'label': 'class'},
    'molecularfunction': {'color': '#eb34dc', 'label': 'biologicalprocess'},
    'taxonomy': {
        'color': '#0277bd',
        'label': 'taxonomy',
    },
    'terminator': {'color': '#e5a731', 'label': 'terminator'},
    # Literature types
    'literaturegene': {
        'color': '#673ab7',
        'label': 'gene',
    },
    'literaturedisease': {
        'color': '#ff9800',
        'label': 'disease',
    },
    'literaturechemical': {
        'color': '#4caf50',
        'label': 'chemical',
    },
    'custom_icons': {
        'ms-word': '#0d47a1',
        'ms-excel': '#2e7d32',
        'ms-powerpoint': '#e64a19',
        'cytoscape': '#ea9123',
    },
}

# Style constants
DEFAULT_FONT_SIZE = 16.0
DEFAULT_FONT_RATIO = 0.43  # width / height
DEFAULT_BORDER_COLOR = '#2B7CE9'
DEFAULT_NODE_WIDTH = 41.25
DEFAULT_NODE_HEIGHT = 27.5
MAX_LINE_WIDTH = 50
MAX_NODE_HEIGHT = 400
NODE_LINE_HEIGHT = 1.2
NODE_INSET = 5
BASE_ICON_DISTANCE = 0.6
FONT_SIZE_MULTIPLIER = 0.25
IMAGE_HEIGHT_INCREMENT = 0.1
SCALING_FACTOR = 55
ICON_SIZE = '1'
DEFAULT_DPI = 96.0
POINT_TO_PIXEL = 72.0
VERTICAL_TEXT_PADDING = 0.055 * DEFAULT_DPI
HORIZONTAL_TEXT_PADDING = 0.18 * DEFAULT_DPI
LABEL_OFFSET = 20
PDF_MARGIN = 3
MAP_ICON_OFFSET = 0.5 * DEFAULT_DPI
NAME_NODE_OFFSET = 5.5
TRANSPARENT_PIXEL = (0, 0, 0, 0)
FILENAME_LABEL_MARGIN = 0.165
VERTICAL_NODE_PADDING = POINT_TO_PIXEL * FILENAME_LABEL_MARGIN
NAME_LABEL_FONT_AVERAGE_WIDTH = 18
NAME_LABEL_PADDING_MULTIPLIER = 7
FILENAME_LABEL_FONT_SIZE = 40.0
DEFAULT_IMAGE_NODE_WIDTH = 120
DEFAULT_IMAGE_NODE_HEIGHT = 120
IMAGE_BORDER_SCALE = 4
WATERMARK_DISTANCE = 5.5
WATERMARK_WIDTH = 160.0
WATERMARK_ICON_SIZE = 15
COLOR_TO_REPLACE = (0, 0, 0, 255)

BORDER_STYLES_DICT = {
    'dashed': 'dashed',
    'dotted': 'dotted',
    # Currently not implemented in Graphviz
    'double-dashed': 'dashed',
    'long-dashed': 'dashed',
}

ARROW_STYLE_DICT = {
    'none': 'none',
    'diamond': 'diamond',
    'arrow': 'normal',
    'square': 'box',
    'circle': 'dot',
    'cross-axis': 'tee',
    # 'none' ensures spacing between the symbols.
    # It is required only for arrows -'normal' type.
    'cross-axis-arrow': 'normalnonetee',
    'double-cross-axis': 'teetee',
    'square-arrow': 'normalnonebox',
    'circle-arrow': 'normalnonedot',
}

RELATION_NODES = ['association', 'correlation', 'cause', 'effect', 'observation']
ICON_NODES = ['map', 'link', 'note']
DETAIL_TEXT_LIMIT = 250

# Start shared security constants
# This can be customized to disable login lockouts by setting the value to <= 0
MAX_ALLOWED_LOGIN_FAILURES = LocalProxy(
    lambda: config.get('MAX_ALLOWED_LOGIN_FAILURES')
)
MIN_TEMP_PASS_LENGTH = 18
MAX_TEMP_PASS_LENGTH = 24
RESET_PASSWORD_SYMBOLS = '!@#$%&()-_=+[]{};:><?'
RESET_PASSWORD_ALPHABET = RESET_PASSWORD_SYMBOLS + string.ascii_letters + string.digits

# Start email constants
LIFELIKE_EMAIL_ACCOUNT = '***ARANGO_DB_NAME***.science@gmail.com'
MESSAGE_SENDER_IDENTITY = '***ARANGO_DB_NAME***-account-service@***ARANGO_DB_NAME***.bio'
MAILING_API_KEY = LocalProxy(lambda: config.get('SEND_GRID_EMAIL_API_KEY'))
RESET_PASSWORD_EMAIL_TITLE = 'Lifelike: Account password reset'
RESET_PASS_MAIL_CONTENT = codecs.open(r'/home/n4j/assets/reset_email.html', 'r').read()
COPYRIGHT_REPORT_CONFIRMATION_EMAIL_TITLE = (
    'Lifelike: Copyright Infringement Report Confirmation'
)
COPYRIGHT_REPORT_CONFIRMATION_EMAIL_CONTENT = codecs.open(
    r'/home/n4j/assets/copyright_report_confirmation.html', 'r'
).read()

# Start shared Elastic constants
FRAGMENT_SIZE = 1024

ASSETS_PATH = LocalProxy(lambda: config.get('ASSETS_PATH'))

# Start constants for export of merged maps
SUPPORTED_MAP_MERGING_FORMATS = ['pdf', 'png', 'svg']
# links to maps with spaces at the beginning are still valid
MAPS_RE = re.compile('^ */projects/.+/maps/(?P<hash_id>.+)$')
RELATIVE_FILE_PATH_RE = re.compile(
    '^ *(/projects/[^/]+)?/(enrichment-(table|visualisation)|sankey(-many-to-many)?|folders|files|bioc|maps|file-navigator|pdf-viewer|dt/map(/edit)?)/(?P<hash_id>[^/?#\n]*)[^\n]*$'  # noqa
)

# Start SVG map export data constants
IMAGES_RE = LocalProxy(lambda: re.compile(f"{config.get('ASSETS_PATH')}.*.png"))
BYTE_ENCODING = 'utf-8'

# Start filesystem API constants
MAX_FILE_SIZE = 1024 * 1024 * 300
URL_FETCH_TIMEOUT = 10
MAX_FILE_DESCRIPTION_LENGTH = 5000

# Start constants for Files updates
UPDATE_DATE_MODIFIED_COLUMNS = [
    'filename',
    'parent_id',
    'description',
    'content_id',
    'user_id',
    'doi',
    'upload_url',
    'public',
    'annotations',
    'annotation_configs',
    'custom_annotations',
    'excluded_annotations',
    'organism_name',
    'organism_synonym',
    'organism_taxonomy_id',
]

UPDATE_ELASTIC_DOC_COLUMNS = [
    'filename',
    'parent_id',
    'description',
    'content_id',
    'user_id',
    'doi',
    'upload_url',
    'public',
    'annotations',
    'annotation_configs',
    'custom_annotations',
    'excluded_annotations',
    'organism_name',
    'organism_synonym',
    'organism_taxonomy_id',
]

SEED_FILE_KEY_FILES = 'neo4japp.models.Files'
SEED_FILE_KEY_USER = 'neo4japp.models.AppUser'
SEED_FILE_KEY_FILE_CONTENT = 'neo4japp.models.FileContent'

<<<<<<< HEAD
MAX_CONTEXT_PARAM_LENGTH = 20
MAX_CONTEXT_PARAMS = 20
EXTENSION_MIME_TYPES = {
    '.pdf': 'application/pdf',
    '.map.zip': 'vnd.***ARANGO_DB_NAME***.document/map',
    '.graph.json': 'vnd.***ARANGO_DB_NAME***.document/graph',
    '.bioc': 'vnd.***ARANGO_DB_NAME***.document/bioc',
    '.enrichment.json': 'vnd.***ARANGO_DB_NAME***.document/enrichment-table',
    '.svg': 'image/svg+xml',
    '.png': 'image/png',
    '.jpg': 'image/jpeg',
    '.jpeg': 'image/jpeg',
    '.zip': 'application/zip',
    # TODO: Use a mime type library?
}
=======
MAX_CONTEXT_PARAM_LENGTH = 250
MAX_CONTEXT_PARAMS = 20
>>>>>>> 29825c81
<|MERGE_RESOLUTION|>--- conflicted
+++ resolved
@@ -470,8 +470,7 @@
 SEED_FILE_KEY_USER = 'neo4japp.models.AppUser'
 SEED_FILE_KEY_FILE_CONTENT = 'neo4japp.models.FileContent'
 
-<<<<<<< HEAD
-MAX_CONTEXT_PARAM_LENGTH = 20
+MAX_CONTEXT_PARAM_LENGTH = 250
 MAX_CONTEXT_PARAMS = 20
 EXTENSION_MIME_TYPES = {
     '.pdf': 'application/pdf',
@@ -485,8 +484,4 @@
     '.jpeg': 'image/jpeg',
     '.zip': 'application/zip',
     # TODO: Use a mime type library?
-}
-=======
-MAX_CONTEXT_PARAM_LENGTH = 250
-MAX_CONTEXT_PARAMS = 20
->>>>>>> 29825c81
+}