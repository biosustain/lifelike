--- conflicted
+++ resolved
@@ -515,10 +515,7 @@
     'organism_name',
     'organism_synonym',
     'organism_taxonomy_id',
-<<<<<<< HEAD
     'deletion_date'
-=======
->>>>>>> b8df4400
 ]
 
 SEED_FILE_KEY_FILES = 'neo4japp.models.Files'
