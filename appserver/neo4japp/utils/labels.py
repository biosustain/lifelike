--- conflicted
+++ resolved
@@ -2,12 +2,8 @@
 
 from flask import current_app
 
-<<<<<<< HEAD
 from neo4japp.constants import LogEventType, DATA_SOURCES, DISPLAY_NAME_MAP
-=======
-from neo4japp.constants import LogEventType, DISPLAY_NAME_MAP, DOMAIN_LABELS
 from neo4japp.exceptions import ServerWarning
->>>>>>> ea95cbc1
 from neo4japp.utils import EventLog
 from neo4japp.utils.globals import warn
 
