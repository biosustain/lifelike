import marshmallow.validate
from marshmallow import fields

from neo4japp.schemas.base import CamelCaseSchema
from neo4japp.schemas.common import ResultListSchema


# ========================================
# Users
# ========================================

class UserSchema(CamelCaseSchema):
    """Generic schema for returning public information about a user."""
    hash_id = fields.String()
    username = fields.String()
    first_name = fields.String()
    last_name = fields.String()
<<<<<<< HEAD


class UserSchemaWithId(UserSchema):
    id = fields.Integer()
=======
    # DO NOT return private information (like email) in this schema


# Requests
# ----------------------------------------

class UserSearchSchema(CamelCaseSchema):
    """Used to search for users (i.e. user auto-complete)."""
    query = fields.String(required=True, validate=[
        marshmallow.validate.Length(min=1, max=100),
        marshmallow.validate.Regexp('[^\\s]+')
    ])
    exclude_self = fields.Boolean(missing=lambda: False)


# Responses
# ----------------------------------------

class UserListSchema(ResultListSchema):
    """A list of users."""
    results = fields.List(fields.Nested(UserSchema))
>>>>>>> a37bc819
<|MERGE_RESOLUTION|>--- conflicted
+++ resolved
@@ -15,13 +15,11 @@
     username = fields.String()
     first_name = fields.String()
     last_name = fields.String()
-<<<<<<< HEAD
+    # DO NOT return private information (like email) in this schema
 
 
 class UserSchemaWithId(UserSchema):
     id = fields.Integer()
-=======
-    # DO NOT return private information (like email) in this schema
 
 
 # Requests
@@ -41,5 +39,4 @@
 
 class UserListSchema(ResultListSchema):
     """A list of users."""
-    results = fields.List(fields.Nested(UserSchema))
->>>>>>> a37bc819
+    results = fields.List(fields.Nested(UserSchema))