from typing import List, Optional, Tuple, Dict, Iterable

from flask import (
    current_app,
    request,
    jsonify,
    Blueprint,
    g,
)
from flask.views import MethodView
from marshmallow import ValidationError
from sqlalchemy import and_
from sqlalchemy.exc import IntegrityError
from sqlalchemy.orm import raiseload, joinedload
from webargs.flaskparser import use_args

from neo4japp.blueprints.auth import auth
from neo4japp.blueprints.permissions import requires_project_role, requires_project_permission
from neo4japp.database import db, get_projects_service
from neo4japp.exceptions import (
    RecordNotFoundException,
    NotAuthorizedException, AccessRequestRequiredError,
)
from neo4japp.models import (
    AccessActionType,
    AppRole,
    AppUser,
    Projects,
    projects_collaborator_role, )
from neo4japp.models.projects_queries import add_project_user_role_columns, ProjectCalculator
from neo4japp.schemas.common import PaginatedRequest
from neo4japp.schemas.filesystem import ProjectListSchema, ProjectListRequestSchema, ProjectSearchRequestSchema, \
    ProjectCreateSchema, ProjectResponseSchema, BulkProjectRequestSchema, \
    BulkProjectUpdateRequestSchema, MultipleProjectResponseSchema, ProjectUpdateRequestSchema
from neo4japp.utils.logger import UserEventLog
from neo4japp.utils.request import Pagination


class ProjectBaseView(MethodView):
    """Base view class for dealing with projects."""

    def get_nondeleted_project_query(self, user: AppUser, accessible_only=False):
        """
        Return a query for fetching non-deleted projects accessible by the passed
        in user. You can add additional filters if needed.

        :param user: the user to check
        :param accessible_only: true to not include non-accessible projects
        :return: the query
        """
        t_role = db.aliased(AppRole)
        t_user = db.aliased(AppUser)

        # The following code gets a collection of projects, complete with permission
        # information for the current user, all in one go. Unfortunately, it's complex, but
        # it should be manageable if the only instance of this kind of code is in one place
        # (right here). The upside is that all downstream code, including the client, is very
        # simple because all the needed information has already been loaded.

        query = db.session.query(Projects) \
            .options(joinedload(Projects.***ARANGO_USERNAME***),
                     raiseload('*')) \
            .filter(Projects.deletion_date.is_(None)) \
            .distinct()

        if accessible_only:
            expected_roles = ['project-read', 'project-admin']

            project_role_sq = db.session.query(projects_collaborator_role, t_role.name) \
                .join(t_role, t_role.id == projects_collaborator_role.c.app_role_id) \
                .join(t_user, t_user.id == projects_collaborator_role.c.appuser_id) \
                .subquery()

            # This code does an inner join of the necessary role columns, so if the user
            # doesn't have the roles, they don't have permission
            query = query.join(project_role_sq, and_(project_role_sq.c.projects_id == Projects.id,
                                                     project_role_sq.c.appuser_id == user.id,
                                                     project_role_sq.c.name.in_(expected_roles)))

        # Add extra boolean columns to the result indicating various permissions (read, write, etc.)
        # for the current user, which then can be read later by ProjectCalculator or manually
        query = add_project_user_role_columns(query, Projects, user.id)

        return query

    def get_nondeleted_project(self, filter):
        """
        Returns a project that is guaranteed to be non-deleted that
        matches the provided filter.

        :param filter: the SQL Alchemy filter
        :return: a non-null project
        """
        files, *_ = self.get_nondeleted_projects(filter)
        if not len(files):
            raise RecordNotFoundException("The requested project could not be found.")
        return files[0]

    def get_nondeleted_projects(self, filter, accessible_only=False, sort=None,
                                require_hash_ids: List[str] = None,
                                pagination: Optional[Pagination] = None) -> Tuple[List[Projects], int]:
        """
        Returns files that are guaranteed to be non-deleted that match the
        provided filter.

        :param filter: the SQL Alchemy filter
        :param accessible_only: true to only get projects accessible by the current user
        :param sort: optional list of sort columns
        :param pagination: optional pagination
        :return: the result, which may be an empty list
        """
        current_user = g.current_user

        query = self.get_nondeleted_project_query(current_user, accessible_only=accessible_only) \
            .order_by(*sort or [])

        if filter is not None:
            query = query.filter(filter)

        if pagination:
            paginated_results = query.paginate(pagination.page, pagination.limit)
            results = paginated_results.items
            total = paginated_results.total
        else:
            results = query.all()
            total = len(results)

        projects = []

        # We added permission columns to the result of the query, but we need to put them
        # into the instances of Projects (since we only return a list of Projects at the end
        # of this method)
        for row in results:
            calculator = ProjectCalculator(row, Projects)
            calculator.calculate_privileges([current_user.id])
            projects.append(calculator.project)

        # Handle helper require_hash_ids argument that check to see if all projected wanted
        # actually appeared in the results
        if require_hash_ids:
            missing_hash_ids = self.get_missing_hash_ids(require_hash_ids, projects)

            if len(missing_hash_ids):
                raise RecordNotFoundException(f"The request specified one or more projects "
                                              f"({', '.join(missing_hash_ids)}) that could not be found.")

        return projects, total

    def check_project_permissions(self, projects: List[Projects], user: AppUser,
                                  require_permissions: List[str]):
        """
        Helper method to check permissions on the provided projects. On error, an
        exception is thrown.

        :param projects: the projects to check
        :param user: the user to check permissions for
        :param require_permissions: a list of permissions to require (like 'writable')
        """
        # Check each file
        for project in projects:
            for permission in require_permissions:
                if not getattr(project.calculated_privileges[user.id], permission):
                    # Do not reveal the project name with the error!
                    raise AccessRequestRequiredError(
                        f"You do not have '{permission}' access to the specified project "
                        f"(with ID of {project.hash_id}).",
                        project_hash_id=project.hash_id)

    def get_project_response(self, hash_id: str, user: AppUser):
        """
        Fetch a project and return a response that can be sent to the client. Permissions
        are checked and this method will throw a relevant response exception.

        :param hash_id: the hash ID of the project
        :param user: the user to check permissions for
        :return: the response
        """
        return_project = self.get_nondeleted_project(Projects.hash_id == hash_id)
        self.check_project_permissions([return_project], user, ['readable'])

        return jsonify(ProjectResponseSchema(context={
            'user_privilege_filter': g.current_user.id,
        }).dump({
            'project': return_project,
        }))

    def get_bulk_project_response(self, hash_ids: List[str], user: AppUser, *,
                                  missing_hash_ids: Iterable[str] = None):
        projects, total = self.get_nondeleted_projects(Projects.hash_id.in_(hash_ids),
                                                require_hash_ids=hash_ids)
        self.check_project_permissions(projects, user, ['readable'])

        returned_projects = {}

        for project in projects:
            returned_projects[project.hash_id] = project

        return jsonify(MultipleProjectResponseSchema(context={
            'user_privilege_filter': user.id,
        }).dump(dict(
            results=returned_projects,
            missing=list(missing_hash_ids) or [],
        )))

    def update_projects(self, hash_ids: List[str], params: Dict, user: AppUser):
        changed_fields = set()

        projects, total = self.get_nondeleted_projects(Projects.hash_id.in_(hash_ids))
        self.check_project_permissions(projects, user, ['readable'])
        missing_hash_ids = self.get_missing_hash_ids(hash_ids, projects)

        for project in projects:
            for field in ('name', 'description'):
                if field in params:
                    if getattr(project, field) != params[field]:
                        setattr(project, field, params[field])
                        changed_fields.add(field)

        if len(changed_fields):
            try:
                db.session.commit()
            except IntegrityError as e:
                raise ValidationError("The project name is already taken.")

        return missing_hash_ids

    def get_missing_hash_ids(self, expected_hash_ids: Iterable[str], files: Iterable[Projects]):
        found_hash_ids = set(file.hash_id for file in files)
        missing = set()
        for hash_id in expected_hash_ids:
            if hash_id not in found_hash_ids:
                missing.add(hash_id)
        return missing


class ProjectListView(ProjectBaseView):
    decorators = [auth.login_required]

    @use_args(ProjectListRequestSchema)
    @use_args(PaginatedRequest)
    def get(self, params, pagination: Pagination):
        """Endpoint to fetch a list of projects accessible by the user."""
        current_user = g.current_user

        projects, total = self.get_nondeleted_projects(
            None, accessible_only=True,
            sort=params['sort'], pagination=pagination,
        )
        # Not necessary (due to accessible_only=True), but check anyway
        self.check_project_permissions(projects, current_user, ['readable'])

        return jsonify(ProjectListSchema(context={
            'user_privilege_filter': g.current_user.id,
        }).dump({
            'total': total,
            'results': projects,
        }))

    @use_args(ProjectCreateSchema)
    def post(self, params):
        """Endpoint to create a project."""
        current_user = g.current_user

        project_service = get_projects_service()

        project = Projects()
        project.name = params['name']
        project.description = params['description']
        project.creator = current_user

        try:
            db.session.begin_nested()
            project_service.create_project_uncommitted(current_user, project)
            db.session.commit()
            db.session.flush()
        except IntegrityError:
            db.session.rollback()
            raise ValidationError('The project name already is already taken.', 'name')

        db.session.commit()

        return self.get_project_response(project.hash_id, current_user)

    @use_args(lambda request: BulkProjectRequestSchema())
    @use_args(lambda request: BulkProjectUpdateRequestSchema(partial=True))
    def patch(self, targets, params):
        """Project update endpoint."""

        current_user = g.current_user
        missing_hash_ids = self.update_projects(targets['hash_ids'], params, current_user)
        return self.get_bulk_project_response(targets['hash_ids'], current_user,
                                              missing_hash_ids=missing_hash_ids)


class ProjectSearchView(ProjectBaseView):
    decorators = [auth.login_required]

    @use_args(ProjectSearchRequestSchema)
    @use_args(PaginatedRequest)
    def post(self, params: dict, pagination: Pagination):
        """Endpoint to search for projects that match certain criteria."""
        current_user = g.current_user

        projects, total = self.get_nondeleted_projects(
            Projects.name == params['name'],
            accessible_only=True,
            sort=params['sort'],
            pagination=pagination,
        )
        # Not necessary (due to accessible_only=True), but check anyway
        self.check_project_permissions(projects, current_user, ['readable'])

        return jsonify(ProjectListSchema(context={
            'user_privilege_filter': g.current_user.id,
        }).dump({
            'total': total,
            'results': projects,
        }))


class ProjectDetailView(ProjectBaseView):
    decorators = [auth.login_required]

<<<<<<< HEAD
    def get(self, hash_id: str):
        """Endpoint to fetch a project by hash ID."""
        current_user = g.current_user
        return self.get_project_response(hash_id, current_user)
=======
    current_app.logger.info(
        f'Project: {name}',
        extra=UserEventLog(username=g.current_user.username, event_type='get project').to_dict()
    )
    # Combine both dictionaries
    results = {
        **project.to_dict(),
        "directory": dir.to_dict()
    }
    return jsonify({'results': results}), 200
>>>>>>> 4e5a3ed2

    @use_args(lambda request: ProjectUpdateRequestSchema(partial=True))
    def patch(self, params: dict, hash_id: str):
        """Update a single project."""
        current_user = g.current_user
        self.update_projects([hash_id], params, current_user)
        return self.get(hash_id)


class ProjectCollaboratorsListView(ProjectBaseView):
    decorators = [auth.login_required]

    @use_args(PaginatedRequest)
    def get(self, pagination: Pagination, hash_id):
        """Endpoint to fetch a list of collaborators for a project."""
        current_user = g.current_user
        project = self.get_nondeleted_project(Projects.hash_id == hash_id)
        self.check_project_permissions([project], current_user, ['administrable'])

        query = db.session.query(AppUser, AppRole.name) \
            .join(projects_collaborator_role, AppUser.id == projects_collaborator_role.c.appuser_id) \
            .join(AppRole, AppRole.id == projects_collaborator_role.c.app_role_id)

        paginated_result = query.paginate(pagination.page, pagination.limit, False)



bp = Blueprint('projects', __name__, url_prefix='/projects')
bp.add_url_rule('/search', view_func=ProjectSearchView.as_view('project_search'))
bp.add_url_rule('/projects', view_func=ProjectListView.as_view('project_list'))
bp.add_url_rule('/projects/<string:hash_id>', view_func=ProjectDetailView.as_view('project_detail'))
bp.add_url_rule('/projects/<string:hash_id>/collaborators',
                view_func=ProjectCollaboratorsListView.as_view('project_collaborators_list'))


@bp.route('/projects/<string:project_name>/collaborators', methods=['GET'])
@auth.login_required
@requires_project_permission(AccessActionType.READ)
def get_project_collaborators(project_name: str):
    projects = Projects.query.filter(
        Projects.project_name == project_name
    ).one_or_none()

    if projects is None:
        raise RecordNotFoundException(f'No such projects: {project_name}.')

    user = g.current_user

    yield user, projects

    collaborators = db.session.query(
        AppUser.id,
        AppUser.email,
        AppUser.username,
        AppRole.name,
    ).join(
        projects_collaborator_role,
        projects_collaborator_role.c.appuser_id == AppUser.id
    ).join(
        Projects
    ).filter(
        Projects.id == projects.id
    ).join(
        AppRole
    ).all()  # TODO: paginate

    yield jsonify({
        'results': [{
            'id': id,
            'email': email,
            'username': username,
            'role': role,
        } for id, email, username, role in collaborators]
    }), 200


@bp.route('/projects/<string:project_name>/collaborators/<string:email>', methods=['POST'])
@auth.login_required
@requires_project_role('project-admin')
def add_collaborator(email: str, project_name: str):
    proj_service = get_projects_service()

    data = request.get_json()

    project_role = data['role']

    projects = Projects.query.filter(
        Projects.project_name == project_name
    ).one_or_none()

    if projects is None:
        raise RecordNotFoundException(f'No such projects: {project_name}.')

    new_collaborator = AppUser.query.filter(
        AppUser.email == email
    ).one_or_none()

    if new_collaborator is None:
        raise RecordNotFoundException(f'No such email {email}.')

    user = g.current_user

    yield user, projects

    # If new collaborator and user are the same, throw error
    if new_collaborator.id == user.id:
        raise NotAuthorizedException(f'You\'re already admin. Why downgrade? ¯\\_(ツ)_/¯')

    new_role = AppRole.query.filter(AppRole.name == project_role).one()
    proj_service.add_collaborator(new_collaborator, new_role, projects)

    current_app.logger.info(
        f'Collaborator <{new_collaborator.email}> added to project <{projects.project_name}>.',  # noqa
        extra=UserEventLog(
            username=g.current_user.username,
            event_type='project collaborator'
        ).to_dict())

    yield jsonify({'result': 'success'}), 200


@bp.route('/projects/<string:project_name>/collaborators/<string:username>', methods=['PUT'])
@auth.login_required
@requires_project_role('project-admin')
def edit_collaborator(username: str, project_name: str):
    proj_service = get_projects_service()

    data = request.get_json()

    project_role = data['role']

    projects = Projects.query.filter(
        Projects.project_name == project_name
    ).one_or_none()

    if projects is None:
        raise RecordNotFoundException(f'No such projects: {project_name}')

    user = g.current_user

    yield user, projects

    new_collaborator = AppUser.query.filter(
        AppUser.username == username
    ).one_or_none()

    if new_collaborator is None:
        raise RecordNotFoundException(f'No such username {username}')

    new_role = AppRole.query.filter(AppRole.name == project_role).one()
    proj_service.edit_collaborator(new_collaborator, new_role, projects)

    current_app.logger.info(
        f'Modified collaborator {username} for project {project_name}',
        extra=UserEventLog(
            username=g.current_user.username, event_type='edit project collaborator').to_dict()
    )

    yield jsonify({'result': 'success'}), 200


@bp.route('/projects/<string:project_name>/collaborators/<string:username>', methods=['DELETE'])
@auth.login_required
@requires_project_role('project-admin')
def remove_collaborator(username: str, project_name: str):
    proj_service = get_projects_service()

    user = g.current_user

    projects = Projects.query.filter(
        Projects.project_name == project_name
    ).one_or_none()

    if projects is None:
        raise RecordNotFoundException(f'No such projects: {project_name}')

    new_collaborator = AppUser.query.filter(
        AppUser.username == username
    ).one_or_none()

    user = g.current_user

    yield user, projects

    proj_service.remove_collaborator(new_collaborator, projects)
    current_app.logger.info(
        f'Removed collaborator {username} for project {project_name}',
        extra=UserEventLog(
            username=g.current_user.username, event_type='remove project collaborator').to_dict()
    )

<<<<<<< HEAD
    yield jsonify({'result': 'success'}), 200
=======
    yield jsonify({'result': 'success'}), 200


@bp.route('/<string:project_name>/directories', methods=['POST'])
@auth.login_required
@requires_project_permission(AccessActionType.WRITE)
def add_directory(project_name: str):
    proj_service = get_projects_service()
    projects = Projects.query.filter(
        Projects.project_name == project_name
    ).one_or_none()

    if projects is None:
        raise RecordNotFoundException(f'No such projects: {project_name}')

    data = request.get_json()
    dir_name = data['dirname']

    parent_dir = data.get('parentDir', None)
    parent_dir = Directory.query.get(parent_dir)

    user = g.current_user

    yield user, projects
    new_dir = proj_service.add_directory(projects, dir_name, user, parent_dir)
    current_app.logger.info(
        f'Added directory {dir_name} for project {project_name}',
        extra=UserEventLog(
            username=g.current_user.username, event_type='create directory').to_dict()
    )
    yield jsonify({'results': new_dir.to_dict()})


@bp.route('/<string:project_name>/directories/move', methods=['POST'])
@jsonify_with_class(MoveFileRequest)
@auth.login_required
@requires_project_permission(AccessActionType.WRITE)
def move_files(req: MoveFileRequest, project_name: str):
    project_service = get_projects_service()
    projects = Projects.query.filter(
        Projects.project_name == project_name
    ).one_or_none()

    if projects is None:
        raise RecordNotFoundException(f'No such projects: {project_name}')

    user = g.current_user

    yield user, projects

    dest_dir = Directory.query.filter(
        Directory.id == req.dest_dir_id
    ).one_or_none()

    if dest_dir is None:
        raise RecordNotFoundException(f'No such directory')

    if req.asset_type == FileType.PDF:
        asset = Files.query.filter(Files.id == req.asset_id).one_or_none()
        if asset is None:
            raise RecordNotFoundException(f'No such file found')
        dest = project_service.move_pdf(asset, dest_dir)
    elif req.asset_type == FileType.MAP:
        asset = Project.query.filter(Project.id == req.asset_id).one_or_none()
        if asset is None:
            raise RecordNotFoundException(f'No such drawing map (project) found')
        dest = project_service.move_map(asset, dest_dir)
    elif req.asset_type == FileType.DIR:
        asset = Directory.query.filter(Directory.id == req.asset_id).one_or_none()
        if asset is None:
            raise RecordNotFoundException(f'No such directory found')
        dest = project_service.move_directory(asset, dest_dir)
    else:
        raise DirectoryError('No asset type defined for move operation')

    current_app.logger.info(
        f'Move {req.asset_type} in project {project_name}',
        extra=UserEventLog(username=g.current_user.username, event_type='move asset').to_dict()
    )

    yield SuccessResponse(
        result=MoveFileResponse(
            dest=dest.to_dict(),
            asset=asset.to_dict()
        ), status_code=200)


@bp.route('/<string:project_name>/directories/<int:current_dir_id>/rename', methods=['POST'])
@auth.login_required
@jsonify_with_class(DirectoryRenameRequest)
@requires_project_permission(AccessActionType.WRITE)
def rename_directory(req: DirectoryRenameRequest, current_dir_id: int, project_name: str):
    proj_service = get_projects_service()
    projects = Projects.query.filter(
        Projects.project_name == project_name
    ).one_or_none()

    if projects is None:
        raise RecordNotFoundException(f'No such projects: {project_name}')

    user = g.current_user

    yield user, projects

    dir = Directory.query.filter(
        and_(
            Directory.id == current_dir_id,
            Projects.id == projects.id,
        )
    ).one_or_none()

    if dir is None:
        raise RecordNotFoundException(f'No directory found')

    pattern = re.compile(r'\s*')
    if pattern.sub('', req.name) == '':
        raise InvalidDirectoryNameException('Directory cannot be empty')

    modified_dir = proj_service.rename_directory(req.name, dir)
    current_app.logger.info(
        f'Renamed directory {dir.name} to {req.name}',
        extra=UserEventLog(
            username=g.current_user.username, event_type='rename directory').to_dict()
    )

    yield SuccessResponse(result=modified_dir.to_dict(), status_code=200)


@bp.route('/<string:project_name>/directories/<int:current_dir_id>', methods=['DELETE'])
@auth.login_required
@requires_project_permission(AccessActionType.WRITE)
def delete_directory(current_dir_id: int, project_name: str):
    proj_service = get_projects_service()
    projects = Projects.query.filter(
        Projects.project_name == project_name
    ).one_or_none()

    if projects is None:
        raise RecordNotFoundException(f'No such projects: {project_name}')

    user = g.current_user

    yield user, projects

    dir = Directory.query.filter(
        and_(
            Directory.id == current_dir_id,
            Projects.id == projects.id,
        )
    ).one_or_none()

    if dir is None:
        raise RecordNotFoundException(f'No directory found')

    proj_service.delete_directory(dir)
    current_app.logger.info(
        f'Deleted directory {dir.name} in project {project_name}',
        extra=UserEventLog(
            username=g.current_user.username, event_type='delete directory').to_dict()
    )

    yield jsonify(result='successful deleted', status_code=200)


@bp.route('/<string:project_name>/directories', methods=['GET'], defaults={'current_dir_id': None})
@bp.route('/<string:project_name>/directories/<int:current_dir_id>', methods=['GET'])
@auth.login_required
@requires_project_permission(AccessActionType.READ)
def get_child_directories(current_dir_id: int, project_name: str):
    """ Used similar to a 'next' function """
    proj_service = get_projects_service()
    projects = Projects.query.filter(
        Projects.project_name == project_name
    ).one_or_none()

    if projects is None:
        raise RecordNotFoundException(f'No such projects: {project_name}')

    user = g.current_user

    yield user, projects

    if current_dir_id:
        dir = Directory.query.get(current_dir_id)
    else:
        dir = proj_service.get_***ARANGO_USERNAME***_dir(projects)
        current_dir_id = dir.id

    if dir is None:
        raise RecordNotFoundException("Directory not found")

    # Pull up directory path to current dir
    parents = proj_service.get_absolute_dir_path(projects, dir)

    project_schema = ProjectSchema()

    child_dirs, files, maps = proj_service.get_dir_content(projects, dir)

    contents = DirectoryContent(
        dir=dir.to_dict(),
        path=[{
            'id': d['id'],
            'name': d['name'],
            'directoryParentId': d['directory_parent_id'],
            'projectsId': d['projects_id'],
            # TODO: get_absolute_dir_path() should return Directory[]
        } for d in reversed([d._asdict() for d in parents])],
        objects=[
            *[{
                'id': c.id,
                'type': 'dir',
                'name': c.name,
                'creator': {
                    'id': c.user_id,
                    'username': c.username,
                },
                'project': {
                    'project_name': project_name,
                },
                'annotation_date': None,
                'creation_date': c.creation_date,
                'modification_date': c.modified_date,
                'data': c.__dict__.to_dict(snake_to_camel_transform=True),
            } for c in child_dirs],
            *[{
                'id': f.file_id,
                'type': 'file',
                'name': f.filename,
                'creator': {
                    'id': f.user_id,
                    'name': f.username,
                    'username': f.username
                },
                'project': {
                    'project_name': project_name,
                },
                'description': f.description,
                'annotation_date': f.annotations_date,
                'creation_date': f.creation_date,
                'modification_date': f.modified_date,
                'data': CasePreservedDict(f.__dict__)
            } for f in files],
            *[{
                'id': m.hash_id,
                'type': 'map',
                'name': m.label,
                'annotation_date': None,
                'creation_date': m.creation_date,
                'modification_date': m.modified_date,
                'creator': {
                    'id': m.user_id,
                    'name': m.username,
                    'username': m.username
                },
                'project': {
                    'project_name': project_name,
                },
                'description': m.description,
                'data': CasePreservedDict(m.__dict__),
            } for m in maps],
        ],
    )
    yield jsonify({'result': contents.to_dict()})
>>>>>>> 4e5a3ed2
<|MERGE_RESOLUTION|>--- conflicted
+++ resolved
@@ -321,23 +321,10 @@
 class ProjectDetailView(ProjectBaseView):
     decorators = [auth.login_required]
 
-<<<<<<< HEAD
     def get(self, hash_id: str):
         """Endpoint to fetch a project by hash ID."""
         current_user = g.current_user
         return self.get_project_response(hash_id, current_user)
-=======
-    current_app.logger.info(
-        f'Project: {name}',
-        extra=UserEventLog(username=g.current_user.username, event_type='get project').to_dict()
-    )
-    # Combine both dictionaries
-    results = {
-        **project.to_dict(),
-        "directory": dir.to_dict()
-    }
-    return jsonify({'results': results}), 200
->>>>>>> 4e5a3ed2
 
     @use_args(lambda request: ProjectUpdateRequestSchema(partial=True))
     def patch(self, params: dict, hash_id: str):
@@ -529,270 +516,4 @@
             username=g.current_user.username, event_type='remove project collaborator').to_dict()
     )
 
-<<<<<<< HEAD
-    yield jsonify({'result': 'success'}), 200
-=======
-    yield jsonify({'result': 'success'}), 200
-
-
-@bp.route('/<string:project_name>/directories', methods=['POST'])
-@auth.login_required
-@requires_project_permission(AccessActionType.WRITE)
-def add_directory(project_name: str):
-    proj_service = get_projects_service()
-    projects = Projects.query.filter(
-        Projects.project_name == project_name
-    ).one_or_none()
-
-    if projects is None:
-        raise RecordNotFoundException(f'No such projects: {project_name}')
-
-    data = request.get_json()
-    dir_name = data['dirname']
-
-    parent_dir = data.get('parentDir', None)
-    parent_dir = Directory.query.get(parent_dir)
-
-    user = g.current_user
-
-    yield user, projects
-    new_dir = proj_service.add_directory(projects, dir_name, user, parent_dir)
-    current_app.logger.info(
-        f'Added directory {dir_name} for project {project_name}',
-        extra=UserEventLog(
-            username=g.current_user.username, event_type='create directory').to_dict()
-    )
-    yield jsonify({'results': new_dir.to_dict()})
-
-
-@bp.route('/<string:project_name>/directories/move', methods=['POST'])
-@jsonify_with_class(MoveFileRequest)
-@auth.login_required
-@requires_project_permission(AccessActionType.WRITE)
-def move_files(req: MoveFileRequest, project_name: str):
-    project_service = get_projects_service()
-    projects = Projects.query.filter(
-        Projects.project_name == project_name
-    ).one_or_none()
-
-    if projects is None:
-        raise RecordNotFoundException(f'No such projects: {project_name}')
-
-    user = g.current_user
-
-    yield user, projects
-
-    dest_dir = Directory.query.filter(
-        Directory.id == req.dest_dir_id
-    ).one_or_none()
-
-    if dest_dir is None:
-        raise RecordNotFoundException(f'No such directory')
-
-    if req.asset_type == FileType.PDF:
-        asset = Files.query.filter(Files.id == req.asset_id).one_or_none()
-        if asset is None:
-            raise RecordNotFoundException(f'No such file found')
-        dest = project_service.move_pdf(asset, dest_dir)
-    elif req.asset_type == FileType.MAP:
-        asset = Project.query.filter(Project.id == req.asset_id).one_or_none()
-        if asset is None:
-            raise RecordNotFoundException(f'No such drawing map (project) found')
-        dest = project_service.move_map(asset, dest_dir)
-    elif req.asset_type == FileType.DIR:
-        asset = Directory.query.filter(Directory.id == req.asset_id).one_or_none()
-        if asset is None:
-            raise RecordNotFoundException(f'No such directory found')
-        dest = project_service.move_directory(asset, dest_dir)
-    else:
-        raise DirectoryError('No asset type defined for move operation')
-
-    current_app.logger.info(
-        f'Move {req.asset_type} in project {project_name}',
-        extra=UserEventLog(username=g.current_user.username, event_type='move asset').to_dict()
-    )
-
-    yield SuccessResponse(
-        result=MoveFileResponse(
-            dest=dest.to_dict(),
-            asset=asset.to_dict()
-        ), status_code=200)
-
-
-@bp.route('/<string:project_name>/directories/<int:current_dir_id>/rename', methods=['POST'])
-@auth.login_required
-@jsonify_with_class(DirectoryRenameRequest)
-@requires_project_permission(AccessActionType.WRITE)
-def rename_directory(req: DirectoryRenameRequest, current_dir_id: int, project_name: str):
-    proj_service = get_projects_service()
-    projects = Projects.query.filter(
-        Projects.project_name == project_name
-    ).one_or_none()
-
-    if projects is None:
-        raise RecordNotFoundException(f'No such projects: {project_name}')
-
-    user = g.current_user
-
-    yield user, projects
-
-    dir = Directory.query.filter(
-        and_(
-            Directory.id == current_dir_id,
-            Projects.id == projects.id,
-        )
-    ).one_or_none()
-
-    if dir is None:
-        raise RecordNotFoundException(f'No directory found')
-
-    pattern = re.compile(r'\s*')
-    if pattern.sub('', req.name) == '':
-        raise InvalidDirectoryNameException('Directory cannot be empty')
-
-    modified_dir = proj_service.rename_directory(req.name, dir)
-    current_app.logger.info(
-        f'Renamed directory {dir.name} to {req.name}',
-        extra=UserEventLog(
-            username=g.current_user.username, event_type='rename directory').to_dict()
-    )
-
-    yield SuccessResponse(result=modified_dir.to_dict(), status_code=200)
-
-
-@bp.route('/<string:project_name>/directories/<int:current_dir_id>', methods=['DELETE'])
-@auth.login_required
-@requires_project_permission(AccessActionType.WRITE)
-def delete_directory(current_dir_id: int, project_name: str):
-    proj_service = get_projects_service()
-    projects = Projects.query.filter(
-        Projects.project_name == project_name
-    ).one_or_none()
-
-    if projects is None:
-        raise RecordNotFoundException(f'No such projects: {project_name}')
-
-    user = g.current_user
-
-    yield user, projects
-
-    dir = Directory.query.filter(
-        and_(
-            Directory.id == current_dir_id,
-            Projects.id == projects.id,
-        )
-    ).one_or_none()
-
-    if dir is None:
-        raise RecordNotFoundException(f'No directory found')
-
-    proj_service.delete_directory(dir)
-    current_app.logger.info(
-        f'Deleted directory {dir.name} in project {project_name}',
-        extra=UserEventLog(
-            username=g.current_user.username, event_type='delete directory').to_dict()
-    )
-
-    yield jsonify(result='successful deleted', status_code=200)
-
-
-@bp.route('/<string:project_name>/directories', methods=['GET'], defaults={'current_dir_id': None})
-@bp.route('/<string:project_name>/directories/<int:current_dir_id>', methods=['GET'])
-@auth.login_required
-@requires_project_permission(AccessActionType.READ)
-def get_child_directories(current_dir_id: int, project_name: str):
-    """ Used similar to a 'next' function """
-    proj_service = get_projects_service()
-    projects = Projects.query.filter(
-        Projects.project_name == project_name
-    ).one_or_none()
-
-    if projects is None:
-        raise RecordNotFoundException(f'No such projects: {project_name}')
-
-    user = g.current_user
-
-    yield user, projects
-
-    if current_dir_id:
-        dir = Directory.query.get(current_dir_id)
-    else:
-        dir = proj_service.get_***ARANGO_USERNAME***_dir(projects)
-        current_dir_id = dir.id
-
-    if dir is None:
-        raise RecordNotFoundException("Directory not found")
-
-    # Pull up directory path to current dir
-    parents = proj_service.get_absolute_dir_path(projects, dir)
-
-    project_schema = ProjectSchema()
-
-    child_dirs, files, maps = proj_service.get_dir_content(projects, dir)
-
-    contents = DirectoryContent(
-        dir=dir.to_dict(),
-        path=[{
-            'id': d['id'],
-            'name': d['name'],
-            'directoryParentId': d['directory_parent_id'],
-            'projectsId': d['projects_id'],
-            # TODO: get_absolute_dir_path() should return Directory[]
-        } for d in reversed([d._asdict() for d in parents])],
-        objects=[
-            *[{
-                'id': c.id,
-                'type': 'dir',
-                'name': c.name,
-                'creator': {
-                    'id': c.user_id,
-                    'username': c.username,
-                },
-                'project': {
-                    'project_name': project_name,
-                },
-                'annotation_date': None,
-                'creation_date': c.creation_date,
-                'modification_date': c.modified_date,
-                'data': c.__dict__.to_dict(snake_to_camel_transform=True),
-            } for c in child_dirs],
-            *[{
-                'id': f.file_id,
-                'type': 'file',
-                'name': f.filename,
-                'creator': {
-                    'id': f.user_id,
-                    'name': f.username,
-                    'username': f.username
-                },
-                'project': {
-                    'project_name': project_name,
-                },
-                'description': f.description,
-                'annotation_date': f.annotations_date,
-                'creation_date': f.creation_date,
-                'modification_date': f.modified_date,
-                'data': CasePreservedDict(f.__dict__)
-            } for f in files],
-            *[{
-                'id': m.hash_id,
-                'type': 'map',
-                'name': m.label,
-                'annotation_date': None,
-                'creation_date': m.creation_date,
-                'modification_date': m.modified_date,
-                'creator': {
-                    'id': m.user_id,
-                    'name': m.username,
-                    'username': m.username
-                },
-                'project': {
-                    'project_name': project_name,
-                },
-                'description': m.description,
-                'data': CasePreservedDict(m.__dict__),
-            } for m in maps],
-        ],
-    )
-    yield jsonify({'result': contents.to_dict()})
->>>>>>> 4e5a3ed2
+    yield jsonify({'result': 'success'}), 200