import jwt
from datetime import datetime, timedelta
from flask import current_app, request, Response, json, Blueprint, g
from flask_httpauth import HTTPTokenAuth

from neo4japp.database import db
from neo4japp.models.auth import AppUser

bp = Blueprint('auth', __name__, url_prefix='/auth')

auth = HTTPTokenAuth('Bearer')


@auth.verify_token
def verify_token(token):
    """ Verify JTW """
    try:
        decoded = jwt.decode(
            token,
            current_app.config['SECRET_KEY'],
            algorithms=['HS256']
        )
        if decoded['type'] == 'access':
            user = pullUserFromAuthHead()
            g.current_user = user
            return True
        else:
            return False
    except jwt.exceptions.ExpiredSignatureError:
        # Signature has expired
        return False
    except jwt.exceptions.InvalidTokenError:
        return False


def pullUserFromAuthHead():
    """
        Return user object from jwt in
        auth header of request
    """
    # Pull the JWT
    token = request.headers.get('Authorization')
    token = token.split(' ')[-1].strip()

    email = jwt.decode(
        token,
        current_app.config['SECRET_KEY'],
        algorithms=['HS256']
    )['sub']

    # Pull user by email
    user = AppUser.query_by_email(email).first_or_404()
    return user


@bp.route('/refresh', methods=['POST'])
def refresh():
    """
        Renew access token with refresh token
    """
    data = request.get_json()
    token = data.get('jwt')

    try:
        decoded = jwt.decode(
            token,
            current_app.config['SECRET_KEY'],
            algorithms=['HS256']
        )

        if decoded['type'] != 'refresh':
            # Wrong token type
            return {'status': 'wrong token type submitted'}, 401

        # Create access & refresh token pair
        access_jwt_encoded = jwt.encode(
            {
                'iat': datetime.utcnow(),
                'sub': decoded['sub'],
                'exp': datetime.utcnow() + timedelta(hours=1),
                'type': 'access'
            },
            current_app.config['SECRET_KEY'],
            algorithm='HS256'
        )
        refresh_jwt_encoded = jwt.encode(
            {
                'iat': datetime.utcnow(),
                'sub': decoded['sub'],
                'exp': datetime.utcnow() + timedelta(days=1),
                'type': 'refresh'
            },
            current_app.config['SECRET_KEY'],
            algorithm='HS256'
        )

        # Create response
        resp = {
            "access_jwt": access_jwt_encoded.decode('utf-8'),
            "refresh_jwt": refresh_jwt_encoded.decode('utf-8')
        }
        return resp, 200

    except jwt.exceptions.ExpiredSignatureError:
        # Signature has expired
        return {'status': 'refresh token has expired'}, 401
    except jwt.exceptions.InvalidTokenError:
        # Invalid token
        return {'status': 'refresh token is invalid'}, 401


@bp.route('/login', methods=['POST'])
def login():
    """
        Generate JWT to validate graph API calls
        based on successful user login
    """
    data = request.get_json()

    user = AppUser.query.filter_by(
<<<<<<< HEAD
        email=data.get('emailAddr')
=======
        email=data.get('email')
>>>>>>> 5a87de9a
    ).first_or_404()

    if user.check_password(data.get('password')):
        # Issue access jwt
        access_jwt_encoded = jwt.encode(
            {
                'iat': datetime.utcnow(),
                'sub': user.email,
                'exp': datetime.utcnow() + timedelta(hours=1),
                'type': 'access'
            },
            current_app.config['SECRET_KEY'],
            algorithm='HS256'
        )
        # Issue refresh jwt
        refresh_jwt_encoded = jwt.encode(
            {
                'iat': datetime.utcnow(),
                'sub': user.email,
                'exp': datetime.utcnow() + timedelta(days=1),
                'type': 'refresh'
            },
            current_app.config['SECRET_KEY'],
            algorithm='HS256'
        )

        # Create response
        resp = {
            'user': user.to_dict(),
            'access_jwt': access_jwt_encoded.decode('utf-8'),
            'refresh_jwt': refresh_jwt_encoded.decode('utf-8')
        }

        return Response(
            response=json.dumps(resp),
            status=200,
            mimetype='application/json'
        )
    else:
        # Complain about invalid credentials
        return Response(
            "{'msg':'Invalid credentials', 'status': 'error'}",
            status=401,
            mimetype='application/json'
        )<|MERGE_RESOLUTION|>--- conflicted
+++ resolved
@@ -118,11 +118,7 @@
     data = request.get_json()
 
     user = AppUser.query.filter_by(
-<<<<<<< HEAD
-        email=data.get('emailAddr')
-=======
         email=data.get('email')
->>>>>>> 5a87de9a
     ).first_or_404()
 
     if user.check_password(data.get('password')):
