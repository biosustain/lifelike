--- conflicted
+++ resolved
@@ -1,4 +1,3 @@
-<<<<<<< HEAD
 import jwt
 import sentry_sdk
 
@@ -8,11 +7,9 @@
 from flask import current_app, request, Blueprint, g, jsonify
 from flask_httpauth import HTTPTokenAuth
 from sqlalchemy.orm.exc import NoResultFound
-from sqlalchemy.exc import SQLAlchemyError
 from typing_extensions import TypedDict
 
-from neo4japp.constants import LogEventType, MAX_ALLOWED_LOGIN_FAILURES
-from neo4japp.database import db
+from neo4japp.constants import LogEventType
 from neo4japp.exceptions import (
     JWTTokenException,
     JWTAuthTokenException,
@@ -133,6 +130,12 @@
             token = token.split(' ')[-1].strip()
             try:
                 user = AppUser.query_by_email(decoded['sub']).one()
+                current_app.logger.info(
+                    f'Active user: {user.email}',
+                    extra=UserEventLog(
+                        username=user.username,
+                        event_type=LogEventType.LAST_ACTIVE.value).to_dict()
+                )
             except NoResultFound:
                 raise ServerException(
                     title='Failed to Authenticate',
@@ -231,7 +234,6 @@
                     'last_name': user.last_name,
                     'id': user.id,
                     'reset_password': user.forced_password_reset,
-                    'locked': False,
                     'roles': [u.name for u in user.roles],
                 },
             }))
@@ -247,246 +249,4 @@
             raise ServerException(
                 title='Failed to Authenticate',
                 message='There was a problem authenticating, please try again.',
-                code=404)
-=======
-import jwt
-import sentry_sdk
-
-from jwt.exceptions import ExpiredSignatureError, InvalidTokenError
-
-from datetime import datetime, timedelta, timezone
-from flask import current_app, request, Blueprint, g, jsonify
-from flask_httpauth import HTTPTokenAuth
-from sqlalchemy.orm.exc import NoResultFound
-from typing_extensions import TypedDict
-
-from neo4japp.constants import LogEventType
-from neo4japp.exceptions import (
-    JWTTokenException,
-    JWTAuthTokenException,
-    ServerException,
-)
-from neo4japp.schemas.auth import JWTTokenResponse
-from neo4japp.models.auth import AppUser
-from neo4japp.utils.logger import EventLog, UserEventLog
-
-
-bp = Blueprint('auth', __name__, url_prefix='/auth')
-
-auth = HTTPTokenAuth('Bearer')
-
-
-JWTToken = TypedDict(
-    'JWTToken', {'sub': str, 'iat': datetime, 'exp': datetime, 'token_type': str, 'token': str})
-
-JWTResp = TypedDict(
-    'JWTResp', {'sub': str, 'iat': str, 'exp': int, 'type': str})
-
-
-class TokenService:
-
-    def __init__(self, app_secret: str, algorithm: str = 'HS256'):
-        self.app_secret = app_secret
-        # See JWT library documentation for available algorithms
-        self.algorithm = algorithm
-
-    def _generate_jwt_token(
-            self,
-            sub: str,
-            secret: str,
-            token_type: str = 'access',
-            time_offset: int = 1,
-            time_unit: str = 'hours',
-    ) -> JWTToken:
-        """
-        Generates an authentication or refresh JWT Token
-
-        Args:
-            sub - the subject of the token (e.g. user email)
-            secret - secret that should not be shared for encryption
-            token_type - one of 'access' or 'refresh'
-            time_offset - the difference in time before token expiration
-            time_unit - time offset for expiration (days, hours, etc) (see datetime docs)
-        """
-        time_now = datetime.now(timezone.utc)
-        expiration = time_now + timedelta(**{time_unit: time_offset})
-        token = jwt.encode({
-            'iat': time_now,
-            'sub': sub,
-            'exp': expiration,
-            'type': token_type,
-        }, secret, algorithm=self.algorithm).decode('utf-8')
-        return {
-            'sub': sub,
-            'iat': time_now,
-            'exp': expiration,
-            'token_type': token_type,
-            'token': token
-        }
-
-    def get_access_token(
-            self, subj, token_type='access', time_offset=1, time_unit='hours') -> JWTToken:
-        return self._generate_jwt_token(
-            sub=subj, secret=self.app_secret, token_type=token_type,
-            time_offset=time_offset, time_unit=time_unit)
-
-    def get_refresh_token(
-            self, subj, token_type='refresh', time_offset=7, time_unit='days') -> JWTToken:
-        return self._generate_jwt_token(
-            sub=subj, secret=self.app_secret, token_type=token_type,
-            time_offset=time_offset, time_unit=time_unit)
-
-    def decode_token(self, token: str) -> JWTResp:
-        try:
-            payload = jwt.decode(token, self.app_secret, algorithms=[self.algorithm])
-            jwt_resp: JWTResp = {
-                'sub': payload['sub'], 'iat': payload['iat'], 'exp': payload['exp'],
-                'type': payload['type']}
-        # default to generic error message
-        # NOTE: is this better than avoiding to
-        # display an error message about
-        # authorization header (for security purposes)?
-        except InvalidTokenError:
-            raise JWTTokenException(
-                title='Failed to Authenticate',
-                message='The current authentication session is invalid, please try logging back in.')  # noqa
-        except ExpiredSignatureError:
-            raise JWTTokenException(
-                title='Failed to Authenticate',
-                message='The current authentication session has expired, please try logging back in.')  # noqa
-        else:
-            return jwt_resp
-
-
-@auth.verify_token
-def verify_token(token):
-    """ Verify JTW """
-    token_service = TokenService(current_app.config['SECRET_KEY'])
-    decoded = token_service.decode_token(token)
-    if decoded['type'] == 'access':
-        token = request.headers.get('Authorization')
-        if token is None:
-            current_app.logger.error(
-                f'No authorization header found <{request.headers}>.',
-                extra=EventLog(event_type=LogEventType.AUTHENTICATION.value).to_dict()
-            )
-            # default to generic error message
-            # NOTE: is this better than avoiding to
-            # display an error message about
-            # authorization header (for security purposes)?
-            raise JWTAuthTokenException(
-                title='Failed to Authenticate',
-                message='There was a problem verifying the authentication session, please try again.')  # noqa
-        else:
-            token = token.split(' ')[-1].strip()
-            try:
-                user = AppUser.query_by_email(decoded['sub']).one()
-                current_app.logger.info(
-                    f'Active user: {user.email}',
-                    extra=UserEventLog(
-                        username=user.username,
-                        event_type=LogEventType.LAST_ACTIVE.value).to_dict()
-                )
-            except NoResultFound:
-                raise ServerException(
-                    title='Failed to Authenticate',
-                    message='There was a problem authenticating, please try again.',
-                    code=404)
-            else:
-                g.current_user = user
-                with sentry_sdk.configure_scope() as scope:
-                    scope.set_tag('user_email', user.email)
-                return True
-    else:
-        raise ServerException(
-            title='Failed to Authenticate',
-            message='There was a problem authenticating, please try again.')
-
-
-@bp.route('/refresh', methods=['POST'])
-def refresh():
-    """ Renew access token with refresh token """
-    data = request.get_json()
-    token = data.get('jwt')
-    token_service = TokenService(current_app.config['SECRET_KEY'])
-
-    decoded = token_service.decode_token(token)
-    if decoded['type'] != 'refresh':
-        raise JWTTokenException(
-            message='Your authentication session expired, but there was an error attempting to renew it.')  # noqa
-
-    # Create access & refresh token pair
-    token_subj = decoded['sub']
-    access_jwt = token_service.get_access_token(token_subj)
-    refresh_jwt = token_service.get_refresh_token(token_subj)
-
-    try:
-        user = AppUser.query.filter_by(email=decoded['sub']).one()
-    except NoResultFound:
-        raise ServerException(
-            title='Failed to Authenticate',
-            message='There was a problem authenticating, please try again.',
-            code=404)
-    else:
-        return jsonify(JWTTokenResponse().dump({
-            'access_token': access_jwt,
-            'refresh_token': refresh_jwt,
-            'user': {
-                'hash_id': user.hash_id,
-                'email': user.email,
-                'username': user.username,
-                'first_name': user.first_name,
-                'last_name': user.last_name,
-                'id': user.id,
-                'roles': [u.name for u in user.roles],
-            },
-        }))
-
-
-@bp.route('/login', methods=['POST'])
-def login():
-    """
-        Generate JWT to validate graph API calls
-        based on successful user login
-    """
-    data = request.get_json()
-
-    # Pull user by email
-    try:
-        user = AppUser.query.filter_by(email=data.get('email')).one()
-    except NoResultFound:
-        raise ServerException(
-            title='Failed to Authenticate',
-            message='There was a problem authenticating, please try again.',
-            code=404)
-    else:
-        if user.check_password(data.get('password')):
-            current_app.logger.info(
-                f'Authenticating {user.email}',
-                extra=UserEventLog(
-                    username=user.username,
-                    event_type=LogEventType.AUTHENTICATION.value
-                ).to_dict()
-            )
-            token_service = TokenService(current_app.config['SECRET_KEY'])
-            access_jwt = token_service.get_access_token(user.email)
-            refresh_jwt = token_service.get_refresh_token(user.email)
-            return jsonify(JWTTokenResponse().dump({
-                'access_token': access_jwt,
-                'refresh_token': refresh_jwt,
-                'user': {
-                    'hash_id': user.hash_id,
-                    'email': user.email,
-                    'username': user.username,
-                    'first_name': user.first_name,
-                    'last_name': user.last_name,
-                    'id': user.id,
-                    'roles': [u.name for u in user.roles],
-                },
-            }))
-        else:
-            raise ServerException(
-                title='Failed to Authenticate',
-                message='There was a problem authenticating, please try again.',
-                code=404)
->>>>>>> dd208835
+                code=404)