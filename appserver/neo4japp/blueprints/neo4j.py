import attr

from typing import Dict, List

from flask import Blueprint
from werkzeug.datastructures import FileStorage
from neo4japp.blueprints import GraphRequest
from neo4japp.constants import *
from neo4japp.database import get_neo4j_service_dao
from neo4japp.models import GraphNode, GraphRelationship
from neo4japp.services import Neo4JService, Neo4jColumnMapping
from neo4japp.util import CamelDictMixin, SuccessResponse, jsonify_with_class

bp = Blueprint('neo4j-api', __name__, url_prefix='/neo4j')


@attr.s(frozen=True)
class ReactionRequest(CamelDictMixin):
    biocyc_id: int = attr.ib()

@attr.s(frozen=True)
class ExpandNodeRequest(CamelDictMixin):
    node_id: int = attr.ib()
    limit: int = attr.ib()

# TODO: Add this to DTO file
@attr.s(frozen=True)
<<<<<<< HEAD
class AssociationSnippetsRequest(CamelDictMixin):
    # TODO: Create a VisNode class similar to what we have on the frontend
    from_node: GraphNode = attr.ib()
    to_node: GraphNode = attr.ib()
    association: str = attr.ib()
=======
class GetSnippetsFromEdgeRequest(CamelDictMixin):
    # TODO: Create a VisNode/VisEdge class similar to what we have on the frontend
    edge: GraphRelationship = attr.ib()
>>>>>>> 1a4893de

# TODO: Add this to DTO file
@attr.s(frozen=True)
class GetSnippetCountsFromEdgesRequest(CamelDictMixin):
    edges: List[GraphRelationship] = attr.ib()

# TODO: Add this to DTO file
@attr.s(frozen=True)
class ClusteredNode(CamelDictMixin):
    node_id: int = attr.ib()
    edges: List[GraphRelationship] = attr.ib()

# TODO: Add this to DTO file
@attr.s(frozen=True)
class GetGraphDataForClusterRequest(CamelDictMixin):
    clustered_nodes: List[ClusteredNode] = attr.ib()

@attr.s(frozen=True)
class UploadFileRequest(CamelDictMixin):
    file_input: FileStorage = attr.ib()

@attr.s(frozen=True)
class NodePropertiesRequest(CamelDictMixin):
    node_label: str = attr.ib()

@attr.s(frozen=True)
class SearchRequest(CamelDictMixin):
    query: str = attr.ib()


@bp.route('/', methods=['POST'])
@jsonify_with_class(GraphRequest)
def load_gpr_graph(req: GraphRequest):
    neo4j = get_neo4j_service_dao()
    graph = neo4j.get_graph(req)
    return SuccessResponse(result=graph, status_code=200)

@bp.route('/organisms', methods=['GET'])
@jsonify_with_class()
def get_organisms():
    neo4j = get_neo4j_service_dao()
    organisms = neo4j.get_organisms()
    return SuccessResponse(result=organisms, status_code=200)

# NOTE: This is just a temp endpoint, may remove in the future
@bp.route('/diseases', methods=['GET'])
@jsonify_with_class()
def get_some_diseases():
    neo4j = get_neo4j_service_dao()
    diseases = neo4j.get_some_diseases()
    return SuccessResponse(result=diseases, status_code=200)

@bp.route('/regulatory', methods=['POST'])
@jsonify_with_class(GraphRequest)
def load_regulatory_graph(req: GraphRequest):
    neo4j = get_neo4j_service_dao()
    if req.is_gene():
        result = neo4j.load_gpr_graph(req)
        return SuccessResponse(result=result, status_code=200)
    return SuccessResponse(result='', status_code=200)

# TODO: Should make sure that the results of expansion are balanced.
# For example, if a node has 1000 Chemical neighbors, but only 1 Gene
@bp.route('/expand', methods=['POST'])
@jsonify_with_class(ExpandNodeRequest)
def expand_graph_node(req: ExpandNodeRequest):
    neo4j = get_neo4j_service_dao()
    node = neo4j.expand_graph(req.node_id, req.limit)
    return SuccessResponse(result=node, status_code=200)

@bp.route('/get-snippets-from-edge', methods=['POST'])
@jsonify_with_class(GetSnippetsFromEdgeRequest)
def get_snippets_from_edge(req: GetSnippetsFromEdgeRequest):
    neo4j = get_neo4j_service_dao()
    snippets_result = neo4j.get_snippets_from_edge(
        req.edge,
    )
    return SuccessResponse(result=snippets_result, status_code=200)

@bp.route('/get-snippet-counts-from-edges', methods=['POST'])
@jsonify_with_class(GetSnippetCountsFromEdgesRequest)
def get_snippet_count_for_edges(req: GetSnippetCountsFromEdgesRequest):
    neo4j = get_neo4j_service_dao()
    edge_snippet_count_result = neo4j.get_snippet_counts_from_edges(
        req.edges,
    )
    return SuccessResponse(edge_snippet_count_result, status_code=200)

@bp.route('/get-cluster-graph-data', methods=['POST'])
@jsonify_with_class(GetGraphDataForClusterRequest)
def get_cluster_graph_data(req: GetGraphDataForClusterRequest):
    neo4j = get_neo4j_service_dao()
    cluster_graph_data_result = neo4j.get_cluster_graph_data(
        req.clustered_nodes,
    )
    return SuccessResponse(cluster_graph_data_result, status_code=200)

@bp.route('/reaction', methods=['POST'])
@jsonify_with_class(ReactionRequest)
def load_reaction_graph(req: ReactionRequest):
    neo4j = get_neo4j_service_dao()
    result = neo4j.load_reaction_graph(req.biocyc_id)
    return SuccessResponse(result=result, status_code=200)


@bp.route('/get-db-labels', methods=['GET'])
@jsonify_with_class()
def get_db_labels():
    neo4j = get_neo4j_service_dao()
    labels = neo4j.get_db_labels()
    return SuccessResponse(result=labels, status_code=200)


@bp.route('/get-node-properties', methods=['GET'])
@jsonify_with_class(NodePropertiesRequest)
def get_node_properties(req: NodePropertiesRequest):
    neo4j = get_neo4j_service_dao()
    props = neo4j.get_node_properties(req.node_label)
    return SuccessResponse(result=props, status_code=200)


@bp.route('/upload-file', methods=['POST'])
@jsonify_with_class(UploadFileRequest, has_file=True)
def upload_neo4j_file(req: UploadFileRequest):
    neo4j = get_neo4j_service_dao()
    workbook = neo4j.parse_file(req.file_input)
    worksheet_names_and_cols = neo4j.get_workbook_sheet_names_and_columns(
        filename=req.file_input.filename,
        workbook=workbook,
    )
    return SuccessResponse(result=worksheet_names_and_cols, status_code=200)


@bp.route('/upload-node-mapping', methods=['POST'])
@jsonify_with_class(Neo4jColumnMapping)
def upload_node_mapping(req: Neo4jColumnMapping):
    neo4j = get_neo4j_service_dao()
    neo4j.save_node_to_neo4j(req)

    return SuccessResponse(result='', status_code=200)


@bp.route('/upload-relationship-mapping', methods=['POST'])
@jsonify_with_class(Neo4jColumnMapping)
def upload_relationship_mapping(req: Neo4jColumnMapping):
    neo4j = get_neo4j_service_dao()
    neo4j.save_relationship_to_neo4j(req)

    return SuccessResponse(result='', status_code=200)


@bp.route('/search', methods=['POST'])
@jsonify_with_class(SearchRequest)
def prefix_search(req: SearchRequest):
    neo4j = get_neo4j_service_dao()
    results = neo4j.prefix_search(req.query)
    return SuccessResponse(result=results, status_code=200)<|MERGE_RESOLUTION|>--- conflicted
+++ resolved
@@ -25,17 +25,9 @@
 
 # TODO: Add this to DTO file
 @attr.s(frozen=True)
-<<<<<<< HEAD
-class AssociationSnippetsRequest(CamelDictMixin):
-    # TODO: Create a VisNode class similar to what we have on the frontend
-    from_node: GraphNode = attr.ib()
-    to_node: GraphNode = attr.ib()
-    association: str = attr.ib()
-=======
 class GetSnippetsFromEdgeRequest(CamelDictMixin):
     # TODO: Create a VisNode/VisEdge class similar to what we have on the frontend
     edge: GraphRelationship = attr.ib()
->>>>>>> 1a4893de
 
 # TODO: Add this to DTO file
 @attr.s(frozen=True)
