from flask import Blueprint
from webargs.flaskparser import use_args

from neo4japp.schemas.context import ContextRelationshipRequestSchema
from neo4japp.services.chat_gpt import ChatGPT
from neo4japp.utils.globals import current_username

bp = Blueprint('chat-gpt-api', __name__, url_prefix='/explain')


@bp.route('/relationship', methods=['POST'])
@use_args(ContextRelationshipRequestSchema)
def relationship(params):
    entities = params.get('entities', [])
    context = params.get('context_')
    options = params.get('options', {})
<<<<<<< HEAD
    response = ChatGPT.ChatCompletion.create(
        model="gpt-3.5-turbo",
        messages=[
            dict(
                role="user",
                content=(
                    'What is the relationship between '
                    + ', '.join(entities)
                    + (f', {context}' if context else '')
                    + '?'
                    # + '\nPlease provide URL sources for your answer.'
                ),
            )
        ],
=======
    crate_params = dict(
        model="text-davinci-003",
        prompt=(
            'What is the relationship between '
            + ', '.join(entities)
            + (f', {context}' if context else '')
            + '?'
            # + '\nPlease provide URL sources for your answer.'
        ),
>>>>>>> 76ce9112
        temperature=options.get('temperature', 0),
        max_tokens=200,
        user=str(hash(current_username)),
        timeout=60,
    )
    response = ChatGPT.Completion.create(**crate_params)
    for choice in response.get('choices'):
<<<<<<< HEAD
        return {"result": choice.get('message').get('content').strip()}
=======
        return {
            "result": choice.get('text').strip(),
            "query_params": crate_params,
        }


def stream_to_json_lines(stream):
    for chunk in stream:
        yield json.dumps(chunk) + '\n'


@bp.route('/playground', methods=['POST'])
@use_args(ContextPlaygroundRequestSchema)
def playground(params):
    if not config.get('CHAT_GPT_PLAYGROUND_ENABLED', False):
        raise Exception('Playground is disabled in production')

    wrapped_params = {**params, 'user': str(hash(current_username))}
    if params.get('stream'):
        response = ChatGPT.Completion.create_stream(**wrapped_params)
        return Response(stream_to_json_lines(response), mimetype='text/plain')

    cached = hashkey(**wrapped_params) in ChatGPT.Completion.cache
    response = ChatGPT.Completion.create(**wrapped_params)
    return jsonify(dict(result=response, cached=cached))
>>>>>>> 76ce9112
<|MERGE_RESOLUTION|>--- conflicted
+++ resolved
@@ -14,8 +14,7 @@
     entities = params.get('entities', [])
     context = params.get('context_')
     options = params.get('options', {})
-<<<<<<< HEAD
-    response = ChatGPT.ChatCompletion.create(
+    create_params = dict(
         model="gpt-3.5-turbo",
         messages=[
             dict(
@@ -29,50 +28,14 @@
                 ),
             )
         ],
-=======
-    crate_params = dict(
-        model="text-davinci-003",
-        prompt=(
-            'What is the relationship between '
-            + ', '.join(entities)
-            + (f', {context}' if context else '')
-            + '?'
-            # + '\nPlease provide URL sources for your answer.'
-        ),
->>>>>>> 76ce9112
         temperature=options.get('temperature', 0),
         max_tokens=200,
         user=str(hash(current_username)),
         timeout=60,
     )
-    response = ChatGPT.Completion.create(**crate_params)
+    response = ChatGPT.ChatCompletion.create(**create_params)
     for choice in response.get('choices'):
-<<<<<<< HEAD
-        return {"result": choice.get('message').get('content').strip()}
-=======
         return {
-            "result": choice.get('text').strip(),
-            "query_params": crate_params,
-        }
-
-
-def stream_to_json_lines(stream):
-    for chunk in stream:
-        yield json.dumps(chunk) + '\n'
-
-
-@bp.route('/playground', methods=['POST'])
-@use_args(ContextPlaygroundRequestSchema)
-def playground(params):
-    if not config.get('CHAT_GPT_PLAYGROUND_ENABLED', False):
-        raise Exception('Playground is disabled in production')
-
-    wrapped_params = {**params, 'user': str(hash(current_username))}
-    if params.get('stream'):
-        response = ChatGPT.Completion.create_stream(**wrapped_params)
-        return Response(stream_to_json_lines(response), mimetype='text/plain')
-
-    cached = hashkey(**wrapped_params) in ChatGPT.Completion.cache
-    response = ChatGPT.Completion.create(**wrapped_params)
-    return jsonify(dict(result=response, cached=cached))
->>>>>>> 76ce9112
+            "result": choice.get('message').get('content').strip(),
+            "query_params": create_params,
+        }