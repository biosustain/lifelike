from flask import Blueprint
from webargs.flaskparser import use_args

from neo4japp.schemas.context import ContextRelationshipRequestSchema
from neo4japp.services.chat_gpt import ChatGPT
from neo4japp.utils.globals import current_username

bp = Blueprint('chat-gpt-api', __name__, url_prefix='/explain')


@bp.route('/relationship', methods=['POST'])
@use_args(ContextRelationshipRequestSchema)
def relationship(params):
    entities = params.get('entities', [])
    context = params.get('context_')
    options = params.get('options', {})
<<<<<<< HEAD
    response = ChatGPT.ChatCompletion.create(
=======
    create_params = dict(
>>>>>>> bd11e193
        model="gpt-3.5-turbo",
        messages=[
            dict(
                role="user",
                content=(
                    'What is the relationship between '
                    + ', '.join(entities)
                    + (f', {context}' if context else '')
                    + '?'
                    # + '\nPlease provide URL sources for your answer.'
                ),
            )
        ],
        temperature=options.get('temperature', 0),
        max_tokens=2000,
        user=str(hash(current_username)),
        timeout=60,
    )
    response = ChatGPT.ChatCompletion.create(**create_params)
    for choice in response.get('choices'):
<<<<<<< HEAD
        return {"result": choice.get('message').get('content').strip()}
=======
        return {
            "result": choice.get('message').get('content').strip(),
            "query_params": create_params,
        }
>>>>>>> bd11e193
<|MERGE_RESOLUTION|>--- conflicted
+++ resolved
@@ -14,11 +14,7 @@
     entities = params.get('entities', [])
     context = params.get('context_')
     options = params.get('options', {})
-<<<<<<< HEAD
-    response = ChatGPT.ChatCompletion.create(
-=======
     create_params = dict(
->>>>>>> bd11e193
         model="gpt-3.5-turbo",
         messages=[
             dict(
@@ -39,11 +35,7 @@
     )
     response = ChatGPT.ChatCompletion.create(**create_params)
     for choice in response.get('choices'):
-<<<<<<< HEAD
-        return {"result": choice.get('message').get('content').strip()}
-=======
         return {
             "result": choice.get('message').get('content').strip(),
             "query_params": create_params,
-        }
->>>>>>> bd11e193
+        }