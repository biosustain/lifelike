import html
import re
from typing import List, Optional

from flask import Blueprint, current_app, jsonify, g
from flask_apispec import use_kwargs
from webargs.flaskparser import use_args

from neo4japp.blueprints.filesystem import FilesystemBaseView
from neo4japp.blueprints.projects import ProjectBaseView
from neo4japp.constants import FRAGMENT_SIZE, LogEventType
from neo4japp.data_transfer_objects import FTSResult
from neo4japp.data_transfer_objects.common import ResultQuery
from neo4japp.database import (
    get_elastic_service,
    get_file_type_service,
    get_or_create_arango_client,
)
from neo4japp.exceptions import ServerException
from neo4japp.models import Files, Projects
from neo4japp.schemas.common import PaginatedRequestSchema, SuccessResponse
from neo4japp.schemas.search import (
    ContentSearchSchema,
    ContentSearchResponseSchema,
    OrganismSearchSchema,
    SynonymSearchSchema,
    SynonymSearchResponseSchema,
    VizSearchSchema,
)
from neo4japp.services.file_types.providers import DirectoryTypeProvider
<<<<<<< HEAD
from neo4japp.services.search import (
    get_organisms,
    get_organism_with_tax_id,
    get_synonyms,
    get_synonyms_count,
    visualizer_search,
)
=======
from neo4japp.services.filesystem import Filesystem
>>>>>>> f24d4249
from neo4japp.utils.globals import config
from neo4japp.utils.jsonify import jsonify_with_class
from neo4japp.utils.logger import EventLog, UserEventLog
from neo4japp.utils.request import Pagination

bp = Blueprint('search', __name__, url_prefix='/search')


@bp.route('/visualizer', methods=['POST'])
@use_kwargs(VizSearchSchema)
def viz_search(query, page, limit, domains, entities, organism):
    current_app.logger.info(
        f'Term: {query}, Organism: {organism}, Entities: {entities}, Domains: {domains}',
        extra=UserEventLog(
            username=g.current_user.username,
            event_type=LogEventType.VISUALIZER_SEARCH.value,
        ).to_dict(),
    )

    if not query:
        return jsonify(
            {
                'result': FTSResult(query, [], 0, page, limit).to_dict(),
            }
        )

    arango_client = get_or_create_arango_client()
    results = visualizer_search(
        arango_client,
        term=query,
        organism=organism,
        page=page,
        limit=limit,
        domains=domains,
        entities=entities,
    )
    return jsonify(
        {
            'result': FTSResult(
                query, results['rows'], results['count'], page, limit
            ).to_dict(),
        }
    )


# Start Search Helpers #


def content_search_params_are_empty(params):
    """
    Checks if the given content search params are completely empty. We do checking on
    specific fields, because for some options we don't want to execute a search if only that option
    is present. E.g., a request with only the `synonyms` option doesn't make sense.
    """
    if 'q' in params and params['q']:
        return False
    elif 'types' in params and params['types']:
        return False
    elif 'folders' in params and params['folders']:
        return False
    return True


def get_types_from_params(q, advanced_args):
    """
    Adds "types" filters to `q` for each type specified in `advanced_args`, or returns `q`
    unmodified if `types` was not present or empty.
    """
    types = []
    try:
        if advanced_args['types'] != '':
            types = advanced_args['types'].split(';')
        return f'{q} ({" OR ".join([f"type:{t}" for t in types])})' if len(types) else q
    except KeyError:
        return q


def get_folders_from_params(advanced_args):
    """
    Extracts and returns the list of file hash IDs from the input `advanced_args`. `folders` is an
    expected property on `advanced_args`, if it does not exist, or it is empty, then an empty list
    is returned instead.
    """
    try:
        if advanced_args['folders'] != '':
            return advanced_args['folders'].split(';')
        else:
            return []
    except KeyError:
        return []


def get_filepaths_filter(
    accessible_folders: List[Files], accessible_projects: List[Projects]
):
    """
    Generates an elastic boolean query which filters documents based on folder/project access. Takes
    as input two options:
        - accessible_folders: a list of Files objects representing folders to be included in the
        query
        - accessible_projects: a list of Projects objects representing projects to be included in
        the query
    Any files present in accessible_folders which are not children of accessible_projects will be
    ignored, and returned along with the query.
    """
    accessible_projects_ids = [project.id for project in accessible_projects]

    paths = [file.path for file in accessible_folders]

    if paths:
        return {'bool': {'should': [{'terms': {'path.tree': paths}}]}}
    else:
        # If there were no accessible filepaths in the given list, search all accessible projects
        return {
            'bool': {
                'should': [
                    # If the user has access to the project the document is in...
                    {'terms': {'project_id': accessible_projects_ids}},
                    # OR if the document is public.
                    {'term': {'public': True}},
                ]
            }
        }


# End Search Helpers #


class ContentSearchView(ProjectBaseView, FilesystemBaseView):
    @use_args(ContentSearchSchema)
    @use_args(PaginatedRequestSchema)
    def get(self, params: dict, pagination: Pagination):
        current_app.logger.info(
            f'Term: {params["q"]}',
            extra=UserEventLog(
                username=g.current_user.username,
                event_type=LogEventType.CONTENT_SEARCH.value,
            ).to_dict(),
        )

        current_user = g.current_user
        file_type_service = get_file_type_service()

        if content_search_params_are_empty(params):
            return jsonify(
                ContentSearchResponseSchema(
                    context={
                        'user_privilege_filter': g.current_user.id,
                    }
                ).dump(
                    {
                        'total': 0,
                        'query': ResultQuery(phrases=[]),
                        'results': [],
                    }
                )
            )

        offset = (pagination.page - 1) * pagination.limit

        q = params['q']
        q = get_types_from_params(q, params)
        folders = get_folders_from_params(params)

        # Set the search term once we've parsed the params for all advanced options
        user_search_query = q.strip()

        text_fields = ['description', 'data.content', 'filename']
        text_field_boosts = {'description': 1, 'data.content': 1, 'filename': 3}
        highlight = {
            'fields': {
                'data.content': {},
            },
            # Need to be very careful with this option. If fragment_size is too large, search
            # will be slow because elastic has to generate large highlight fragments. Setting
            # to 0 generates cleaner sentences, but also runs the risk of pulling back huge
            # sentences.
            'fragment_size': FRAGMENT_SIZE,
            'order': 'score',
            'pre_tags': ['@@@@$'],
            'post_tags': ['@@@@/$'],
            'number_of_fragments': 100,
        }

        EXCLUDE_FIELDS = ['enrichment_annotations', 'annotations']
        # Gets the full list of projects accessible by the current user.
        accessible_projects, _ = self.get_nondeleted_projects(
            None, accessible_only=True
        )
        # Gets the full list of folders accessible by the current user.
        accessible_folders = Filesystem.get_nondeleted_recycled_files(
            Files.hash_id.in_(folders), attr_excl=EXCLUDE_FIELDS
        )
        accessible_folder_hash_ids = [folder.hash_id for folder in accessible_folders]
        dropped_folders = [
            folder for folder in folders if folder not in accessible_folder_hash_ids
        ]
        filepaths_filter = get_filepaths_filter(accessible_folders, accessible_projects)
        # These are the document fields that will be returned by elastic
        return_fields = ['id']

        filter_ = [
            # The file must be accessible by the user, and in the specified list of
            # filepaths or public if no list is given...
            filepaths_filter,
            # ...And it shouldn't be a directory. Right now there's not really any helpful info
            # attached to directory type documents (including a filename, for top-level
            # directories), so instead just ignore them.
            {
                'bool': {
                    'must_not': [
                        {'term': {'mime_type': DirectoryTypeProvider.MIME_TYPE}}
                    ]
                }
            },
        ]

        elastic_service = get_elastic_service()
        elastic_result, search_phrases = elastic_service.search(
            index_id=config.get('ELASTIC_FILE_INDEX_ID'),
            user_search_query=user_search_query,
            offset=offset,
            limit=pagination.limit,
            text_fields=text_fields,
            text_field_boosts=text_field_boosts,
            return_fields=return_fields,
            filter_=filter_,
            highlight=highlight,
        )

        elastic_result = elastic_result['hits']

        highlight_tag_re = re.compile('@@@@(/?)\\$')

        # So while we have the results from Elasticsearch, they don't contain up to date or
        # complete data about the matched files, so we'll take the hash IDs returned by Elastic
        # and query our database
        file_ids = [doc['fields']['id'][0] for doc in elastic_result['hits']]
        file_map = {
            file.id: file
            for file in Filesystem.get_nondeleted_recycled_files(
                Files.id.in_(file_ids),
                attr_excl=['enrichment_annotations', 'annotations'],
            )
        }

        results = []
        for document in elastic_result['hits']:
            file_id = document['fields']['id'][0]
            file: Optional[Files] = file_map.get(file_id)

            if file and file.calculated_privileges[current_user.id].readable:
                file_type = file_type_service.get(file.mime_type)
                if (
                    file_type.should_highlight_content_text_matches()
                    and document.get('highlight') is not None
                ):
                    if document['highlight'].get('data.content') is not None:
                        snippets = document['highlight']['data.content']
                        for i, snippet in enumerate(snippets):
                            snippet = html.escape(snippet)
                            snippet = highlight_tag_re.sub('<\\1highlight>', snippet)
                            snippets[i] = f"<snippet>{snippet}</snippet>"
                        file.calculated_highlight = snippets

                results.append(
                    {
                        'item': file,
                        'rank': document['_score'],
                    }
                )

        return jsonify(
            ContentSearchResponseSchema(
                context={
                    'user_privilege_filter': g.current_user.id,
                }
            ).dump(
                {
                    'total': elastic_result['total'],
                    'query': ResultQuery(phrases=search_phrases),
                    'results': results,
                    'dropped_folders': dropped_folders,
                }
            )
        )


class SynonymSearchView(FilesystemBaseView):
    @use_args(SynonymSearchSchema)
    @use_args(PaginatedRequestSchema)
    def get(self, params, pagination: Pagination):
        search_term = params.get('term', None)

        organisms = []
        if len(params['organisms']):
            organisms = params['organisms'].split(';')

        types = []
        if len(params['types']):
            types = params['types'].split(';')

        if search_term is None:
            return jsonify(
                SynonymSearchResponseSchema().dump(
                    {
                        'data': [],
                    }
                )
            )

        page = pagination.page
        limit = pagination.limit
        skip = (page - 1) * limit

        arango_client = get_or_create_arango_client()

        try:
            results = get_synonyms(
                arango_client, search_term, organisms, types, skip, limit
            )
            count = get_synonyms_count(arango_client, search_term, organisms, types)
        except Exception as e:
            current_app.logger.error(
                f'Failed to get synonym data for term: {search_term}',
                exc_info=e,
                extra=EventLog(event_type=LogEventType.CONTENT_SEARCH.value).to_dict(),
            )
            raise ServerException(
                title='Unexpected error during synonym search',
                message='A system error occurred while searching for synonyms, we are '
                + 'working on a solution. Please try again later.',
            ) from e

        return jsonify(
            SynonymSearchResponseSchema().dump({'data': results, 'count': count})
        )


bp.add_url_rule('content', view_func=ContentSearchView.as_view('content_search'))
bp.add_url_rule('synonyms', view_func=SynonymSearchView.as_view('synonym_search'))


@bp.route('/organism/<string:organism_tax_id>', methods=['GET'])
@jsonify_with_class()
def get_organism(organism_tax_id: str):
    arango_client = get_or_create_arango_client()
    return SuccessResponse(
        result=get_organism_with_tax_id(arango_client, organism_tax_id), status_code=200
    )


@bp.route('/organisms', methods=['POST'])
@use_kwargs(OrganismSearchSchema)
def search_organisms(query, limit):
    arango_client = get_or_create_arango_client()
    return jsonify({'result': get_organisms(arango_client, query, limit)})<|MERGE_RESOLUTION|>--- conflicted
+++ resolved
@@ -28,7 +28,6 @@
     VizSearchSchema,
 )
 from neo4japp.services.file_types.providers import DirectoryTypeProvider
-<<<<<<< HEAD
 from neo4japp.services.search import (
     get_organisms,
     get_organism_with_tax_id,
@@ -36,9 +35,7 @@
     get_synonyms_count,
     visualizer_search,
 )
-=======
 from neo4japp.services.filesystem import Filesystem
->>>>>>> f24d4249
 from neo4japp.utils.globals import config
 from neo4japp.utils.jsonify import jsonify_with_class
 from neo4japp.utils.logger import EventLog, UserEventLog
