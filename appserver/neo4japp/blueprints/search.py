import html
import json
import re
from typing import Optional

import sqlalchemy
from flask import Blueprint, current_app, jsonify, g
from flask_apispec import use_kwargs
from sqlalchemy.orm import aliased
from webargs.flaskparser import use_args

from neo4japp.blueprints.auth import auth
from neo4japp.blueprints.filesystem import FilesystemBaseView
from neo4japp.constants import FILE_INDEX_ID, FRAGMENT_SIZE
from neo4japp.data_transfer_objects import GeneFilteredRequest
from neo4japp.data_transfer_objects.common import ResultList, ResultQuery
from neo4japp.database import (
    db,
    get_search_service_dao,
    get_elastic_service,
    get_file_type_service
)
from neo4japp.models import (
    Projects,
    AppRole,
    projects_collaborator_role, Files
)
from neo4japp.schemas.common import PaginatedRequestSchema
from neo4japp.schemas.search import (
    ContentSearchSchema,
    OrganismSearchSchema,
    VizSearchSchema,
    ContentSearchResponseSchema
)
from neo4japp.util import jsonify_with_class, SuccessResponse
from neo4japp.utils.logger import UserEventLog
from neo4japp.utils.request import Pagination

bp = Blueprint('search', __name__, url_prefix='/search')


@bp.route('/viz-search', methods=['POST'])
@auth.login_required
@use_kwargs(VizSearchSchema)
def visualizer_search(
        query,
        page,
        limit,
        domains,
        entities,
        organism
):
    search_dao = get_search_service_dao()
    current_app.logger.info(
        f'Term: {query}, Organism: {organism}, Entities: {entities}, Domains: {domains}',
        extra=UserEventLog(
            username=g.current_user.username, event_type='search temp').to_dict()
    )

    results = search_dao.visualizer_search(
        term=query,
        organism=organism,
        page=page,
        limit=limit,
        domains=domains,
        entities=entities,
    )
    return jsonify({
        'result': results.to_dict(),
    })


<<<<<<< HEAD
@bp.route('/annotate', methods=['POST'])
@auth.login_required
@use_kwargs(AnnotateRequestSchema)
def annotate(texts):
    # If done right, we would parse the XML but the built-in XML libraries in Python
    # are susceptible to some security vulns, but because this is an internal API,
    # we can accept that it can be janky
    container_tag_re = re.compile("^<snippet>(.*)</snippet>$", re.DOTALL | re.IGNORECASE)
    highlight_strip_tag_re = re.compile("^<highlight>([^<]+)</highlight>$", re.IGNORECASE)
    highlight_add_tag_re = re.compile("^%%%%%-(.+)-%%%%%$", re.IGNORECASE)

    results = []

    for text in texts:
        annotations = []

        # Remove the outer document tag
        text = container_tag_re.sub("\\1", text)
        # Remove the highlight tags to help the annotation parser
        text = highlight_strip_tag_re.sub("%%%%%-\\1-%%%%%", text)

        try:
            annotations = create_annotations(
                annotation_method=AnnotationMethod.RULES.value,
                document=text,
                filename='snippet.pdf',
                specified_organism_synonym='',
                specified_organism_tax_id='',
            )['documents'][0]['passages'][0]['annotations']
        except Exception as e:
            pass

        # Sort so longer keywords come first because the replacement is greedy
        sorted_annotations = sorted(annotations, key=lambda annotation: -len(annotation['keyword']))

        for annotation in sorted_annotations:
            keyword = annotation['keyword']
            text = re.sub(
                # Replace but outside tags (shh @ regex)
                f"(?<!\\w)({re.escape(keyword)})(?!\\w)(?![^<]*>|[^<>]*</)",
                f'<annotation type="{annotation["meta"]["type"]}" '
                f'meta="{html.escape(json.dumps(annotation["meta"]))}"'
                f'>\\1</annotation>',
                text,
                flags=re.IGNORECASE)

        # Re-add the highlight tags
        text = highlight_add_tag_re.sub("<highlight>\\1</highlight>", text)
        # Re-wrap with document tags
        text = f"<snippet>{text}</snippet>"

        results.append(text)

    return jsonify({
        'texts': results,
    })


=======
>>>>>>> 79d4396a
class ContentSearchView(FilesystemBaseView):
    decorators = [auth.login_required]

    @use_args(ContentSearchSchema)
    @use_args(PaginatedRequestSchema)
    def post(self, params: dict, pagination: Pagination):
        current_user = g.current_user

        file_type_service = get_file_type_service()

        search_term = params['q']
        mime_types = params['mime_types']

        current_app.logger.info(
            f'Term: {search_term}',
            extra=UserEventLog(
                username=g.current_user.username, event_type='search contentsearch').to_dict()
        )

        offset = (pagination.page - 1) * pagination.limit

        text_fields = ['description', 'data.content', 'filename']
        text_field_boosts = {'description': 1, 'data.content': 1, 'filename': 3}
        highlight = {
            'fields': {
                'data.content': {},
            },
            # Need to be very careful with this option. If fragment_size is too large, search
            # will be slow because elastic has to generate large highlight fragments. Setting
            # to 0 generates cleaner sentences, but also runs the risk of pulling back huge
            # sentences.
            'fragment_size': FRAGMENT_SIZE,
            'order': 'score',
            'pre_tags': ['@@@@$'],
            'post_tags': ['@@@@/$'],
            'number_of_fragments': 100,
        }

        user_id = g.current_user.id

        t_project = aliased(Projects)
        t_project_role = aliased(AppRole)

        # Role table used to check if we have permission
        query = db.session.query(
            t_project.id
        ).join(
            projects_collaborator_role,
            sqlalchemy.and_(
                projects_collaborator_role.c.projects_id == t_project.id,
                projects_collaborator_role.c.appuser_id == user_id,
            )
        ).join(
            t_project_role,
            sqlalchemy.and_(
                t_project_role.id == projects_collaborator_role.c.app_role_id,
                sqlalchemy.or_(
                    t_project_role.name == 'project-read',
                    t_project_role.name == 'project-write',
                    t_project_role.name == 'project-admin'
                )
            )
        )

        accessible_project_ids = [project_id for project_id, in query]

        query_filter = {
            'bool': {
                'must': [
                    # The document must have the specified type
                    {'terms': {'mime_type': mime_types}},
                    # And...
                    {
                        'bool': {
                            'should': [
                                # If the user has access to the project the document is in...
                                {'terms': {'project_id': accessible_project_ids}},
                                # OR if the document is public...
                                {'term': {'public': True}}
                            ]
                        }
                    }
                ]
            }
        }

        elastic_service = get_elastic_service()
        elastic_result, search_phrases = elastic_service.search(
            index_id=FILE_INDEX_ID,
            search_term=search_term,
            offset=offset,
            limit=pagination.limit,
            text_fields=text_fields,
            text_field_boosts=text_field_boosts,
            keyword_fields=[],
            keyword_field_boosts={},
            query_filter=query_filter,
            highlight=highlight
        )

        elastic_result = elastic_result['hits']

        highlight_tag_re = re.compile('@@@@(/?)\\$')

        # So while we have the results from Elasticsearch, they don't contain up to date or
        # complete data about the matched files, so we'll take the hash IDs returned by Elastic
        # and query our database
        file_ids = [doc['_source']['id'] for doc in elastic_result['hits']]
        file_map = {file.id: file for file in
                    self.get_nondeleted_recycled_files(Files.id.in_(file_ids))}

        results = []
        for document in elastic_result['hits']:
            file_id = document['_source']['id']
            file: Optional[Files] = file_map.get(file_id)

            if file and file.calculated_privileges[current_user.id].readable:
                file_type = file_type_service.get(file)
                if file_type.should_highlight_content_text_matches() and \
                        document.get('highlight') is not None:
                    if document['highlight'].get('data.content') is not None:
                        snippets = document['highlight']['data.content']
                        for i, snippet in enumerate(snippets):
                            snippet = html.escape(snippet)
                            snippet = highlight_tag_re.sub('<\\1highlight>', snippet)
                            snippets[i] = f"<snippet>{snippet}</snippet>"
                        file.calculated_highlight = snippets

                results.append({
                    'item': file,
                    'rank': document['_score'],
                })

        return jsonify(ContentSearchResponseSchema(context={
            'user_privilege_filter': g.current_user.id,
        }).dump({
            'total': elastic_result['total'],
            'query': ResultQuery(phrases=search_phrases),
            'results': results,
        }))


bp.add_url_rule('content', view_func=ContentSearchView.as_view('content_search'))


@bp.route('/organism/<string:organism_tax_id>', methods=['GET'])
@auth.login_required
@jsonify_with_class()
def get_organism(organism_tax_id: str):
    search_dao = get_search_service_dao()
    result = search_dao.get_organism_with_tax_id(organism_tax_id)
    return SuccessResponse(result=result, status_code=200)


@bp.route('/organisms', methods=['POST'])
@auth.login_required
@use_kwargs(OrganismSearchSchema)
def get_organisms(query, limit):
    search_dao = get_search_service_dao()
    results = search_dao.get_organisms(query, limit)
    return jsonify({'result': results})<|MERGE_RESOLUTION|>--- conflicted
+++ resolved
@@ -70,67 +70,6 @@
     })
 
 
-<<<<<<< HEAD
-@bp.route('/annotate', methods=['POST'])
-@auth.login_required
-@use_kwargs(AnnotateRequestSchema)
-def annotate(texts):
-    # If done right, we would parse the XML but the built-in XML libraries in Python
-    # are susceptible to some security vulns, but because this is an internal API,
-    # we can accept that it can be janky
-    container_tag_re = re.compile("^<snippet>(.*)</snippet>$", re.DOTALL | re.IGNORECASE)
-    highlight_strip_tag_re = re.compile("^<highlight>([^<]+)</highlight>$", re.IGNORECASE)
-    highlight_add_tag_re = re.compile("^%%%%%-(.+)-%%%%%$", re.IGNORECASE)
-
-    results = []
-
-    for text in texts:
-        annotations = []
-
-        # Remove the outer document tag
-        text = container_tag_re.sub("\\1", text)
-        # Remove the highlight tags to help the annotation parser
-        text = highlight_strip_tag_re.sub("%%%%%-\\1-%%%%%", text)
-
-        try:
-            annotations = create_annotations(
-                annotation_method=AnnotationMethod.RULES.value,
-                document=text,
-                filename='snippet.pdf',
-                specified_organism_synonym='',
-                specified_organism_tax_id='',
-            )['documents'][0]['passages'][0]['annotations']
-        except Exception as e:
-            pass
-
-        # Sort so longer keywords come first because the replacement is greedy
-        sorted_annotations = sorted(annotations, key=lambda annotation: -len(annotation['keyword']))
-
-        for annotation in sorted_annotations:
-            keyword = annotation['keyword']
-            text = re.sub(
-                # Replace but outside tags (shh @ regex)
-                f"(?<!\\w)({re.escape(keyword)})(?!\\w)(?![^<]*>|[^<>]*</)",
-                f'<annotation type="{annotation["meta"]["type"]}" '
-                f'meta="{html.escape(json.dumps(annotation["meta"]))}"'
-                f'>\\1</annotation>',
-                text,
-                flags=re.IGNORECASE)
-
-        # Re-add the highlight tags
-        text = highlight_add_tag_re.sub("<highlight>\\1</highlight>", text)
-        # Re-wrap with document tags
-        text = f"<snippet>{text}</snippet>"
-
-        results.append(text)
-
-    return jsonify({
-        'texts': results,
-    })
-
-
-=======
->>>>>>> 79d4396a
 class ContentSearchView(FilesystemBaseView):
     decorators = [auth.login_required]
 
