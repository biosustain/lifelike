import html
import json
import re

import sqlalchemy
from flask import Blueprint, jsonify, g
from flask_apispec import use_kwargs
from sqlalchemy.orm import aliased

from neo4japp.blueprints.auth import auth
from neo4japp.constants import FILE_INDEX_ID
from neo4japp.data_transfer_objects import (
    GeneFilteredRequest,
    OrganismRequest,
    SearchRequest,
    SimpleSearchRequest,
    VizSearchRequest
)
from neo4japp.data_transfer_objects.common import ResultList, ResultQuery
from neo4japp.database import get_search_service_dao, db, get_elastic_service
from neo4japp.models import (
    Projects,
    AppRole,
    projects_collaborator_role
)
from neo4japp.request_schemas.search import (
    ContentSearchSchema, AnnotateRequestSchema,
)
from neo4japp.services.annotations.constants import AnnotationMethod
from neo4japp.services.annotations.service_helpers import create_annotations
from neo4japp.util import jsonify_with_class, SuccessResponse

bp = Blueprint('search', __name__, url_prefix='/search')


@bp.route('/search', methods=['POST'])
@auth.login_required
@jsonify_with_class(SearchRequest)
def fulltext_search(req: SearchRequest):
    search_dao = get_search_service_dao()
    results = search_dao.fulltext_search(req.query, req.page, req.limit)
    return SuccessResponse(result=results, status_code=200)


@bp.route('/simple-search', methods=['POST'])
@auth.login_required
@jsonify_with_class(SimpleSearchRequest)
def simple_full_text_search(req: SimpleSearchRequest):
    search_dao = get_search_service_dao()
    results = search_dao.simple_text_search(req.query, req.page, req.limit, req.filter)
    return SuccessResponse(result=results, status_code=200)


# TODO: Added as part of LL-1067, this is a TEMP solution until we design a
# search service consistent with both the visualizer and the drawing tool.
# This will need tests if we decide to maintain it as a standalone service.
@bp.route('/viz-search-temp', methods=['POST'])
@auth.login_required
@jsonify_with_class(VizSearchRequest)
def visualizer_search_temp(req: VizSearchRequest):
    search_dao = get_search_service_dao()
    results = search_dao.visualizer_search_temp(
        term=req.query,
        organism=req.organism,
        page=req.page,
        limit=req.limit,
        filter=req.filter
    )
    return SuccessResponse(result=results, status_code=200)


<<<<<<< HEAD
=======
# // TODO: Re-enable once we have a proper predictive/autocomplete implemented
# @bp.route('/search', methods=['POST'])
# @jsonify_with_class(SearchRequest)
# def predictive_search(req: SearchRequest):
#     search_dao = get_search_service_dao()
#     results = search_dao.predictive_search(req.query)
#     return SuccessResponse(result=results, status_code=200)

@bp.route('/annotate', methods=['POST'])
@auth.login_required
@use_kwargs(AnnotateRequestSchema)
def annotate(texts):
    # If done right, we would parse the XML but the built-in XML libraries in Python
    # are susceptible to some security vulns, but because this is an internal API,
    # we can accept that it can be janky
    container_tag_re = re.compile("^<snippet>(.*)</snippet>$", re.DOTALL | re.IGNORECASE)
    highlight_strip_tag_re = re.compile("^<highlight>([^<]+)</highlight>$", re.IGNORECASE)
    highlight_add_tag_re = re.compile("^%%%%%-(.+)-%%%%%$", re.IGNORECASE)

    results = []

    for text in texts:
        annotations = []

        # Remove the outer document tag
        text = container_tag_re.sub("\\1", text)
        # Remove the highlight tags to help the annotation parser
        text = highlight_strip_tag_re.sub("%%%%%-\\1-%%%%%", text)

        try:
            annotations = create_annotations(
                annotation_method=AnnotationMethod.RULES.value,
                document=text,
                filename='snippet.pdf',
                specified_organism_synonym='',
                specified_organism_tax_id='',
            )['documents'][0]['passages'][0]['annotations']
        except Exception as e:
            pass

        for annotation in annotations:
            keyword = annotation['keyword']
            text = re.sub(
                # Replace but outside tags (shh @ regex)
                f"({re.escape(keyword)})(?![^<]*>|[^<>]*</)",
                f'<annotation type="{annotation["meta"]["type"]}" '
                f'meta="{html.escape(json.dumps(annotation["meta"]))}"'
                f'>\\1</annotation>',
                text,
                flags=re.IGNORECASE)

        # Re-add the highlight tags
        text = highlight_add_tag_re.sub("<highlight>\\1</highlight>", text)
        # Re-wrap with document tags
        text = f"<snippet>{text}</snippet>"

        results.append(text)

    return jsonify({
        'texts': results,
    })


>>>>>>> cfb103e6
# TODO: Probably should rename this to something else...not sure what though
@bp.route('/content', methods=['GET'])
@auth.login_required
@use_kwargs(ContentSearchSchema)
def search(q, types, limit, page):
    search_term = q
    types = types.split(';')
    offset = (page - 1) * limit
    search_phrases = []

    if search_term:
        text_fields = ['description', 'data.content', 'filename']
        text_field_boosts = {'description': 1, 'data.content': 1, 'filename': 3}
        keyword_fields = []
        keyword_field_boosts = {}
        highlight = {
            'fields': {
                'data.content': {},
            },
            # Need to be very careful with this option. If fragment_size is too large, search
            # will be slow because elastic has to generate large highlight fragments. Setting to
            # default for now.
            # 'fragment_size': FRAGMENT_SIZE,
            'fragment_size': 0,
            'pre_tags': ['@@@@$'],
            'post_tags': ['@@@@/$'],
            'number_of_fragments': 50,
        }

        user_id = g.current_user.id

        t_project = aliased(Projects)
        t_project_role = aliased(AppRole)

        # Role table used to check if we have permission
        query = db.session.query(
            t_project.id
        ).join(
            projects_collaborator_role,
            sqlalchemy.and_(
                projects_collaborator_role.c.projects_id == t_project.id,
                projects_collaborator_role.c.appuser_id == user_id,
            )
        ).join(
            t_project_role,
            sqlalchemy.and_(
                t_project_role.id == projects_collaborator_role.c.app_role_id,
                sqlalchemy.or_(
                    t_project_role.name == 'project-read',
                    t_project_role.name == 'project-write',
                    t_project_role.name == 'project-admin'
                )
            )
        )

        accessible_project_ids = [project_id for project_id, in query]
        query_filter = {
            'bool': {
                'must': [
                    # The document must have the specified type
                    {'terms': {'type': types}},
                    # And...
                    {
                        'bool': {
                            'should': [
                                # If the user has access to the project the document is in...
                                {'terms': {'project_id': accessible_project_ids}},
                                # OR if the document is public...
                                {'term': {'public': True}}
                            ]
                        }
                    }
                ]
            }
        }

        elastic_service = get_elastic_service()
        res, search_phrases = elastic_service.search(
            index_id=FILE_INDEX_ID,
            search_term=search_term,
            offset=offset,
            limit=limit,
            text_fields=text_fields,
            text_field_boosts=text_field_boosts,
            keyword_fields=keyword_fields,
            keyword_field_boosts=keyword_field_boosts,
            query_filter=query_filter,
            highlight=highlight
        )
        res = res['hits']
    else:
        res = {'hits': [], 'max_score': None, 'total': 0}

    highlight_tag_re = re.compile('@@@@(/?)\\$')

    results = []
    for doc in res['hits']:
        snippets = None

        if doc.get('highlight', None) is not None:
            if doc['highlight'].get('data.content', None) is not None:
                snippets = doc['highlight']['data.content']

        if snippets:
            for i, snippet in enumerate(snippets):
                snippet = html.escape(snippet)
                snippet = highlight_tag_re.sub('<\\1highlight>', snippet)
                snippets[i] = f"<snippet>{snippet}</snippet>"

        results.append({
            'item': {
                # TODO LL-1723: Need to add complete file path here
                'type': 'file' if doc['_source']['type'] == 'pdf' else 'map',
                'id': doc['_source']['id'],
                'name': doc['_source']['filename'],
                'description': doc['_source']['description'],
                'highlight': snippets,
                'doi': doc['_source']['doi'],
                'creation_date': doc['_source']['uploaded_date'],
                'project': {
                    'project_name': doc['_source']['project_name'],
                },
                'creator': {
                    'username': doc['_source']['username'],
                },
            },
            'rank': doc['_score'],
        })

    response = ResultList(
        total=res['total'],
        results=results,
        query=ResultQuery(phrases=search_phrases),
    )

    return jsonify(response.to_dict())


@bp.route('/organism/<string:organism_tax_id>', methods=['GET'])
@auth.login_required
@jsonify_with_class()
def get_organism(organism_tax_id: str):
    search_dao = get_search_service_dao()
    result = search_dao.get_organism_with_tax_id(organism_tax_id)
    return SuccessResponse(result=result, status_code=200)


@bp.route('/organisms', methods=['POST'])
@auth.login_required
@jsonify_with_class(OrganismRequest)
def get_organisms(req: OrganismRequest):
    search_dao = get_search_service_dao()
    results = search_dao.get_organisms(req.query, req.limit)
    return SuccessResponse(result=results, status_code=200)


@bp.route('/genes_filtered_by_organism_and_others', methods=['POST'])
@auth.login_required
@jsonify_with_class(GeneFilteredRequest)
def get_genes_filtering_by_organism(req: GeneFilteredRequest):
    search_dao = get_search_service_dao()
    results = search_dao.search_genes_filtering_by_organism_and_others(
        req.query, req.organism_id, req.filters)
    return SuccessResponse(result=results, status_code=200)<|MERGE_RESOLUTION|>--- conflicted
+++ resolved
@@ -69,16 +69,6 @@
     return SuccessResponse(result=results, status_code=200)
 
 
-<<<<<<< HEAD
-=======
-# // TODO: Re-enable once we have a proper predictive/autocomplete implemented
-# @bp.route('/search', methods=['POST'])
-# @jsonify_with_class(SearchRequest)
-# def predictive_search(req: SearchRequest):
-#     search_dao = get_search_service_dao()
-#     results = search_dao.predictive_search(req.query)
-#     return SuccessResponse(result=results, status_code=200)
-
 @bp.route('/annotate', methods=['POST'])
 @auth.login_required
 @use_kwargs(AnnotateRequestSchema)
@@ -134,7 +124,6 @@
     })
 
 
->>>>>>> cfb103e6
 # TODO: Probably should rename this to something else...not sure what though
 @bp.route('/content', methods=['GET'])
 @auth.login_required
