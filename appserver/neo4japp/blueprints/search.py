import html
import re

from flask import Blueprint, current_app, jsonify, g
from flask_apispec import use_kwargs
from typing import List, Optional
from webargs.flaskparser import use_args

from neo4japp.blueprints.projects import ProjectBaseView
from neo4japp.constants import FRAGMENT_SIZE, LogEventType
from neo4japp.blueprints.filesystem import FilesystemBaseView
from neo4japp.data_transfer_objects import FTSResult
from neo4japp.data_transfer_objects.common import ResultQuery
from neo4japp.database import (
    get_elastic_service,
    get_file_type_service,
<<<<<<< HEAD
    get_or_create_arango_client,
=======
>>>>>>> ea95cbc1
)
from neo4japp.exceptions import ServerException
from neo4japp.models import Files, Projects
from neo4japp.schemas.common import PaginatedRequestSchema, SuccessResponse
from neo4japp.schemas.search import (
    ContentSearchSchema,
    ContentSearchResponseSchema,
    OrganismSearchSchema,
    SynonymSearchSchema,
    SynonymSearchResponseSchema,
    VizSearchSchema,
)
from neo4japp.services.file_types.providers import DirectoryTypeProvider
<<<<<<< HEAD
from neo4japp.services.search import (
    get_organisms,
    get_organism_with_tax_id,
    get_synonyms,
    get_synonyms_count,
    visualizer_search,
)
from neo4japp.util import jsonify_with_class, SuccessResponse
=======
from neo4japp.utils.globals import config
>>>>>>> ea95cbc1
from neo4japp.utils.logger import EventLog, UserEventLog
from neo4japp.utils.request import Pagination
from neo4japp.utils.jsonify import jsonify_with_class

bp = Blueprint('search', __name__, url_prefix='/search')


@bp.route('/visualizer', methods=['POST'])
@use_kwargs(VizSearchSchema)
<<<<<<< HEAD
def viz_search(
        query,
        page,
        limit,
        domains,
        entities,
        organism
):
=======
def visualizer_search(query, page, limit, domains, entities, organism):
    search_dao = get_search_service_dao()
>>>>>>> ea95cbc1
    current_app.logger.info(
        f'Term: {query}, Organism: {organism}, Entities: {entities}, Domains: {domains}',
        extra=UserEventLog(
            username=g.current_user.username,
            event_type=LogEventType.VISUALIZER_SEARCH.value,
        ).to_dict(),
    )

    if not query:
        return jsonify({
            'result': FTSResult(query, [], 0, page, limit).to_dict(),
        })

    arango_client = get_or_create_arango_client()
    results = visualizer_search(
        arango_client,
        term=query,
        organism=organism,
        page=page,
        limit=limit,
        domains=domains,
        entities=entities,
    )
<<<<<<< HEAD
    return jsonify({
        'result': FTSResult(query, results['rows'], results['count'], page, limit).to_dict(),
    })
=======
    return jsonify(
        {
            'result': results.to_dict(),
        }
    )
>>>>>>> ea95cbc1


# Start Search Helpers #


def content_search_params_are_empty(params):
    """
    Checks if the given content search params are completely empty. We do checking on
    specific fields, because for some options we don't want to execute a search if only that option
    is present. E.g., a request with only the `synonyms` option doesn't make sense.
    """
    if 'q' in params and params['q']:
        return False
    elif 'types' in params and params['types']:
        return False
    elif 'folders' in params and params['folders']:
        return False
    return True


def get_types_from_params(q, advanced_args):
    """
    Adds "types" filters to `q` for each type specified in `advanced_args`, or returns `q`
    unmodified if `types` was not present or empty.
    """
    types = []
    try:
        if advanced_args['types'] != '':
            types = advanced_args['types'].split(';')
        return f'{q} ({" OR ".join([f"type:{t}" for t in types])})' if len(types) else q
    except KeyError:
        return q


def get_folders_from_params(advanced_args):
    """
    Extracts and returns the list of file hash IDs from the input `advanced_args`. `folders` is an
    expected property on `advanced_args`, if it does not exist, or it is empty, then an empty list
    is returned instead.
    """
    try:
        if advanced_args['folders'] != '':
            return advanced_args['folders'].split(';')
        else:
            return []
    except KeyError:
        return []


def get_filepaths_filter(
    accessible_folders: List[Files], accessible_projects: List[Projects]
):
    """
    Generates an elastic boolean query which filters documents based on folder/project access. Takes
    as input two options:
        - accessible_folders: a list of Files objects representing folders to be included in the
        query
        - accessible_projects: a list of Projects objects representing projects to be included in
        the query
    Any files present in accessible_folders which are not children of accessible_projects will be
    ignored, and returned along with the query.
    """
    accessible_projects_ids = [project.id for project in accessible_projects]

    paths = [file.path for file in accessible_folders]

    if paths:
        return {'bool': {'should': [{'terms': {'path.tree': paths}}]}}
    else:
        # If there were no accessible filepaths in the given list, search all accessible projects
        return {
            'bool': {
                'should': [
                    # If the user has access to the project the document is in...
                    {'terms': {'project_id': accessible_projects_ids}},
                    # OR if the document is public.
                    {'term': {'public': True}},
                ]
            }
        }


# End Search Helpers #


class ContentSearchView(ProjectBaseView, FilesystemBaseView):
    @use_args(ContentSearchSchema)
    @use_args(PaginatedRequestSchema)
    def get(self, params: dict, pagination: Pagination):
        current_app.logger.info(
            f'Term: {params["q"]}',
            extra=UserEventLog(
                username=g.current_user.username,
                event_type=LogEventType.CONTENT_SEARCH.value,
            ).to_dict(),
        )

        current_user = g.current_user
        file_type_service = get_file_type_service()

        if content_search_params_are_empty(params):
            return jsonify(
                ContentSearchResponseSchema(
                    context={
                        'user_privilege_filter': g.current_user.id,
                    }
                ).dump(
                    {
                        'total': 0,
                        'query': ResultQuery(phrases=[]),
                        'results': [],
                    }
                )
            )

        offset = (pagination.page - 1) * pagination.limit

        q = params['q']
        q = get_types_from_params(q, params)
        folders = get_folders_from_params(params)

        # Set the search term once we've parsed the params for all advanced options
        user_search_query = q.strip()

        text_fields = ['description', 'data.content', 'filename']
        text_field_boosts = {'description': 1, 'data.content': 1, 'filename': 3}
        highlight = {
            'fields': {
                'data.content': {},
            },
            # Need to be very careful with this option. If fragment_size is too large, search
            # will be slow because elastic has to generate large highlight fragments. Setting
            # to 0 generates cleaner sentences, but also runs the risk of pulling back huge
            # sentences.
            'fragment_size': FRAGMENT_SIZE,
            'order': 'score',
            'pre_tags': ['@@@@$'],
            'post_tags': ['@@@@/$'],
            'number_of_fragments': 100,
        }

        EXCLUDE_FIELDS = ['enrichment_annotations', 'annotations']
        # Gets the full list of projects accessible by the current user.
        accessible_projects, _ = self.get_nondeleted_projects(
            None, accessible_only=True
        )
        # Gets the full list of folders accessible by the current user.
        accessible_folders = self.get_nondeleted_recycled_files(
            Files.hash_id.in_(folders), attr_excl=EXCLUDE_FIELDS
        )
        accessible_folder_hash_ids = [folder.hash_id for folder in accessible_folders]
        dropped_folders = [
            folder for folder in folders if folder not in accessible_folder_hash_ids
        ]
        filepaths_filter = get_filepaths_filter(accessible_folders, accessible_projects)
        # These are the document fields that will be returned by elastic
        return_fields = ['id']

        filter_ = [
            # The file must be accessible by the user, and in the specified list of
            # filepaths or public if no list is given...
            filepaths_filter,
            # ...And it shouldn't be a directory. Right now there's not really any helpful info
            # attached to directory type documents (including a filename, for top-level
            # directories), so instead just ignore them.
            {
                'bool': {
                    'must_not': [
                        {'term': {'mime_type': DirectoryTypeProvider.MIME_TYPE}}
                    ]
                }
            },
        ]

        elastic_service = get_elastic_service()
        elastic_result, search_phrases = elastic_service.search(
            index_id=config.get('ELASTIC_FILE_INDEX_ID'),
            user_search_query=user_search_query,
            offset=offset,
            limit=pagination.limit,
            text_fields=text_fields,
            text_field_boosts=text_field_boosts,
            return_fields=return_fields,
            filter_=filter_,
            highlight=highlight,
        )

        elastic_result = elastic_result['hits']

        highlight_tag_re = re.compile('@@@@(/?)\\$')

        # So while we have the results from Elasticsearch, they don't contain up to date or
        # complete data about the matched files, so we'll take the hash IDs returned by Elastic
        # and query our database
        file_ids = [doc['fields']['id'][0] for doc in elastic_result['hits']]
        file_map = {
            file.id: file
            for file in self.get_nondeleted_recycled_files(
                Files.id.in_(file_ids),
                attr_excl=['enrichment_annotations', 'annotations'],
            )
        }

        results = []
        for document in elastic_result['hits']:
            file_id = document['fields']['id'][0]
            file: Optional[Files] = file_map.get(file_id)

            if file and file.calculated_privileges[current_user.id].readable:
                file_type = file_type_service.get(file)
                if (
                    file_type.should_highlight_content_text_matches()
                    and document.get('highlight') is not None
                ):
                    if document['highlight'].get('data.content') is not None:
                        snippets = document['highlight']['data.content']
                        for i, snippet in enumerate(snippets):
                            snippet = html.escape(snippet)
                            snippet = highlight_tag_re.sub('<\\1highlight>', snippet)
                            snippets[i] = f"<snippet>{snippet}</snippet>"
                        file.calculated_highlight = snippets

                results.append(
                    {
                        'item': file,
                        'rank': document['_score'],
                    }
                )

        return jsonify(
            ContentSearchResponseSchema(
                context={
                    'user_privilege_filter': g.current_user.id,
                }
            ).dump(
                {
                    'total': elastic_result['total'],
                    'query': ResultQuery(phrases=search_phrases),
                    'results': results,
                    'dropped_folders': dropped_folders,
                }
            )
        )


class SynonymSearchView(FilesystemBaseView):
    @use_args(SynonymSearchSchema)
    @use_args(PaginatedRequestSchema)
    def get(self, params, pagination: Pagination):
        search_term = params.get('term', None)

        organisms = []
        if len(params['organisms']):
            organisms = params['organisms'].split(';')

        types = []
        if len(params['types']):
            types = params['types'].split(';')

        if search_term is None:
            return jsonify(
                SynonymSearchResponseSchema().dump(
                    {
                        'data': [],
                    }
                )
            )

        page = pagination.page
        limit = pagination.limit
        skip = (page - 1) * limit

        arango_client = get_or_create_arango_client()

        try:
<<<<<<< HEAD
            results = get_synonyms(arango_client, search_term, organisms, types, skip, limit)
            count = get_synonyms_count(arango_client, search_term, organisms, types)
=======
            search_dao = get_search_service_dao()
            results = search_dao.get_synonyms(
                search_term, organisms, types, offset, limit
            )
            count = search_dao.get_synonyms_count(search_term, organisms, types)
>>>>>>> ea95cbc1
        except Exception as e:
            current_app.logger.error(
                f'Failed to get synonym data for term: {search_term}',
                exc_info=e,
                extra=EventLog(event_type=LogEventType.CONTENT_SEARCH.value).to_dict(),
            )
            raise ServerException(
                title='Unexpected error during synonym search',
                message='A system error occurred while searching for synonyms, we are '
                + 'working on a solution. Please try again later.',
            ) from e

        return jsonify(
            SynonymSearchResponseSchema().dump({'data': results, 'count': count})
        )


bp.add_url_rule('content', view_func=ContentSearchView.as_view('content_search'))
bp.add_url_rule('synonyms', view_func=SynonymSearchView.as_view('synonym_search'))


@bp.route('/organism/<string:organism_tax_id>', methods=['GET'])
@jsonify_with_class()
def get_organism(organism_tax_id: str):
    arango_client = get_or_create_arango_client()
    return SuccessResponse(
        result=get_organism_with_tax_id(arango_client, organism_tax_id),
        status_code=200
    )


@bp.route('/organisms', methods=['POST'])
@use_kwargs(OrganismSearchSchema)
def search_organisms(query, limit):
    arango_client = get_or_create_arango_client()
    return jsonify({'result': get_organisms(arango_client, query, limit)})<|MERGE_RESOLUTION|>--- conflicted
+++ resolved
@@ -14,10 +14,7 @@
 from neo4japp.database import (
     get_elastic_service,
     get_file_type_service,
-<<<<<<< HEAD
     get_or_create_arango_client,
-=======
->>>>>>> ea95cbc1
 )
 from neo4japp.exceptions import ServerException
 from neo4japp.models import Files, Projects
@@ -31,7 +28,6 @@
     VizSearchSchema,
 )
 from neo4japp.services.file_types.providers import DirectoryTypeProvider
-<<<<<<< HEAD
 from neo4japp.services.search import (
     get_organisms,
     get_organism_with_tax_id,
@@ -39,10 +35,8 @@
     get_synonyms_count,
     visualizer_search,
 )
-from neo4japp.util import jsonify_with_class, SuccessResponse
-=======
+from neo4japp.util import SuccessResponse
 from neo4japp.utils.globals import config
->>>>>>> ea95cbc1
 from neo4japp.utils.logger import EventLog, UserEventLog
 from neo4japp.utils.request import Pagination
 from neo4japp.utils.jsonify import jsonify_with_class
@@ -52,7 +46,6 @@
 
 @bp.route('/visualizer', methods=['POST'])
 @use_kwargs(VizSearchSchema)
-<<<<<<< HEAD
 def viz_search(
         query,
         page,
@@ -61,10 +54,6 @@
         entities,
         organism
 ):
-=======
-def visualizer_search(query, page, limit, domains, entities, organism):
-    search_dao = get_search_service_dao()
->>>>>>> ea95cbc1
     current_app.logger.info(
         f'Term: {query}, Organism: {organism}, Entities: {entities}, Domains: {domains}',
         extra=UserEventLog(
@@ -88,17 +77,9 @@
         domains=domains,
         entities=entities,
     )
-<<<<<<< HEAD
     return jsonify({
         'result': FTSResult(query, results['rows'], results['count'], page, limit).to_dict(),
     })
-=======
-    return jsonify(
-        {
-            'result': results.to_dict(),
-        }
-    )
->>>>>>> ea95cbc1
 
 
 # Start Search Helpers #
@@ -374,16 +355,8 @@
         arango_client = get_or_create_arango_client()
 
         try:
-<<<<<<< HEAD
             results = get_synonyms(arango_client, search_term, organisms, types, skip, limit)
             count = get_synonyms_count(arango_client, search_term, organisms, types)
-=======
-            search_dao = get_search_service_dao()
-            results = search_dao.get_synonyms(
-                search_term, organisms, types, offset, limit
-            )
-            count = search_dao.get_synonyms_count(search_term, organisms, types)
->>>>>>> ea95cbc1
         except Exception as e:
             current_app.logger.error(
                 f'Failed to get synonym data for term: {search_term}',
