import io
import json
import os
import re
from datetime import datetime
from neo4japp.constants import TIMEZONE

import graphviz as gv
import sqlalchemy
from PyPDF4 import PdfFileReader, PdfFileWriter
from PyPDF4.generic import NameObject, ArrayObject
from flask import (
    current_app,
    request,
    Blueprint,
    g,
    Response,
    jsonify,
)
from flask_apispec import use_kwargs
from sqlalchemy import or_, func
from sqlalchemy.orm import joinedload, aliased, contains_eager
from sqlalchemy.orm.exc import NoResultFound
from sqlalchemy_searchable import search
from werkzeug.utils import secure_filename

from neo4japp.blueprints.auth import auth
from neo4japp.blueprints.permissions import requires_project_permission
# TODO: LL-415 Migrate the code to the projects folder once GUI is complete and API refactored
from neo4japp.blueprints.projects import bp as newbp
from neo4japp.constants import ANNOTATION_STYLES_DICT
# TODO: LL-415 Migrate the code to the projects folder once GUI is complete and API refactored
from neo4japp.data_transfer_objects import PublicMap
from neo4japp.data_transfer_objects.common import ResultList
from neo4japp.database import db, get_authorization_service, get_projects_service
from neo4japp.exceptions import (
    InvalidFileNameException, RecordNotFoundException, NotAuthorizedException
)
from neo4japp.models import (
    AccessActionType,
    Project,
<<<<<<< HEAD
    ProjectVersion,
    ProjectVersionSchema,
    ProjectSchema,
=======
>>>>>>> 3de226f8
    Projects,
    Directory,
    ProjectBackup,
    AppUser,
    AppRole,
    projects_collaborator_role,
)
from neo4japp.models.schema import ProjectSchema
from neo4japp.request_schemas.drawing_tool import ProjectBackupSchema
from neo4japp.util import CasePreservedDict
from neo4japp.utils.logger import UserEventLog
from neo4japp.utils.request import paginate_from_args

bp = Blueprint('drawing_tool', __name__, url_prefix='/drawing-tool')


@newbp.route('/<string:projects_name>/map/<string:hash_id>', methods=['GET'])
@auth.login_required
def get_map_by_hash(hash_id: str, projects_name: str):
    """
    Get a map by its hash.
    """

    t_owner = aliased(AppUser)
    t_directory = aliased(Directory)
    t_project = aliased(Projects)
    t_project_role_role = aliased(AppRole)
    t_project_role_user = aliased(AppUser)

    # Role table used to check if we have permission
    project_role_sq = db.session.query(projects_collaborator_role) \
        .join(t_project_role_role,
              t_project_role_role.id == projects_collaborator_role.c.app_role_id) \
        .join(t_project_role_user,
              t_project_role_user.id == projects_collaborator_role.c.appuser_id) \
        .subquery()

    map_query = db.session.query(Project) \
        .join(t_owner, t_owner.id == Project.user_id) \
        .join(t_directory, t_directory.id == Project.dir_id) \
        .join(t_project, t_project.id == t_directory.projects_id) \
        .outerjoin(project_role_sq, project_role_sq.c.projects_id == t_project.id) \
        .options(contains_eager(Project.user, alias=t_owner),
                 contains_eager(Project.dir, alias=t_directory)
                 .contains_eager(Directory.project, t_project)) \
        .filter(Project.hash_id == hash_id,
                t_project.project_name == projects_name,
                sqlalchemy.or_(Project.public.is_(True),
                               sqlalchemy.and_(t_project_role_user.id == g.current_user.id,
                                               t_project_role_role.name == 'project-read')))

    # Pull up map by hash_id
    try:
        map = map_query.one()
    except NoResultFound:
        raise RecordNotFoundException('Map not found or you do not have permission to view it.')

    map_schema = ProjectSchema()

    return jsonify({'project': map_schema.dump(map)})


@newbp.route('/<string:projects_name>/map/<string:hash_id>/download', methods=['GET'])
@auth.login_required
@requires_project_permission(AccessActionType.READ)
def download_map(hash_id: str, projects_name: str):
    """ Exports map to JSON format """
    user = g.current_user

    projects = Projects.query.filter(Projects.project_name == projects_name).one()

    yield user, projects

    try:
        project = Project.query.filter(
            Project.hash_id == hash_id,
        ).join(
            Directory,
            Directory.id == Project.dir_id,
        ).filter(
            Directory.projects_id == projects.id,
        ).one()
    except NoResultFound:
        raise RecordNotFoundException('not found :( ')

    project_data = json.dumps(project.graph)
    yield Response(
        project_data,
        mimetype='application/json',
        headers={'Content-Disposition': f'attachment;filename={project.label}.json'}
    )


@newbp.route('/<string:projects_name>/map/upload', methods=['POST'])
@auth.login_required
@requires_project_permission(AccessActionType.WRITE)
def upload_map(projects_name: str):
    draw_proj_name = request.form['projectName']
    proj_description = request.form['description']
    dir_id = request.form['dirId']

    user = g.current_user

    projects = Projects.query.filter(Projects.project_name == projects_name).one()

    yield user, projects

    map_file = request.files['fileInput']
    filename = secure_filename(map_file.filename)
    _, extension = os.path.splitext(filename)
    if extension != '.json':
        raise InvalidFileNameException('Only .json files are accepted')
    map_data = json.load(map_file)
    drawing_map = Project(
        author=f'{user.first_name} {user.last_name}',
        label=draw_proj_name,
        description=proj_description,
        date_modified=datetime.now(),
        graph=map_data,
        user_id=user.id,
        dir_id=dir_id,
        creation_date=datetime.now(TIMEZONE),
    )

    db.session.add(drawing_map)
    db.session.flush()
    drawing_map.set_hash_id()
    db.session.commit()

    yield jsonify(result={'hashId': drawing_map.hash_id}), 200


@bp.route('/community', methods=['GET'])
@auth.login_required
def get_community_projects():
    """ Return a list of all the projects made public by users """

    query = Project.query \
        .options(joinedload(Project.user),
                 joinedload(Project.dir),
                 joinedload(Project.dir, Directory.project)) \
        .filter(Project.public.is_(True))

    filter_query = request.args.get('q', '').strip()
    if len(filter_query):
        query = query.filter(or_(
            func.lower(Project.label).contains(func.lower(filter_query)),
            func.lower(Project.description).contains(func.lower(filter_query))
        ))

    query = paginate_from_args(
        query,
        request.args,
        columns={
            'dateModified': Project.date_modified,
            'label': Project.label,
        },
        default_sort='label',
        upper_limit=200
    )

    response = ResultList(
        total=query.total,
        results=[
            PublicMap(
                map=CasePreservedDict(o.to_dict(exclude=[
                    'graph',
                    'search_vector'
                ], keyfn=lambda x: x)),
                user=o.user.to_dict(
                    exclude=[
                        'first_name', 'last_name', 'email', 'roles',
                    ],
                ),
                project=o.dir.project
            ) for o in query.items
        ])

    return jsonify(response.to_dict())


@bp.route('/projects', methods=['GET'])
@auth.login_required
def get_project():
    # TODO: LL-415, what do we do with this now that we have projects?
    """ Return a list of all projects underneath user """
    user = g.current_user

    # Pull the projects tied to that user

    # TODO - add pagination : LL-343 in Backlog
    projects = Project.query.filter_by(user_id=user.id).all()
    project_schema = ProjectSchema(many=True)

    return {'projects': project_schema.dump(projects)}, 200


@newbp.route('/<string:projects_name>/map', methods=['POST'])
@auth.login_required
@requires_project_permission(AccessActionType.WRITE)
def add_project(projects_name: str):
    """ Create a new project under a user """
    data = request.get_json()
    user = g.current_user

    projects = Projects.query.filter(Projects.project_name == projects_name).one()

    dir_id = data['directoryId']

    try:
        directory = Directory.query.get(dir_id)
        projects = Projects.query.get(directory.projects_id)
    except NoResultFound as err:
        raise RecordNotFoundException(f'No record found: {err}')

    yield user, projects

    date_modified = datetime.strptime(
        data.get('date_modified', ''),
        '%Y-%m-%dT%H:%M:%S.%fZ'
    ) if data.get(
        'date_modified'
    ) is not None else datetime.now()

    # Create new project
    project = Project(
        author=f'{user.first_name} {user.last_name}',
        label=data.get('label', ''),
        description=data.get('description', ''),
        date_modified=date_modified,
<<<<<<< HEAD
        public=data.get('public', False),
        graph=data.get('graph', dict(nodes=[], edges=[])),
=======
        public=data.get("public", False),
        graph=data.get("graph", {'nodes': [], 'edges': []}),
>>>>>>> 3de226f8
        user_id=user.id,
        dir_id=dir_id,
        creation_date=datetime.now(TIMEZONE),
    )

    current_app.logger.info(
        f'User created map: <{project.label}>',
        extra=UserEventLog(username=g.current_user.username, event_type='map create').to_dict())

    # Flush it to database to that user
    db.session.add(project)
    db.session.flush()

    # Assign hash_id to map
    project.set_hash_id()

    db.session.commit()

    project_schema = ProjectSchema()

    yield jsonify({
        'status': 'success',
        'project': project_schema.dump(project)
    })


@newbp.route('/<string:projects_name>/map/<string:hash_id>', methods=['PATCH'])
@auth.login_required
@requires_project_permission(AccessActionType.WRITE)
def update_project(hash_id: str, projects_name: str):
    """ Update the project's content and its metadata. """
    user = g.current_user
    data = request.get_json()

    projects = Projects.query.filter(Projects.project_name == projects_name).one_or_none()
    if projects is None:
        raise RecordNotFoundException(f'Project {projects_name} not found')

    yield user, projects

    try:
        project = Project.query.filter(
            Project.hash_id == hash_id,
        ).join(
            Directory,
            Directory.id == Project.dir_id,
        ).filter(
            Directory.projects_id == projects.id,
        ).one()
    except NoResultFound:
        raise RecordNotFoundException('not found :-( ')

    current_app.logger.info(
        f'User updated map: <{project.label}>',
        extra=UserEventLog(username=g.current_user.username, event_type='map update').to_dict())

    # Create new project version
    project_version = ProjectVersion(
        label=project.label,
        description=project.description,
        date_modified=datetime.now(),
        public=project.public,
        graph=project.graph,
        user_id=user.id,
        dir_id=project.dir_id,
        project_id=project.id,
    )

    # Update project's attributes
<<<<<<< HEAD
    project.description = data.get('description', '')
    project.label = data.get('label', '')
    project.graph = data.get('graph', {'edges': [], 'nodes': []})
    project.date_modified = datetime.now()
    project.public = data.get('public', False)
=======
    if 'description' in data:
        project.description = data['description']
    if 'label' in data:
        project.label = data['label']
    if 'graph' in data:
        project.graph = data['graph']
    if not project.graph:
        project.graph = {"edges": [], "nodes": []}
    project.date_modified = datetime.now()
    if 'public' in data:
        project.public = data['public']
>>>>>>> 3de226f8

    # Commit to db
    db.session.add(project)
    db.session.add(project_version)
    db.session.commit()

    yield jsonify({'status': 'success'}), 200


@newbp.route('/<string:projects_name>/map/<string:hash_id>', methods=['DELETE'])
@auth.login_required
@requires_project_permission(AccessActionType.WRITE)
def delete_project(hash_id: str, projects_name: str):
    """ Delete object owned by user """
    user = g.current_user

    projects = Projects.query.filter(Projects.project_name == projects_name).one_or_none()
    if projects is None:
        raise RecordNotFoundException(f'Project {projects_name} not found')

    yield user, projects

    try:
        project = Project.query.filter(
            Project.hash_id == hash_id,
        ).join(
            Directory,
            Directory.id == Project.dir_id,
        ).filter(
            Directory.projects_id == projects.id,
        ).one()
    except NoResultFound:
        raise RecordNotFoundException('not found :-( ')

    # Commit to db
    db.session.delete(project)
    db.session.commit()

    yield jsonify({'status': 'success'}), 200


@bp.route('/<string:projects_name>/map/<string:hash_id>/version/', methods=['GET'])
@auth.login_required
@requires_project_permission(AccessActionType.READ)
def get_versions(projects_name: str, hash_id: str):
    """ Return a list of all map versions underneath map """
    user = g.current_user

    try:
        projects = Projects.query.filter(Projects.project_name == projects_name).one()
    except NoResultFound:
        raise RecordNotFoundException('Project not found')

    try:
        target_map = Project.query.filter(Project.hash_id == hash_id).one()
    except NoResultFound:
        raise RecordNotFoundException('Target Map not found')

    yield user, projects

    try:
        project_versions = ProjectVersion.query.with_entities(
            ProjectVersion.id, ProjectVersion.date_modified).filter(
            ProjectVersion.project_id == target_map.id
        ).join(
            Directory,
            Directory.id == ProjectVersion.dir_id,
        ).filter(
            Directory.projects_id == projects.id,
        ).all()
    except NoResultFound:
        raise RecordNotFoundException('not found :-( ')

    version_schema = ProjectVersionSchema(many=True)

    yield jsonify({'versions': version_schema.dump(project_versions)}), 200


@bp.route('/<string:projects_name>/map/<string:hash_id>/version/<version_id>', methods=['GET'])
@auth.login_required
@requires_project_permission(AccessActionType.READ)
def get_version(projects_name: str, hash_id: str, version_id):
    """ Return a list of all map versions underneath map """
    user = g.current_user

    try:
        projects = Projects.query.filter(Projects.project_name == projects_name).one()
    except NoResultFound:
        raise RecordNotFoundException('Project not found')

    yield user, projects

    try:
        project_version = ProjectVersion.query.filter(
            ProjectVersion.id == version_id
        ).join(
            Directory,
            Directory.id == ProjectVersion.dir_id,
        ).filter(
            Directory.projects_id == projects.id,
        ).one()
    except NoResultFound:
        raise RecordNotFoundException('not found :-( ')

    version_schema = ProjectVersionSchema()

    yield jsonify({'version': version_schema.dump(project_version)}), 200


@newbp.route('/<string:projects_name>/map/<string:hash_id>/pdf', methods=['GET'])
@auth.login_required
def get_project_pdf(projects_name: str, hash_id: str):
    """ Gets a PDF file from the project drawing """

    user = g.current_user
    auth_service = get_authorization_service()
    project_service = get_projects_service()
    is_superuser = auth_service.has_role(user, 'admin')

    hash_id_queue = [hash_id]
    seen_hash_ids = set()
    map_pdfs = {}
    pdf_map_links = []

    while len(hash_id_queue):
        current_hash_id = hash_id_queue.pop(0)

        try:
            project = Project.query \
                .options(joinedload(Project.user),
                         joinedload(Project.dir),
                         joinedload(Project.dir, Directory.project)) \
                .filter(Project.hash_id == current_hash_id) \
                .one()

            # Check permission
            if not is_superuser:
                role = project_service.has_role(user, project.dir.project)
                if role is None or not auth_service.is_allowed(role, AccessActionType.READ,
                                                               project.dir.project):
                    raise NotAuthorizedException('No permission to read linked map')

            pdf_data = process(project)
            pdf_object = PdfFileReader(io.BytesIO(pdf_data), strict=False)
            map_pdfs[current_hash_id] = pdf_object

            # Search through map links in the PDF and find related maps we should add to the PDF
            unprocessed_, references_ = get_references(pdf_object)
            pdf_map_links.extend(references_)

            hash_id_queue.extend([x for x in unprocessed_ if x not in seen_hash_ids])
            seen_hash_ids.update([x for x in unprocessed_ if x not in seen_hash_ids])
        except (NoResultFound, NotAuthorizedException):
            if current_hash_id == hash_id:
                # If it's the root map requested, we need to fail early
                raise RecordNotFoundException('Requested map not found or cannot be read')
            else:
                # If it's a linked map and we can't load it, just don't add it to the PDF
                continue

    for object, hash_id in pdf_map_links:
        if hash_id in map_pdfs:
            object[NameObject('/Dest')] = ArrayObject([map_pdfs[hash_id].getPage(0).indirectRef,
                                                       NameObject('/Fit')])
            del (object['/A'])

    return merge_pdfs(map_pdfs)


def merge_pdfs(processed):
    final = PdfFileWriter()
    for pdf_id in processed:
        final.addPage(processed[pdf_id].getPage(0))
    output = io.BytesIO()
    final.write(output)

    return output.getvalue()


def get_references(pdf_object):
    unprocessed = []
    references = []
    map_link_pattern = re.compile("^/projects/([^/]+)/maps/([^/]+)")
    for x in pdf_object.getPage(0).get('/Annots', []):
        x = x.getObject()
        m = map_link_pattern.search(x['/A']['/URI'])
        if m:
            unprocessed.append(m.group(2))
            references.append((x, m.group(2)))
        if 'dt/map/' in x['/A']['/URI']:
            id = x['/A']['/URI'].split('map/')[-1]
            unprocessed.append(id)
            references.append((x, id))

    return unprocessed, references


def process(data_source, format='pdf'):
    json_graph = data_source.graph
    graph_attr = [('margin', '3')]
    if format == 'png':
        graph_attr.append(('dpi', '300'))
    graph = gv.Digraph(
        data_source.label,
        comment=data_source.description,
        engine='neato',
        graph_attr=graph_attr,
        format=format)

    for node in json_graph['nodes']:
        params = {
            'name': node['hash'],
            'label': node['display_name'],
            'pos': f"{node['data']['x'] / 55},{-node['data']['y'] / 55}!",
            'shape': 'box',
            'style': 'rounded',
            'color': '#2B7CE9',
            'fontcolor': ANNOTATION_STYLES_DICT.get(node['label'], {'color': 'black'})['color'],
            'fontname': 'sans-serif',
            'margin': "0.2,0.0"
        }

        if node['label'] in ['map', 'link', 'note']:
            label = node['label']
            params['image'] = f'/home/n4j/assets/{label}.png'
            params['labelloc'] = 'b'
            params['forcelabels'] = "true"
            params['imagescale'] = "both"
            params['color'] = '#ffffff00'

        if node['label'] in ['association', 'correlation', 'cause', 'effect', 'observation']:
            params['color'] = ANNOTATION_STYLES_DICT.get(
                node['label'],
                {'color': 'black'})['color']
            params['fillcolor'] = ANNOTATION_STYLES_DICT.get(
                node['label'],
                {'color': 'black'})['color']
            params['fontcolor'] = 'black'
            params['style'] = 'rounded,filled'

        if 'hyperlink' in node['data'] and node['data']['hyperlink']:
            params['href'] = node['data']['hyperlink']
        if 'source' in node['data'] and node['data']['source']:
            params['href'] = node['data']['source']

        graph.node(**params)

    for edge in json_graph['edges']:
        graph.edge(
            edge['from'],
            edge['to'],
            edge['label'],
            color='#2B7CE9'
        )

    return graph.pipe()


@bp.route('/search', methods=['POST'])
@auth.login_required
def find_maps():
    # TODO: LL-415, what do we do with this now that we have projects?
    user = g.current_user
    data = request.get_json()
    query = search(Project.query, data['term'], sort=True)
    conditions = []

    filters = data.get('filters', {
        'personal': True,
        'community': True,
    })
    if filters.get('personal', True):
        conditions.append(Project.user_id == user.id)
    if filters.get('community', True):
        conditions.append(Project.public)

    if len(conditions):
        projects = query.filter(or_(*conditions)).all()
        project_schema = ProjectSchema(many=True)

        return {'projects': project_schema.dump(projects)}, 200
    else:
        return {'projects': []}, 200


@newbp.route('/<string:projects_name>/map/<string:hash_id>/<string:format>', methods=['GET'])
@auth.login_required
@requires_project_permission(AccessActionType.READ)
def get_project_image(projects_name: str, hash_id: str, format: str):
    # TODO: LL-415, what do we do with this now that we have projects?
    """ Gets a image file from the project drawing """
    user = g.current_user

    projects = Projects.query.filter(Projects.project_name == projects_name).one_or_none()
    if projects is None:
        raise RecordNotFoundException(f'Project {projects_name} not found')

    yield user, projects

    try:
        project = Project.query.filter(
            Project.hash_id == hash_id,
        ).join(
            Directory,
            Directory.id == Project.dir_id,
        ).filter(
            Directory.projects_id == projects.id,
        ).one()
    except NoResultFound:
        raise RecordNotFoundException('not found :-( ')

    yield process(project, format)


@bp.route('/map/<string:hash_id>/backup', methods=['GET'])
@auth.login_required
def project_backup_get(hash_id):
    backup = ProjectBackup.query.filter_by(
        hash_id=hash_id,
        user_id=g.current_user.id,
    ).one_or_none()
    if backup is None:
        raise RecordNotFoundException('No backup found.')
    current_app.logger.info(
        'User getting a backup',
        extra=UserEventLog(username=g.current_user.username, event_type='map get backup').to_dict())
    return {
        'id': backup.project_id,
        'label': backup.label,
        'description': backup.description,
        'date_modified': backup.date_modified,
        'graph': backup.graph,
        'author': backup.author,
        'public': backup.public,
        'user_id': backup.user_id,
        'hash_id': backup.hash_id,
    }


@bp.route('/map/<string:hash_id_>/backup', methods=['POST'])
@auth.login_required
@use_kwargs(ProjectBackupSchema)
def project_backup_post(hash_id_, **data):
    # `hash_id_` instead of `hash_id`, otherwise flask_apispec will:
    # hash_id = data.pop('hash_id')
    # hence replacing the URL parameter's value, which incidentally has the same
    # name as one of `data`'s keys
    project = Project.query.filter_by(
        hash_id=hash_id_,
        user_id=g.current_user.id,
    ).one_or_none()

    # Make sure that the person who's trying to save a backup has access
    # to the project
    if project is None:
        raise NotAuthorizedException('Wrong project id or you do not own the project.')

    old_backup = ProjectBackup.query.filter_by(
        hash_id=hash_id_,
        user_id=g.current_user.id,
    ).one_or_none()

    if old_backup is not None:
        db.session.delete(old_backup)

    backup = ProjectBackup()
    backup.project_id = data["id"]
    backup.label = data["label"]
    backup.description = data["description"]
    backup.date_modified = data["date_modified"]
    backup.graph = data["graph"]
    backup.author = data["author"]
    backup.public = data["public"]
    backup.user_id = data["user_id"]
    backup.hash_id = data["hash_id"]

    db.session.add(backup)
    db.session.commit()
    current_app.logger.info(
        'User added a backup',
        extra=UserEventLog(username=g.current_user.username, event_type='map add backup').to_dict())
    return ''


@bp.route('/map/<string:hash_id>/backup', methods=['DELETE'])
@auth.login_required
def project_backup_delete(hash_id):
    backup = ProjectBackup.query.filter_by(
        hash_id=hash_id,
        user_id=g.current_user.id,
    ).one_or_none()
    if backup is not None:
        db.session.delete(backup)
        db.session.commit()
        current_app.logger.info(
            'User deleted a backup',
            extra=UserEventLog(
                username=g.current_user.username, event_type='map delete backup').to_dict())
    return ''<|MERGE_RESOLUTION|>--- conflicted
+++ resolved
@@ -39,12 +39,7 @@
 from neo4japp.models import (
     AccessActionType,
     Project,
-<<<<<<< HEAD
     ProjectVersion,
-    ProjectVersionSchema,
-    ProjectSchema,
-=======
->>>>>>> 3de226f8
     Projects,
     Directory,
     ProjectBackup,
@@ -52,7 +47,7 @@
     AppRole,
     projects_collaborator_role,
 )
-from neo4japp.models.schema import ProjectSchema
+from neo4japp.models.schema import ProjectSchema, ProjectVersionSchema
 from neo4japp.request_schemas.drawing_tool import ProjectBackupSchema
 from neo4japp.util import CasePreservedDict
 from neo4japp.utils.logger import UserEventLog
@@ -275,13 +270,8 @@
         label=data.get('label', ''),
         description=data.get('description', ''),
         date_modified=date_modified,
-<<<<<<< HEAD
-        public=data.get('public', False),
-        graph=data.get('graph', dict(nodes=[], edges=[])),
-=======
         public=data.get("public", False),
         graph=data.get("graph", {'nodes': [], 'edges': []}),
->>>>>>> 3de226f8
         user_id=user.id,
         dir_id=dir_id,
         creation_date=datetime.now(TIMEZONE),
@@ -351,13 +341,6 @@
     )
 
     # Update project's attributes
-<<<<<<< HEAD
-    project.description = data.get('description', '')
-    project.label = data.get('label', '')
-    project.graph = data.get('graph', {'edges': [], 'nodes': []})
-    project.date_modified = datetime.now()
-    project.public = data.get('public', False)
-=======
     if 'description' in data:
         project.description = data['description']
     if 'label' in data:
@@ -369,7 +352,6 @@
     project.date_modified = datetime.now()
     if 'public' in data:
         project.public = data['public']
->>>>>>> 3de226f8
 
     # Commit to db
     db.session.add(project)
