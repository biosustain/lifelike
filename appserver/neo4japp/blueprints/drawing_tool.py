import io
import json
import os
from datetime import datetime

import graphviz as gv
from PyPDF4 import PdfFileReader, PdfFileWriter
from PyPDF4.generic import NameObject, ArrayObject
from flask import (
    current_app,
    request,
    Blueprint,
    g,
    Response,
    jsonify,
)
from sqlalchemy import or_
from sqlalchemy.orm.exc import NoResultFound
from sqlalchemy_searchable import search
from werkzeug.utils import secure_filename

from neo4japp.blueprints.auth import auth
<<<<<<< HEAD
from neo4japp.blueprints.permissions import requires_role
from neo4japp.constants import ANNOTATION_STYLES_DICT
from neo4japp.database import db
from neo4japp.exceptions import InvalidFileNameException, RecordNotFoundException
from neo4japp.models import Project, ProjectSchema
=======
from neo4japp.blueprints.permissions import requires_project_permission
from neo4japp.database import db
from neo4japp.exceptions import InvalidFileNameException, RecordNotFoundException
from neo4japp.models import (
    AccessActionType,
    Project,
    ProjectSchema,
    Projects,
    Directory,
)
from neo4japp.constants import ANNOTATION_STYLES_DICT
>>>>>>> 26d2ff42

# TODO: LL-415 Migrate the code to the projects folder once GUI is complete and API refactored
from neo4japp.blueprints.projects import bp as newbp

import graphviz as gv
from PyPDF4 import PdfFileReader, PdfFileWriter
from PyPDF4.generic import NameObject, ArrayObject

bp = Blueprint('drawing_tool', __name__, url_prefix='/drawing-tool')


@bp.route('/map/<string:hash_id>', methods=['GET'])
# TODO: use this once LL-415 done
@newbp.route('/<string:projects_name>/map/<string:hash_id>', methods=['GET'])
@auth.login_required
@requires_project_permission(AccessActionType.READ)
def get_map_by_hash(hash_id: str, projects_name: str = ''):
    """ Serve map by hash_id lookup """
    user = g.current_user

    # TODO: LL-415 - remove default once GUI deprecates old API
    projects = Projects.query.filter(Projects.project_name == 'beta-project').one()

    if projects_name:
        projects = Projects.query.filter(Projects.project_name == projects_name).one()

    yield user, projects

    # Pull up map by hash_id
    try:
        project = Project.query.filter_by(hash_id=hash_id).one()
    except NoResultFound:
        raise RecordNotFoundException('not found :-( ')

    project_schema = ProjectSchema()

    yield jsonify({'project': project_schema.dump(project)})


# TODO - Remove at some point when projects & permissions branch
# is merged in
@bp.route('/map/<string:hash_id>/meta', methods=['GET'])
@auth.login_required
def get_map_meta_by_hash(hash_id):
    """
        Serve map by hash_id lookup
    """
    user = g.current_user

    # Pull up map by hash_id
    try:
        project = Project.query.filter_by(hash_id=hash_id).one()
    except NoResultFound:
        raise RecordNotFoundException('not found :-( ')

    return {
        "userOwnIt": project.user_id == user.id,
        "isItPublic": project.public
    }


# TODO - Remove at some point when projects & permissions branch
# is merged in
@bp.route('/map/<string:hash_id>/meta', methods=['GET'])
@auth.login_required
def get_map_meta_by_hash(hash_id):
    """
        Serve map by hash_id lookup
    """
    user = g.current_user

    # Pull up map by hash_id
    try:
        project = Project.query.filter_by(hash_id=hash_id).one()
    except NoResultFound:
        raise RecordNotFoundException('not found :-( ')

    return {
        "userOwnIt": project.user_id == user.id,
        "isItPublic": project.public
    }


@bp.route('/map/download/<string:hash_id>', methods=['GET'])
# TODO: use this once LL-415 done
@newbp.route('/<string:projects_name>/map/<string:hash_id>/download', methods=['GET'])
@auth.login_required
@requires_project_permission(AccessActionType.READ)
def download_map(hash_id: str, projects_name: str = ''):
    """ Exports map to JSON format """
    user = g.current_user

    # TODO: LL-415 - remove default once GUI deprecates old API
    projects = Projects.query.filter(Projects.project_name == 'beta-project').one()

    if projects_name:
        projects = Projects.query.filter(Projects.project_name == projects_name).one()

    yield user, projects

    try:
        project = Project.query.filter_by(hash_id=hash_id).one()
    except NoResultFound:
        raise RecordNotFoundException('not found :( ')

    project_data = json.dumps(project.graph)
    yield Response(
        project_data,
        mimetype='application/json',
        headers={'Content-Disposition': f'attachment;filename={project.label}.json'}
    )


@bp.route('/map/upload', methods=['POST'])
# TODO: use this once LL-415 done
@newbp.route('/<string:projects_name>/map/upload', methods=['POST'])
@auth.login_required
<<<<<<< HEAD
@requires_role('admin')
def upload_map():
    proj_name = request.form['projectName']
=======
@requires_project_permission(AccessActionType.WRITE)
def upload_map(projects_name: str = ''):

    draw_proj_name = request.form['projectName']
>>>>>>> 26d2ff42
    proj_description = request.form['description']
    dir_id = request.form['dirId']

    user = g.current_user

    # TODO: LL-415 - remove default once GUI deprecates old API
    projects = Projects.query.filter(Projects.project_name == 'beta-project').one()

    if projects_name:
        projects = Projects.query.filter(Projects.project_name == projects_name).one()

    yield user, projects

    map_file = request.files['fileInput']
    filename = secure_filename(map_file.filename)
    _, extension = os.path.splitext(filename)
    if extension != '.json':
        raise InvalidFileNameException('Only .json files are accepted')
    map_data = json.load(map_file)
    drawing_map = Project(
        author=f'{user.first_name} {user.last_name}',
        label=draw_proj_name,
        description=proj_description,
        date_modified=datetime.now(),
        graph=map_data,
        user_id=user.id,
        dir_id=dir_id,
    )

    db.session.add(drawing_map)
    db.session.flush()
    drawing_map.set_hash_id()
    db.session.commit()

    yield jsonify(result=dict(hashId=drawing_map.hash_id)), 200


@bp.route('/community', methods=['GET'])
@auth.login_required
def get_community_projects():
    # TODO: LL-415, what do we do with this now that we have projects?
    """ Return a list of all the projects made public by users """

    # Pull the projects that are made public
    projects = Project.query.filter_by(public=True).all()
    project_schema = ProjectSchema(many=True)

    return {'projects': project_schema.dump(projects)}, 200


@bp.route('/projects', methods=['GET'])
@auth.login_required
def get_project():
    # TODO: LL-415, what do we do with this now that we have projects?
    """ Return a list of all projects underneath user """
    user = g.current_user

    # Pull the projects tied to that user

    # TODO - add pagination : LL-343 in Backlog
    projects = Project.query.filter_by(user_id=user.id).all()
    project_schema = ProjectSchema(many=True)

    return {'projects': project_schema.dump(projects)}, 200


@bp.route('/projects', methods=['POST'])
# TODO: use this once LL-415 done
@newbp.route('/<string:projects_name>/map', methods=['POST'])
@auth.login_required
@requires_project_permission(AccessActionType.WRITE)
def add_project(projects_name: str = ''):
    """ Create a new project under a user """
    data = request.get_json()
    user = g.current_user

    # TODO: LL-415 - remove default once GUI deprecates old API
    projects = Projects.query.filter(Projects.project_name == 'beta-project').one()

    if projects_name:
        projects = Projects.query.filter(Projects.project_name == projects_name).one()

    # TODO: Deprecate and make mandatory (no default) this once LL-415 is implemented
    dir_id = request.form.get('directoryId', 1)

    try:
        directory = Directory.query.get(dir_id)
        projects = Projects.query.get(directory.projects_id)
    except NoResultFound as err:
        raise RecordNotFoundException(f'No record found: {err}')

    yield user, projects

    # Create new project
    project = Project(
        author=f"{user.first_name} {user.last_name}",
        label=data.get("label", ""),
        description=data.get("description", ""),
        date_modified=datetime.strptime(
            data.get("date_modified", ""),
            "%Y-%m-%dT%H:%M:%S.%fZ"
        ),
        graph=data.get("graph", dict(node=[], edges=[])),
        user_id=user.id,
        dir_id=dir_id,
    )

    current_app.logger.info(f'User created map: <{g.current_user.email}:{project.label}>')

    # Flush it to database to that user
    db.session.add(project)
    db.session.flush()

    # Assign hash_id to map
    project.set_hash_id()

    db.session.commit()

    project_schema = ProjectSchema()

    yield jsonify({
        'status': 'success',
        'project': project_schema.dump(project)
    })


@bp.route('/projects/<string:project_id>', methods=['PUT'])
# TODO: use this once LL-415 done
@newbp.route('/<string:projects_name>/map/<string:hash_id>', methods=['PATCH'])
@auth.login_required
@requires_project_permission(AccessActionType.WRITE)
def update_project(project_id: str = '', hash_id: str = '', projects_name: str = ''):
    """ Update the project's content and its metadata. """
    user = g.current_user
    data = request.get_json()

    # TODO: LL-415 - remove default once GUI deprecates old API
    projects = Projects.query.filter(Projects.project_name == 'beta-project').one()

    if projects_name:
        projects = Projects.query.filter(Projects.project_name == projects_name).one()

    yield user, projects

    # Pull up project by id
    if hash_id:
        project = Project.query.filter_by(hash_id=hash_id).first_or_404()
    # TODO: LL-415 Remove 'project_id' after deprecating the API and use hash_id
    else:
        project = Project.query.filter_by(
            id=project_id,
            user_id=user.id
        ).first_or_404()

    current_app.logger.info(f'User updated map: <{g.current_user.email}:{project.label}>')

    # Update project's attributes
    project.description = data.get("description", "")
    project.label = data.get("label", "")
    project.graph = data.get("graph", {"edges": [], "nodes": []})
    project.date_modified = datetime.now()
    project.public = data.get("public", False)

    # Commit to db
    db.session.add(project)
    db.session.commit()

    yield jsonify({'status': 'success'}), 200


@bp.route('/projects/<string:project_id>', methods=['DELETE'])
# TODO: use this once LL-415 done
@newbp.route('/<string:projects_name>/map/<string:hash_id>', methods=['DELETE'])
@auth.login_required
@requires_project_permission(AccessActionType.WRITE)
def delete_project(project_id: str = '', hash_id: str = '', projects_name: str = ''):
    """ Delete object owned by user """
    user = g.current_user

    # TODO: LL-415 - remove default once GUI deprecates old API
    projects = Projects.query.filter(Projects.project_name == 'beta-project').one()

    if projects_name:
        projects = Projects.query.filter(Projects.project_name == projects_name).one()

    yield user, projects

    if hash_id:
        project = Project.query.filter_by(hash_id=hash_id).first_or_404()
    # TODO: LL-415 Remove 'project_id' after deprecating the API and use hash_id
    else:
        project = Project.query.filter_by(
            id=project_id,
            user_id=user.id
        ).first_or_404()

    # Commit to db
    db.session.delete(project)
    db.session.commit()

    yield jsonify({'status': 'success'}), 200


@bp.route('/projects/<string:project_id>/pdf', methods=['GET'])
# TODO: use this once LL-415 done
@newbp.route('/<string:projects_name>/map/<string:hash_id>/pdf', methods=['GET'])
@auth.login_required
@requires_project_permission(AccessActionType.READ)
def get_project_pdf(project_id: str = '', projects_name: str = '', hash_id: str = ''):
    """ Gets a PDF file from the project drawing """

    unprocessed = []
    processed = {}
    processed_ids = []
    references = []

    user = g.current_user

    # TODO: LL-415 - remove default once GUI deprecates old API
    projects = Projects.query.filter(Projects.project_name == 'beta-project').one()

    if projects_name:
        projects = Projects.query.filter(Projects.project_name == projects_name).one()

    yield user, projects

    if hash_id:
        project = Project.query.filter_by(hash_id=hash_id).first_or_404()
    # TODO: LL-415 Remove 'project_id' after deprecating the API and use hash_id
    else:
        project = Project.query.filter_by(
            id=project_id,
            user_id=user.id
        ).first_or_404()

    unprocessed.append(project.hash_id)

    while len(unprocessed):
        item = unprocessed.pop(0)
        project = Project.query.filter_by(hash_id=item).one_or_none()
        if not project:
            raise RecordNotFoundException(f'Project {item} not found')
        pdf_data = process(project)
        pdf_object = PdfFileReader(io.BytesIO(pdf_data))
        processed[item] = pdf_object
        processed_ids.append(item)
        unprocessed_, references_ = get_references(pdf_object)
        unprocessed.extend([x for x in unprocessed_ if x not in unprocessed])
        references.extend(references_)

    for annot, hash_id in references:
        annot[NameObject('/Dest')] = ArrayObject([processed[hash_id].getPage(0).indirectRef,
                                                  NameObject('/Fit')])
        del (annot['/A'])

    yield merge_pdfs(processed, processed_ids)


def merge_pdfs(processed, pdf_list):
    final = PdfFileWriter()
    for pdf_id in pdf_list:
        final.addPage(processed[pdf_id].getPage(0))
    output = io.BytesIO()
    final.write(output)

    return output.getvalue()


def get_references(pdf_object):
    unprocessed = []
    references = []
    for x in pdf_object.getPage(0).get('/Annots', []):
        x = x.getObject()
        if 'dt/map/' in x['/A']['/URI']:
            id = x['/A']['/URI'].split('map/')[-1]
            unprocessed.append(id)
            references.append((x, id))

    return unprocessed, references


def process(data_source, format='pdf'):
    json_graph = data_source.graph
    graph_attr = [('margin', '3')]
    if format == 'png':
        graph_attr.append(('dpi', '300'))
    graph = gv.Digraph(
        data_source.label,
        comment=data_source.description,
        engine='neato',
        graph_attr=graph_attr,
        format=format)

    for node in json_graph['nodes']:
        params = {
            'name': node['hash'],
            'label': node['display_name'],
            'pos': f"{node['data']['x'] / 55},{-node['data']['y'] / 55}!",
            'shape': 'box',
            'style': 'rounded',
            'color': '#2B7CE9',
            'fontcolor': ANNOTATION_STYLES_DICT.get(node['label'], {'color': 'black'})['color'],
            'fontname': 'sans-serif',
            'margin': "0.2,0.0"
        }

        if node['label'] in ['map', 'link', 'note']:
            label = node['label']
            params['image'] = f'/home/n4j/assets/{label}.png'
            params['labelloc'] = 'b'
            params['forcelabels'] = "true"
            params['imagescale'] = "both"
            params['color'] = '#ffffff00'

        if node['label'] in ['association', 'correlation', 'cause', 'effect', 'observation']:
            params['color'] = ANNOTATION_STYLES_DICT.get(
                node['label'],
                {'color': 'black'})['color']
            params['fillcolor'] = ANNOTATION_STYLES_DICT.get(
                node['label'],
                {'color': 'black'})['color']
            params['fontcolor'] = 'black'
            params['style'] = 'rounded,filled'

        if 'hyperlink' in node['data'] and node['data']['hyperlink']:
            params['href'] = node['data']['hyperlink']
        if 'source' in node['data'] and node['data']['source']:
            params['href'] = node['data']['source']

        graph.node(**params)

    for edge in json_graph['edges']:
        graph.edge(
            edge['from'],
            edge['to'],
            edge['label'],
            color='#2B7CE9'
        )

    return graph.pipe()


@bp.route('/search', methods=['POST'])
@auth.login_required
def find_maps():
    # TODO: LL-415, what do we do with this now that we have projects?
    user = g.current_user
    data = request.get_json()
    query = search(Project.query, data['term'], sort=True)
    conditions = []

    filters = data.get('filters', {
        'personal': True,
        'community': True,
    })
    if filters.get('personal', True):
        conditions.append(Project.user_id == user.id)
    if filters.get('community', True):
        conditions.append(Project.public)

    if len(conditions):
        projects = query.filter(or_(*conditions)).all()
        project_schema = ProjectSchema(many=True)

        return {'projects': project_schema.dump(projects)}, 200
    else:
        return {'projects': []}, 200


@bp.route('/projects/<string:project_id>/<string:format>', methods=['get'])
@auth.login_required
def get_project_image(project_id, format):
    # TODO: LL-415, what do we do with this now that we have projects?
    """ Gets a image file from the project drawing """
    user = g.current_user

    # Pull up project by id
    data_source = Project.query.filter_by(
        id=project_id,
        user_id=user.id
    ).first_or_404()

    return process(data_source, format)<|MERGE_RESOLUTION|>--- conflicted
+++ resolved
@@ -20,14 +20,10 @@
 from werkzeug.utils import secure_filename
 
 from neo4japp.blueprints.auth import auth
-<<<<<<< HEAD
-from neo4japp.blueprints.permissions import requires_role
+from neo4japp.blueprints.permissions import requires_project_permission
+# TODO: LL-415 Migrate the code to the projects folder once GUI is complete and API refactored
+from neo4japp.blueprints.projects import bp as newbp
 from neo4japp.constants import ANNOTATION_STYLES_DICT
-from neo4japp.database import db
-from neo4japp.exceptions import InvalidFileNameException, RecordNotFoundException
-from neo4japp.models import Project, ProjectSchema
-=======
-from neo4japp.blueprints.permissions import requires_project_permission
 from neo4japp.database import db
 from neo4japp.exceptions import InvalidFileNameException, RecordNotFoundException
 from neo4japp.models import (
@@ -37,15 +33,6 @@
     Projects,
     Directory,
 )
-from neo4japp.constants import ANNOTATION_STYLES_DICT
->>>>>>> 26d2ff42
-
-# TODO: LL-415 Migrate the code to the projects folder once GUI is complete and API refactored
-from neo4japp.blueprints.projects import bp as newbp
-
-import graphviz as gv
-from PyPDF4 import PdfFileReader, PdfFileWriter
-from PyPDF4.generic import NameObject, ArrayObject
 
 bp = Blueprint('drawing_tool', __name__, url_prefix='/drawing-tool')
 
@@ -76,28 +63,6 @@
     project_schema = ProjectSchema()
 
     yield jsonify({'project': project_schema.dump(project)})
-
-
-# TODO - Remove at some point when projects & permissions branch
-# is merged in
-@bp.route('/map/<string:hash_id>/meta', methods=['GET'])
-@auth.login_required
-def get_map_meta_by_hash(hash_id):
-    """
-        Serve map by hash_id lookup
-    """
-    user = g.current_user
-
-    # Pull up map by hash_id
-    try:
-        project = Project.query.filter_by(hash_id=hash_id).one()
-    except NoResultFound:
-        raise RecordNotFoundException('not found :-( ')
-
-    return {
-        "userOwnIt": project.user_id == user.id,
-        "isItPublic": project.public
-    }
 
 
 # TODO - Remove at some point when projects & permissions branch
@@ -156,16 +121,9 @@
 # TODO: use this once LL-415 done
 @newbp.route('/<string:projects_name>/map/upload', methods=['POST'])
 @auth.login_required
-<<<<<<< HEAD
-@requires_role('admin')
-def upload_map():
-    proj_name = request.form['projectName']
-=======
 @requires_project_permission(AccessActionType.WRITE)
 def upload_map(projects_name: str = ''):
-
     draw_proj_name = request.form['projectName']
->>>>>>> 26d2ff42
     proj_description = request.form['description']
     dir_id = request.form['dirId']
 
