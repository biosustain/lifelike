--- conflicted
+++ resolved
@@ -31,7 +31,6 @@
     Projects,
     Directory, ProjectBackup,
 )
-<<<<<<< HEAD
 from neo4japp.constants import ANNOTATION_STYLES_DICT
 
 # TODO: LL-415 Migrate the code to the projects folder once GUI is complete and API refactored
@@ -40,9 +39,7 @@
 import graphviz as gv
 from PyPDF4 import PdfFileReader, PdfFileWriter
 from PyPDF4.generic import NameObject, ArrayObject
-=======
 from neo4japp.schemas.drawing_tool import ProjectBackupSchema
->>>>>>> 4ecaa29c
 
 bp = Blueprint('drawing_tool', __name__, url_prefix='/drawing-tool')
 
