import io
import json
import os
from datetime import datetime

<<<<<<< HEAD
import graphviz as gv
from PyPDF4 import PdfFileReader, PdfFileWriter
from PyPDF4.generic import NameObject, ArrayObject
from flask import request, Blueprint, g, Response, jsonify
from sqlalchemy import or_
=======
from flask import (
    current_app,
    request,
    Blueprint,
    g,
    Response,
    jsonify,
)
from werkzeug.utils import secure_filename

>>>>>>> 0c15d52a
from sqlalchemy.orm.exc import NoResultFound
from sqlalchemy_searchable import search
from werkzeug.utils import secure_filename

from neo4japp.blueprints.auth import auth
from neo4japp.blueprints.permissions import requires_role
from neo4japp.constants import ANNOTATION_STYLES_DICT
from neo4japp.database import db
from neo4japp.exceptions import InvalidFileNameException, RecordNotFoundException
from neo4japp.models import Project, ProjectSchema

bp = Blueprint('drawing_tool', __name__, url_prefix='/drawing-tool')


@bp.route('/map/<string:hash_id>', methods=['GET'])
@auth.login_required
def get_map_by_hash(hash_id):
    """
        Serve map by hash_id lookup
    """
    user = g.current_user

    # Pull up map by hash_id
    try:
        project = Project.query.filter_by(hash_id=hash_id).one()
    except NoResultFound:
        raise RecordNotFoundException('not found :-( ')

    project_schema = ProjectSchema()

    # Send regardless if map is owned by user or public
    if (project.user_id == user.id or project.public):
        return {'project': project_schema.dump(project)}, 200
    # Else complain to user not fonud
    else:
        raise RecordNotFoundException('not found :-( ')


@bp.route('/map/download/<string:hash_id>', methods=['GET'])
@auth.login_required
@requires_role('admin')
def download_map(hash_id):
    """ Exports map to JSON format """
    user = g.current_user

    yield user

    try:
        project = Project.query.filter_by(hash_id=hash_id).one()
    except NoResultFound:
        raise RecordNotFoundException('not found :( ')

    if (project.user_id == user.id or project.public):
        project_data = json.dumps(project.graph)
        yield Response(
            project_data,
            mimetype='application/json',
            headers={'Content-Disposition': f'attachment;filename={project.label}.json'}
        )
    else:
        raise RecordNotFoundException('not found :-( ')


@bp.route('/map/upload', methods=['POST'])
@auth.login_required
@requires_role('admin')
def upload_map():
    proj_name = request.form['projectName']
    proj_description = request.form['description']

    user = g.current_user

    yield user

    map_file = request.files['fileInput']
    filename = secure_filename(map_file.filename)
    _, extension = os.path.splitext(filename)
    if extension != '.json':
        raise InvalidFileNameException('Only .json files are accepted')
    map_data = json.load(map_file)
    drawing_map = Project(
        author=f'{user.first_name} {user.last_name}',
        label=proj_name,
        description=proj_description,
        date_modified=datetime.now(),
        graph=map_data,
        user_id=user.id,
    )

    db.session.add(drawing_map)
    db.session.flush()
    drawing_map.set_hash_id()
    db.session.commit()

    yield jsonify(result=dict(hashId=drawing_map.hash_id)), 200


@bp.route('/community', methods=['GET'])
@auth.login_required
def get_community_projects():
    """
        Return a list of all the projects made public by users
    """

    # Pull the projects that are made public
    projects = Project.query.filter_by(public=True).all()
    project_schema = ProjectSchema(many=True)

    return {'projects': project_schema.dump(projects)}, 200


@bp.route('/projects', methods=['GET'])
@auth.login_required
def get_project():
    """
        Return a list of all projects underneath user
    """
    user = g.current_user

    # Pull the projects tied to that user

    # TODO - add pagination : LL-343 in Backlog
    projects = Project.query.filter_by(user_id=user.id).all()
    project_schema = ProjectSchema(many=True)

    return {'projects': project_schema.dump(projects)}, 200


@bp.route('/projects', methods=['POST'])
@auth.login_required
def add_project():
    """
        Create a new projecrt under a user
    """
    data = request.get_json()
    user = g.current_user

    # Create new project
    project = Project(
        author=f"{user.first_name} {user.last_name}",
        label=data.get("label", ""),
        description=data.get("description", ""),
        date_modified=datetime.strptime(
            data.get("date_modified", ""),
            "%Y-%m-%dT%H:%M:%S.%fZ"
        ),
        graph=data.get("graph", {"graph": [], "edges": []}),
        user_id=user.id
    )

    current_app.logger.info(f'User created map: <{g.current_user.email}:{project.label}>')

    # Flush it to database to that user
    db.session.add(project)
    db.session.flush()

    # Assign hash_id to map
    project.set_hash_id()

    db.session.commit()

    project_schema = ProjectSchema()

    return {
        'status': 'success',
        'project': project_schema.dump(project)
    }


@bp.route('/projects/<string:project_id>', methods=['PUT'])
@auth.login_required
def update_project(project_id):
    """
        Update the project's content and its metadata.
    """
    user = g.current_user
    data = request.get_json()

    # Pull up project by id
    project = Project.query.filter_by(
        id=project_id,
        user_id=user.id
    ).first_or_404()

    current_app.logger.info(f'User updated map: <{g.current_user.email}:{project.label}>')

    # Update project's attributes
    project.description = data.get("description", "")
    project.label = data.get("label", "")
    project.graph = data.get("graph", {"edges": [], "nodes": []})
    project.date_modified = datetime.now()
    project.public = data.get("public", False)

    # Commit to db
    db.session.add(project)
    db.session.commit()

    return {'status': 'success'}, 200


@bp.route('/projects/<string:project_id>', methods=['delete'])
@auth.login_required
def delete_project(project_id):
    """
        Delete object owned by user
    """
    user = g.current_user

    # Pull up project by id
    project = Project.query.filter_by(
        id=project_id,
        user_id=user.id
    ).first_or_404()

    # Commit to db
    db.session.delete(project)
    db.session.commit()

    return {'status': 'success'}, 200


@bp.route('/projects/<string:project_id>/pdf', methods=['get'])
@auth.login_required
def get_project_pdf(project_id):
    """
    Gets a PDF file from the project drawing
    """

    unprocessed = []
    processed = {}
    processed_ids = []
    references = []

    user = g.current_user

    # Pull up project by id
    data_source = Project.query.filter_by(
        id=project_id,
        user_id=user.id
    ).first_or_404()

    unprocessed.append(data_source.hash_id)

    while len(unprocessed):
        item = unprocessed.pop(0)
        project = Project.query.filter_by(hash_id=item).one_or_none()
        if not project:
            raise RecordNotFoundException()
        pdf_data = process(project)
        pdf_object = PdfFileReader(io.BytesIO(pdf_data))
        processed[item] = pdf_object
        processed_ids.append(item)
        unprocessed_, references_ = get_references(pdf_object)
        unprocessed.extend([x for x in unprocessed_ if x not in unprocessed])
        references.extend(references_)

    for annot, hash_id in references:
        annot[NameObject('/Dest')] = ArrayObject([processed[hash_id].getPage(0).indirectRef,
                                                  NameObject('/Fit')])
        del (annot['/A'])

    return merge_pdfs(processed, processed_ids)


def merge_pdfs(processed, pdf_list):
    final = PdfFileWriter()
    for pdf_id in pdf_list:
        final.addPage(processed[pdf_id].getPage(0))
    output = io.BytesIO()
    final.write(output)

    return output.getvalue()


def get_references(pdf_object):
    unprocessed = []
    references = []
    for x in pdf_object.getPage(0).get('/Annots', []):
        x = x.getObject()
        if 'dt/map/' in x['/A']['/URI']:
            id = x['/A']['/URI'].split('map/')[-1]
            unprocessed.append(id)
            references.append((x, id))

    return unprocessed, references


def process(data_source, format='pdf'):
    json_graph = data_source.graph
    graph_attr = [('margin', '3')]
    if format == 'png':
        graph_attr.append(('dpi', '300'))
    graph = gv.Digraph(
        data_source.label,
        comment=data_source.description,
        engine='neato',
        graph_attr=graph_attr,
        format=format)

    for node in json_graph['nodes']:
        params = {
            'name': node['hash'],
            'label': node['display_name'],
            'pos': f"{node['data']['x'] / 55},{-node['data']['y'] / 55}!",
            'shape': 'box',
            'style': 'rounded',
            'color': '#2B7CE9',
            'fontcolor': ANNOTATION_STYLES_DICT.get(node['label'], {'color': 'black'})['color'],
            'fontname': 'sans-serif',
            'margin': "0.2,0.0"
        }
        if 'hyperlink' in node['data'] and node['data']['hyperlink']:
            params['href'] = node['data']['hyperlink']
        if 'source' in node['data'] and node['data']['source']:
            params['href'] = node['data']['source']

        graph.node(**params)

    for edge in json_graph['edges']:
        graph.edge(
            edge['from'],
            edge['to'],
            edge['label'],
            color='#2B7CE9'
        )

    return graph.pipe()


@bp.route('/search', methods=['POST'])
@auth.login_required
def find_maps():
    user = g.current_user
    data = request.get_json()
    query = search(Project.query, data['term'], sort=True)
    conditions = []

    filters = data.get('filters', {
        'personal': True,
        'community': True,
    })
    if filters.get('personal', True):
        conditions.append(Project.user_id == user.id)
    if filters.get('community', True):
        conditions.append(Project.public == True)

    if len(conditions):
        projects = query.filter(or_(*conditions)).all()
        project_schema = ProjectSchema(many=True)

        return {'projects': project_schema.dump(projects)}, 200
    else:
        return {'projects': []}, 200


@bp.route('/projects/<string:project_id>/<string:format>', methods=['get'])
@auth.login_required
def get_project_image(project_id, format):
    """
    Gets a image file from the project drawing
    """
    user = g.current_user

    # Pull up project by id
    data_source = Project.query.filter_by(
        id=project_id,
        user_id=user.id
    ).first_or_404()

    return process(data_source, format)<|MERGE_RESOLUTION|>--- conflicted
+++ resolved
@@ -3,13 +3,9 @@
 import os
 from datetime import datetime
 
-<<<<<<< HEAD
 import graphviz as gv
 from PyPDF4 import PdfFileReader, PdfFileWriter
 from PyPDF4.generic import NameObject, ArrayObject
-from flask import request, Blueprint, g, Response, jsonify
-from sqlalchemy import or_
-=======
 from flask import (
     current_app,
     request,
@@ -18,9 +14,7 @@
     Response,
     jsonify,
 )
-from werkzeug.utils import secure_filename
-
->>>>>>> 0c15d52a
+from sqlalchemy import or_
 from sqlalchemy.orm.exc import NoResultFound
 from sqlalchemy_searchable import search
 from werkzeug.utils import secure_filename
@@ -29,8 +23,13 @@
 from neo4japp.blueprints.permissions import requires_role
 from neo4japp.constants import ANNOTATION_STYLES_DICT
 from neo4japp.database import db
+from neo4japp.data_transfer_objects import DrawingUploadRequest
 from neo4japp.exceptions import InvalidFileNameException, RecordNotFoundException
 from neo4japp.models import Project, ProjectSchema
+
+import graphviz as gv
+from PyPDF4 import PdfFileReader, PdfFileWriter
+from PyPDF4.generic import NameObject, ArrayObject
 
 bp = Blueprint('drawing_tool', __name__, url_prefix='/drawing-tool')
 
