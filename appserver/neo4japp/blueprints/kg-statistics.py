from flask import Blueprint
from http import HTTPStatus

from neo4japp.services.rcache import getcache
from neo4japp.exceptions import ServerException


bp = Blueprint('kg-statistics-api', __name__, url_prefix='/kg-statistics')


@bp.route('/', methods=['GET'])
def get_knowledge_graph_statistics():
    statistics = getcache('kg_statistics')
    if statistics:
        return statistics
    raise ServerException(
        title='Failed to get Statistics',
<<<<<<< HEAD
        message='Knowledge Graph Statistics Not Available.',
        code=HTTPStatus.SERVICE_UNAVAILABLE)
=======
        message='Knowledge Graph Statistics Not Available.'
    )
>>>>>>> e225e4c8
<|MERGE_RESOLUTION|>--- conflicted
+++ resolved
@@ -15,10 +15,5 @@
         return statistics
     raise ServerException(
         title='Failed to get Statistics',
-<<<<<<< HEAD
-        message='Knowledge Graph Statistics Not Available.',
-        code=HTTPStatus.SERVICE_UNAVAILABLE)
-=======
         message='Knowledge Graph Statistics Not Available.'
-    )
->>>>>>> e225e4c8
+    )