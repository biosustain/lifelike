from flask import Blueprint
<<<<<<< HEAD
from neo4japp.database import get_kg_statistics_service
from neo4japp.exceptions import DataNotAvailableException
=======
>>>>>>> b93b8d1f


bp = Blueprint('kg-statistics-api', __name__, url_prefix='/kg-statistics')


@bp.route('', methods=['GET'])
def get_knowledge_graph_statistics():
<<<<<<< HEAD
    stat_service = get_kg_statistics_service()
    statistics = stat_service.get_kg_statistics()
    if statistics:
        return statistics, 200
    raise DataNotAvailableException("")
=======
    statistics = redis_server.get('kg_statistics')

    if statistics:
        return statistics, 200

    raise ServerException(
        title='Failed to Statistics',
        message='Knowledge Graph Statistics Not Available.')
>>>>>>> b93b8d1f
<|MERGE_RESOLUTION|>--- conflicted
+++ resolved
@@ -1,9 +1,6 @@
 from flask import Blueprint
-<<<<<<< HEAD
 from neo4japp.database import get_kg_statistics_service
-from neo4japp.exceptions import DataNotAvailableException
-=======
->>>>>>> b93b8d1f
+from neo4japp.exceptions import ServerException
 
 
 bp = Blueprint('kg-statistics-api', __name__, url_prefix='/kg-statistics')
@@ -11,19 +8,10 @@
 
 @bp.route('', methods=['GET'])
 def get_knowledge_graph_statistics():
-<<<<<<< HEAD
     stat_service = get_kg_statistics_service()
     statistics = stat_service.get_kg_statistics()
     if statistics:
         return statistics, 200
-    raise DataNotAvailableException("")
-=======
-    statistics = redis_server.get('kg_statistics')
-
-    if statistics:
-        return statistics, 200
-
     raise ServerException(
         title='Failed to Statistics',
-        message='Knowledge Graph Statistics Not Available.')
->>>>>>> b93b8d1f
+        message='Knowledge Graph Statistics Not Available.')