import json
from http import HTTPStatus

import requests
from flask import Blueprint, Response, current_app, request

from neo4japp.exceptions import StatisticalEnrichmentError, wrap_exceptions
from neo4japp.services.chat_gpt import ChatGPT
from neo4japp.utils.globals import config

bp = Blueprint(
    'enrichment-visualisation-api', __name__, url_prefix='/enrichment-visualisation'
)


def forward_request():
    host = config.get('SE_HOST')
    port = config.get('SE_PORT')
    host_port = f'{host}:{port}'
    url = f'{request.scheme}://{request.path.replace(bp.url_prefix, host_port)}'
    try:
        request_args = {
            'method': request.method,
            'url': url,
            'headers': {
                key: value for (key, value) in request.headers if key != 'Host'
            },
            'data': request.get_data(),
            'cookies': request.cookies,
            'allow_redirects': False,
        }
        resp = requests.request(**request_args)
        excluded_headers = [
            'content-encoding',
            'content-length',
            'transfer-encoding',
            'connection',
        ]
        headers = [
            (name, value)
            for (name, value) in resp.raw.headers.items()
            if name.lower() not in excluded_headers
        ]
    except Exception as e:
        raise StatisticalEnrichmentError(
            'Statistical Enrichment Error',
            'An unexpected error occurred while connecting to statistical enrichment service.',
            fields={
                arg: request_args[arg]
                for arg in request_args
                if arg not in ['headers', 'cookies']
            },
        ) from e

    # 500 should contain message from service so we try to include it
    if resp.status_code == HTTPStatus.INTERNAL_SERVER_ERROR:
        try:
            decoded_error_message = json.loads(resp.content)['message']
        except Exception as e:
            # log and proceed so general error can be raised
            current_app.logger.error(
                f'Could not process 500 error response from forwarded request.',
                exc_info=e,
            )
        else:
            raise StatisticalEnrichmentError(
                'Statistical enrichment error',
                decoded_error_message,
                code=resp.status_code,
            )

    # All errors including failure to parse internal error message
    if 400 <= resp.status_code < 600:
        raise StatisticalEnrichmentError(
            'Unable to process request',
            'An internal error of statistical enrichment service occurred.',
            code=resp.status_code,
        )

    return Response(resp.content, resp.status_code, headers)


@bp.route('/enrich-with-go-terms', methods=['POST'])
@wrap_exceptions(StatisticalEnrichmentError)
def enrich_go():
    return forward_request()


def compose_prompt(organism, term, context, gene_name):
    if organism and term and context and gene_name:
        return (
            f'For {organism}, what function does {gene_name} have in {term},'
            f' in context of {context}?'
        )
    if organism and term and gene_name:
        return f'For {organism}, what function does {gene_name} have in {term}?'
    elif organism and term and context:
        return f'For {organism}, what is the relationship between {term} and {context}?'
    elif organism and term:
        return f'What is the ralationship between {organism} and {term}?'
    else:
        list_str = ", ".join(filter(lambda a: a, (organism, term, context, gene_name)))
        return f'What is the ralationship between {list_str}?'


@bp.route('/enrich-with-context', methods=['POST'])
def enrich_context():
    data = request.get_json()
    organism = data.get('organism', '')
    term = data.get('term', '')
    context = data.get('context', '')
    gene_name = data.get('geneName', '')
    print(request.get_json())
<<<<<<< HEAD
    response = ChatGPT.ChatCompletion.create(
=======
    create_params = dict(
>>>>>>> bd11e193
        model="gpt-3.5-turbo",
        messages=[
            dict(
                role="user",
                content=compose_prompt(organism, term, context, gene_name),
            )
        ],
        temperature=0,
        max_tokens=2000,
    )
    response = ChatGPT.ChatCompletion.create(**create_params)
    for choice in response.get('choices'):
<<<<<<< HEAD
        return {"result": choice.get('message').get('content').strip()}
=======
        return {
            "result": choice.get('message').get('content').strip(),
            "query_params": create_params,
        }
>>>>>>> bd11e193
<|MERGE_RESOLUTION|>--- conflicted
+++ resolved
@@ -111,11 +111,7 @@
     context = data.get('context', '')
     gene_name = data.get('geneName', '')
     print(request.get_json())
-<<<<<<< HEAD
-    response = ChatGPT.ChatCompletion.create(
-=======
     create_params = dict(
->>>>>>> bd11e193
         model="gpt-3.5-turbo",
         messages=[
             dict(
@@ -128,11 +124,7 @@
     )
     response = ChatGPT.ChatCompletion.create(**create_params)
     for choice in response.get('choices'):
-<<<<<<< HEAD
-        return {"result": choice.get('message').get('content').strip()}
-=======
         return {
             "result": choice.get('message').get('content').strip(),
             "query_params": create_params,
-        }
->>>>>>> bd11e193
+        }