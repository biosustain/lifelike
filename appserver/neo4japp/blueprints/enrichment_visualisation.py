import json
<<<<<<< HEAD
import logging
from http import HTTPStatus

import requests
from flask import Blueprint, Response, current_app, request
=======
import os
import requests

from flask import Blueprint, Response, current_app, request

>>>>>>> e225e4c8
from neo4japp.exceptions import StatisticalEnrichmentError

bp = Blueprint('enrichment-visualisation-api', __name__, url_prefix='/enrichment-visualisation')


@bp.route('/enrich-with-go-terms', methods=['POST'])
def forward_request():
    host_port = f'{current_app.config["SE_HOST"]}:{current_app.config["SE_PORT"]}'
    url = f'{request.scheme}://{request.path.replace(bp.url_prefix, host_port)}'
    try:
<<<<<<< HEAD
        resp = requests.request(
            url=url,
            method=request.method,
            headers={key: value for (key, value) in request.headers if key != 'Host'},
            data=request.get_data(),
            cookies=request.cookies,
            allow_redirects=False
        )
    except ConnectionError as e:
        raise StatisticalEnrichmentError(
            'Unable to process request',
            'An unexpected connection error occurred to statistical enrichment service.',
            code=HTTPStatus.BAD_GATEWAY
        )
=======
        request_args = {
            'method': request.method,
            'url': url,
            'headers': {key: value for (key, value) in request.headers if key != 'Host'},
            'data': request.get_data(),
            'cookies': request.cookies,
            'allow_redirects': False
        }
        resp = requests.request(**request_args)
        excluded_headers = ['content-encoding', 'content-length', 'transfer-encoding', 'connection']
        headers = [
            (name, value) for (name, value) in resp.raw.headers.items()
            if name.lower() not in excluded_headers
        ]
    except Exception as e:
        raise StatisticalEnrichmentError(
            'Statistical Enrichment Error',
            'An unexpected error occurred while connecting to statistical enrichment service.',
            fields={
                arg: request_args[arg]
                for arg in request_args
                if arg not in ['headers', 'cookies']
            }
        ) from e
>>>>>>> e225e4c8

    excluded_headers = ['content-encoding', 'content-length', 'transfer-encoding', 'connection']
    headers = [
        (name, value) for (name, value) in resp.raw.headers.items()
        if name.lower() not in excluded_headers
    ]

    # 500 should contain message from service so we try to include it
    if resp.status_code == 500:
        try:
            decoded_error_message = json.loads(resp.content)['message']
        except Exception as e:
            # log and proceed so general error can be raised
            current_app.logger.error(
                f'Could not process 500 error response from forwarded request.',
                exc_info=e,
            )
        else:
            raise StatisticalEnrichmentError(
                'Statistical enrichment error',
                decoded_error_message,
                code=HTTPStatus.BAD_GATEWAY
            )

    # All errors including failure to parse internal error message
    if 400 <= resp.status_code < 600:
        raise StatisticalEnrichmentError(
            'Unable to process request',
            'An internal error of statistical enrichment service occurred. ' +
            f'Upstream service status code was: {resp.status_code}',
            code=HTTPStatus.BAD_GATEWAY,
        )

    return Response(resp.content, resp.status_code, headers)<|MERGE_RESOLUTION|>--- conflicted
+++ resolved
@@ -1,17 +1,9 @@
 import json
-<<<<<<< HEAD
-import logging
-from http import HTTPStatus
-
-import requests
-from flask import Blueprint, Response, current_app, request
-=======
-import os
 import requests
 
 from flask import Blueprint, Response, current_app, request
+from http import HTTPStatus
 
->>>>>>> e225e4c8
 from neo4japp.exceptions import StatisticalEnrichmentError
 
 bp = Blueprint('enrichment-visualisation-api', __name__, url_prefix='/enrichment-visualisation')
@@ -22,22 +14,6 @@
     host_port = f'{current_app.config["SE_HOST"]}:{current_app.config["SE_PORT"]}'
     url = f'{request.scheme}://{request.path.replace(bp.url_prefix, host_port)}'
     try:
-<<<<<<< HEAD
-        resp = requests.request(
-            url=url,
-            method=request.method,
-            headers={key: value for (key, value) in request.headers if key != 'Host'},
-            data=request.get_data(),
-            cookies=request.cookies,
-            allow_redirects=False
-        )
-    except ConnectionError as e:
-        raise StatisticalEnrichmentError(
-            'Unable to process request',
-            'An unexpected connection error occurred to statistical enrichment service.',
-            code=HTTPStatus.BAD_GATEWAY
-        )
-=======
         request_args = {
             'method': request.method,
             'url': url,
@@ -62,7 +38,6 @@
                 if arg not in ['headers', 'cookies']
             }
         ) from e
->>>>>>> e225e4c8
 
     excluded_headers = ['content-encoding', 'content-length', 'transfer-encoding', 'connection']
     headers = [
