import json
from http import HTTPStatus

import requests
from flask import Blueprint, Response, current_app, request

from neo4japp.exceptions import StatisticalEnrichmentError, wrap_exceptions
from neo4japp.services.chat_gpt import ChatGPT
from neo4japp.utils.globals import config

bp = Blueprint(
    'enrichment-visualisation-api', __name__, url_prefix='/enrichment-visualisation'
)


def forward_request():
    host = config.get('SE_HOST')
    port = config.get('SE_PORT')
    host_port = f'{host}:{port}'
    url = f'{request.scheme}://{request.path.replace(bp.url_prefix, host_port)}'
    try:
        request_args = {
            'method': request.method,
            'url': url,
            'headers': {
                key: value for (key, value) in request.headers if key != 'Host'
            },
            'data': request.get_data(),
            'cookies': request.cookies,
            'allow_redirects': False,
        }
        resp = requests.request(**request_args)
        excluded_headers = [
            'content-encoding',
            'content-length',
            'transfer-encoding',
            'connection',
        ]
        headers = [
            (name, value)
            for (name, value) in resp.raw.headers.items()
            if name.lower() not in excluded_headers
        ]
    except Exception as e:
        raise StatisticalEnrichmentError(
            'Statistical Enrichment Error',
            'An unexpected error occurred while connecting to statistical enrichment service.',
            fields={
                arg: request_args[arg]
                for arg in request_args
                if arg not in ['headers', 'cookies']
            },
        ) from e

    # 500 should contain message from service so we try to include it
    if resp.status_code == HTTPStatus.INTERNAL_SERVER_ERROR:
        try:
            decoded_error_message = json.loads(resp.content)['message']
        except Exception as e:
            # log and proceed so general error can be raised
            current_app.logger.error(
                f'Could not process 500 error response from forwarded request.',
                exc_info=e,
            )
        else:
            raise StatisticalEnrichmentError(
                'Statistical enrichment error',
                decoded_error_message,
                code=resp.status_code,
            )

    # All errors including failure to parse internal error message
    if 400 <= resp.status_code < 600:
        raise StatisticalEnrichmentError(
            'Unable to process request',
            'An internal error of statistical enrichment service occurred.',
            code=resp.status_code,
        )

    return Response(resp.content, resp.status_code, headers)


@bp.route('/enrich-with-go-terms', methods=['POST'])
@wrap_exceptions(StatisticalEnrichmentError)
def enrich_go():
    return forward_request()


def compose_prompt(organism, term, context, gene_name):
    if organism and term and context and gene_name:
        return (
            f'For {organism}, what function does {gene_name} have in {term},'
            f' in context of {context}?'
        )
    if organism and term and gene_name:
        return f'For {organism}, what function does {gene_name} have in {term}?'
    elif organism and term and context:
        return f'For {organism}, what is the relationship between {term} and {context}?'
    elif organism and term:
        return f'What is the ralationship between {organism} and {term}?'
    else:
        list_str = ", ".join(filter(lambda a: a, (organism, term, context, gene_name)))
        return f'What is the ralationship between {list_str}?'


@bp.route('/enrich-with-context', methods=['POST'])
def enrich_context():
    data = request.get_json()
    organism = data.get('organism', '')
    term = data.get('term', '')
    context = data.get('context', '')
    gene_name = data.get('geneName', '')
    print(request.get_json())
<<<<<<< HEAD
    create_params = dict(
=======
    response = ChatGPT.ChatCompletion.create(
>>>>>>> b534efaa
        model="gpt-3.5-turbo",
        messages=[
            dict(
                role="user",
<<<<<<< HEAD
                content=compose_prompt(organism, term, context, gene_name),
=======
                content=composePrompt(organism, term, context, gene_name),
>>>>>>> b534efaa
            )
        ],
        temperature=0,
        max_tokens=2000,
    )
    response = ChatGPT.ChatCompletion.create(**create_params)
    for choice in response.get('choices'):
<<<<<<< HEAD
        return {
            "result": choice.get('message').get('content').strip(),
            "query_params": create_params,
        }
=======
        return {"result": choice.get('message').get('content').strip()}
>>>>>>> b534efaa
<|MERGE_RESOLUTION|>--- conflicted
+++ resolved
@@ -111,20 +111,12 @@
     context = data.get('context', '')
     gene_name = data.get('geneName', '')
     print(request.get_json())
-<<<<<<< HEAD
     create_params = dict(
-=======
-    response = ChatGPT.ChatCompletion.create(
->>>>>>> b534efaa
         model="gpt-3.5-turbo",
         messages=[
             dict(
                 role="user",
-<<<<<<< HEAD
                 content=compose_prompt(organism, term, context, gene_name),
-=======
-                content=composePrompt(organism, term, context, gene_name),
->>>>>>> b534efaa
             )
         ],
         temperature=0,
@@ -132,11 +124,7 @@
     )
     response = ChatGPT.ChatCompletion.create(**create_params)
     for choice in response.get('choices'):
-<<<<<<< HEAD
         return {
             "result": choice.get('message').get('content').strip(),
             "query_params": create_params,
-        }
-=======
-        return {"result": choice.get('message').get('content').strip()}
->>>>>>> b534efaa
+        }