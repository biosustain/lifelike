import hashlib
import io
import json
import os
import re
import uuid
from datetime import datetime, timezone
from enum import Enum
from typing import Dict, List, Optional
import urllib.request
from urllib.error import URLError

from flask import Blueprint, current_app, request, jsonify, g, make_response

from sqlalchemy.orm.exc import NoResultFound

from werkzeug.datastructures import FileStorage
from werkzeug.utils import secure_filename

from neo4japp.blueprints.auth import auth
from neo4japp.blueprints.permissions import requires_project_permission
from neo4japp.blueprints.permissions import requires_role
from neo4japp.constants import TIMEZONE
from neo4japp.database import (
    db,
    get_annotations_service,
    get_annotations_pdf_parser,
    get_bioc_document_service,
    get_lmdb_dao,
)
<<<<<<< HEAD
from neo4japp.exceptions import (
    AnnotationError,
    RecordNotFoundException,
    NotAuthorizedException,
)
from neo4japp.models import AppUser
from neo4japp.models.files import Files, FileContent, LMDBsDates
=======
from neo4japp.models import (
    AccessActionType,
    AppUser,
    Files,
    FileContent,
    Directory,
    Projects,
    LMDBsDates
)
from neo4japp.exceptions import AnnotationError, RecordNotFoundException
>>>>>>> c4305d3a
from neo4japp.utils.network import read_url
from neo4japp.schemas.files import (
    AnnotationAdditionSchema,
    AnnotationRemovalSchema,
    AnnotationExclusionSchema,
)
from flask_apispec import use_kwargs, marshal_with
from pdfminer import high_level
<<<<<<< HEAD
=======

# TODO: LL-415 Migrate the code to the projects folder once GUI is complete and API refactored
from neo4japp.blueprints.projects import bp as newbp
>>>>>>> c4305d3a

URL_FETCH_MAX_LENGTH = 1024 * 1024 * 30
URL_FETCH_TIMEOUT = 10
DOWNLOAD_USER_AGENT = 'Mozilla/5.0 (X11; Linux x86_64) AppleWebKit/537.36 (KHTML, like Gecko) ' \
                      'Chrome/51.0.2704.103 Safari/537.36 Lifelike'

bp = Blueprint('files', __name__, url_prefix='/files')


@bp.route('/upload', methods=['POST'])
@newbp.route('/<string:project_name>/files', methods=['POST'])  # TODO: use this once LL-415 done
@auth.login_required
@requires_project_permission(AccessActionType.WRITE)
def upload_pdf(project_name: str = ''):

    user = g.current_user
    filename = secure_filename(request.form['filename'])
    # TODO: Deprecate and make mandatory (no default) this once LL-415 is implemented
    dir_id = request.form.get('directoryId', 1)

    try:
        directory = Directory.query.get(dir_id)
        projects = Projects.query.get(directory.projects_id)
    except NoResultFound as err:
        raise RecordNotFoundException(f'No record found: {err}')

    yield user, projects

    if 'url' in request.form:
        url = request.form['url']
        try:
            req = urllib.request.Request(url, headers={
                'User-Agent': DOWNLOAD_USER_AGENT,
            })
            data = read_url(req, max_length=URL_FETCH_MAX_LENGTH,
                            timeout=URL_FETCH_TIMEOUT).getvalue()
        except (ValueError, URLError):
            raise AnnotationError("Your file could not be downloaded, either because it is "
                                  "inaccessible or another problem occurred. Please double "
                                  "check the spelling of the URL.")
        pdf = FileStorage(io.BytesIO(data), filename)
    else:
        pdf = request.files['file']
    pdf_content = pdf.read()  # TODO: don't work with whole file in memory
    pdf.stream.seek(0)

    checksum_sha256 = hashlib.sha256(pdf_content).digest()

    # TODO: Should `pdf.filename` be in sync with the final filename?
    # Make sure that the filename is not longer than the DB column permits
    max_filename_length = Files.filename.property.columns[0].type.length
    if len(filename) > max_filename_length:
        name, extension = os.path.splitext(filename)
        if len(extension) > max_filename_length:
            extension = ".dat"
        filename = name[:max(0, max_filename_length - len(extension))] + extension
    file_id = str(uuid.uuid4())

    annotations = annotate(filename, pdf)
    annotations_date = datetime.now(TIMEZONE)

    try:
        # First look for an existing copy of this file
        file_content = db.session.query(FileContent.id) \
            .filter(FileContent.checksum_sha256 == checksum_sha256) \
            .one()
    except NoResultFound:
        # Otherwise, let's add the file content to the database
        file_content = FileContent(
            raw_file=pdf_content,
            checksum_sha256=checksum_sha256
        )
        db.session.add(file_content)
        db.session.commit()

    description = request.form.get('description', '')
    doi = extract_doi(pdf_content, file_id, filename)
    upload_url = request.form.get('url', None)

    file = Files(
        file_id=file_id,
        filename=filename,
        description=description,
        content_id=file_content.id,
        user_id=user.id,
        annotations=annotations,
<<<<<<< HEAD
        annotations_date=annotations_date,
        project=project,
=======
        project=projects.id,
        dir_id=dir_id,
        annotations_date=annotations_date,
>>>>>>> c4305d3a
        doi=doi,
        upload_url=upload_url,
    )

    db.session.add(file)
    db.session.commit()

    current_app.logger.info(
        f'User uploaded file: <{g.current_user.email}:{file.filename}>')

    yield jsonify({
        'file_id': file_id,
        'filename': filename,
        'status': 'Successfully uploaded'
    })


@bp.route('/list', methods=['GET'])
@newbp.route('/<string:project_name>/files', methods=['GET'])  # TODO: use this once LL-415 done
@auth.login_required
@requires_project_permission(AccessActionType.READ)
def list_files(project_name: str = ''):
    """TODO: See JIRA LL-322"""
    # TODO: remove hard coded project

    # LL-415 - remove default once GUI deprecates old API
    projects = Projects.query.filter(Projects.project_name == 'beta-project').one()
    projects_id = projects.id

    if project_name:
        projects = Projects.query.filter(Projects.project_name == project_name).one()
        projects_id = projects.id

    user = g.current_user

    yield user, projects

    files = [{
        'annotations_date': row.annotations_date,
        'id': row.id,  # TODO: is this of any use?
        'file_id': row.file_id,
        'filename': row.filename,
        'description': row.description,
        'username': row.username,
        'creation_date': row.creation_date,
    } for row in db.session.query(
        Files.annotations_date,
        Files.id,
        Files.file_id,
        Files.filename,
        Files.description,
        Files.user_id,
        AppUser.username,
        Files.creation_date)
        .join(AppUser, Files.user_id == AppUser.id)
        .filter(Files.project == projects_id)
        .order_by(Files.creation_date.desc())
        .all()]
    yield jsonify({'files': files})


@bp.route('/<id>', methods=['GET'])
@auth.login_required
def get_file_info(id: str, project_name: str = ''):
    """TODO: See JIRA LL-322
    """
    # TODO: remove hard coded project
    # Part of phase 1, as explained at https://github.com/SBRG/kg-prototypes/pull/85#issue-404823272
    project = '1'

    row = db.session \
        .query(
        Files.id,
        Files.file_id,
        Files.filename,
        Files.description,
        Files.user_id,
        AppUser.username,
        Files.creation_date
    ) \
        .join(AppUser, Files.user_id == AppUser.id) \
        .filter(Files.file_id == id, Files.project == project) \
        .one()
    return jsonify({
        'id': row.id,  # TODO: is this of any use?
        'file_id': row.file_id,
        'filename': row.filename,
        'description': row.description,
        'username': row.username,
        'creation_date': row.creation_date,
    })


@bp.route('/<id>', methods=['GET', 'PATCH'])
@newbp.route('/<string:project_name>/files/<string:id>', methods=['GET', 'PATCH'])  # TODO: LL-415
@auth.login_required
@requires_project_permission(AccessActionType.READ)
def get_pdf(id: str, project_name: str = ''):

    user = g.current_user

    # LL-415 - remove default once GUI deprecates old API
    projects = Projects.query.filter(Projects.project_name == 'beta-project').one()

    if project_name:
        projects = Projects.query.filter(Projects.project_name == project_name).one()

    yield user, projects

    if request.method == 'PATCH':
        filename = request.form['filename'].strip()
        description = request.form['description'].strip()
        try:
            file = Files.query.filter_by(file_id=id).one()
        except NoResultFound:
            raise RecordNotFoundException('Requested PDF file not found.')
        else:
            if filename and filename != file.filename:
                filename = secure_filename(filename)
                db.session.query(Files).filter(Files.file_id == id).update({
                    'filename': filename,
                })
            if description != file.description:
                db.session.query(Files).filter(Files.file_id == id).update({
                    'description': description,
                })
            db.session.commit()
        return ''
    try:
        entry = db.session \
            .query(Files.id, FileContent.raw_file) \
            .join(FileContent, FileContent.id == Files.content_id) \
            .filter(Files.file_id == id, Files.project == projects.id) \
            .one()
    except NoResultFound:
        raise RecordNotFoundException('Requested PDF file not found.')
    res = make_response(entry.raw_file)
    res.headers['Content-Type'] = 'application/pdf'

    yield res


@bp.route('/bioc', methods=['GET'])
def transform_to_bioc():
    TEMPLATE_PATH = os.path.abspath(os.getcwd()) + '/templates/bioc.json'
    with open(TEMPLATE_PATH, 'r') as f:
        data = request.get_json()
        current_time = datetime.now()
        template = json.load(f)
        template['date'] = current_time.strftime('%Y-%m-%d')
        template['id'] = data['id']
        template['documents'][0]['passages'][0]['text'] = data['text']
        template['documents'][0]['passages'][0]['annotations'] = data['annotations']
        return jsonify(template)


# TODO: Should remove this eventually...the annotator should return data readable by the
# lib-pdf-viewer-lib, or the lib should conform to what is being returned by the annotator.
# Something has to give.
def map_annotations_to_correct_format(unformatted_annotations: dict):
    unformatted_annotations_list = unformatted_annotations['documents'][0]['passages'][0]['annotations']  # noqa
    formatted_annotations_list = []

    for unformatted_annotation in unformatted_annotations_list:
        # Remove the 'keywordType' attribute and replace it with 'type', as the
        # lib-pdf-viewer-lib does not recognize 'keywordType'
        keyword_type = unformatted_annotation['meta']['keywordType']
        del unformatted_annotation['meta']['keywordType']
        unformatted_annotation['meta']['type'] = keyword_type

        formatted_annotations_list.append(unformatted_annotation)
    return formatted_annotations_list


@bp.route('/get_annotations/<id>', methods=['GET'])
# TODO: LL-415 - use this API URL
@newbp.route('/<string:project_name>/files/<string:id>/annotations', methods=['GET'])
@auth.login_required
@requires_project_permission(AccessActionType.READ)
def get_annotations(id: str, project_name: str = ''):

<<<<<<< HEAD
    file = Files.query.filter_by(file_id=id, project=project).one_or_none()
    if file is None:
        raise RecordNotFoundException('File does not exist')

=======
    # LL-415 - remove default once GUI deprecates old API
    projects = Projects.query.filter(Projects.project_name == 'beta-project').one()

    if project_name:
        projects = Projects.query.filter(Projects.project_name == project_name).one()

    user = g.current_user

    yield user, projects
    file = Files.query.filter_by(file_id=id, project=projects).one_or_none()
    if file is None:
        raise RecordNotFoundException('File does not exist')

>>>>>>> c4305d3a
    # TODO: Should remove this eventually...the annotator should return data readable by the
    # lib-pdf-viewer-lib, or the lib should conform to what is being returned by the annotator.
    # Something has to give.
    def map_annotations_to_correct_format(unformatted_annotations: dict):
        unformatted_annotations_list = unformatted_annotations['documents'][0]['passages'][0]['annotations']  # noqa
        formatted_annotations_list: List[Dict] = []

    file = Files.query.filter_by(file_id=id, project=projects.id).one_or_none()
    if not file:
        raise RecordNotFoundException('File does not exist')

    annotations = file.annotations

    annotations = map_annotations_to_correct_format(file.annotations)

    # Add additional information for annotations that were excluded
    for annotation in annotations:
        for excluded_annotation in file.excluded_annotations:
            if excluded_annotation['id'] == annotation['meta']['id']:
                annotation['meta']['isExcluded'] = True
                annotation['meta']['exclusionReason'] = excluded_annotation['reason']
                annotation['meta']['exclusionComment'] = excluded_annotation['comment']

    annotations = map_annotations_to_correct_format(file.annotations)

    # Add additional information for annotations that were excluded
    for annotation in annotations:
        for excluded_annotation in file.excluded_annotations:
            if excluded_annotation['id'] == annotation['meta']['id']:
                annotation['meta']['isExcluded'] = True
                annotation['meta']['exclusionReason'] = excluded_annotation['reason']
                annotation['meta']['exclusionComment'] = excluded_annotation['comment']

    # for now, custom annotations are stored in the format that pdf-viewer supports
<<<<<<< HEAD
    return jsonify(annotations + file.custom_annotations)
=======
    yield jsonify(annotations + file.custom_annotations)
>>>>>>> c4305d3a


@bp.route('/add_custom_annotation/<id>', methods=['PATCH'])
# TODO: LL-415 - use this API URL
@newbp.route('/<string:project_name>/files/<string:id>/annotations/add', methods=['PATCH'])
@use_kwargs(AnnotationAdditionSchema(exclude=('uuid', 'user_id')))
@marshal_with(AnnotationAdditionSchema(only=('uuid',)), code=200)
@auth.login_required
@requires_project_permission(AccessActionType.WRITE)
def add_custom_annotation(id, project_name='', **payload):

    # LL-415 - remove default once GUI deprecates old API
    projects = Projects.query.filter(Projects.project_name == 'beta-project').one()

    if project_name:
        projects = Projects.query.filter(Projects.project_name == project_name).one()

    user = g.current_user

    yield user, projects

    annotation_to_add = {
        **payload,
        'user_id': g.current_user.id,
        'uuid': str(uuid.uuid4())
    }
    file = Files.query.filter_by(file_id=id).one_or_none()
    if file is None:
        raise RecordNotFoundException('File does not exist')
    file.custom_annotations = [annotation_to_add, *file.custom_annotations]
    db.session.commit()

    yield annotation_to_add, 200


class AnnotationRemovalOutcome(Enum):
    REMOVED = 'Removed'
    NOT_OWNER = 'Not an owner'
    NOT_FOUND = 'Not found'


@bp.route('/remove_custom_annotation/<id>', methods=['PATCH'])
# TODO: LL-415 - use this API URL
@newbp.route('/<string:project_name>/files/<string:id>/annotations/remove', methods=['PATCH'])
@auth.login_required
@use_kwargs(AnnotationRemovalSchema)
@requires_project_permission(AccessActionType.WRITE)
def remove_custom_annotation(id, uuid, removeAll, project_name=''):

    # LL-415 - remove default once GUI deprecates old API
    projects = Projects.query.filter(Projects.project_name == 'beta-project').one()

    if project_name:
        projects = Projects.query.filter(Projects.project_name == project_name).one()

    user = g.current_user

    yield user, projects

    file = Files.query.filter_by(file_id=id).one_or_none()
    if file is None:
        raise RecordNotFoundException('File does not exist')
    user = g.current_user
    user_roles = [role.name for role in user.roles]
    uuids_to_remove = []
    annotation_to_remove = next(
        (ann for ann in file.custom_annotations if ann['uuid'] == uuid), None
    )
    outcome: Dict[str, str] = {}  # annotation uuid to deletion outcome
    if annotation_to_remove is None:
        outcome[uuid] = AnnotationRemovalOutcome.NOT_FOUND.value
        return jsonify(outcome)
    text = annotation_to_remove['meta']['allText']
    for annotation in file.custom_annotations:
        if (removeAll and annotation['meta']['allText'] == text or
                annotation['uuid'] == uuid):
            if annotation['user_id'] != user.id and 'admin' not in user_roles:
                outcome[annotation['uuid']] = AnnotationRemovalOutcome.NOT_CREATOR.value
                continue
            uuids_to_remove.append(annotation['uuid'])
            outcome[annotation['uuid']] = AnnotationRemovalOutcome.REMOVED.value
    file.custom_annotations = [
        ann for ann in file.custom_annotations if ann['uuid'] not in uuids_to_remove
    ]
    db.session.commit()

    yield jsonify(outcome)


def annotate(filename, pdf_file_object) -> dict:
    lmdb_dao = get_lmdb_dao()
    pdf_parser = get_annotations_pdf_parser()
    annotator = get_annotations_service(lmdb_dao=lmdb_dao)
    bioc_service = get_bioc_document_service()
    # TODO: Miguel: need to update file_uri with file path
    try:
        parsed_pdf_chars = pdf_parser.parse_pdf(pdf=pdf_file_object)
    except AnnotationError:
        raise AnnotationError('Your file could not be imported. Please check if it is a valid PDF.')

    try:
        tokens = pdf_parser.extract_tokens(parsed_chars=parsed_pdf_chars)
        pdf_text_list = pdf_parser.combine_chars_into_words(parsed_pdf_chars)
        pdf_text = ' '.join([text for text, _ in pdf_text_list])
        annotations = annotator.create_annotations(tokens=tokens)
        bioc = bioc_service.read(text=pdf_text, file_uri=filename)
        return bioc_service.generate_bioc_json(annotations=annotations, bioc=bioc)
    except AnnotationError:
        raise AnnotationError('Your file could not be annotated and your PDF file was not saved.')


class AnnotationOutcome(Enum):
    ANNOTATED = 'Annotated'
    NOT_ANNOTATED = 'Not annotated'
    NOT_FOUND = 'Not found'


@bp.route('/reannotate', methods=['POST'])
# TODO: LL-415 - use this API URL
@newbp.route('/<string:project_name>/files/reannotate', methods=['POST'])
@auth.login_required
@requires_project_permission(AccessActionType.WRITE)
def reannotate(project_name: str = ''):

    user = g.current_user

    # LL-415 - remove default once GUI deprecates old API
    projects = Projects.query.filter(Projects.project_name == 'beta-project').one()

    if project_name:
        projects = Projects.query.filter(Projects.project_name == project_name).one()

    yield user, projects

    ids = request.get_json()
    outcome: Dict[str, str] = {}  # file id to annotation outcome
    for id in ids:
        file = db.session \
            .query(Files.id, Files.filename, Files.annotations, FileContent.raw_file) \
            .join(FileContent, FileContent.id == Files.content_id) \
            .filter(Files.file_id == id) \
            .one_or_none()
        if file is None:
            current_app.logger.error('Could not find file')
            outcome[id] = AnnotationOutcome.NOT_FOUND.value
            continue
        fp = io.BytesIO(file.raw_file)
        try:
            annotations = annotate(file.filename, fp)
        except Exception as e:
            current_app.logger.error('Could not annotate file: %s, %s, %s', id, file.filename, e)
            outcome[id] = AnnotationOutcome.NOT_ANNOTATED.value
        else:
            db.session.query(Files).filter(Files.file_id == id).update({
                'annotations': annotations,
                'annotations_date': datetime.now(timezone.utc),
            })
            db.session.commit()
            current_app.logger.debug('File successfully annotated: %s, %s', id, file.filename)
            outcome[id] = AnnotationOutcome.ANNOTATED.value
        fp.close()
    yield jsonify(outcome)


class DeletionOutcome(Enum):
    DELETED = 'Deleted'
    NOT_OWNER = 'Not an owner'
    NOT_FOUND = 'Not found'


@bp.route('/bulk_delete', methods=['DELETE'])
# TODO: LL-415 - use this API URL
@newbp.route('/<string:project_name>/files', methods=['DELETE'])
@auth.login_required
@requires_project_permission(AccessActionType.WRITE)
def delete_files(project_name: str = ''):
    curr_user = g.current_user
    # LL-415 - remove default once GUI deprecates old API
    projects = Projects.query.filter(Projects.project_name == 'beta-project').one()

    if project_name:
        projects = Projects.query.filter(Projects.project_name == project_name).one()

    yield curr_user, projects

    user_roles = [r.name for r in curr_user.roles]
    ids = request.get_json()
    outcome: Dict[str, str] = {}  # file id to deletion outcome
    for id in ids:
        file = Files.query.filter_by(file_id=id).one_or_none()
        if file is None:
            current_app.logger.error('Could not find file')
            outcome[id] = DeletionOutcome.NOT_FOUND.value
            continue
        if 'admin' not in user_roles and curr_user.id != int(file.user_id):
            current_app.logger.error('Cannot delete file (not an owner): %s, %s', id, file.filename)
            outcome[id] = DeletionOutcome.NOT_OWNER.value
            continue
        db.session.delete(file)
        db.session.commit()
        current_app.logger.info(f'User deleted file: <{g.current_user.email}:{file.filename}>')
        outcome[id] = DeletionOutcome.DELETED.value

    yield jsonify(outcome)


def extract_doi(pdf_content: bytes, file_id: str = None, filename: str = None) -> Optional[str]:
    # Attempt 1: search through the first N bytes (most probably containing only metadata)
    chunk = pdf_content[:2**17]
    doi = search_doi(chunk)
    if doi is not None:
        return doi

    # Attempt 2: search through the first two pages of text (no metadata)
    fp = io.BytesIO(pdf_content)
    text = high_level.extract_text(fp, page_numbers=[0, 1], caching=False)
    doi = search_doi(bytes(text, encoding='utf8'))
    if doi is not None:
        return doi

    current_app.logger.warning('No DOI for file: %s, %s', file_id, filename)
    return None


def search_doi(content: bytes) -> Optional[str]:
    doi_re = rb'(?:doi|DOI)(?::|=)\s*([\d\w\./%]+)'
    match = re.search(doi_re, content)
    if match is None:
        return None
    doi = match.group(1).decode('utf-8').replace('%2F', '/')
    # Make sure that the match does not contain undesired characters at the end.
    # E.g. when the match is at the end of a line, and there is a full stop.
    while doi[-1] in './%':
        doi = doi[:-1]
    return doi if doi.startswith('http') else f'https://doi.org/{doi}'


@bp.route('/add_annotation_exclusion/<file_id>', methods=['PATCH'])
@auth.login_required
@use_kwargs(AnnotationExclusionSchema)
def add_annotation_exclusion(file_id, **payload):
    excluded_annotation = {
        **payload,
        'user_id': g.current_user.id,
        'exclusion_date': str(datetime.now(TIMEZONE))
    }
    file = Files.query.filter_by(file_id=file_id).one_or_none()
    if file is None:
        raise RecordNotFoundException('File does not exist')
    file.excluded_annotations = [excluded_annotation, *file.excluded_annotations]
    db.session.commit()
    return jsonify({'status': 'success'})


@bp.route('/remove_annotation_exclusion/<file_id>', methods=['PATCH'])
@auth.login_required
@use_kwargs(AnnotationExclusionSchema(only=('id',)))
def remove_annotation_exclusion(file_id, id):
    file = Files.query.filter_by(file_id=file_id).one_or_none()
    if file is None:
        raise RecordNotFoundException('File does not exist')
    excluded_annotation = next(
        (ann for ann in file.excluded_annotations if ann['id'] == id), None
    )
    if excluded_annotation is None:
        raise RecordNotFoundException('Annotation not found')
    user = g.current_user
    user_roles = [role.name for role in user.roles]
    if excluded_annotation['user_id'] != user.id and 'admin' not in user_roles:
        raise NotAuthorizedException('Another user has excluded this annotation')
    file.excluded_annotations = list(file.excluded_annotations)
    file.excluded_annotations.remove(excluded_annotation)
    db.session.merge(file)
    db.session.commit()
    return jsonify({'status': 'success'})


@bp.route('/lmdbs_dates', methods=['GET'])
@auth.login_required
def get_lmdbs_dates():
    rows = LMDBsDates.query.all()
    return {row.name: row.date for row in rows}<|MERGE_RESOLUTION|>--- conflicted
+++ resolved
@@ -3,23 +3,24 @@
 import json
 import os
 import re
+import urllib.request
 import uuid
 from datetime import datetime, timezone
 from enum import Enum
 from typing import Dict, List, Optional
-import urllib.request
 from urllib.error import URLError
 
 from flask import Blueprint, current_app, request, jsonify, g, make_response
-
+from flask_apispec import use_kwargs, marshal_with
+from pdfminer import high_level
 from sqlalchemy.orm.exc import NoResultFound
-
 from werkzeug.datastructures import FileStorage
 from werkzeug.utils import secure_filename
 
 from neo4japp.blueprints.auth import auth
 from neo4japp.blueprints.permissions import requires_project_permission
-from neo4japp.blueprints.permissions import requires_role
+# TODO: LL-415 Migrate the code to the projects folder once GUI is complete and API refactored
+from neo4japp.blueprints.projects import bp as newbp
 from neo4japp.constants import TIMEZONE
 from neo4japp.database import (
     db,
@@ -28,15 +29,7 @@
     get_bioc_document_service,
     get_lmdb_dao,
 )
-<<<<<<< HEAD
-from neo4japp.exceptions import (
-    AnnotationError,
-    RecordNotFoundException,
-    NotAuthorizedException,
-)
-from neo4japp.models import AppUser
-from neo4japp.models.files import Files, FileContent, LMDBsDates
-=======
+from neo4japp.exceptions import AnnotationError, RecordNotFoundException, NotAuthorizedException
 from neo4japp.models import (
     AccessActionType,
     AppUser,
@@ -46,22 +39,12 @@
     Projects,
     LMDBsDates
 )
-from neo4japp.exceptions import AnnotationError, RecordNotFoundException
->>>>>>> c4305d3a
-from neo4japp.utils.network import read_url
 from neo4japp.schemas.files import (
     AnnotationAdditionSchema,
     AnnotationRemovalSchema,
     AnnotationExclusionSchema,
 )
-from flask_apispec import use_kwargs, marshal_with
-from pdfminer import high_level
-<<<<<<< HEAD
-=======
-
-# TODO: LL-415 Migrate the code to the projects folder once GUI is complete and API refactored
-from neo4japp.blueprints.projects import bp as newbp
->>>>>>> c4305d3a
+from neo4japp.utils.network import read_url
 
 URL_FETCH_MAX_LENGTH = 1024 * 1024 * 30
 URL_FETCH_TIMEOUT = 10
@@ -148,14 +131,9 @@
         content_id=file_content.id,
         user_id=user.id,
         annotations=annotations,
-<<<<<<< HEAD
-        annotations_date=annotations_date,
-        project=project,
-=======
         project=projects.id,
         dir_id=dir_id,
         annotations_date=annotations_date,
->>>>>>> c4305d3a
         doi=doi,
         upload_url=upload_url,
     )
@@ -217,14 +195,21 @@
     yield jsonify({'files': files})
 
 
-@bp.route('/<id>', methods=['GET'])
-@auth.login_required
+@bp.route('/<id>/info', methods=['GET'])
+@newbp.route('/<string:project_name>/files/<string:id>/info', methods=['GET', 'PATCH'])
+@auth.login_required
+@requires_project_permission(AccessActionType.READ)
 def get_file_info(id: str, project_name: str = ''):
-    """TODO: See JIRA LL-322
-    """
-    # TODO: remove hard coded project
-    # Part of phase 1, as explained at https://github.com/SBRG/kg-prototypes/pull/85#issue-404823272
-    project = '1'
+
+    user = g.current_user
+
+    # LL-415 - remove default once GUI deprecates old API
+    projects = Projects.query.filter(Projects.project_name == 'beta-project').one()
+
+    if project_name:
+        projects = Projects.query.filter(Projects.project_name == project_name).one()
+
+    yield user, projects
 
     row = db.session \
         .query(
@@ -237,9 +222,9 @@
         Files.creation_date
     ) \
         .join(AppUser, Files.user_id == AppUser.id) \
-        .filter(Files.file_id == id, Files.project == project) \
+        .filter(Files.file_id == id, Files.project == projects.id) \
         .one()
-    return jsonify({
+    yield jsonify({
         'id': row.id,  # TODO: is this of any use?
         'file_id': row.file_id,
         'filename': row.filename,
@@ -337,38 +322,36 @@
 @requires_project_permission(AccessActionType.READ)
 def get_annotations(id: str, project_name: str = ''):
 
-<<<<<<< HEAD
-    file = Files.query.filter_by(file_id=id, project=project).one_or_none()
-    if file is None:
+    # LL-415 - remove default once GUI deprecates old API
+    projects = Projects.query.filter(Projects.project_name == 'beta-project').one()
+
+    if project_name:
+        projects = Projects.query.filter(Projects.project_name == project_name).one()
+
+    user = g.current_user
+
+    yield user, projects
+
+    file = Files.query.filter_by(file_id=id, project=projects.id).one_or_none()
+    if not file:
         raise RecordNotFoundException('File does not exist')
 
-=======
-    # LL-415 - remove default once GUI deprecates old API
-    projects = Projects.query.filter(Projects.project_name == 'beta-project').one()
-
-    if project_name:
-        projects = Projects.query.filter(Projects.project_name == project_name).one()
-
-    user = g.current_user
-
-    yield user, projects
-    file = Files.query.filter_by(file_id=id, project=projects).one_or_none()
-    if file is None:
-        raise RecordNotFoundException('File does not exist')
-
->>>>>>> c4305d3a
     # TODO: Should remove this eventually...the annotator should return data readable by the
     # lib-pdf-viewer-lib, or the lib should conform to what is being returned by the annotator.
     # Something has to give.
     def map_annotations_to_correct_format(unformatted_annotations: dict):
         unformatted_annotations_list = unformatted_annotations['documents'][0]['passages'][0]['annotations']  # noqa
-        formatted_annotations_list: List[Dict] = []
-
-    file = Files.query.filter_by(file_id=id, project=projects.id).one_or_none()
-    if not file:
-        raise RecordNotFoundException('File does not exist')
-
-    annotations = file.annotations
+        formatted_annotations_list = []
+
+        for unformatted_annotation in unformatted_annotations_list:
+            # Remove the 'keywordType' attribute and replace it with 'type', as the
+            # lib-pdf-viewer-lib does not recognize 'keywordType'
+            keyword_type = unformatted_annotation['meta']['keywordType']
+            del unformatted_annotation['meta']['keywordType']
+            unformatted_annotation['meta']['type'] = keyword_type
+
+            formatted_annotations_list.append(unformatted_annotation)
+        return formatted_annotations_list
 
     annotations = map_annotations_to_correct_format(file.annotations)
 
@@ -380,22 +363,8 @@
                 annotation['meta']['exclusionReason'] = excluded_annotation['reason']
                 annotation['meta']['exclusionComment'] = excluded_annotation['comment']
 
-    annotations = map_annotations_to_correct_format(file.annotations)
-
-    # Add additional information for annotations that were excluded
-    for annotation in annotations:
-        for excluded_annotation in file.excluded_annotations:
-            if excluded_annotation['id'] == annotation['meta']['id']:
-                annotation['meta']['isExcluded'] = True
-                annotation['meta']['exclusionReason'] = excluded_annotation['reason']
-                annotation['meta']['exclusionComment'] = excluded_annotation['comment']
-
     # for now, custom annotations are stored in the format that pdf-viewer supports
-<<<<<<< HEAD
-    return jsonify(annotations + file.custom_annotations)
-=======
     yield jsonify(annotations + file.custom_annotations)
->>>>>>> c4305d3a
 
 
 @bp.route('/add_custom_annotation/<id>', methods=['PATCH'])
