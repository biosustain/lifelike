--- conflicted
+++ resolved
@@ -122,27 +122,21 @@
 @bp.route('/get_annotations/<id>', methods=['GET'])
 @auth.login_required
 def get_annotations(id):
-<<<<<<< HEAD
-    file = Files.query.filter_by(file_id=id).one_or_none()
-    if not file:
-        raise RecordNotFoundException('File does not exist')
-    annotations = file.annotations['documents'][0]['passages'][0]['annotations'] + \
-        file.custom_annotations
-    return jsonify(annotations)
-=======
     # data = request.get_json()
     # project = data['project']
     project = '1'  # TODO: remove hard coded project
 
-    annotations = db.session.query(Files.annotations)\
-        .filter(Files.file_id == id and Files.project == project)\
-        .one()
+    file = Files.query.filter_by(file_id=id, project=project).one_or_none()
+    if not file:
+        raise RecordNotFoundException('File does not exist')
+
+    annotations = file.annotations
 
     # TODO: Should remove this eventually...the annotator should return data readable by the
     # lib-pdf-viewer-lib, or the lib should conform to what is being returned by the annotator.
     # Something has to give.
     def map_annotations_to_correct_format(unformatted_annotations: dict):
-        unformatted_annotations_list = unformatted_annotations[0]['documents'][0]['passages'][0]['annotations']  # noqa
+        unformatted_annotations_list = unformatted_annotations['documents'][0]['passages'][0]['annotations']  # noqa
         formatted_annotations_list = []
 
         for unformatted_annotation in unformatted_annotations_list:
@@ -155,8 +149,8 @@
             formatted_annotations_list.append(unformatted_annotation)
         return formatted_annotations_list
 
-    return jsonify(map_annotations_to_correct_format(annotations))
->>>>>>> 4735a7f5
+    # for now, custom annotations are stored in the format that pdf-viewer supports
+    return jsonify(map_annotations_to_correct_format(annotations) + file.custom_annotations)
 
 
 @bp.route('/add_custom_annotation/<id>', methods=['PATCH'])
