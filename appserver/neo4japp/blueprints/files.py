import hashlib
import io
import json
import os
import re
import urllib.request
import uuid

from datetime import datetime
from enum import Enum
from typing import Dict, List, Optional
from urllib.error import URLError

from flask import Blueprint, current_app, request, jsonify, g, make_response
from sqlalchemy.orm.exc import NoResultFound
from werkzeug.datastructures import FileStorage
from werkzeug.utils import secure_filename

from neo4japp.blueprints.auth import auth
from neo4japp.blueprints.permissions import requires_project_permission, requires_role
# TODO: LL-415 Migrate the code to the projects folder once GUI is complete and API refactored
from neo4japp.blueprints.projects import bp as newbp
from neo4japp.constants import TIMEZONE
from neo4japp.database import db, get_manual_annotations_service
from neo4japp.data_transfer_objects import FileUpload
from neo4japp.exceptions import (
    FileUploadError,
    RecordNotFoundException,
    NotAuthorizedException,
)
from neo4japp.models import (
    AccessActionType,
    AppUser,
    Files,
    FileContent,
    Directory,
    Projects,
    LMDBsDates
)
import neo4japp.models.files_queries as files_queries
from neo4japp.request_schemas.annotations import (
    AnnotationAdditionSchema,
    AnnotationSchema,
    AnnotationRemovalSchema,
    AnnotationExclusionSchema,
)
from neo4japp.services.indexing import index_pdf
from neo4japp.utils.network import read_url
<<<<<<< HEAD
from neo4japp.utils.logger import UserEventLog
from neo4japp.services.annotations.constants import AnnotationMethod
=======
>>>>>>> d2f7ba9e
from neo4japp.util import jsonify_with_class, SuccessResponse
from flask_apispec import use_kwargs, marshal_with
from pdfminer import high_level

URL_FETCH_MAX_LENGTH = 1024 * 1024 * 30
URL_FETCH_TIMEOUT = 10
DOWNLOAD_USER_AGENT = 'Mozilla/5.0 (X11; Linux x86_64) AppleWebKit/537.36 (KHTML, like Gecko) ' \
                      'Chrome/51.0.2704.103 Safari/537.36 Lifelike'

bp = Blueprint('files', __name__, url_prefix='/files')


def extract_doi(pdf_content: bytes, file_id: str = None, filename: str = None) -> Optional[str]:
    # Attempt 1: search through the first N bytes (most probably containing only metadata)
    chunk = pdf_content[:2 ** 17]
    doi = search_doi(chunk)
    if doi is not None:
        return doi

    # Attempt 2: search through the first two pages of text (no metadata)
    fp = io.BytesIO(pdf_content)
    text = high_level.extract_text(fp, page_numbers=[0, 1], caching=False)
    doi = search_doi(bytes(text, encoding='utf8'))
    if doi is not None:
        return doi
    current_app.logger.info(
        'No DOI for file: %s, %s', file_id, filename,
        extra=UserEventLog(username=g.current_user.username, event_type='missing DOI').to_dict())
    return None


def search_doi(content: bytes) -> Optional[str]:
    doi_re = rb'(?:doi|DOI)(?::|=)\s*([\d\w\./%]+)'
    match = re.search(doi_re, content)
    if match is None:
        return None
    doi = match.group(1).decode('utf-8').replace('%2F', '/')
    # Make sure that the match does not contain undesired characters at the end.
    # E.g. when the match is at the end of a line, and there is a full stop.
    while doi[-1] in './%':
        doi = doi[:-1]
    return doi if doi.startswith('http') else f'https://doi.org/{doi}'


@bp.route('/upload', methods=['POST'])
@newbp.route('/<string:project_name>/files', methods=['POST'])  # TODO: use this once LL-415 done
@auth.login_required
@jsonify_with_class(FileUpload, has_file=True)
@requires_project_permission(AccessActionType.WRITE)
def upload_pdf(request, project_name: str):

    user = g.current_user
    filename = request.filename.strip()

    try:
        directory = Directory.query.get(request.directory_id)
        projects = Projects.query.get(directory.projects_id)
    except NoResultFound as err:
        raise RecordNotFoundException(f'No record found: {err}')

    yield user, projects

    if request.url:
        url = request.url
        try:
            req = urllib.request.Request(url, headers={
                'User-Agent': DOWNLOAD_USER_AGENT,
            })
            data = read_url(req, max_length=URL_FETCH_MAX_LENGTH,
                            timeout=URL_FETCH_TIMEOUT).getvalue()
        except (ValueError, URLError):
            raise FileUploadError('Your file could not be downloaded, either because it is '
                                  'inaccessible or another problem occurred. Please double '
                                  'check the spelling of the URL.')
        pdf = FileStorage(io.BytesIO(data), filename)
    else:
        pdf = request.file_input

    try:
        pdf_content = pdf.read()  # TODO: don't work with whole file in memory
        pdf.stream.seek(0)

        checksum_sha256 = hashlib.sha256(pdf_content).digest()

        # TODO: Should `pdf.filename` be in sync with the final filename?
        # Make sure that the filename is not longer than the DB column permits
        max_filename_length = Files.filename.property.columns[0].type.length
        if len(filename) > max_filename_length:
            name, extension = os.path.splitext(filename)
            if len(extension) > max_filename_length:
                extension = ".dat"
            filename = name[:max(0, max_filename_length - len(extension))] + extension
        file_id = str(uuid.uuid4())

        try:
            # First look for an existing copy of this file
            file_content = db.session.query(FileContent.id) \
                .filter(FileContent.checksum_sha256 == checksum_sha256) \
                .one()
        except NoResultFound:
            # Otherwise, let's add the file content to the database
            file_content = FileContent(
                raw_file=pdf_content,
                checksum_sha256=checksum_sha256
            )
            db.session.add(file_content)
            db.session.flush()

        description = request.description
        doi = extract_doi(pdf_content, file_id, filename)
        upload_url = request.url

        file = Files(
            file_id=file_id,
            filename=filename,
            description=description,
            content_id=file_content.id,
            user_id=user.id,
            project=projects.id,
            dir_id=directory.id,
            doi=doi,
            upload_url=upload_url,
        )

        db.session.add(file)
        db.session.commit()

        current_app.logger.info(
            f'User uploaded file: <{g.current_user.email}:{file.filename}>')
        index_pdf.populate_single_index(file.id)
    except Exception:
        raise FileUploadError('Your file could not be saved. Please try uploading again.')

<<<<<<< HEAD
    try:
        annotations = annotate(
            filename=filename,
            pdf_fp=pdf,
            custom_annotations=file.custom_annotations or [],
            annotation_method=request.annotation_method,
        )
        annotations_date = datetime.now(TIMEZONE)

        file.annotations = annotations
        file.annotations_date = annotations_date
        db.session.add(file)
    except AnnotationError:
        # do nothing if annotations fail
        # file should still be uploaded
        # due to LL-1371
        raise  # bubble up the exception
    db.session.commit()

    current_app.logger.info(
        f'User uploaded file: <{filename}>',
        extra=UserEventLog(username=g.current_user.username, event_type='file upload').to_dict())

=======
>>>>>>> d2f7ba9e
    yield SuccessResponse(
        result={
            'file_id': file_id,
            'filename': filename,
            'status': 'Successfully uploaded'
        },
        status_code=200
    )


@bp.route('/download/<int:file_content_id>', methods=['GET'])
@auth.login_required
@requires_role('admin')
def download(file_content_id: int):
    yield g.current_user

    try:
        entry = db.session.query(
            FileContent.raw_file
        ).filter(
            FileContent.id == file_content_id,
        ).one()
    except NoResultFound:
        raise RecordNotFoundException('Requested PDF file not found.')

    res = make_response(entry.raw_file)
    res.headers['Content-Type'] = 'application/pdf'

    yield res


@newbp.route('/<string:project_name>/files', methods=['GET'])
@auth.login_required
@requires_project_permission(AccessActionType.READ)
def list_files(project_name: str):

    projects = Projects.query.filter(Projects.project_name == project_name).one_or_none()
    if projects is None:
        raise RecordNotFoundException(f'Project {project_name} not found')
    projects_id = projects.id

    user = g.current_user

    yield user, projects

    # TODO: this needs to be paginated
    files = [{
        'annotations_date': row.annotations_date,
        'id': row.id,  # TODO: is this of any use?
        'file_id': row.file_id,
        'filename': row.filename,
        'description': row.description,
        'username': row.username,
        'creation_date': row.creation_date,
        'doi': row.doi,
        'upload_url': row.upload_url
    } for row in db.session.query(
        Files.annotations_date,
        Files.id,
        Files.file_id,
        Files.filename,
        Files.description,
        Files.user_id,
        AppUser.username,
        Files.creation_date,
        Files.doi,
        Files.upload_url)
        .join(AppUser, Files.user_id == AppUser.id)
        .filter(Files.project == projects_id)
        .order_by(Files.creation_date.desc())
        .all()]
    yield jsonify({'files': files})


@newbp.route('/<string:project_name>/files/<string:id>/info', methods=['GET', 'PATCH'])
@auth.login_required
@requires_project_permission(AccessActionType.READ)
def get_file_info(id: str, project_name: str):

    user = g.current_user

    projects = Projects.query.filter(Projects.project_name == project_name).one_or_none()
    if projects is None:
        raise RecordNotFoundException(f'Project {project_name} not found')

    yield user, projects

    try:
        row = db.session.query(
                Files.id,
                Files.file_id,
                Files.filename,
                Files.description,
                Files.user_id,
                AppUser.username,
                Files.creation_date,
                Files.doi,
                Files.upload_url
            ).join(
                AppUser,
                Files.user_id == AppUser.id
            ).filter(
                Files.file_id == id,
                Files.project == projects.id
            ).one()
    except NoResultFound:
        raise RecordNotFoundException('Requested PDF file not found.')

    yield jsonify({
        'id': row.id,  # TODO: is this of any use?
        'file_id': row.file_id,
        'filename': row.filename,
        'description': row.description,
        'username': row.username,
        'creation_date': row.creation_date,
        'doi': row.doi,
        'upload_url': row.upload_url
    })


@newbp.route('/<string:project_name>/files/<string:id>', methods=['GET', 'PATCH'])
@auth.login_required
@requires_project_permission(AccessActionType.READ)
def get_pdf(id: str, project_name: str):

    user = g.current_user

    projects = Projects.query.filter(Projects.project_name == project_name).one_or_none()
    if projects is None:
        raise RecordNotFoundException(f'Project {project_name} not found')

    yield user, projects

    if request.method == 'PATCH':
        filename = request.form['filename'].strip()
        description = request.form['description'].strip()
        try:
            file = Files.query.filter_by(file_id=id).one()
        except NoResultFound:
            raise RecordNotFoundException('Requested PDF file not found.')
        else:
            update: Dict[str, str] = {}
            if filename and filename != file.filename:
                update['filename'] = filename

            if description != file.description:
                update['description'] = description

            if update:
                db.session.query(Files).filter(Files.file_id == id).update(update)
                db.session.commit()
        yield ''

    try:
        entry = db.session.query(
            Files.id,
            FileContent.raw_file
        ).join(
            FileContent,
            FileContent.id == Files.content_id
        ).filter(
            Files.file_id == id,
            Files.project == projects.id
        ).one()
    except NoResultFound:
        raise RecordNotFoundException('Requested PDF file not found.')

    res = make_response(entry.raw_file)
    res.headers['Content-Type'] = 'application/pdf'

    yield res


# TODO: Convert this? Where is this getting used
@bp.route('/bioc', methods=['GET'])
def transform_to_bioc():
    TEMPLATE_PATH = os.path.abspath(os.getcwd()) + '/templates/bioc.json'
    with open(TEMPLATE_PATH, 'r') as f:
        data = request.get_json()
        current_time = datetime.now()
        template = json.load(f)
        template['date'] = current_time.strftime('%Y-%m-%d')
        template['id'] = data['id']
        template['documents'][0]['passages'][0]['text'] = data['text']
        template['documents'][0]['passages'][0]['annotations'] = data['annotations']
        return jsonify(template)


@newbp.route('/<string:project_name>/files/<string:id>/annotations', methods=['GET'])
@auth.login_required
@requires_project_permission(AccessActionType.READ)
def get_annotations(id: str, project_name: str):

    projects = Projects.query.filter(Projects.project_name == project_name).one_or_none()
    if projects is None:
        raise RecordNotFoundException(f'Project {project_name} not found')

    user = g.current_user

    yield user, projects

    file = Files.query.filter_by(file_id=id, project=projects.id).one_or_none()
    if not file:
        raise RecordNotFoundException('File does not exist')

    if file.annotations:
        annotations = file.annotations['documents'][0]['passages'][0]['annotations']

        # Add additional information for annotations that were excluded
        for annotation in annotations:
            for exclusion in file.excluded_annotations:
                if (exclusion.get('type') == annotation['meta']['type'] and
                        exclusion.get('text', True) == annotation.get('textInDocument', False)):
                    annotation['meta']['isExcluded'] = True
                    annotation['meta']['exclusionReason'] = exclusion['reason']
                    annotation['meta']['exclusionComment'] = exclusion['comment']
    else:
        annotations = []

    yield jsonify(annotations + file.custom_annotations)


@newbp.route('/<string:project_name>/files/<string:file_id>/annotations/add', methods=['PATCH'])
@use_kwargs(AnnotationAdditionSchema(exclude=('annotation.uuid',)))
@marshal_with(AnnotationSchema(many=True), code=200)
@auth.login_required
@requires_project_permission(AccessActionType.WRITE)
def add_custom_annotation(file_id, project_name, **payload):
    manual_annotations_service = get_manual_annotations_service()

    project = Projects.query.filter(Projects.project_name == project_name).one_or_none()
    if project is None:
        raise RecordNotFoundException(f'Project {project_name} not found')

    user = g.current_user

    yield user, project

    inclusions = manual_annotations_service.add_inclusions(
        project.id, file_id, user.id, payload['annotation'], payload['annotateAll']
    )

    yield inclusions, 200


@newbp.route('/<string:project_name>/files/<string:file_id>/annotations/remove', methods=['PATCH'])
@auth.login_required
@use_kwargs(AnnotationRemovalSchema)
@requires_project_permission(AccessActionType.WRITE)
def remove_custom_annotation(file_id, uuid, removeAll, project_name):
    manual_annotations_service = get_manual_annotations_service()

    project = Projects.query.filter(Projects.project_name == project_name).one_or_none()
    if project is None:
        raise RecordNotFoundException(f'Project {project_name} not found')

    user = g.current_user

    yield user, project

    removed_annotation_uuids = manual_annotations_service.remove_inclusions(
        project.id, file_id, uuid, removeAll
    )

    yield jsonify(removed_annotation_uuids)


class DeletionOutcome(Enum):
    DELETED = 'Deleted'
    NOT_OWNER = 'Not an owner'
    NOT_FOUND = 'Not found'


@newbp.route('/<string:project_name>/files', methods=['DELETE'])
@auth.login_required
@requires_project_permission(AccessActionType.WRITE)
def delete_files(project_name: str):
    curr_user = g.current_user

    projects = Projects.query.filter(Projects.project_name == project_name).one_or_none()
    if projects is None:
        raise RecordNotFoundException(f'Project {project_name} not found')

    yield curr_user, projects

    user_roles = [r.name for r in curr_user.roles]
    ids = set(request.get_json())
    outcome: Dict[str, str] = {}  # file id to deletion outcome
    files = files_queries.get_all_files_by_id(file_ids=ids, project_id=projects.id)

    files_not_found = ids - set(f.file_id for f in files)
    for not_found in files_not_found:
        outcome[not_found] = DeletionOutcome.NOT_FOUND.value

    files_to_delete: List[Files] = []

    for f in files:
        if 'admin' not in user_roles and curr_user.id != int(f.user_id):
            current_app.logger.error(
                'Cannot delete file (not an owner): %s, %s', f.file_id, f.filename)
            outcome[f.file_id] = DeletionOutcome.NOT_OWNER.value
        else:
            files_to_delete.append(f)

    for deleted in files_to_delete:
        current_app.logger.info(
            'User deleted file: <{deleted.filename}>',
            extra=UserEventLog(
                username=g.current_user.username, event_type='file delete').to_dict())
        outcome[deleted.file_id] = DeletionOutcome.DELETED.value

    # low level fast bulk operation
    delete_query = Files.__table__.delete().where(
        Files.file_id.in_(set(to_delete.file_id for to_delete in files_to_delete)))
    db.session.execute(delete_query)
    db.session.commit()

    yield jsonify(outcome)


@newbp.route(
    '/<string:project_name>/files/<string:file_id>/annotations/add_annotation_exclusion',
    methods=['PATCH'])
@auth.login_required
@use_kwargs(AnnotationExclusionSchema)
@requires_project_permission(AccessActionType.WRITE)
def add_annotation_exclusion(project_name: str, file_id: str, **payload):
    manual_annotations_service = get_manual_annotations_service()

    project = Projects.query.filter(Projects.project_name == project_name).one_or_none()
    if project is None:
        raise RecordNotFoundException(f'Project {project_name} not found')

    user = g.current_user

    yield user, project

    manual_annotations_service.add_exclusion(project.id, file_id, user.id, payload)

    yield jsonify({'status': 'success'})


@newbp.route(
    '/<string:project_name>/files/<string:file_id>/annotations/remove_annotation_exclusion',
    methods=['PATCH'])
@auth.login_required
@use_kwargs(AnnotationExclusionSchema(only=('type', 'text')))
@requires_project_permission(AccessActionType.WRITE)
def remove_annotation_exclusion(project_name, file_id, type, text):
    manual_annotations_service = get_manual_annotations_service()

    project = Projects.query.filter(Projects.project_name == project_name).one_or_none()
    if project is None:
        raise RecordNotFoundException(f'Project {project_name} not found')

    user = g.current_user

    yield user, project

    manual_annotations_service.remove_exclusion(project.id, file_id, user.id, type, text)

    yield jsonify({'status': 'success'})


@bp.route('/lmdbs_dates', methods=['GET'])
@auth.login_required
def get_lmdbs_dates():
    rows = LMDBsDates.query.all()
    return {row.name: row.date for row in rows}<|MERGE_RESOLUTION|>--- conflicted
+++ resolved
@@ -46,12 +46,8 @@
 )
 from neo4japp.services.indexing import index_pdf
 from neo4japp.utils.network import read_url
-<<<<<<< HEAD
+from neo4japp.util import jsonify_with_class, SuccessResponse
 from neo4japp.utils.logger import UserEventLog
-from neo4japp.services.annotations.constants import AnnotationMethod
-=======
->>>>>>> d2f7ba9e
-from neo4japp.util import jsonify_with_class, SuccessResponse
 from flask_apispec import use_kwargs, marshal_with
 from pdfminer import high_level
 
@@ -179,37 +175,12 @@
         db.session.commit()
 
         current_app.logger.info(
-            f'User uploaded file: <{g.current_user.email}:{file.filename}>')
+            f'User uploaded file: <{filename}>',
+            extra=UserEventLog(username=g.current_user.username, event_type='file upload').to_dict())
         index_pdf.populate_single_index(file.id)
     except Exception:
         raise FileUploadError('Your file could not be saved. Please try uploading again.')
 
-<<<<<<< HEAD
-    try:
-        annotations = annotate(
-            filename=filename,
-            pdf_fp=pdf,
-            custom_annotations=file.custom_annotations or [],
-            annotation_method=request.annotation_method,
-        )
-        annotations_date = datetime.now(TIMEZONE)
-
-        file.annotations = annotations
-        file.annotations_date = annotations_date
-        db.session.add(file)
-    except AnnotationError:
-        # do nothing if annotations fail
-        # file should still be uploaded
-        # due to LL-1371
-        raise  # bubble up the exception
-    db.session.commit()
-
-    current_app.logger.info(
-        f'User uploaded file: <{filename}>',
-        extra=UserEventLog(username=g.current_user.username, event_type='file upload').to_dict())
-
-=======
->>>>>>> d2f7ba9e
     yield SuccessResponse(
         result={
             'file_id': file_id,
