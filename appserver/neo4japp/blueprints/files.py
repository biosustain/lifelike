<<<<<<< HEAD
from enum import Enum
import io
import uuid
from datetime import datetime
import os
import json
from typing import Dict
from neo4japp.blueprints.auth import auth
from flask import Blueprint, current_app, request, abort, jsonify, g, make_response
=======
import json
import os
import uuid
from datetime import datetime

from flask import Blueprint, request, jsonify, g, make_response
>>>>>>> 82c162dc
from werkzeug.utils import secure_filename

from neo4japp.blueprints.auth import auth
from neo4japp.database import (
    db,
    get_annotations_service,
    get_annotations_pdf_parser,
    get_bioc_document_service,
)
from neo4japp.exceptions import RecordNotFoundException, BadRequestError
from neo4japp.models.files import Files

bp = Blueprint('files', __name__, url_prefix='/files')


@bp.route('/upload', methods=['POST'])
@auth.login_required
def upload_pdf():
    pdf = request.files['file']
    project = '1'  # TODO: remove hard coded project
    binary_pdf = pdf.read()
    username = g.current_user

    filename = secure_filename(request.files['file'].filename)
    # Make sure that the filename is not longer than the DB column permits
    max_filename_length = Files.filename.property.columns[0].type.length
    if len(filename) > max_filename_length:
        name, extension = os.path.splitext(filename)
        if len(extension) > max_filename_length:
            extension = ".dat"
        filename = name[:max(0, max_filename_length - len(extension))] + extension
    file_id = str(uuid.uuid4())

<<<<<<< HEAD
    annotations = annotate(filename, pdf)
=======
    try:
        parsed_pdf_chars = pdf_parser.parse_pdf(pdf=pdf)
    except Exception as e:
        raise BadRequestError("Your file could not be processed. "
                              "Double check that it is in PDF format.") from e

    try:
        pdf_text = pdf_parser.parse_pdf_high_level(pdf=pdf)
        annotations = annotator.create_annotations(
            tokens=pdf_parser.extract_tokens(parsed_chars=parsed_pdf_chars))

        # TODO: Miguel: need to update file_uri with file path
        bioc = bioc_service.read(text=pdf_text, file_uri=filename)
        annotations_json = bioc_service.generate_bioc_json(
            annotations=annotations, bioc=bioc)
    except Exception as e:
        raise BadRequestError("Your file could not be annotated and your file "
                              "was not saved.") from e
>>>>>>> 82c162dc

    files = Files(
        file_id=file_id,
        filename=filename,
        raw_file=binary_pdf,
        username=username.id,
<<<<<<< HEAD
        annotations=annotations,
        project=project
    )

=======
        annotations=annotations_json,
        project=project
    )
>>>>>>> 82c162dc
    db.session.add(files)
    db.session.commit()
    return jsonify({
        'file_id': file_id,
        'filename': filename,
        'status': 'Successfully uploaded'
    })


@bp.route('/list', methods=['GET'])
@auth.login_required
def list_files():
    """TODO: See JIRA LL-322
    """
    # TODO: remove hard coded project
    # Part of phase 1, as explained at https://github.com/SBRG/kg-prototypes/pull/85#issue-404823272
    project = '1'

    files = [{
        'id': row.id,  # TODO: is this of any use?
        'file_id': row.file_id,
        'filename': row.filename,
        'username': row.username,
        'creation_date': row.creation_date,
    } for row in db.session.query(
        Files.id,
        Files.file_id,
        Files.filename,
        Files.username,
        Files.creation_date)
        .filter(Files.project == project)
        .all()]
    return jsonify({'files': files})


@bp.route('/<id>', methods=['GET'])
@auth.login_required
def get_pdf(id):
    entry = db.session.query(Files.raw_file).filter(Files.file_id == id).one()
    res = make_response(entry.raw_file)
    res.headers['Content-Type'] = 'application/pdf'
    return res


@bp.route('/bioc', methods=['GET'])
def transform_to_bioc():
    TEMPLATE_PATH = os.path.abspath(os.getcwd()) + '/templates/bioc.json'
    with open(TEMPLATE_PATH, 'r') as f:
        data = request.get_json()
        current_time = datetime.now()
        template = json.load(f)
        template['date'] = current_time.strftime('%Y-%m-%d')
        template['id'] = data['id']
        template['documents'][0]['passages'][0]['text'] = data['text']
        template['documents'][0]['passages'][0]['annotations'] = data['annotations']
        return jsonify(template)


@bp.route('/get_annotations/<id>', methods=['GET'])
@auth.login_required
def get_annotations(id):
    # data = request.get_json()
    # project = data['project']
    project = '1'  # TODO: remove hard coded project

    file = Files.query.filter_by(file_id=id, project=project).one_or_none()
    if not file:
        raise RecordNotFoundException('File does not exist')

    annotations = file.annotations

    # TODO: Should remove this eventually...the annotator should return data readable by the
    # lib-pdf-viewer-lib, or the lib should conform to what is being returned by the annotator.
    # Something has to give.
    def map_annotations_to_correct_format(unformatted_annotations: dict):
        unformatted_annotations_list = unformatted_annotations['documents'][0]['passages'][0]['annotations']  # noqa
        formatted_annotations_list = []

        for unformatted_annotation in unformatted_annotations_list:
            # Remove the 'keywordType' attribute and replace it with 'type', as the
            # lib-pdf-viewer-lib does not recognize 'keywordType'
            keyword_type = unformatted_annotation['meta']['keywordType']
            del unformatted_annotation['meta']['keywordType']
            unformatted_annotation['meta']['type'] = keyword_type

            formatted_annotations_list.append(unformatted_annotation)
        return formatted_annotations_list

    # for now, custom annotations are stored in the format that pdf-viewer supports
    return jsonify(map_annotations_to_correct_format(annotations) + file.custom_annotations)


@bp.route('/add_custom_annotation/<id>', methods=['PATCH'])
@auth.login_required
def add_custom_annotation(id):
    annotation_to_add = request.get_json()
    annotation_to_add['user_id'] = g.current_user.id
    file = Files.query.filter_by(file_id=id).one_or_none()
    if not file:
        raise RecordNotFoundException('File does not exist')
    file.custom_annotations = [annotation_to_add, *file.custom_annotations]
    db.session.commit()
    return {'status': 'success'}, 200


def annotate(filename, pdf_file_object) -> dict:
    pdf_parser = get_annotations_pdf_parser()
    annotator = get_annotations_service()
    bioc_service = get_bioc_document_service()
    # TODO: Miguel: need to update file_uri with file path
    parsed_pdf_chars = pdf_parser.parse_pdf(pdf=pdf_file_object)
    tokens = pdf_parser.extract_tokens(parsed_chars=parsed_pdf_chars)
    annotations = annotator.create_annotations(tokens=tokens)
    pdf_text = pdf_parser.parse_pdf_high_level(pdf=pdf_file_object)
    bioc = bioc_service.read(text=pdf_text, file_uri=filename)
    return bioc_service.generate_bioc_json(annotations=annotations, bioc=bioc)


class AnnotationOutcome(Enum):
    ANNOTATED = 'Annotated'
    NOT_ANNOTATED = 'Not annotated'
    NOT_FOUND = 'Not found'


@bp.route('/reannotate', methods=['POST'])
@auth.login_required
def reannotate():
    ids = request.get_json()
    outcome: Dict[str, str] = {}  # file id to annotation outcome
    for id in ids:
        file = Files.query.filter_by(file_id=id).one_or_none()
        if file is None:
            current_app.logger.error('Could not find file: %s, %s', id, file.filename)
            outcome[id] = AnnotationOutcome.NOT_FOUND.value
            continue
        fp = io.BytesIO(file.raw_file)
        try:
            annotations = annotate(file.filename, fp)
        except Exception as e:
            current_app.logger.error('Could not annotate file: %s, %s, %s', id, file.filename, e)
            outcome[id] = AnnotationOutcome.NOT_ANNOTATED.value
        else:
            file.annotations = annotations
            db.session.commit()
            current_app.logger.debug('File successfully annotated: %s, %s', id, file.filename)
            outcome[id] = AnnotationOutcome.ANNOTATED.value
        fp.close()
    return jsonify(outcome)<|MERGE_RESOLUTION|>--- conflicted
+++ resolved
@@ -1,4 +1,3 @@
-<<<<<<< HEAD
 from enum import Enum
 import io
 import uuid
@@ -8,14 +7,6 @@
 from typing import Dict
 from neo4japp.blueprints.auth import auth
 from flask import Blueprint, current_app, request, abort, jsonify, g, make_response
-=======
-import json
-import os
-import uuid
-from datetime import datetime
-
-from flask import Blueprint, request, jsonify, g, make_response
->>>>>>> 82c162dc
 from werkzeug.utils import secure_filename
 
 from neo4japp.blueprints.auth import auth
@@ -49,44 +40,17 @@
         filename = name[:max(0, max_filename_length - len(extension))] + extension
     file_id = str(uuid.uuid4())
 
-<<<<<<< HEAD
     annotations = annotate(filename, pdf)
-=======
-    try:
-        parsed_pdf_chars = pdf_parser.parse_pdf(pdf=pdf)
-    except Exception as e:
-        raise BadRequestError("Your file could not be processed. "
-                              "Double check that it is in PDF format.") from e
-
-    try:
-        pdf_text = pdf_parser.parse_pdf_high_level(pdf=pdf)
-        annotations = annotator.create_annotations(
-            tokens=pdf_parser.extract_tokens(parsed_chars=parsed_pdf_chars))
-
-        # TODO: Miguel: need to update file_uri with file path
-        bioc = bioc_service.read(text=pdf_text, file_uri=filename)
-        annotations_json = bioc_service.generate_bioc_json(
-            annotations=annotations, bioc=bioc)
-    except Exception as e:
-        raise BadRequestError("Your file could not be annotated and your file "
-                              "was not saved.") from e
->>>>>>> 82c162dc
 
     files = Files(
         file_id=file_id,
         filename=filename,
         raw_file=binary_pdf,
         username=username.id,
-<<<<<<< HEAD
         annotations=annotations,
         project=project
     )
 
-=======
-        annotations=annotations_json,
-        project=project
-    )
->>>>>>> 82c162dc
     db.session.add(files)
     db.session.commit()
     return jsonify({
