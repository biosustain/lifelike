--- conflicted
+++ resolved
@@ -190,6 +190,12 @@
             username=g.current_user.username, event_type='open enrichment file').to_dict()
     )
 
+    current_app.logger.info(
+        f'Project: {projects_name}, File ID: {id}',
+        extra=UserEventLog(
+            username=g.current_user.username, event_type='open enrichment file').to_dict()
+    )
+
     yield jsonify({
         'status': 'success',
         'data': entry.raw_file.decode('utf-8'),
@@ -210,7 +216,6 @@
         raise RecordNotFoundException('Project could not be found.')
     yield g.current_user, projects
 
-<<<<<<< HEAD
     dir_id = data['directoryId']
     enrichment_data = data['enrichmentData'].encode('utf-8')
 
@@ -382,8 +387,6 @@
         return jsonify(template)
 
 
-=======
->>>>>>> b8596477
 @bp.route('/lmdbs_dates', methods=['GET'])
 @auth.login_required
 def get_lmdbs_dates():
