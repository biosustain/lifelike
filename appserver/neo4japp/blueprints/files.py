--- conflicted
+++ resolved
@@ -57,16 +57,15 @@
 @bp.route('/upload', methods=['POST'])
 @newbp.route('/<string:project_name>/files', methods=['POST'])  # TODO: use this once LL-415 done
 @auth.login_required
-<<<<<<< HEAD
 @requires_project_permission(AccessActionType.WRITE)
 def upload_pdf(project_name: str = ''):
 
     user = g.current_user
-
-    filename = None
-
+    filename = sanitize_filename(request.form['filename'])
     # TODO: Deprecate and make mandatory (no default) this once LL-415 is implemented
     dir_id = request.form.get('directoryId', 1)
+
+    pdf = None
 
     try:
         directory = Directory.query.get(dir_id)
@@ -76,11 +75,6 @@
 
     yield user, projects
 
-=======
-def upload_pdf():
-    filename = sanitize_filename(request.form['filename'])
-    pdf = None
->>>>>>> 4b3c05d9
     if 'url' in request.form:
         url = request.form['url']
         try:
@@ -192,9 +186,8 @@
     yield jsonify({'files': files})
 
 
-<<<<<<< HEAD
-@bp.route('/<id>', methods=['GET'])
-@newbp.route('/<string:project_name>/files/<string:id>', methods=['GET'])  # TODO: LL-415
+@bp.route('/<id>', methods=['GET', 'PATCH'])
+@newbp.route('/<string:project_name>/files/<string:id>', methods=['GET', 'PATCH'])  # TODO: LL-415
 @auth.login_required
 @requires_project_permission(AccessActionType.READ)
 def get_pdf(id: str, project_name: str = ''):
@@ -209,10 +202,6 @@
 
     yield user, projects
 
-=======
-@bp.route('/<id>', methods=['GET', 'PATCH'])
-@auth.login_required
-def get_pdf(id):
     if request.method == 'PATCH':
         filename = request.form['filename'].strip()
         description = request.form['description'].strip()
@@ -232,7 +221,6 @@
                 })
             db.session.commit()
         return ''
->>>>>>> 4b3c05d9
     try:
         entry = db.session \
             .query(Files.id, FileContent.raw_file) \
