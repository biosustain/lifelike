--- conflicted
+++ resolved
@@ -132,27 +132,19 @@
         content_id=file_content.id,
         user_id=user.id,
         annotations=annotations,
-<<<<<<< HEAD
         project=projects.id,
-        dir_id=dir_id
-=======
-        project=project,
+        dir_id=dir_id,
         doi=doi,
         upload_url=upload_url,
->>>>>>> 4cd061bf
     )
 
     db.session.add(file)
     db.session.commit()
 
-<<<<<<< HEAD
-    yield jsonify({
-=======
     current_app.logger.info(
         f'User uploaded file: <{g.current_user.email}:{file.filename}>')
 
-    return jsonify({
->>>>>>> 4cd061bf
+    yield jsonify({
         'file_id': file_id,
         'filename': filename,
         'status': 'Successfully uploaded'
@@ -449,9 +441,6 @@
         current_app.logger.debug('File deleted: %s, %s', id, file.filename)
         outcome[id] = DeletionOutcome.DELETED.value
 
-<<<<<<< HEAD
-    yield jsonify(outcome)
-=======
     current_app.logger.info(f'User deleted file: <{g.current_user.email}:{file.filename}>')
 
     return jsonify(outcome)
@@ -464,5 +453,4 @@
         current_app.logger.warning('No DOI for file: %s, %s', file_id, filename)
         return None
     doi = match.group(1).decode('utf-8').replace('%2F', '/')
-    return doi if doi.startswith('http') else f'https://doi.org/{doi}'
->>>>>>> 4cd061bf
+    return doi if doi.startswith('http') else f'https://doi.org/{doi}'