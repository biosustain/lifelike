import hashlib
import io
import json
import os
import re
import uuid
from datetime import datetime, timezone
from enum import Enum
from typing import Dict, Optional
import urllib.request
from urllib.error import URLError

from flask import Blueprint, current_app, request, jsonify, g, make_response

from sqlalchemy.orm.exc import NoResultFound

from werkzeug.datastructures import FileStorage
from werkzeug.utils import secure_filename

from neo4japp.blueprints.auth import auth
from neo4japp.blueprints.permissions import requires_role
from neo4japp.database import (
    db,
    get_annotations_service,
    get_annotations_pdf_parser,
    get_bioc_document_service,
    get_lmdb_dao,
)
from neo4japp.exceptions import (
    AnnotationError,
    RecordNotFoundException,
    NotAuthorizedException,
)
from neo4japp.models import AppUser
from neo4japp.models.files import Files, FileContent, LMDBsDates
from neo4japp.utils.network import read_url
from neo4japp.schemas.files import (
    AnnotationAdditionSchema,
    AnnotationRemovalSchema,
    AnnotationExclusionSchema,
)
from flask_apispec import use_kwargs, marshal_with

URL_FETCH_MAX_LENGTH = 1024 * 1024 * 30
URL_FETCH_TIMEOUT = 10
DOWNLOAD_USER_AGENT = 'Mozilla/5.0 (X11; Linux x86_64) AppleWebKit/537.36 (KHTML, like Gecko) ' \
                      'Chrome/51.0.2704.103 Safari/537.36 Lifelike'

bp = Blueprint('files', __name__, url_prefix='/files')


@bp.route('/upload', methods=['POST'])
@auth.login_required
def upload_pdf():
    filename = secure_filename(request.form['filename'])
    pdf = None
    if 'url' in request.form:
        url = request.form['url']
        try:
            req = urllib.request.Request(url, headers={
                'User-Agent': DOWNLOAD_USER_AGENT,
            })
            data = read_url(req, max_length=URL_FETCH_MAX_LENGTH,
                            timeout=URL_FETCH_TIMEOUT).getvalue()
        except (ValueError, URLError):
            raise AnnotationError("Your file could not be downloaded, either because it is "
                                  "inaccessible or another problem occurred. Please double "
                                  "check the spelling of the URL.")
        pdf = FileStorage(io.BytesIO(data), filename)
    else:
        pdf = request.files['file']
    pdf_content = pdf.read()  # TODO: don't work with whole file in memory
    pdf.stream.seek(0)
    project = '1'  # TODO: remove hard coded project
    checksum_sha256 = hashlib.sha256(pdf_content).digest()
    user = g.current_user

    # TODO: Should `pdf.filename` be in sync with the final filename?
    # Make sure that the filename is not longer than the DB column permits
    max_filename_length = Files.filename.property.columns[0].type.length
    if len(filename) > max_filename_length:
        name, extension = os.path.splitext(filename)
        if len(extension) > max_filename_length:
            extension = ".dat"
        filename = name[:max(0, max_filename_length - len(extension))] + extension
    file_id = str(uuid.uuid4())

    annotations = annotate(filename, pdf)
    annotations_date = datetime.now(timezone.utc)

    try:
        # First look for an existing copy of this file
        file_content = db.session.query(FileContent.id) \
            .filter(FileContent.checksum_sha256 == checksum_sha256) \
            .one()
    except NoResultFound:
        # Otherwise, let's add the file content to the database
        file_content = FileContent(
            raw_file=pdf_content,
            checksum_sha256=checksum_sha256
        )
        db.session.add(file_content)
        db.session.commit()

    description = request.form.get('description', '')
    doi = extract_doi(pdf_content, file_id, filename)
    upload_url = request.form.get('url', None)

    file = Files(
        file_id=file_id,
        filename=filename,
        description=description,
        content_id=file_content.id,
        user_id=user.id,
        annotations=annotations,
        annotations_date=annotations_date,
        project=project,
        doi=doi,
        upload_url=upload_url,
    )

    db.session.add(file)
    db.session.commit()

    current_app.logger.info(
        f'User uploaded file: <{g.current_user.email}:{file.filename}>')

    return jsonify({
        'file_id': file_id,
        'filename': filename,
        'status': 'Successfully uploaded'
    })


@bp.route('/list', methods=['GET'])
@auth.login_required
def list_files():
    """TODO: See JIRA LL-322
    """
    # TODO: remove hard coded project
    # Part of phase 1, as explained at https://github.com/SBRG/kg-prototypes/pull/85#issue-404823272
    project = '1'

    files = [{
        'annotations_date': row.annotations_date,
        'id': row.id,  # TODO: is this of any use?
        'file_id': row.file_id,
        'filename': row.filename,
        'description': row.description,
        'username': row.username,
        'creation_date': row.creation_date,
    } for row in db.session.query(
        Files.annotations_date,
        Files.id,
        Files.file_id,
        Files.filename,
        Files.description,
        Files.user_id,
        AppUser.username,
        Files.creation_date)
        .join(AppUser, Files.user_id == AppUser.id)
        .filter(Files.project == project)
        .order_by(Files.creation_date.desc())
        .all()]
    return jsonify({'files': files})


@bp.route('/<id>', methods=['GET', 'PATCH'])
@auth.login_required
def get_pdf(id):
    if request.method == 'PATCH':
        filename = request.form['filename'].strip()
        description = request.form['description'].strip()
        try:
            file = Files.query.filter_by(file_id=id).one()
        except NoResultFound:
            raise RecordNotFoundException('Requested PDF file not found.')
        else:
            if filename and filename != file.filename:
                filename = secure_filename(filename)
                db.session.query(Files).filter(Files.file_id == id).update({
                    'filename': filename,
                })
            if description != file.description:
                db.session.query(Files).filter(Files.file_id == id).update({
                    'description': description,
                })
            db.session.commit()
        return ''
    try:
        entry = db.session \
            .query(Files.id, FileContent.raw_file) \
            .join(FileContent, FileContent.id == Files.content_id) \
            .filter(Files.file_id == id) \
            .one()
    except NoResultFound:
        raise RecordNotFoundException('Requested PDF file not found.')
    res = make_response(entry.raw_file)
    res.headers['Content-Type'] = 'application/pdf'
    return res


@bp.route('/bioc', methods=['GET'])
def transform_to_bioc():
    TEMPLATE_PATH = os.path.abspath(os.getcwd()) + '/templates/bioc.json'
    with open(TEMPLATE_PATH, 'r') as f:
        data = request.get_json()
        current_time = datetime.now()
        template = json.load(f)
        template['date'] = current_time.strftime('%Y-%m-%d')
        template['id'] = data['id']
        template['documents'][0]['passages'][0]['text'] = data['text']
        template['documents'][0]['passages'][0]['annotations'] = data['annotations']
        return jsonify(template)


@bp.route('/get_annotations/<id>', methods=['GET'])
@auth.login_required
def get_annotations(id):
    # data = request.get_json()
    # project = data['project']
    project = '1'  # TODO: remove hard coded project

    file = Files.query.filter_by(file_id=id, project=project).one_or_none()
    if not file:
        raise RecordNotFoundException('File does not exist')

    # TODO: Should remove this eventually...the annotator should return data readable by the
    # lib-pdf-viewer-lib, or the lib should conform to what is being returned by the annotator.
    # Something has to give.
    def map_annotations_to_correct_format(unformatted_annotations: dict):
        unformatted_annotations_list = unformatted_annotations['documents'][0]['passages'][0]['annotations']  # noqa
        formatted_annotations_list = []

        for unformatted_annotation in unformatted_annotations_list:
            # Remove the 'keywordType' attribute and replace it with 'type', as the
            # lib-pdf-viewer-lib does not recognize 'keywordType'
            keyword_type = unformatted_annotation['meta']['keywordType']
            del unformatted_annotation['meta']['keywordType']
            unformatted_annotation['meta']['type'] = keyword_type

            formatted_annotations_list.append(unformatted_annotation)
        return formatted_annotations_list

    annotations = map_annotations_to_correct_format(file.annotations)

    # Add additional information for annotations that were excluded
    for annotation in annotations:
        for excluded_annotation in file.excluded_annotations:
            if excluded_annotation['id'] == annotation['meta']['id']:
                annotation['meta']['isExcluded'] = True
                annotation['meta']['exclusionReason'] = excluded_annotation['reason']
                annotation['meta']['exclusionComment'] = excluded_annotation['comment']

    # for now, custom annotations are stored in the format that pdf-viewer supports
    return jsonify(annotations + file.custom_annotations)


@bp.route('/add_custom_annotation/<id>', methods=['PATCH'])
@auth.login_required
@use_kwargs(AnnotationAdditionSchema(exclude=('uuid', 'user_id')))
@marshal_with(AnnotationAdditionSchema(only=('uuid',)), code=200)
def add_custom_annotation(id, **payload):
    annotation_to_add = {
        **payload,
        'user_id': g.current_user.id,
        'uuid': str(uuid.uuid4())
    }
    file = Files.query.filter_by(file_id=id).one_or_none()
    if not file:
        raise RecordNotFoundException('File does not exist')
    file.custom_annotations = [annotation_to_add, *file.custom_annotations]
    db.session.commit()
    return annotation_to_add, 200


class AnnotationRemovalOutcome(Enum):
    REMOVED = 'Removed'
    NOT_OWNER = 'Not an owner'
    NOT_FOUND = 'Not found'


@bp.route('/remove_custom_annotation/<id>', methods=['PATCH'])
@auth.login_required
@use_kwargs(AnnotationRemovalSchema)
def remove_custom_annotation(id, uuid, removeAll):
    file = Files.query.filter_by(file_id=id).one_or_none()
    if not file:
        raise RecordNotFoundException('File does not exist')
    user = g.current_user
    user_roles = [role.name for role in user.roles]
    uuids_to_remove = []
    annotation_to_remove = next(
        (ann for ann in file.custom_annotations if ann['uuid'] == uuid), None
    )
    outcome: Dict[str, str] = {}  # annotation uuid to deletion outcome
    if not annotation_to_remove:
        outcome[uuid] = AnnotationRemovalOutcome.NOT_FOUND.value
        return jsonify(outcome)
    text = annotation_to_remove['meta']['allText']
    for annotation in file.custom_annotations:
        if (removeAll and annotation['meta']['allText'] == text or
                annotation['uuid'] == uuid):
            if annotation['user_id'] != user.id and 'admin' not in user_roles:
                outcome[annotation['uuid']] = AnnotationRemovalOutcome.NOT_CREATOR.value
                continue
            uuids_to_remove.append(annotation['uuid'])
            outcome[annotation['uuid']] = AnnotationRemovalOutcome.REMOVED.value
    file.custom_annotations = [
        ann for ann in file.custom_annotations if ann['uuid'] not in uuids_to_remove
    ]
    db.session.commit()
    return jsonify(outcome)


def annotate(filename, pdf_file_object) -> dict:
    lmdb_dao = get_lmdb_dao()
    pdf_parser = get_annotations_pdf_parser()
    annotator = get_annotations_service(lmdb_dao=lmdb_dao)
    bioc_service = get_bioc_document_service()
    # TODO: Miguel: need to update file_uri with file path
    try:
        parsed_pdf_chars = pdf_parser.parse_pdf(pdf=pdf_file_object)
    except AnnotationError:
        raise AnnotationError('Your file could not be imported. Please check if it is a valid PDF.')

    try:
        tokens = pdf_parser.extract_tokens(parsed_chars=parsed_pdf_chars)
        pdf_text_list = pdf_parser.combine_chars_into_words(parsed_pdf_chars)
        pdf_text = ' '.join([text for text, _ in pdf_text_list])
        annotations = annotator.create_annotations(tokens=tokens)
        bioc = bioc_service.read(text=pdf_text, file_uri=filename)
        return bioc_service.generate_bioc_json(annotations=annotations, bioc=bioc)
    except AnnotationError:
        raise AnnotationError('Your file could not be annotated and your PDF file was not saved.')


class AnnotationOutcome(Enum):
    ANNOTATED = 'Annotated'
    NOT_ANNOTATED = 'Not annotated'
    NOT_FOUND = 'Not found'


@bp.route('/reannotate', methods=['POST'])
@auth.login_required
def reannotate():
    ids = request.get_json()
    outcome: Dict[str, str] = {}  # file id to annotation outcome
    for id in ids:
        file = db.session \
            .query(Files.id, Files.filename, Files.annotations, FileContent.raw_file) \
            .join(FileContent, FileContent.id == Files.content_id) \
            .filter(Files.file_id == id) \
            .one_or_none()
        if file is None:
            current_app.logger.error('Could not find file: %s, %s', id, file.filename)
            outcome[id] = AnnotationOutcome.NOT_FOUND.value
            continue
        fp = io.BytesIO(file.raw_file)
        try:
            annotations = annotate(file.filename, fp)
        except Exception as e:
            current_app.logger.error('Could not annotate file: %s, %s, %s', id, file.filename, e)
            outcome[id] = AnnotationOutcome.NOT_ANNOTATED.value
        else:
            db.session.query(Files).filter(Files.file_id == id).update({
                'annotations': annotations,
                'annotations_date': datetime.now(timezone.utc),
            })
            db.session.commit()
            current_app.logger.debug('File successfully annotated: %s, %s', id, file.filename)
            outcome[id] = AnnotationOutcome.ANNOTATED.value
        fp.close()
    return jsonify(outcome)


class DeletionOutcome(Enum):
    DELETED = 'Deleted'
    NOT_OWNER = 'Not an owner'
    NOT_FOUND = 'Not found'


@bp.route('/bulk_delete', methods=['DELETE'])
@auth.login_required
def delete_files():
    curr_user = g.current_user
    user_roles = [r.name for r in curr_user.roles]
    ids = request.get_json()
    outcome: Dict[str, str] = {}  # file id to deletion outcome
    for id in ids:
        file = Files.query.filter_by(file_id=id).one_or_none()
        if file is None:
            current_app.logger.error('Could not find file: %s, %s', id, file.filename)
            outcome[id] = DeletionOutcome.NOT_FOUND.value
            continue
        if 'admin' not in user_roles and curr_user.id != int(file.user_id):
            current_app.logger.error('Cannot delete file (not an owner): %s, %s', id, file.filename)
            outcome[id] = DeletionOutcome.NOT_OWNER.value
            continue
        db.session.delete(file)
        db.session.commit()
        current_app.logger.info(f'User deleted file: <{g.current_user.email}:{file.filename}>')
        outcome[id] = DeletionOutcome.DELETED.value

    return jsonify(outcome)


def extract_doi(pdf_content: bytes, file_id: str = None, filename: str = None) -> Optional[str]:
    chunk = pdf_content[:2**17]
    match = re.search(rb'(?:doi|DOI)(?::|=)\s*([\d\w\./%]+)', chunk)
    if match is None:
        current_app.logger.warning('No DOI for file: %s, %s', file_id, filename)
        return None
    doi = match.group(1).decode('utf-8').replace('%2F', '/')
    return doi if doi.startswith('http') else f'https://doi.org/{doi}'


<<<<<<< HEAD
@bp.route('/exclude_annotation/<file_id>', methods=['PATCH'])
@auth.login_required
@use_kwargs(AnnotationExclusionSchema)
def exclude_annotation(file_id, **payload):
    excluded_annotation = {
        **payload,
        'user_id': g.current_user.id,
        'exclusion_date': str(datetime.now())
    }
    file = Files.query.filter_by(file_id=file_id).one_or_none()
    if not file:
        raise RecordNotFoundException('File does not exist')
    file.excluded_annotations = [excluded_annotation, *file.excluded_annotations]
    db.session.commit()
    return {'status': 'success'}, 200


@bp.route('/unmark_annotation_exclusion/<file_id>', methods=['PATCH'])
@auth.login_required
@use_kwargs(AnnotationExclusionSchema(only=('id',)))
def unmark_annotation_exclusion(file_id, id):
    file = Files.query.filter_by(file_id=file_id).one_or_none()
    if not file:
        raise RecordNotFoundException('File does not exist')
    excluded_annotation = next(
        (ann for ann in file.excluded_annotations if ann['id'] == id)
    )
    user = g.current_user
    user_roles = [role.name for role in user.roles]
    if excluded_annotation['user_id'] != user.id and 'admin' not in user_roles:
        raise NotAuthorizedException('Another user has excluded this annotation')
    file.excluded_annotations = list(file.excluded_annotations)
    file.excluded_annotations.remove(excluded_annotation)
    db.session.merge(file)
    db.session.commit()
    return {'status': 'success'}, 200
=======
@bp.route('/lmdbs_dates', methods=['GET'])
@auth.login_required
def get_lmdbs_dates():
    rows = LMDBsDates.query.all()
    return {row.name: row.date for row in rows}
>>>>>>> 992b1b98
<|MERGE_RESOLUTION|>--- conflicted
+++ resolved
@@ -415,7 +415,6 @@
     return doi if doi.startswith('http') else f'https://doi.org/{doi}'
 
 
-<<<<<<< HEAD
 @bp.route('/exclude_annotation/<file_id>', methods=['PATCH'])
 @auth.login_required
 @use_kwargs(AnnotationExclusionSchema)
@@ -452,10 +451,10 @@
     db.session.merge(file)
     db.session.commit()
     return {'status': 'success'}, 200
-=======
+
+
 @bp.route('/lmdbs_dates', methods=['GET'])
 @auth.login_required
 def get_lmdbs_dates():
     rows = LMDBsDates.query.all()
-    return {row.name: row.date for row in rows}
->>>>>>> 992b1b98
+    return {row.name: row.date for row in rows}