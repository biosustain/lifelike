--- conflicted
+++ resolved
@@ -21,11 +21,7 @@
 # TODO: LL-415 Migrate the code to the projects folder once GUI is complete and API refactored
 from neo4japp.blueprints.projects import bp as newbp
 from neo4japp.constants import TIMEZONE
-<<<<<<< HEAD
-from neo4japp.database import db
-=======
 from neo4japp.database import db, get_manual_annotations_service
->>>>>>> 0b92e983
 from neo4japp.data_transfer_objects import FileUpload
 from neo4japp.exceptions import (
     FileUploadError,
@@ -50,10 +46,6 @@
 )
 from neo4japp.services.indexing import index_pdf
 from neo4japp.utils.network import read_url
-<<<<<<< HEAD
-from neo4japp.services.annotations.manual_annotations import ManualAnnotationsService
-=======
->>>>>>> 0b92e983
 from neo4japp.util import jsonify_with_class, SuccessResponse
 from flask_apispec import use_kwargs, marshal_with
 from pdfminer import high_level
