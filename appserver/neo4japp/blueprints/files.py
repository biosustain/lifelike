import hashlib
import io
import json
import os
import re
import urllib.request
import uuid

from datetime import datetime
from enum import Enum
from typing import Dict, List, Optional
from urllib.error import URLError

from flask import Blueprint, current_app, request, jsonify, g, make_response
from sqlalchemy.orm.exc import NoResultFound
from werkzeug.datastructures import FileStorage
from werkzeug.utils import secure_filename

from neo4japp.blueprints.auth import auth
from neo4japp.blueprints.permissions import requires_project_permission, requires_role
# TODO: LL-415 Migrate the code to the projects folder once GUI is complete and API refactored
from neo4japp.blueprints.projects import bp as newbp
from neo4japp.constants import TIMEZONE
from neo4japp.database import db
from neo4japp.data_transfer_objects import FileUpload
from neo4japp.exceptions import (
    FileUploadError,
    RecordNotFoundException,
    NotAuthorizedException,
)
from neo4japp.models import (
    AccessActionType,
    AppUser,
    Files,
    FileContent,
    Directory,
    Projects,
    LMDBsDates
)
import neo4japp.models.files_queries as files_queries
from neo4japp.request_schemas.annotations import (
    AnnotationAdditionSchema,
    AnnotationSchema,
    AnnotationRemovalSchema,
    AnnotationExclusionSchema,
)
from neo4japp.services.indexing import index_pdf
from neo4japp.utils.network import read_url
from neo4japp.services.annotations.manual_annotations import ManualAnnotationsService
from neo4japp.util import jsonify_with_class, SuccessResponse
from flask_apispec import use_kwargs, marshal_with
from pdfminer import high_level

URL_FETCH_MAX_LENGTH = 1024 * 1024 * 30
URL_FETCH_TIMEOUT = 10
DOWNLOAD_USER_AGENT = 'Mozilla/5.0 (X11; Linux x86_64) AppleWebKit/537.36 (KHTML, like Gecko) ' \
                      'Chrome/51.0.2704.103 Safari/537.36 Lifelike'

bp = Blueprint('files', __name__, url_prefix='/files')


def extract_doi(pdf_content: bytes, file_id: str = None, filename: str = None) -> Optional[str]:
    # Attempt 1: search through the first N bytes (most probably containing only metadata)
    chunk = pdf_content[:2 ** 17]
    doi = search_doi(chunk)
    if doi is not None:
        return doi

    # Attempt 2: search through the first two pages of text (no metadata)
    fp = io.BytesIO(pdf_content)
    text = high_level.extract_text(fp, page_numbers=[0, 1], caching=False)
    doi = search_doi(bytes(text, encoding='utf8'))
    if doi is not None:
        return doi

    current_app.logger.warning('No DOI for file: %s, %s', file_id, filename)
    return None


def search_doi(content: bytes) -> Optional[str]:
    doi_re = rb'(?:doi|DOI)(?::|=)\s*([\d\w\./%]+)'
    match = re.search(doi_re, content)
    if match is None:
        return None
    doi = match.group(1).decode('utf-8').replace('%2F', '/')
    # Make sure that the match does not contain undesired characters at the end.
    # E.g. when the match is at the end of a line, and there is a full stop.
    while doi[-1] in './%':
        doi = doi[:-1]
    return doi if doi.startswith('http') else f'https://doi.org/{doi}'


@bp.route('/upload', methods=['POST'])
@newbp.route('/<string:project_name>/files', methods=['POST'])  # TODO: use this once LL-415 done
@auth.login_required
@jsonify_with_class(FileUpload, has_file=True)
@requires_project_permission(AccessActionType.WRITE)
def upload_pdf(request, project_name: str):

    user = g.current_user
    filename = request.filename.strip()

    try:
        directory = Directory.query.get(request.directory_id)
        projects = Projects.query.get(directory.projects_id)
    except NoResultFound as err:
        raise RecordNotFoundException(f'No record found: {err}')

    yield user, projects

    if request.url:
        url = request.url
        try:
            req = urllib.request.Request(url, headers={
                'User-Agent': DOWNLOAD_USER_AGENT,
            })
            data = read_url(req, max_length=URL_FETCH_MAX_LENGTH,
                            timeout=URL_FETCH_TIMEOUT).getvalue()
        except (ValueError, URLError):
            raise FileUploadError('Your file could not be downloaded, either because it is '
                                  'inaccessible or another problem occurred. Please double '
                                  'check the spelling of the URL.')
        pdf = FileStorage(io.BytesIO(data), filename)
    else:
        pdf = request.file_input

    try:
        pdf_content = pdf.read()  # TODO: don't work with whole file in memory
        pdf.stream.seek(0)

        checksum_sha256 = hashlib.sha256(pdf_content).digest()

        # TODO: Should `pdf.filename` be in sync with the final filename?
        # Make sure that the filename is not longer than the DB column permits
        max_filename_length = Files.filename.property.columns[0].type.length
        if len(filename) > max_filename_length:
            name, extension = os.path.splitext(filename)
            if len(extension) > max_filename_length:
                extension = ".dat"
            filename = name[:max(0, max_filename_length - len(extension))] + extension
        file_id = str(uuid.uuid4())

        try:
            # First look for an existing copy of this file
            file_content = db.session.query(FileContent.id) \
                .filter(FileContent.checksum_sha256 == checksum_sha256) \
                .one()
        except NoResultFound:
            # Otherwise, let's add the file content to the database
            file_content = FileContent(
                raw_file=pdf_content,
                checksum_sha256=checksum_sha256
            )
            db.session.add(file_content)
            db.session.flush()

        description = request.description
        doi = extract_doi(pdf_content, file_id, filename)
        upload_url = request.url

        file = Files(
            file_id=file_id,
            filename=filename,
            description=description,
            content_id=file_content.id,
            user_id=user.id,
            project=projects.id,
            dir_id=directory.id,
            doi=doi,
            upload_url=upload_url,
        )

        db.session.add(file)
        db.session.commit()

        current_app.logger.info(
            f'User uploaded file: <{g.current_user.email}:{file.filename}>')
<<<<<<< HEAD
        # index_pdf.main(current_app.config)  # TODO: FIX THIS
=======
        index_pdf.populate_single_index(file.id)
>>>>>>> d61fc5c0
    except Exception:
        raise FileUploadError('Your file could not be saved. Please try uploading again.')

    yield SuccessResponse(
        result={
            'file_id': file_id,
            'filename': filename,
            'status': 'Successfully uploaded'
        },
        status_code=200
    )


@newbp.route('/<string:project_name>/files', methods=['GET'])
@auth.login_required
@requires_project_permission(AccessActionType.READ)
def list_files(project_name: str):

    projects = Projects.query.filter(Projects.project_name == project_name).one_or_none()
    if projects is None:
        raise RecordNotFoundException(f'Project {project_name} not found')
    projects_id = projects.id

    user = g.current_user

    yield user, projects

    # TODO: this needs to be paginated
    files = [{
        'annotations_date': row.annotations_date,
        'id': row.id,  # TODO: is this of any use?
        'file_id': row.file_id,
        'filename': row.filename,
        'description': row.description,
        'username': row.username,
        'creation_date': row.creation_date,
        'doi': row.doi,
        'upload_url': row.upload_url
    } for row in db.session.query(
        Files.annotations_date,
        Files.id,
        Files.file_id,
        Files.filename,
        Files.description,
        Files.user_id,
        AppUser.username,
        Files.creation_date,
        Files.doi,
        Files.upload_url)
        .join(AppUser, Files.user_id == AppUser.id)
        .filter(Files.project == projects_id)
        .order_by(Files.creation_date.desc())
        .all()]
    yield jsonify({'files': files})


@newbp.route('/<string:project_name>/files/<string:id>/info', methods=['GET', 'PATCH'])
@auth.login_required
@requires_project_permission(AccessActionType.READ)
def get_file_info(id: str, project_name: str):

    user = g.current_user

    projects = Projects.query.filter(Projects.project_name == project_name).one_or_none()
    if projects is None:
        raise RecordNotFoundException(f'Project {project_name} not found')

    yield user, projects

    try:
        row = db.session.query(
                Files.id,
                Files.file_id,
                Files.filename,
                Files.description,
                Files.user_id,
                AppUser.username,
                Files.creation_date,
                Files.doi,
                Files.upload_url
            ).join(
                AppUser,
                Files.user_id == AppUser.id
            ).filter(
                Files.file_id == id,
                Files.project == projects.id
            ).one()
    except NoResultFound:
        raise RecordNotFoundException('Requested PDF file not found.')

    yield jsonify({
        'id': row.id,  # TODO: is this of any use?
        'file_id': row.file_id,
        'filename': row.filename,
        'description': row.description,
        'username': row.username,
        'creation_date': row.creation_date,
        'doi': row.doi,
        'upload_url': row.upload_url
    })


@newbp.route('/<string:project_name>/files/<string:id>', methods=['GET', 'PATCH'])
@auth.login_required
@requires_project_permission(AccessActionType.READ)
def get_pdf(id: str, project_name: str):

    user = g.current_user

    projects = Projects.query.filter(Projects.project_name == project_name).one_or_none()
    if projects is None:
        raise RecordNotFoundException(f'Project {project_name} not found')

    yield user, projects

    if request.method == 'PATCH':
        filename = request.form['filename'].strip()
        description = request.form['description'].strip()
        try:
            file = Files.query.filter_by(file_id=id).one()
        except NoResultFound:
            raise RecordNotFoundException('Requested PDF file not found.')
        else:
            update: Dict[str, str] = {}
            if filename and filename != file.filename:
                update['filename'] = filename

            if description != file.description:
                update['description'] = description

            if update:
                db.session.query(Files).filter(Files.file_id == id).update(update)
                db.session.commit()
        yield ''

    try:
        entry = db.session.query(
            Files.id,
            FileContent.raw_file
        ).join(
            FileContent,
            FileContent.id == Files.content_id
        ).filter(
            Files.file_id == id,
            Files.project == projects.id
        ).one()
    except NoResultFound:
        raise RecordNotFoundException('Requested PDF file not found.')

    res = make_response(entry.raw_file)
    res.headers['Content-Type'] = 'application/pdf'

    yield res


# TODO: Convert this? Where is this getting used
@bp.route('/bioc', methods=['GET'])
def transform_to_bioc():
    TEMPLATE_PATH = os.path.abspath(os.getcwd()) + '/templates/bioc.json'
    with open(TEMPLATE_PATH, 'r') as f:
        data = request.get_json()
        current_time = datetime.now()
        template = json.load(f)
        template['date'] = current_time.strftime('%Y-%m-%d')
        template['id'] = data['id']
        template['documents'][0]['passages'][0]['text'] = data['text']
        template['documents'][0]['passages'][0]['annotations'] = data['annotations']
        return jsonify(template)


@newbp.route('/<string:project_name>/files/<string:id>/annotations', methods=['GET'])
@auth.login_required
@requires_project_permission(AccessActionType.READ)
def get_annotations(id: str, project_name: str):

    projects = Projects.query.filter(Projects.project_name == project_name).one_or_none()
    if projects is None:
        raise RecordNotFoundException(f'Project {project_name} not found')

    user = g.current_user

    yield user, projects

    file = Files.query.filter_by(file_id=id, project=projects.id).one_or_none()
    if not file:
        raise RecordNotFoundException('File does not exist')

    if file.annotations:
        annotations = file.annotations['documents'][0]['passages'][0]['annotations']

        # Add additional information for annotations that were excluded
        for annotation in annotations:
            for exclusion in file.excluded_annotations:
                if (exclusion.get('type') == annotation['meta']['type'] and
                        exclusion.get('text', True) == annotation.get('textInDocument', False)):
                    annotation['meta']['isExcluded'] = True
                    annotation['meta']['exclusionReason'] = exclusion['reason']
                    annotation['meta']['exclusionComment'] = exclusion['comment']
    else:
        annotations = []

    yield jsonify(annotations + file.custom_annotations)


@newbp.route('/<string:project_name>/files/<string:file_id>/annotations/add', methods=['PATCH'])
@use_kwargs(AnnotationAdditionSchema(exclude=('annotation.uuid',)))
@marshal_with(AnnotationSchema(many=True), code=200)
@auth.login_required
@requires_project_permission(AccessActionType.WRITE)
def add_custom_annotation(file_id, project_name, **payload):

    project = Projects.query.filter(Projects.project_name == project_name).one_or_none()
    if project is None:
        raise RecordNotFoundException(f'Project {project_name} not found')

    user = g.current_user

    yield user, project

    inclusions = ManualAnnotationsService.add_inclusions(
        project.id, file_id, user.id, payload['annotation'], payload['annotateAll']
    )

    yield inclusions, 200


@newbp.route('/<string:project_name>/files/<string:file_id>/annotations/remove', methods=['PATCH'])
@auth.login_required
@use_kwargs(AnnotationRemovalSchema)
@requires_project_permission(AccessActionType.WRITE)
def remove_custom_annotation(file_id, uuid, removeAll, project_name):

    project = Projects.query.filter(Projects.project_name == project_name).one_or_none()
    if project is None:
        raise RecordNotFoundException(f'Project {project_name} not found')

    user = g.current_user

    yield user, project

    removed_annotation_uuids = ManualAnnotationsService.remove_inclusions(
        project.id, file_id, uuid, removeAll
    )

    yield jsonify(removed_annotation_uuids)


class DeletionOutcome(Enum):
    DELETED = 'Deleted'
    NOT_OWNER = 'Not an owner'
    NOT_FOUND = 'Not found'


@newbp.route('/<string:project_name>/files', methods=['DELETE'])
@auth.login_required
@requires_project_permission(AccessActionType.WRITE)
def delete_files(project_name: str):
    curr_user = g.current_user

    projects = Projects.query.filter(Projects.project_name == project_name).one_or_none()
    if projects is None:
        raise RecordNotFoundException(f'Project {project_name} not found')

    yield curr_user, projects

    user_roles = [r.name for r in curr_user.roles]
    ids = set(request.get_json())
    outcome: Dict[str, str] = {}  # file id to deletion outcome
    files = files_queries.get_all_files_by_id(file_ids=ids, project_id=projects.id)

    files_not_found = ids - set(f.file_id for f in files)
    for not_found in files_not_found:
        outcome[not_found] = DeletionOutcome.NOT_FOUND.value

    files_to_delete: List[Files] = []

    for f in files:
        if 'admin' not in user_roles and curr_user.id != int(f.user_id):
            current_app.logger.error(
                'Cannot delete file (not an owner): %s, %s', f.file_id, f.filename)
            outcome[f.file_id] = DeletionOutcome.NOT_OWNER.value
        else:
            files_to_delete.append(f)

    for deleted in files_to_delete:
        current_app.logger.info(f'User deleted file: <{g.current_user.email}:{deleted.filename}>')
        outcome[deleted.file_id] = DeletionOutcome.DELETED.value

    # low level fast bulk operation
    delete_query = Files.__table__.delete().where(
        Files.file_id.in_(set(to_delete.file_id for to_delete in files_to_delete)))
    db.session.execute(delete_query)
    db.session.commit()

    yield jsonify(outcome)


@newbp.route(
    '/<string:project_name>/files/<string:file_id>/annotations/add_annotation_exclusion',
    methods=['PATCH'])
@auth.login_required
@use_kwargs(AnnotationExclusionSchema)
@requires_project_permission(AccessActionType.WRITE)
def add_annotation_exclusion(project_name: str, file_id: str, **payload):

    project = Projects.query.filter(Projects.project_name == project_name).one_or_none()
    if project is None:
        raise RecordNotFoundException(f'Project {project_name} not found')

    user = g.current_user

    yield user, project

    ManualAnnotationsService.add_exclusion(project.id, file_id, user.id, payload)

    yield jsonify({'status': 'success'})


@newbp.route(
    '/<string:project_name>/files/<string:file_id>/annotations/remove_annotation_exclusion',
    methods=['PATCH'])
@auth.login_required
@use_kwargs(AnnotationExclusionSchema(only=('type', 'text')))
@requires_project_permission(AccessActionType.WRITE)
def remove_annotation_exclusion(project_name, file_id, type, text):

    project = Projects.query.filter(Projects.project_name == project_name).one_or_none()
    if project is None:
        raise RecordNotFoundException(f'Project {project_name} not found')

    user = g.current_user

    yield user, project

    ManualAnnotationsService.remove_exclusion(project.id, file_id, user.id, type, text)

    yield jsonify({'status': 'success'})


@bp.route('/lmdbs_dates', methods=['GET'])
@auth.login_required
def get_lmdbs_dates():
    rows = LMDBsDates.query.all()
    return {row.name: row.date for row in rows}<|MERGE_RESOLUTION|>--- conflicted
+++ resolved
@@ -175,11 +175,7 @@
 
         current_app.logger.info(
             f'User uploaded file: <{g.current_user.email}:{file.filename}>')
-<<<<<<< HEAD
-        # index_pdf.main(current_app.config)  # TODO: FIX THIS
-=======
         index_pdf.populate_single_index(file.id)
->>>>>>> d61fc5c0
     except Exception:
         raise FileUploadError('Your file could not be saved. Please try uploading again.')
 
