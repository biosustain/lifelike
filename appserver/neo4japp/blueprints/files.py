--- conflicted
+++ resolved
@@ -26,18 +26,13 @@
 def upload_pdf():
     annotator = get_annotations_service()
     bioc_service = get_bioc_document_service()
-<<<<<<< HEAD
     pdf_parser = get_annotations_pdf_parser()
 
-    pdf = request.files['file'].read()
-    username = request.form['user']
-=======
-    token_extractor = get_token_extractor_service()
     pdf = request.files['file']
     project = request.form['project']
     binary_pdf = pdf.read()
     username = g.current_user
->>>>>>> 893eeb46
+
     filename = secure_filename(request.files['file'].filename)
     file_id = str(uuid.uuid4())
 
