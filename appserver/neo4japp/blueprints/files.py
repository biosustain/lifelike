--- conflicted
+++ resolved
@@ -246,14 +246,10 @@
         raise  # bubble up the exception
     db.session.commit()
 
-<<<<<<< HEAD
     current_app.logger.info(
         f'User uploaded file: <{filename}>',
         extra=UserEventLog(username=g.current_user.username, event_type='file upload').to_dict())
-    index_pdf.main(current_app.config)
-
-=======
->>>>>>> aa7742c0
+
     yield SuccessResponse(
         result={
             'file_id': file_id,
