--- conflicted
+++ resolved
@@ -6,20 +6,18 @@
 from datetime import datetime
 from enum import Enum
 from typing import Dict
-<<<<<<< HEAD
 from urllib.parse import urlparse
 import urllib.request
+
+from flask import Blueprint, current_app, request, jsonify, g, make_response
+
+from sqlalchemy.orm.exc import NoResultFound
+
+from werkzeug.datastructures import FileStorage
+from werkzeug.utils import secure_filename
+
 from neo4japp.blueprints.auth import auth
-from flask import Blueprint, current_app, request, abort, jsonify, g, make_response
-from werkzeug.datastructures import FileStorage
-=======
-
-from flask import Blueprint, current_app, request, jsonify, g, make_response
-from sqlalchemy.orm.exc import NoResultFound
->>>>>>> d2fd3b66
-from werkzeug.utils import secure_filename
-
-from neo4japp.blueprints.auth import auth
+from neo4japp.blueprints.permissions import requires_role
 from neo4japp.database import (
     db,
     get_annotations_service,
@@ -30,7 +28,6 @@
 from neo4japp.exceptions import RecordNotFoundException, BadRequestError
 from neo4japp.models import AppUser
 from neo4japp.models.files import Files, FileContent
-from neo4japp.blueprints.permissions import requires_role
 
 bp = Blueprint('files', __name__, url_prefix='/files')
 
@@ -38,7 +35,6 @@
 @bp.route('/upload', methods=['POST'])
 @auth.login_required
 def upload_pdf():
-<<<<<<< HEAD
     filename = None
     pdf = None
     if 'url' in request.form:
@@ -49,11 +45,8 @@
     else:
         filename = secure_filename(request.files['file'].filename)
         pdf = request.files['file']
-=======
-    pdf = request.files['file']
     pdf_content = pdf.read()  # TODO: don't work with whole file in memory
     pdf.stream.seek(0)
->>>>>>> d2fd3b66
     project = '1'  # TODO: remove hard coded project
     checksum_sha256 = hashlib.sha256(pdf_content).digest()
     user = g.current_user
