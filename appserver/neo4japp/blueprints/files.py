--- conflicted
+++ resolved
@@ -18,12 +18,9 @@
 from werkzeug.utils import secure_filename
 
 from neo4japp.blueprints.auth import auth
-<<<<<<< HEAD
 from neo4japp.blueprints.permissions import requires_project_permission
-=======
 from neo4japp.blueprints.permissions import requires_role
 from neo4japp.constants import TIMEZONE
->>>>>>> 49071d94
 from neo4japp.database import (
     db,
     get_annotations_service,
@@ -31,7 +28,6 @@
     get_bioc_document_service,
     get_lmdb_dao,
 )
-<<<<<<< HEAD
 from neo4japp.models import (
     AccessActionType,
     AppUser,
@@ -39,17 +35,9 @@
     FileContent,
     Directory,
     Projects,
+    LMDBsDates
 )
 from neo4japp.exceptions import AnnotationError, RecordNotFoundException
-=======
-from neo4japp.exceptions import (
-    AnnotationError,
-    RecordNotFoundException,
-    NotAuthorizedException,
-)
-from neo4japp.models import AppUser
-from neo4japp.models.files import Files, FileContent, LMDBsDates
->>>>>>> 49071d94
 from neo4japp.utils.network import read_url
 from neo4japp.schemas.files import (
     AnnotationAdditionSchema,
@@ -147,13 +135,9 @@
         content_id=file_content.id,
         user_id=user.id,
         annotations=annotations,
-<<<<<<< HEAD
         project=projects.id,
         dir_id=dir_id,
-=======
         annotations_date=annotations_date,
-        project=project,
->>>>>>> 49071d94
         doi=doi,
         upload_url=upload_url,
     )
@@ -303,7 +287,6 @@
 @requires_project_permission(AccessActionType.READ)
 def get_annotations(id: str, project_name: str = ''):
 
-<<<<<<< HEAD
     # LL-415 - remove default once GUI deprecates old API
     projects = Projects.query.filter(Projects.project_name == 'beta-project').one()
 
@@ -313,8 +296,7 @@
     user = g.current_user
 
     yield user, projects
-=======
-    file = Files.query.filter_by(file_id=id, project=project).one_or_none()
+    file = Files.query.filter_by(file_id=id, project=projects).one_or_none()
     if file is None:
         raise RecordNotFoundException('File does not exist')
 
@@ -324,7 +306,6 @@
     def map_annotations_to_correct_format(unformatted_annotations: dict):
         unformatted_annotations_list = unformatted_annotations['documents'][0]['passages'][0]['annotations']  # noqa
         formatted_annotations_list = []
->>>>>>> 49071d94
 
     file = Files.query.filter_by(file_id=id, project=projects.id).one_or_none()
     if not file:
@@ -343,11 +324,7 @@
                 annotation['meta']['exclusionComment'] = excluded_annotation['comment']
 
     # for now, custom annotations are stored in the format that pdf-viewer supports
-<<<<<<< HEAD
-    yield jsonify(map_annotations_to_correct_format(annotations) + file.custom_annotations)
-=======
-    return jsonify(annotations + file.custom_annotations)
->>>>>>> 49071d94
+    yield jsonify(annotations + file.custom_annotations)
 
 
 @bp.route('/add_custom_annotation/<id>', methods=['PATCH'])
@@ -408,12 +385,7 @@
     yield user, projects
 
     file = Files.query.filter_by(file_id=id).one_or_none()
-<<<<<<< HEAD
-
-    if not file:
-=======
     if file is None:
->>>>>>> 49071d94
         raise RecordNotFoundException('File does not exist')
     user = g.current_user
     user_roles = [role.name for role in user.roles]
