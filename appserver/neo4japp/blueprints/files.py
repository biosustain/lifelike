import hashlib
import io
import json
import os
import re
import urllib.request
import uuid
from datetime import datetime, timezone
from enum import Enum
from typing import Dict, List, Optional
from urllib.error import URLError

from flask import Blueprint, current_app, request, jsonify, g, make_response
from flask_apispec import use_kwargs, marshal_with
from pdfminer import high_level
from sqlalchemy.orm.exc import NoResultFound
from werkzeug.datastructures import FileStorage
from werkzeug.utils import secure_filename

from neo4japp.blueprints.auth import auth
from neo4japp.blueprints.permissions import requires_project_permission
# TODO: LL-415 Migrate the code to the projects folder once GUI is complete and API refactored
from neo4japp.blueprints.projects import bp as newbp
from neo4japp.constants import TIMEZONE
from neo4japp.database import (
    db,
    get_annotations_service,
    get_annotations_pdf_parser,
    get_bioc_document_service,
    get_lmdb_dao,
)
<<<<<<< HEAD
from neo4japp.exceptions import AnnotationError, RecordNotFoundException, NotAuthorizedException
from neo4japp.models import (
    AccessActionType,
    AppUser,
    Files,
    FileContent,
    Directory,
    Projects,
    LMDBsDates
=======
from neo4japp.exceptions import (
    AnnotationError,
    FileUploadError,
    RecordNotFoundException,
    NotAuthorizedException,
>>>>>>> b8adde31
)
from neo4japp.schemas.files import (
    AnnotationAdditionSchema,
    AnnotationRemovalSchema,
    AnnotationExclusionSchema,
)
from neo4japp.utils.network import read_url

URL_FETCH_MAX_LENGTH = 1024 * 1024 * 30
URL_FETCH_TIMEOUT = 10
DOWNLOAD_USER_AGENT = 'Mozilla/5.0 (X11; Linux x86_64) AppleWebKit/537.36 (KHTML, like Gecko) ' \
                      'Chrome/51.0.2704.103 Safari/537.36 Lifelike'

bp = Blueprint('files', __name__, url_prefix='/files')


@bp.route('/upload', methods=['POST'])
@newbp.route('/<string:project_name>/files', methods=['POST'])  # TODO: use this once LL-415 done
@auth.login_required
@requires_project_permission(AccessActionType.WRITE)
def upload_pdf(project_name: str = ''):

    user = g.current_user
    filename = secure_filename(request.form['filename'].strip())
    # TODO: Deprecate and make mandatory (no default) this once LL-415 is implemented
    dir_id = request.form.get('directoryId', 1)

    try:
        directory = Directory.query.get(dir_id)
        projects = Projects.query.get(directory.projects_id)
    except NoResultFound as err:
        raise RecordNotFoundException(f'No record found: {err}')

    yield user, projects

    if 'url' in request.form:
        url = request.form['url']
        try:
            req = urllib.request.Request(url, headers={
                'User-Agent': DOWNLOAD_USER_AGENT,
            })
            data = read_url(req, max_length=URL_FETCH_MAX_LENGTH,
                            timeout=URL_FETCH_TIMEOUT).getvalue()
        except (ValueError, URLError):
            raise FileUploadError("Your file could not be downloaded, either because it is "
                                  "inaccessible or another problem occurred. Please double "
                                  "check the spelling of the URL.")
        pdf = FileStorage(io.BytesIO(data), filename)
    else:
        pdf = request.files['file']
    pdf_content = pdf.read()  # TODO: don't work with whole file in memory
    pdf.stream.seek(0)

    checksum_sha256 = hashlib.sha256(pdf_content).digest()

    # TODO: Should `pdf.filename` be in sync with the final filename?
    # Make sure that the filename is not longer than the DB column permits
    max_filename_length = Files.filename.property.columns[0].type.length
    if len(filename) > max_filename_length:
        name, extension = os.path.splitext(filename)
        if len(extension) > max_filename_length:
            extension = ".dat"
        filename = name[:max(0, max_filename_length - len(extension))] + extension
    file_id = str(uuid.uuid4())

    annotations = annotate(filename, pdf)
    annotations_date = datetime.now(TIMEZONE)

    try:
        # First look for an existing copy of this file
        file_content = db.session.query(FileContent.id) \
            .filter(FileContent.checksum_sha256 == checksum_sha256) \
            .one()
    except NoResultFound:
        # Otherwise, let's add the file content to the database
        file_content = FileContent(
            raw_file=pdf_content,
            checksum_sha256=checksum_sha256
        )
        db.session.add(file_content)
        db.session.commit()

    description = request.form.get('description', '')
    doi = extract_doi(pdf_content, file_id, filename)
    upload_url = request.form.get('url', None)

    file = Files(
        file_id=file_id,
        filename=filename,
        description=description,
        content_id=file_content.id,
        user_id=user.id,
        annotations=annotations,
        project=projects.id,
        dir_id=dir_id,
        annotations_date=annotations_date,
        doi=doi,
        upload_url=upload_url,
    )

    db.session.add(file)
    db.session.commit()

    current_app.logger.info(
        f'User uploaded file: <{g.current_user.email}:{file.filename}>')

    yield jsonify({
        'file_id': file_id,
        'filename': filename,
        'status': 'Successfully uploaded'
    })


@bp.route('/list', methods=['GET'])
@newbp.route('/<string:project_name>/files', methods=['GET'])  # TODO: use this once LL-415 done
@auth.login_required
@requires_project_permission(AccessActionType.READ)
def list_files(project_name: str = ''):
    """TODO: See JIRA LL-322"""
    # TODO: remove hard coded project

    # LL-415 - remove default once GUI deprecates old API
    projects = Projects.query.filter(Projects.project_name == 'beta-project').one()
    projects_id = projects.id

    if project_name:
        projects = Projects.query.filter(Projects.project_name == project_name).one()
        projects_id = projects.id

    user = g.current_user

    yield user, projects

    files = [{
        'annotations_date': row.annotations_date,
        'id': row.id,  # TODO: is this of any use?
        'file_id': row.file_id,
        'filename': row.filename,
        'description': row.description,
        'username': row.username,
        'creation_date': row.creation_date,
    } for row in db.session.query(
        Files.annotations_date,
        Files.id,
        Files.file_id,
        Files.filename,
        Files.description,
        Files.user_id,
        AppUser.username,
        Files.creation_date)
        .join(AppUser, Files.user_id == AppUser.id)
        .filter(Files.project == projects_id)
        .order_by(Files.creation_date.desc())
        .all()]
    yield jsonify({'files': files})


@bp.route('/<id>/info', methods=['GET'])
@newbp.route('/<string:project_name>/files/<string:id>/info', methods=['GET', 'PATCH'])
@auth.login_required
@requires_project_permission(AccessActionType.READ)
def get_file_info(id: str, project_name: str = ''):

    user = g.current_user

    # LL-415 - remove default once GUI deprecates old API
    projects = Projects.query.filter(Projects.project_name == 'beta-project').one()

    if project_name:
        projects = Projects.query.filter(Projects.project_name == project_name).one()

    yield user, projects

    try:
        row = db.session \
            .query(Files.id,
                   Files.file_id,
                   Files.filename,
                   Files.description,
                   Files.user_id,
                   AppUser.username,
                   Files.creation_date
                   ) \
            .join(AppUser, Files.user_id == AppUser.id) \
            .filter(Files.file_id == id, Files.project == projects.id) \
            .one()
    except NoResultFound:
        raise RecordNotFoundException('Requested PDF file not found.')

    yield jsonify({
        'id': row.id,  # TODO: is this of any use?
        'file_id': row.file_id,
        'filename': row.filename,
        'description': row.description,
        'username': row.username,
        'creation_date': row.creation_date,
    })


@bp.route('/<id>', methods=['GET', 'PATCH'])
@newbp.route('/<string:project_name>/files/<string:id>', methods=['GET', 'PATCH'])  # TODO: LL-415
@auth.login_required
@requires_project_permission(AccessActionType.READ)
def get_pdf(id: str, project_name: str = ''):

    user = g.current_user

    # LL-415 - remove default once GUI deprecates old API
    projects = Projects.query.filter(Projects.project_name == 'beta-project').one()

    if project_name:
        projects = Projects.query.filter(Projects.project_name == project_name).one()

    yield user, projects

    if request.method == 'PATCH':
        filename = request.form['filename'].strip()
        description = request.form['description'].strip()
        try:
            file = Files.query.filter_by(file_id=id).one()
        except NoResultFound:
            raise RecordNotFoundException('Requested PDF file not found.')
        else:
            if filename and filename != file.filename:
                db.session.query(Files).filter(Files.file_id == id).update({
                    'filename': filename,
                })
            if description != file.description:
                db.session.query(Files).filter(Files.file_id == id).update({
                    'description': description,
                })
            db.session.commit()
        return ''
    try:
        entry = db.session \
            .query(Files.id, FileContent.raw_file) \
            .join(FileContent, FileContent.id == Files.content_id) \
            .filter(Files.file_id == id, Files.project == projects.id) \
            .one()
    except NoResultFound:
        raise RecordNotFoundException('Requested PDF file not found.')
    res = make_response(entry.raw_file)
    res.headers['Content-Type'] = 'application/pdf'

    yield res


@bp.route('/bioc', methods=['GET'])
def transform_to_bioc():
    TEMPLATE_PATH = os.path.abspath(os.getcwd()) + '/templates/bioc.json'
    with open(TEMPLATE_PATH, 'r') as f:
        data = request.get_json()
        current_time = datetime.now()
        template = json.load(f)
        template['date'] = current_time.strftime('%Y-%m-%d')
        template['id'] = data['id']
        template['documents'][0]['passages'][0]['text'] = data['text']
        template['documents'][0]['passages'][0]['annotations'] = data['annotations']
        return jsonify(template)


# TODO: Should remove this eventually...the annotator should return data readable by the
# lib-pdf-viewer-lib, or the lib should conform to what is being returned by the annotator.
# Something has to give.
def map_annotations_to_correct_format(unformatted_annotations: dict):
    unformatted_annotations_list = unformatted_annotations['documents'][0]['passages'][0]['annotations']  # noqa
    formatted_annotations_list = []

    for unformatted_annotation in unformatted_annotations_list:
        # Remove the 'keywordType' attribute and replace it with 'type', as the
        # lib-pdf-viewer-lib does not recognize 'keywordType'
        keyword_type = unformatted_annotation['meta']['keywordType']
        del unformatted_annotation['meta']['keywordType']
        unformatted_annotation['meta']['type'] = keyword_type

        formatted_annotations_list.append(unformatted_annotation)
    return formatted_annotations_list


@bp.route('/get_annotations/<id>', methods=['GET'])
# TODO: LL-415 - use this API URL
@newbp.route('/<string:project_name>/files/<string:id>/annotations', methods=['GET'])
@auth.login_required
@requires_project_permission(AccessActionType.READ)
def get_annotations(id: str, project_name: str = ''):

    # LL-415 - remove default once GUI deprecates old API
    projects = Projects.query.filter(Projects.project_name == 'beta-project').one()

    if project_name:
        projects = Projects.query.filter(Projects.project_name == project_name).one()

    user = g.current_user

    yield user, projects

    file = Files.query.filter_by(file_id=id, project=projects.id).one_or_none()
    if not file:
        raise RecordNotFoundException('File does not exist')

    # TODO: Should remove this eventually...the annotator should return data readable by the
    # lib-pdf-viewer-lib, or the lib should conform to what is being returned by the annotator.
    # Something has to give.
    def map_annotations_to_correct_format(unformatted_annotations: dict):
        unformatted_annotations_list = unformatted_annotations['documents'][0]['passages'][0]['annotations']  # noqa
        formatted_annotations_list = []

        for unformatted_annotation in unformatted_annotations_list:
            # Remove the 'keywordType' attribute and replace it with 'type', as the
            # lib-pdf-viewer-lib does not recognize 'keywordType'
            keyword_type = unformatted_annotation['meta']['keywordType']
            del unformatted_annotation['meta']['keywordType']
            unformatted_annotation['meta']['type'] = keyword_type

            formatted_annotations_list.append(unformatted_annotation)
        return formatted_annotations_list

    annotations = map_annotations_to_correct_format(file.annotations)

    # Add additional information for annotations that were excluded
    for annotation in annotations:
        for excluded_annotation in file.excluded_annotations:
            if excluded_annotation['id'] == annotation['meta']['id']:
                annotation['meta']['isExcluded'] = True
                annotation['meta']['exclusionReason'] = excluded_annotation['reason']
                annotation['meta']['exclusionComment'] = excluded_annotation['comment']

    # for now, custom annotations are stored in the format that pdf-viewer supports
    yield jsonify(annotations + file.custom_annotations)


@bp.route('/add_custom_annotation/<id>', methods=['PATCH'])
# TODO: LL-415 - use this API URL
@newbp.route('/<string:project_name>/files/<string:id>/annotations/add', methods=['PATCH'])
@use_kwargs(AnnotationAdditionSchema(exclude=('uuid', 'user_id')))
@marshal_with(AnnotationAdditionSchema(only=('uuid',)), code=200)
@auth.login_required
@requires_project_permission(AccessActionType.WRITE)
def add_custom_annotation(id, project_name='', **payload):

    # LL-415 - remove default once GUI deprecates old API
    projects = Projects.query.filter(Projects.project_name == 'beta-project').one()

    if project_name:
        projects = Projects.query.filter(Projects.project_name == project_name).one()

    user = g.current_user

    yield user, projects

    annotation_to_add = {
        **payload,
        'user_id': g.current_user.id,
        'uuid': str(uuid.uuid4())
    }
    file = Files.query.filter_by(file_id=id).one_or_none()
    if file is None:
        raise RecordNotFoundException('File does not exist')
    file.custom_annotations = [annotation_to_add, *file.custom_annotations]
    db.session.commit()

    yield annotation_to_add, 200


class AnnotationRemovalOutcome(Enum):
    REMOVED = 'Removed'
    NOT_OWNER = 'Not an owner'
    NOT_FOUND = 'Not found'


@bp.route('/remove_custom_annotation/<id>', methods=['PATCH'])
# TODO: LL-415 - use this API URL
@newbp.route('/<string:project_name>/files/<string:id>/annotations/remove', methods=['PATCH'])
@auth.login_required
@use_kwargs(AnnotationRemovalSchema)
@requires_project_permission(AccessActionType.WRITE)
def remove_custom_annotation(id, uuid, removeAll, project_name=''):

    # LL-415 - remove default once GUI deprecates old API
    projects = Projects.query.filter(Projects.project_name == 'beta-project').one()

    if project_name:
        projects = Projects.query.filter(Projects.project_name == project_name).one()

    user = g.current_user

    yield user, projects

    file = Files.query.filter_by(file_id=id).one_or_none()
    if file is None:
        raise RecordNotFoundException('File does not exist')
    user = g.current_user
    user_roles = [role.name for role in user.roles]
    uuids_to_remove = []
    annotation_to_remove = next(
        (ann for ann in file.custom_annotations if ann['uuid'] == uuid), None
    )
    outcome: Dict[str, str] = {}  # annotation uuid to deletion outcome
    if annotation_to_remove is None:
        outcome[uuid] = AnnotationRemovalOutcome.NOT_FOUND.value
        return jsonify(outcome)
    text = annotation_to_remove['meta']['allText']
    for annotation in file.custom_annotations:
        if (removeAll and annotation['meta']['allText'] == text or
                annotation['uuid'] == uuid):
            if annotation['user_id'] != user.id and 'admin' not in user_roles:
                outcome[annotation['uuid']] = AnnotationRemovalOutcome.NOT_CREATOR.value
                continue
            uuids_to_remove.append(annotation['uuid'])
            outcome[annotation['uuid']] = AnnotationRemovalOutcome.REMOVED.value
    file.custom_annotations = [
        ann for ann in file.custom_annotations if ann['uuid'] not in uuids_to_remove
    ]
    db.session.commit()

    yield jsonify(outcome)


def annotate(filename, pdf_file_object) -> dict:
    lmdb_dao = get_lmdb_dao()
    pdf_parser = get_annotations_pdf_parser()
    annotator = get_annotations_service(lmdb_dao=lmdb_dao)
    bioc_service = get_bioc_document_service()
    try:
        parsed_pdf_chars = pdf_parser.parse_pdf(pdf=pdf_file_object)
    except AnnotationError:
        raise AnnotationError('Your file could not be imported. Please check if it is a valid PDF.')

    try:
        tokens = pdf_parser.extract_tokens(parsed_chars=parsed_pdf_chars)
        pdf_text_list = pdf_parser.combine_chars_into_words(parsed_pdf_chars)
        pdf_text = ' '.join([text for text, _ in pdf_text_list])
        annotations = annotator.create_annotations(tokens=tokens)
        bioc = bioc_service.read(text=pdf_text, file_uri=filename)
        return bioc_service.generate_bioc_json(annotations=annotations, bioc=bioc)
    except AnnotationError:
        raise AnnotationError('Your file could not be annotated and your PDF file was not saved.')


class AnnotationOutcome(Enum):
    ANNOTATED = 'Annotated'
    NOT_ANNOTATED = 'Not annotated'
    NOT_FOUND = 'Not found'


@bp.route('/reannotate', methods=['POST'])
# TODO: LL-415 - use this API URL
@newbp.route('/<string:project_name>/files/reannotate', methods=['POST'])
@auth.login_required
@requires_project_permission(AccessActionType.WRITE)
def reannotate(project_name: str = ''):

    user = g.current_user

    # LL-415 - remove default once GUI deprecates old API
    projects = Projects.query.filter(Projects.project_name == 'beta-project').one()

    if project_name:
        projects = Projects.query.filter(Projects.project_name == project_name).one()

    yield user, projects

    ids = request.get_json()
    outcome: Dict[str, str] = {}  # file id to annotation outcome
    for id in ids:
        file = db.session \
            .query(Files.id, Files.filename, Files.annotations, FileContent.raw_file) \
            .join(FileContent, FileContent.id == Files.content_id) \
            .filter(Files.file_id == id) \
            .one_or_none()
        if file is None:
            current_app.logger.error('Could not find file')
            outcome[id] = AnnotationOutcome.NOT_FOUND.value
            continue
        fp = io.BytesIO(file.raw_file)
        try:
            annotations = annotate(file.filename, fp)
        except Exception as e:
            current_app.logger.error('Could not annotate file: %s, %s, %s', id, file.filename, e)
            outcome[id] = AnnotationOutcome.NOT_ANNOTATED.value
        else:
            db.session.query(Files).filter(Files.file_id == id).update({
                'annotations': annotations,
                'annotations_date': datetime.now(timezone.utc),
            })
            db.session.commit()
            current_app.logger.debug('File successfully annotated: %s, %s', id, file.filename)
            outcome[id] = AnnotationOutcome.ANNOTATED.value
        fp.close()
    yield jsonify(outcome)


class DeletionOutcome(Enum):
    DELETED = 'Deleted'
    NOT_OWNER = 'Not an owner'
    NOT_FOUND = 'Not found'


@bp.route('/bulk_delete', methods=['DELETE'])
# TODO: LL-415 - use this API URL
@newbp.route('/<string:project_name>/files', methods=['DELETE'])
@auth.login_required
@requires_project_permission(AccessActionType.WRITE)
def delete_files(project_name: str = ''):
    curr_user = g.current_user
    # LL-415 - remove default once GUI deprecates old API
    projects = Projects.query.filter(Projects.project_name == 'beta-project').one()

    if project_name:
        projects = Projects.query.filter(Projects.project_name == project_name).one()

    yield curr_user, projects

    user_roles = [r.name for r in curr_user.roles]
    ids = request.get_json()
    outcome: Dict[str, str] = {}  # file id to deletion outcome
    for id in ids:
        file = Files.query.filter_by(file_id=id).one_or_none()
        if file is None:
            current_app.logger.error('Could not find file')
            outcome[id] = DeletionOutcome.NOT_FOUND.value
            continue
        if 'admin' not in user_roles and curr_user.id != int(file.user_id):
            current_app.logger.error('Cannot delete file (not an owner): %s, %s', id, file.filename)
            outcome[id] = DeletionOutcome.NOT_OWNER.value
            continue
        db.session.delete(file)
        db.session.commit()
        current_app.logger.info(f'User deleted file: <{g.current_user.email}:{file.filename}>')
        outcome[id] = DeletionOutcome.DELETED.value

    yield jsonify(outcome)


def extract_doi(pdf_content: bytes, file_id: str = None, filename: str = None) -> Optional[str]:
    # Attempt 1: search through the first N bytes (most probably containing only metadata)
    chunk = pdf_content[:2 ** 17]
    doi = search_doi(chunk)
    if doi is not None:
        return doi

    # Attempt 2: search through the first two pages of text (no metadata)
    fp = io.BytesIO(pdf_content)
    text = high_level.extract_text(fp, page_numbers=[0, 1], caching=False)
    doi = search_doi(bytes(text, encoding='utf8'))
    if doi is not None:
        return doi

    current_app.logger.warning('No DOI for file: %s, %s', file_id, filename)
    return None


def search_doi(content: bytes) -> Optional[str]:
    doi_re = rb'(?:doi|DOI)(?::|=)\s*([\d\w\./%]+)'
    match = re.search(doi_re, content)
    if match is None:
        return None
    doi = match.group(1).decode('utf-8').replace('%2F', '/')
    # Make sure that the match does not contain undesired characters at the end.
    # E.g. when the match is at the end of a line, and there is a full stop.
    while doi[-1] in './%':
        doi = doi[:-1]
    return doi if doi.startswith('http') else f'https://doi.org/{doi}'


@bp.route('/add_annotation_exclusion/<file_id>', methods=['PATCH'])
@auth.login_required
@use_kwargs(AnnotationExclusionSchema)
def add_annotation_exclusion(file_id, **payload):
    excluded_annotation = {
        **payload,
        'user_id': g.current_user.id,
        'exclusion_date': str(datetime.now(TIMEZONE))
    }
    file = Files.query.filter_by(file_id=file_id).one_or_none()
    if file is None:
        raise RecordNotFoundException('File does not exist')
    file.excluded_annotations = [excluded_annotation, *file.excluded_annotations]
    db.session.commit()
    return jsonify({'status': 'success'})


@bp.route('/remove_annotation_exclusion/<file_id>', methods=['PATCH'])
@auth.login_required
@use_kwargs(AnnotationExclusionSchema(only=('id',)))
def remove_annotation_exclusion(file_id, id):
    file = Files.query.filter_by(file_id=file_id).one_or_none()
    if file is None:
        raise RecordNotFoundException('File does not exist')
    excluded_annotation = next(
        (ann for ann in file.excluded_annotations if ann['id'] == id), None
    )
    if excluded_annotation is None:
        raise RecordNotFoundException('Annotation not found')
    user = g.current_user
    user_roles = [role.name for role in user.roles]
    if excluded_annotation['user_id'] != user.id and 'admin' not in user_roles:
        raise NotAuthorizedException('Another user has excluded this annotation')
    file.excluded_annotations = list(file.excluded_annotations)
    file.excluded_annotations.remove(excluded_annotation)
    db.session.merge(file)
    db.session.commit()
    return jsonify({'status': 'success'})


@bp.route('/lmdbs_dates', methods=['GET'])
@auth.login_required
def get_lmdbs_dates():
    rows = LMDBsDates.query.all()
    return {row.name: row.date for row in rows}<|MERGE_RESOLUTION|>--- conflicted
+++ resolved
@@ -29,8 +29,12 @@
     get_bioc_document_service,
     get_lmdb_dao,
 )
-<<<<<<< HEAD
-from neo4japp.exceptions import AnnotationError, RecordNotFoundException, NotAuthorizedException
+from neo4japp.exceptions import (
+    AnnotationError,
+    FileUploadError,
+    RecordNotFoundException,
+    NotAuthorizedException,
+)
 from neo4japp.models import (
     AccessActionType,
     AppUser,
@@ -39,13 +43,6 @@
     Directory,
     Projects,
     LMDBsDates
-=======
-from neo4japp.exceptions import (
-    AnnotationError,
-    FileUploadError,
-    RecordNotFoundException,
-    NotAuthorizedException,
->>>>>>> b8adde31
 )
 from neo4japp.schemas.files import (
     AnnotationAdditionSchema,
