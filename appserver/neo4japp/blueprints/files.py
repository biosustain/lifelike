import uuid
from datetime import datetime
import os
import json
from neo4japp.blueprints.auth import auth
from flask import Blueprint, request, abort, jsonify, g, make_response
from werkzeug.utils import secure_filename

from neo4japp.database import (
    db,
    get_annotations_service,
    get_annotations_pdf_parser,
    get_bioc_document_service,
)
from neo4japp.models.files import Files
from neo4japp.exceptions import RecordNotFoundException

bp = Blueprint('files', __name__, url_prefix='/files')


@bp.route('/upload', methods=['POST'])
@auth.login_required
def upload_pdf():
    annotator = get_annotations_service()
    bioc_service = get_bioc_document_service()
    pdf_parser = get_annotations_pdf_parser()

    pdf = request.files['file']
    project = '1'  # TODO: remove hard coded project
    binary_pdf = pdf.read()
    username = g.current_user

    filename = secure_filename(request.files['file'].filename)
    file_id = str(uuid.uuid4())

    try:
        parsed_pdf_chars = pdf_parser.parse_pdf(pdf=pdf)
        pdf_text = pdf_parser.parse_pdf_high_level(pdf=pdf)
        annotations = annotator.create_annotations(
            tokens=pdf_parser.extract_tokens(parsed_chars=parsed_pdf_chars))

        # TODO: Miguel: need to update file_uri with file path
        bioc = bioc_service.read(text=pdf_text, file_uri=filename)
        annotations_json = bioc_service.generate_bioc_json(
            annotations=annotations, bioc=bioc)

        files = Files(
            file_id=file_id,
            filename=filename,
            raw_file=binary_pdf,
            username=username.id,
            annotations=annotations_json,
            project=project
        )
        db.session.add(files)
        db.session.commit()
        return jsonify({
            'file_id': file_id,
            'filename': filename,
            'status': 'Successfully uploaded'
        })
    except Exception:
        return abort(
            400,
            'File was unable to upload, please try again and make sure the file is a PDF.'
        )


@bp.route('/list', methods=['GET'])
@auth.login_required
def list_files():
    """TODO: See JIRA LL-322
    """
    # TODO: remove hard coded project
    # Part of phase 1, as explained at https://github.com/SBRG/kg-prototypes/pull/85#issue-404823272
    project = '1'

    files = [{
        'id': row.id,  # TODO: is this of any use?
        'file_id': row.file_id,
        'filename': row.filename,
        'username': row.username,
        'creation_date': row.creation_date,
    } for row in db.session.query(
        Files.id,
        Files.file_id,
        Files.filename,
        Files.username,
        Files.creation_date)
        .filter(Files.project == project)
        .all()]
    return jsonify({'files': files})


@bp.route('/<id>', methods=['GET'])
@auth.login_required
def get_pdf(id):
    entry = db.session.query(Files.raw_file).filter(Files.file_id == id).one()
    res = make_response(entry.raw_file)
    res.headers['Content-Type'] = 'application/pdf'
    return res


@bp.route('/bioc', methods=['GET'])
def transform_to_bioc():
    TEMPLATE_PATH = os.path.abspath(os.getcwd()) + '/templates/bioc.json'
    with open(TEMPLATE_PATH, 'r') as f:
        data = request.get_json()
        current_time = datetime.now()
        template = json.load(f)
        template['date'] = current_time.strftime('%Y-%m-%d')
        template['id'] = data['id']
        template['documents'][0]['passages'][0]['text'] = data['text']
        template['documents'][0]['passages'][0]['annotations'] = data['annotations']
        return jsonify(template)


@bp.route('/get_annotations/<id>', methods=['GET'])
@auth.login_required
def get_annotations(id):
    # data = request.get_json()
    # project = data['project']
    project = '1'  # TODO: remove hard coded project

    file = Files.query.filter_by(file_id=id, project=project).one_or_none()
    if not file:
        raise RecordNotFoundException('File does not exist')

    annotations = file.annotations

    # TODO: Should remove this eventually...the annotator should return data readable by the
    # lib-pdf-viewer-lib, or the lib should conform to what is being returned by the annotator.
    # Something has to give.
    def map_annotations_to_correct_format(unformatted_annotations: dict):
        unformatted_annotations_list = unformatted_annotations['documents'][0]['passages'][0]['annotations']  # noqa
        formatted_annotations_list = []

        for unformatted_annotation in unformatted_annotations_list:
            # Remove the 'keywordType' attribute and replace it with 'type', as the
            # lib-pdf-viewer-lib does not recognize 'keywordType'
            keyword_type = unformatted_annotation['meta']['keywordType']
            del unformatted_annotation['meta']['keywordType']
            unformatted_annotation['meta']['type'] = keyword_type

            formatted_annotations_list.append(unformatted_annotation)
        return formatted_annotations_list

<<<<<<< HEAD
    # for now, custom annotations are stored in the format that pdf-viewer supports
    return jsonify(map_annotations_to_correct_format(annotations) + file.custom_annotations)


@bp.route('/add_custom_annotation/<id>', methods=['PATCH'])
@auth.login_required
def add_custom_annotation(id):
    annotation_to_add = request.get_json()
    annotation_to_add['user_id'] = g.current_user.id
    file = Files.query.filter_by(file_id=id).one_or_none()
    if not file:
        raise RecordNotFoundException('File does not exist')
    file.custom_annotations = [annotation_to_add, *file.custom_annotations]
    db.session.commit()
    return {'status': 'success'}, 200


def write_file(data, filename):
    # Convert binary data to proper format and write it on Hard Disk
    with open(filename, 'wb') as f:
        f.write(data)
=======
    return jsonify(map_annotations_to_correct_format(annotations))
>>>>>>> 74695343
<|MERGE_RESOLUTION|>--- conflicted
+++ resolved
@@ -145,7 +145,6 @@
             formatted_annotations_list.append(unformatted_annotation)
         return formatted_annotations_list
 
-<<<<<<< HEAD
     # for now, custom annotations are stored in the format that pdf-viewer supports
     return jsonify(map_annotations_to_correct_format(annotations) + file.custom_annotations)
 
@@ -160,13 +159,4 @@
         raise RecordNotFoundException('File does not exist')
     file.custom_annotations = [annotation_to_add, *file.custom_annotations]
     db.session.commit()
-    return {'status': 'success'}, 200
-
-
-def write_file(data, filename):
-    # Convert binary data to proper format and write it on Hard Disk
-    with open(filename, 'wb') as f:
-        f.write(data)
-=======
-    return jsonify(map_annotations_to_correct_format(annotations))
->>>>>>> 74695343
+    return {'status': 'success'}, 200