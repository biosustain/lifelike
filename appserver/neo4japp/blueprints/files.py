import hashlib
import io
import json
import os
import re
import urllib.request
import uuid
from datetime import datetime
from enum import Enum
from typing import Dict, List, Optional
from urllib.error import URLError

from flask import Blueprint, current_app, request, jsonify, g, make_response
from flask_apispec import use_kwargs, marshal_with
from pdfminer import high_level
from sqlalchemy.exc import SQLAlchemyError
from sqlalchemy.orm import aliased, contains_eager
from sqlalchemy.orm.exc import NoResultFound
from werkzeug.datastructures import FileStorage

import neo4japp.models.files_queries as files_queries
from neo4japp.blueprints.auth import auth
from neo4japp.blueprints.permissions import requires_project_permission, \
    requires_role, check_project_permission
# TODO: LL-415 Migrate the code to the projects folder once GUI is complete and API refactored
from neo4japp.blueprints.projects import bp as newbp
from neo4japp.constants import FILE_INDEX_ID
from neo4japp.data_transfer_objects import FileUpload
from neo4japp.database import db, get_manual_annotation_service, get_elastic_service
from neo4japp.exceptions import (
    DatabaseError,
    DuplicateRecord,
    FileUploadError,
    RecordNotFoundException,
    InvalidArgumentsException,
)
from neo4japp.models import (
    AccessActionType,
    AppUser,
    FallbackOrganism,
    Files,
    FileContent,
    Directory,
    Projects,
    LMDBsDates
)
from neo4japp.request_schemas.annotations import (
    AnnotationAdditionSchema,
    AnnotationSchema,
    AnnotationRemovalSchema,
    AnnotationExclusionSchema,
)
from neo4japp.request_schemas.filesystem import MoveFileRequest, DirectoryDestination
from neo4japp.util import jsonify_with_class, SuccessResponse
from neo4japp.utils.logger import UserEventLog
from neo4japp.utils.network import read_url

URL_FETCH_MAX_LENGTH = 1024 * 1024 * 30
URL_FETCH_TIMEOUT = 10
DOWNLOAD_USER_AGENT = 'Mozilla/5.0 (X11; Linux x86_64) AppleWebKit/537.36 (KHTML, like Gecko) ' \
                      'Chrome/51.0.2704.103 Safari/537.36 Lifelike'

bp = Blueprint('files', __name__, url_prefix='/files')


def get_file(file_id: str, user: AppUser, check_access: AccessActionType,
             with_content=False) -> Files:
    t_owner = aliased(AppUser)
    t_directory = aliased(Directory)
    t_project = aliased(Projects)

    file_query = db.session.query(Files) \
        .join(t_owner, t_owner.id == Files.user_id) \
        .join(t_directory, t_directory.id == Files.dir_id) \
        .join(t_project, t_project.id == t_directory.projects_id) \
        .options(contains_eager(Files.user, alias=t_owner),
                 contains_eager(Files.dir, alias=t_directory)
                 .contains_eager(Directory.project, t_project)) \
        .filter(Files.file_id == file_id)

    if with_content:
        t_file_content = aliased(FileContent)
        file_query = file_query.join(t_file_content, t_file_content.id == Files.content_id) \
            .options(contains_eager(Files.content, alias=t_file_content))

    # Pull up map by hash_id
    try:
        file = file_query.one()
    except NoResultFound:
        raise RecordNotFoundException('File not found.')

    check_project_permission(file.dir.project, user, check_access)

    return file


def extract_doi(pdf_content: bytes, file_id: str = None, filename: str = None) -> Optional[str]:
    # Attempt 1: search through the first N bytes (most probably containing only metadata)
    chunk = pdf_content[:2 ** 17]
    doi = search_doi(chunk)
    if doi is not None:
        return doi

    # Attempt 2: search through the first two pages of text (no metadata)
    fp = io.BytesIO(pdf_content)
    text = high_level.extract_text(fp, page_numbers=[0, 1], caching=False)
    doi = search_doi(bytes(text, encoding='utf8'))
    if doi is not None:
        return doi
    current_app.logger.info(
        'No DOI for file: %s, %s', file_id, filename,
        extra=UserEventLog(username=g.current_user.username, event_type='missing DOI').to_dict())
    return None


def search_doi(content: bytes) -> Optional[str]:
    # ref: https://stackoverflow.com/a/10324802
    # Has a good breakdown of the DOI specifications,
    # in case need to play around with the regex in the future
    doi_re = rb'(?i)(?:doi:\s*|https?:\/\/doi\.org\/)(10[.][0-9]{4,}(?:[.][0-9]+)*\/(?:(?!["&\'<>])\S)+)\b'  # noqa
    match = re.search(doi_re, content)

    if match is None:
        return None
    try:
        doi = match.group(1).decode('utf-8').replace('%2F', '/')
    except Exception:
        return None
    # Make sure that the match does not contain undesired characters at the end.
    # E.g. when the match is at the end of a line, and there is a full stop.
    while doi and doi[-1] in './%':
        doi = doi[:-1]
    return doi if doi.startswith('http') else f'https://doi.org/{doi}'


@newbp.route('/<string:projects_name>/enrichment-table', methods=['POST'])
@auth.login_required
@requires_project_permission(AccessActionType.WRITE)
def add_gene_list(projects_name: str):
    data = request.get_json()
    user = g.current_user

    try:
        projects = Projects.query.filter(Projects.project_name == projects_name).one()
    except NoResultFound:
        raise RecordNotFoundException('Project could not be found.')
    yield g.current_user, projects

    dir_id = data['directoryId']
    enrichment_data = data['enrichmentData'].encode('utf-8')

    try:
        checksum_sha256 = hashlib.sha256(enrichment_data).digest()

        try:
            # First look for an existing copy of this file
            file_content = db.session.query(FileContent.id) \
                .filter(FileContent.checksum_sha256 == checksum_sha256) \
                .one()
        except NoResultFound:
            # Otherwise, let's add the file content to the database
            file_content = FileContent(
                raw_file=enrichment_data,
                checksum_sha256=checksum_sha256
            )
            db.session.add(file_content)
            db.session.flush()

        file_id = str(uuid.uuid4())
        filename = data['filename']

        file = Files(
            file_id=file_id,
            filename=filename + '.enrichment',
            description=data['description'],
            content_id=file_content.id,
            user_id=user.id,
            project=projects.id,
            dir_id=dir_id,
        )

        db.session.add(file)
        db.session.commit()

        current_app.logger.info(
            f'User uploaded file: <{filename}>',
            extra=UserEventLog(
                username=g.current_user.username, event_type='file upload').to_dict())
    except Exception:
        raise FileUploadError('Your file could not be saved. Please try creating again.')

    yield jsonify({'status': 'success', 'filename': filename + '.enrichment'}), 200


@newbp.route('/<string:projects_name>/enrichment-table/<string:fileId>', methods=['PATCH'])
@auth.login_required
@requires_project_permission(AccessActionType.WRITE)
def edit_gene_list(projects_name: str, fileId: str):
    data = request.get_json()

    try:
        projects = Projects.query.filter(Projects.project_name == projects_name).one()
    except NoResultFound:
        raise RecordNotFoundException('Project could not be found.')
    yield g.current_user, projects

    enrichment_data = data['enrichmentData'].encode('utf-8')
    checksum_sha256 = hashlib.sha256(enrichment_data).digest()
    file_name = data['name']

    try:
        entry_file = Files.query.filter(
            Files.file_id == fileId,
            Files.project == projects.id
        ).one()

        # If file type enrichment table add .enrichment to new name if it doesn't have .enrichment.
        if (file_name[-11:] != '.enrichment' and entry_file.filename[-11:] == '.enrichment'):
            file_name = file_name + '.enrichment'

        # If file type enrichment table remove .enrichment from new name if it has .enrichment.
        if (file_name[-11:] == '.enrichment' and entry_file.filename[-11:] != '.enrichment'):
            file_name = file_name[:-11]

        try:
            # First look for an existing copy of this file
            file_content = db.session.query(FileContent.id) \
                .filter(FileContent.checksum_sha256 == checksum_sha256) \
                .one()
        except NoResultFound:
            # Otherwise, let's add the file content to the database
            file_content = FileContent(
                raw_file=enrichment_data,
                checksum_sha256=checksum_sha256
            )
            db.session.add(file_content)
            db.session.flush()

        entry_file.filename = file_name
        entry_file.description = data['description']
        entry_file.content_id = file_content.id

        db.session.add(entry_file)
        db.session.commit()

        current_app.logger.info(
            f'Project: {projects_name}, File ID: {fileId}',
            extra=UserEventLog(
                username=g.current_user.username, event_type='edit gene list').to_dict()
        )

    except NoResultFound:
        raise RecordNotFoundException('Requested file not found.')

    yield jsonify({'status': 'success'}), 200


@newbp.route('/<string:projects_name>/enrichment-table/<string:id>', methods=['GET'])
@auth.login_required
@requires_project_permission(AccessActionType.READ)
def get_enrichment_data(id: str, projects_name: str):
    user = g.current_user

    try:
        projects = Projects.query.filter(Projects.project_name == projects_name).one()
    except NoResultFound:
        raise RecordNotFoundException(f'Project {projects_name} not found')

    yield user, projects

    try:
        entry = db.session.query(
            Files.id,
            Files.filename,
            Files.description,
            FileContent.raw_file
        ).join(
            FileContent,
            FileContent.id == Files.content_id
        ).filter(
            Files.file_id == id,
            Files.project == projects.id
        ).one()
    except NoResultFound:
        raise RecordNotFoundException('Requested file not found.')

    current_app.logger.info(
        f'Project: {projects_name}, File ID: {id}',
        extra=UserEventLog(
            username=g.current_user.username, event_type='open enrichment file').to_dict()
    )

    yield jsonify({
        'status': 'success',
        'data': entry.raw_file.decode('utf-8'),
        'name': entry.filename,
        'description': entry.description}), 200


@newbp.route('/directory/<int:directory_id>/<string:filename>', methods=['GET'])
@auth.login_required
@requires_project_permission(AccessActionType.WRITE)
def validate_filename(
        directory_id: int,
        filename: str,
):
    user = g.current_user

    try:
        directory = Directory.query.get(directory_id)
        projects = Projects.query.get(directory.projects_id)
    except NoResultFound as err:
        raise RecordNotFoundException(f'No record found: {err}.')

    yield user, projects

    exist = files_queries.filename_exist(
        filename=filename,
        directory_id=directory_id,
        project_id=projects.id)
    yield jsonify({'result': not exist}), 200


@bp.route('/upload', methods=['POST'])
@newbp.route('/<string:project_name>/files', methods=['POST'])  # TODO: use this once LL-415 done
@auth.login_required
@jsonify_with_class(FileUpload, has_file=True)
@requires_project_permission(AccessActionType.WRITE)
def upload_pdf(request, project_name: str):
    user = g.current_user
    filename = request.filename.strip()

    try:
        directory = Directory.query.get(request.directory_id)
        projects = Projects.query.get(directory.projects_id)
    except NoResultFound as err:
        raise RecordNotFoundException(f'No record found: {err}')

    yield user, projects

    if request.url:
        url = request.url
        try:
            req = urllib.request.Request(url, headers={
                'User-Agent': DOWNLOAD_USER_AGENT,
            })
            data = read_url(req, max_length=URL_FETCH_MAX_LENGTH,
                            timeout=URL_FETCH_TIMEOUT).getvalue()
        except (ValueError, URLError):
            raise FileUploadError('Your file could not be downloaded, either because it is '
                                  'inaccessible or another problem occurred. Please double '
                                  'check the spelling of the URL.')
        pdf = FileStorage(io.BytesIO(data), filename)
    else:
        pdf = request.file_input

    try:
        pdf_content = pdf.read()  # TODO: don't work with whole file in memory
        pdf.stream.seek(0)

        checksum_sha256 = hashlib.sha256(pdf_content).digest()

        # TODO: Should `pdf.filename` be in sync with the final filename?
        # Make sure that the filename is not longer than the DB column permits
        max_filename_length = Files.filename.property.columns[0].type.length
        if len(filename) > max_filename_length:
            name, extension = os.path.splitext(filename)
            if len(extension) > max_filename_length:
                extension = ".dat"
            filename = name[:max(0, max_filename_length - len(extension))] + extension
        file_id = str(uuid.uuid4())

        try:
            # First look for an existing copy of this file
            file_content = db.session.query(FileContent.id) \
                .filter(FileContent.checksum_sha256 == checksum_sha256) \
                .one()
        except NoResultFound:
            # Otherwise, let's add the file content to the database
            file_content = FileContent(
                raw_file=pdf_content,
                checksum_sha256=checksum_sha256
            )
            db.session.add(file_content)
            db.session.flush()

        description = request.description
        doi = extract_doi(pdf_content, file_id, filename)
        upload_url = request.url

        # check if filename already exists in directory/project
        # this is needed in case the API is called directly
        exist = files_queries.filename_exist(
            filename=filename,
            directory_id=directory.id,
            project_id=projects.id)

        if exist:
            raise DuplicateRecord('Filename already exists, please choose a different one.')

        file = Files(
            file_id=file_id,
            filename=filename,
            description=description,
            content_id=file_content.id,
            user_id=user.id,
            project=projects.id,
            dir_id=directory.id,
            doi=doi,
            upload_url=upload_url,
        )

        db.session.add(file)

        current_app.logger.info(
            f'User uploaded file: <{filename}>',
            extra=UserEventLog(
                username=g.current_user.username, event_type='file upload').to_dict())
    except (SQLAlchemyError, Exception):
        # if index_pdf fail then do not save file
        # otherwise creates a false representation for the user
        # since they will see the file uploaded, but
        # cannot search for the file
        db.session.rollback()
        raise FileUploadError('Your file could not be saved. Please try uploading again.')
    else:
        db.session.commit()

    yield SuccessResponse(
        result={
            'file_id': file_id,
            'filename': filename,
            'status': 'Successfully uploaded'
        },
        status_code=200
    )


@bp.route('/download/<int:file_content_id>', methods=['GET'])
@auth.login_required
@requires_role('admin')
def download(file_content_id: int):
    FILENAME = "FileReference"

    yield g.current_user

    try:
        entry = db.session.query(
            FileContent.raw_file
        ).filter(
            FileContent.id == file_content_id,
        ).one()
    except NoResultFound:
        raise RecordNotFoundException('Requested PDF file not found.')

    res = make_response(entry.raw_file)
    res.headers['Content-Type'] = 'application/pdf'
    res.headers['Content-Disposition'] = f'attachment;filename={FILENAME}.pdf'
    yield res


# TODO: Is this used???
@newbp.route('/<string:project_name>/files', methods=['GET'])
@auth.login_required
@requires_project_permission(AccessActionType.READ)
def list_files(project_name: str):
    projects = Projects.query.filter(Projects.project_name == project_name).one_or_none()
    if projects is None:
        raise RecordNotFoundException(f'Project {project_name} not found')
    projects_id = projects.id

    user = g.current_user

    yield user, projects

    # TODO: this needs to be paginated
    files = [{
        'annotations_date': row.annotations_date,
        'id': row.id,  # TODO: is this of any use?
        'file_id': row.file_id,
        'filename': row.filename,
        'description': row.description,
        'username': row.username,
        'creation_date': row.creation_date,
        'modified_date': row.modified_date,
        'doi': row.doi,
        'upload_url': row.upload_url
    } for row in db.session.query(
        Files.annotations_date,
        Files.id,
        Files.file_id,
        Files.filename,
        Files.description,
        Files.user_id,
        AppUser.username,
        Files.creation_date,
        Files.modified_date,
        Files.doi,
        Files.upload_url)
        .join(AppUser, Files.user_id == AppUser.id)
        .filter(Files.project == projects_id)
        .order_by(Files.creation_date.desc())
        .all()]
    yield jsonify({'files': files})


@newbp.route('/<string:project_name>/files/<string:id>/info', methods=['GET', 'PATCH'])
@auth.login_required
def get_file_info(id: str, project_name: str):
    user = g.current_user

    file = get_file(id, user, AccessActionType.READ)

    return jsonify({
        'id': file.id,  # TODO: is this of any use?
        'file_id': file.file_id,
        'dir_id': file.dir_id,
        'filename': file.filename,
        'description': file.description,
        'username': file.user.username,
        'creation_date': file.creation_date,
        'modified_date': file.modified_date,
        'doi': file.doi,
        'upload_url': file.upload_url,
        'project_name': file.project_.project_name,
    })


@newbp.route('/<string:project_name>/files/<string:file_id>/associated-maps', methods=['GET'])
@auth.login_required
def get_associated_maps(file_id: str, project_name: str):
    user = g.current_user

    file = get_file(file_id, user, AccessActionType.READ)

    query = f"""
    SELECT
        DISTINCT
        map.id
        , map.hash_id
        , map.label
        , map.author
        , map.dir_id
    FROM (
        SELECT
            p.id
            , data
        FROM project p
        CROSS JOIN json_to_recordset(json_extract_path(graph, 'nodes')) AS data(data JSON)
        UNION ALL
        SELECT
            p.id
            , data
        FROM project p
        CROSS JOIN json_to_recordset(json_extract_path(graph, 'edges')) AS data(data JSON)
    ) data
    CROSS JOIN json_to_recordset(json_extract_path(data.data, 'sources')) AS source(url VARCHAR)
    INNER JOIN project map ON map.id = data.id
    INNER JOIN directory dir ON dir.id = map.dir_id
    INNER JOIN projects project ON project.id = dir.projects_id
    LEFT JOIN projects_collaborator_role pcr ON pcr.projects_id = project.id
    LEFT JOIN app_role on pcr.app_role_id = app_role.id
    LEFT JOIN appuser role_user on pcr.appuser_id = role_user.id
    WHERE
        (
            url ~ :url_1
            OR url ~ :url_2
        )
        AND (
            map.public = true OR (
                app_role.name IN ('project-read', 'project-write', 'project-admin')
                AND role_user.id = :user_id
            )
        )
    """

    results = db.session.execute(
        query,
        {
            'url_1': f'/projects/(?:[^/]+)/files/{re.escape(file_id)}(?:#.*)?',
            'url_2': f'/dt/pdf/{re.escape(file_id)}(?:#.*)?',
            'user_id': g.current_user.id,
        }
    ).fetchall()

    directory_project_query_result = db.session.query(
        Directory.id,
        Projects.project_name
    ).filter(
        Directory.id.in_([row[4] for row in results])
    ).join(
        Projects,
        Projects.id == Directory.projects_id
    ).all()

    dir_project_map = {
        dir_id: project_name
        for (dir_id, project_name) in directory_project_query_result
    }

    return jsonify({
        'file': {
            'id': file.id,  # TODO: is this of any use?
            'file_id': file.file_id,
            'dir_id': file.dir_id,
            'filename': file.filename,
            'description': file.description,
            'username': file.user.username,
            'creation_date': file.creation_date,
            'modified_date': file.modified_date,
            'doi': file.doi,
            'upload_url': file.upload_url,
            'project_name': file.project_.project_name,
        },
        'results': [{
            'hash_id': row[1],
            'label': row[2],
            'author': row[3],
            'project_name': dir_project_map[row[4]]
        } for row in results],
    })


@newbp.route('/<string:project_name>/files/<string:id>', methods=['GET', 'PATCH'])
@auth.login_required
def get_pdf(id: str, project_name: str):
    user = g.current_user

    if request.method == 'PATCH':
        filename = request.form['filename'].strip()
        description = request.form['description'].strip()
        fallback_organism = json.loads(request.form.get('organism', '{}'))

        try:
            file = get_file(id, user, AccessActionType.WRITE)
            current_app.logger.info(
                f'File ID: {id}',
                extra=UserEventLog(
                    username=g.current_user.username, event_type='open pdf file').to_dict()
            )
        except RecordNotFoundException as e:
            raise RecordNotFoundException('Requested PDF file not found.')
        else:
            # TODO: maybe move these into a separate service file?
            update: Dict[str, str] = {}
            if filename and filename != file.filename:
                # If name ends in .enrichment remove .enrichment.
                if (filename[-11:] == '.enrichment'):
                    filename = filename[:-11]
                update['filename'] = filename

            if description != file.description:
                update['description'] = description

            if update:
                try:
                    db.session.query(Files).filter(Files.file_id == id).update(update)
                except SQLAlchemyError:
                    db.session.rollback()
                    raise DatabaseError('Failed to update PDF filename and/or description.')  # noqa

            curr_fallback = FallbackOrganism.query.get(file.fallback_organism_id)

            if not fallback_organism:
                if curr_fallback:
                    # fallback organism was removed
                    try:
                        file.fallback_organism = None
                        db.session.delete(curr_fallback)
                    except SQLAlchemyError:
                        db.session.rollback()
                        raise DatabaseError('Failed to delete fallback organism from the PDF.')  # noqa
            else:
                if (not curr_fallback or
                        (curr_fallback.organism_name != fallback_organism['organism_name']
                         and curr_fallback.organism_synonym != fallback_organism['synonym']
                         and curr_fallback.organism_taxonomy_id != fallback_organism['tax_id'])):  # noqa

                    # no match so probably a new fallback organism
                    new_fallback = FallbackOrganism(
                        organism_name=fallback_organism['organism_name'],
                        organism_synonym=fallback_organism['synonym'],
                        organism_taxonomy_id=fallback_organism['tax_id']
                    )

                    try:
                        db.session.add(new_fallback)
                        db.session.flush()
                        file.fallback_organism = new_fallback
                        if curr_fallback:
                            db.session.delete(curr_fallback)
                    except SQLAlchemyError:
                        db.session.rollback()
                        raise DatabaseError('There was a problem updating fallback organism for the PDF.')  # noqa

            try:
                db.session.commit()

                # .update (see the call above) doesn't invoke the ORM event mappers (see "Warnings"
                # under https://docs.sqlalchemy.org/en/13/orm/query.html?highlight=query%20update#sqlalchemy.orm.query.Query.update),  # noqa
                # so we have to manually update elastic
                elastic_service = get_elastic_service()
                elastic_service.delete_documents_with_index(
                    file_ids=[file.file_id],
                    index_id=FILE_INDEX_ID
                )
                elastic_service.index_files([file.id])
            except SQLAlchemyError:
                db.session.rollback()
                raise DatabaseError('Unexpected error occurred updating PDF.')
        return ''

    file = get_file(id, user, AccessActionType.READ, with_content=True)
    res = make_response(file.content.raw_file)
    res.headers['Content-Type'] = 'application/pdf'

    return res


# TODO: Convert this? Where is this getting used
@bp.route('/bioc', methods=['GET'])
@auth.login_required
def transform_to_bioc():
    TEMPLATE_PATH = os.path.abspath(os.getcwd()) + '/templates/bioc.json'
    with open(TEMPLATE_PATH, 'r') as f:
        data = request.get_json()
        current_time = datetime.now()
        template = json.load(f)
        template['date'] = current_time.strftime('%Y-%m-%d')
        template['id'] = data['id']
        template['documents'][0]['passages'][0]['text'] = data['text']
        template['documents'][0]['passages'][0]['annotations'] = data['annotations']
        return jsonify(template)


@newbp.route('/<string:project_name>/files/<string:id>/annotations', methods=['GET'])
@auth.login_required
def get_annotations(id: str, project_name: str):
    user = g.current_user
    file = get_file(id, user, AccessActionType.READ)

    if file.annotations:
        annotations = file.annotations['documents'][0]['passages'][0]['annotations']

        def terms_match(term_in_exclusion, term_in_annotation, is_case_insensitive):
            if is_case_insensitive:
                return term_in_exclusion.lower() == term_in_annotation.lower()
            return term_in_exclusion == term_in_annotation

        # Add additional information for annotations that were excluded
        for annotation in annotations:
            for exclusion in file.excluded_annotations:
                if (exclusion.get('type') == annotation['meta']['type'] and
                        terms_match(
                            exclusion.get('text', 'True'),
                            annotation.get('textInDocument', 'False'),
                            exclusion['isCaseInsensitive'])):
                    annotation['meta']['isExcluded'] = True
                    annotation['meta']['exclusionReason'] = exclusion['reason']
                    annotation['meta']['exclusionComment'] = exclusion['comment']
    else:
        annotations = []

    return jsonify(annotations + file.custom_annotations)


@newbp.route('/<string:project_name>/files/<string:file_id>/annotations/add', methods=['PATCH'])
@use_kwargs(AnnotationAdditionSchema(exclude=('annotation.uuid',)))
@marshal_with(AnnotationSchema(many=True), code=200)
@auth.login_required
@requires_project_permission(AccessActionType.WRITE)
def add_custom_annotation(file_id, project_name, **payload):
    manual_annotation_service = get_manual_annotation_service()

    project = Projects.query.filter(Projects.project_name == project_name).one_or_none()
    if project is None:
        raise RecordNotFoundException(f'Project {project_name} not found')

    user = g.current_user

    yield user, project

    inclusions = manual_annotation_service.add_inclusions(
        project.id, file_id, user.id, payload['annotation'], payload['annotateAll']
    )
    current_app.logger.info(
        f'Project: {project_name}, File ID: {file_id}, Term: {payload["annotation"]}',
        extra=UserEventLog(
            username=g.current_user.username, event_type='add custom annotation').to_dict()
    )

    yield inclusions, 200


@newbp.route('/<string:project_name>/files/<string:file_id>/annotations/remove', methods=['PATCH'])
@auth.login_required
@use_kwargs(AnnotationRemovalSchema)
@requires_project_permission(AccessActionType.WRITE)
def remove_custom_annotation(file_id, uuid, removeAll, project_name):
    manual_annotation_service = get_manual_annotation_service()

    project = Projects.query.filter(Projects.project_name == project_name).one_or_none()
    if project is None:
        raise RecordNotFoundException(f'Project {project_name} not found')

    user = g.current_user

    yield user, project

    removed_annotation_uuids = manual_annotation_service.remove_inclusions(
        project.id, file_id, uuid, removeAll
    )
    current_app.logger.info(
        f'Project: {project_name}, File ID: {file_id}, Annotation UUID: {uuid}',
        extra=UserEventLog(
            username=g.current_user.username, event_type='remove custom annotation').to_dict()
    )

    yield jsonify(removed_annotation_uuids)


class DeletionOutcome(Enum):
    DELETED = 'Deleted'
    NOT_OWNER = 'Not an owner'
    NOT_FOUND = 'Not found'


@newbp.route('/<string:project_name>/files', methods=['DELETE'])
@auth.login_required
@requires_project_permission(AccessActionType.WRITE)
def delete_files(project_name: str):
    curr_user = g.current_user

    projects = Projects.query.filter(Projects.project_name == project_name).one_or_none()
    if projects is None:
        raise RecordNotFoundException(f'Project {project_name} not found')

    yield curr_user, projects

    user_roles = [r.name for r in curr_user.roles]
    ids = set(request.get_json())
    outcome: Dict[str, str] = {}  # file id to deletion outcome
    files = files_queries.get_all_files_by_id(file_ids=ids, project_id=projects.id)

    files_not_found = ids - set(f.file_id for f in files)
    for not_found in files_not_found:
        outcome[not_found] = DeletionOutcome.NOT_FOUND.value

    files_to_delete: List[Files] = []

    for f in files:
        if 'admin' not in user_roles and curr_user.id != int(f.user_id):
            current_app.logger.error(
                'Cannot delete file (not an owner): %s, %s', f.file_id, f.filename)
            outcome[f.file_id] = DeletionOutcome.NOT_OWNER.value
        else:
            files_to_delete.append(f)

    # low level fast bulk operation
    deleted_file_ids = [to_delete.file_id for to_delete in files_to_delete]
    deleted_file_names = [to_delete.filename for to_delete in files_to_delete]

    try:
        delete_query = Files.__table__.delete().where(
            Files.file_id.in_(set(deleted_file_ids)))
        db.session.execute(delete_query)
    except SQLAlchemyError:
        db.session.rollback()
        raise DatabaseError('Failed to delete file(s).')
    else:
        db.session.commit()

        for deleted in deleted_file_names:
            current_app.logger.info(
                f'User deleted file: <{deleted}>',
                extra=UserEventLog(
                    username=g.current_user.username, event_type='file delete').to_dict())
            outcome[deleted] = DeletionOutcome.DELETED.value

        # Delete these files from elasticsearch. We have to do this manually here because of the
        # bulk deletion above.
        elastic_service = get_elastic_service()
        elastic_service.delete_documents_with_index(
            file_ids=deleted_file_ids,
            index_id=FILE_INDEX_ID
        )

    yield jsonify(outcome)


@newbp.route(
    '/<string:project_name>/files/<string:file_id>/annotations/add_annotation_exclusion',
    methods=['PATCH'])
@auth.login_required
@use_kwargs(AnnotationExclusionSchema)
@requires_project_permission(AccessActionType.WRITE)
def add_annotation_exclusion(project_name: str, file_id: str, **payload):
    manual_annotation_service = get_manual_annotation_service()

    project = Projects.query.filter(Projects.project_name == project_name).one_or_none()
    if project is None:
        raise RecordNotFoundException(f'Project {project_name} not found')

    user = g.current_user

    yield user, project

<<<<<<< HEAD
    manual_annotation_service.add_exclusion(project.id, file_id, user.id, payload)
=======
    manual_annotations_service.add_exclusion(project.id, file_id, user.id, payload)
    current_app.logger.info(
        f'File ID: {file_id}, Project: {project_name}',
        extra=UserEventLog(
            username=g.current_user.username,
            event_type='add manual annotation exclusion').to_dict()
    )
>>>>>>> ab3378c8

    yield jsonify({'status': 'success'})


@newbp.route(
    '/<string:project_name>/files/<string:file_id>/annotations/remove_annotation_exclusion',
    methods=['PATCH'])
@auth.login_required
@use_kwargs(AnnotationExclusionSchema(only=('type', 'text')))
@requires_project_permission(AccessActionType.WRITE)
def remove_annotation_exclusion(project_name, file_id, type, text):
    manual_annotation_service = get_manual_annotation_service()

    project = Projects.query.filter(Projects.project_name == project_name).one_or_none()
    if project is None:
        raise RecordNotFoundException(f'Project {project_name} not found')

    user = g.current_user

    yield user, project

<<<<<<< HEAD
    manual_annotation_service.remove_exclusion(project.id, file_id, user.id, type, text)
=======
    manual_annotations_service.remove_exclusion(project.id, file_id, user.id, type, text)
    current_app.logger.info(
        f'File ID: {file_id}',
        extra=UserEventLog(
            username=g.current_user.username,
            event_type='remove manual annotation exclusion').to_dict()
    )
>>>>>>> ab3378c8

    yield jsonify({'status': 'success'})


@bp.route('/lmdbs_dates', methods=['GET'])
@auth.login_required
def get_lmdbs_dates():
    rows = LMDBsDates.query.all()
    return {row.name: row.date for row in rows}


@newbp.route('/<string:project_name>/files/<string:file_id>/fallback-organism', methods=['GET'])
@auth.login_required
@requires_project_permission(AccessActionType.READ)
def get_file_fallback_organism(project_name: str, file_id):
    projects = Projects.query.filter(Projects.project_name == project_name).one_or_none()
    if projects is None:
        raise RecordNotFoundException(f'Project {project_name} not found')

    user = g.current_user

    yield user, projects

    file = Files.query.filter_by(file_id=file_id, project=projects.id).one_or_none()
    if not file:
        raise RecordNotFoundException('File does not exist')

    organism_taxonomy_id = None
    if file.fallback_organism:
        organism_taxonomy_id = file.fallback_organism.organism_taxonomy_id
    yield jsonify({'result': organism_taxonomy_id})


@newbp.route('/<string:project_name>/files/<string:id>/move', methods=['POST'])
@auth.login_required
@use_kwargs(MoveFileRequest)
def move_file(destination: DirectoryDestination, id: str, project_name: str):
    user = g.current_user

    target_file, target_directory, target_project = db.session.query(Files, Directory, Projects) \
        .join(Directory, Directory.id == Files.dir_id) \
        .join(Projects, Projects.id == Directory.projects_id) \
        .filter(Files.file_id == id,
                Projects.project_name == project_name) \
        .one()

    check_project_permission(target_project, user, AccessActionType.WRITE)

    destination_dir, destination_project = db.session.query(Directory, Projects) \
        .join(Projects, Projects.id == Directory.projects_id) \
        .filter(Directory.id == destination['directoryId']) \
        .one()

    if destination_project.id != target_project.id:
        check_project_permission(destination_project, user, AccessActionType.WRITE)

    if target_directory.id == destination_dir.id:
        raise InvalidArgumentsException(
            'The destination directory is the same as the current directory.')

    target_file.project = destination_project.id
    target_file.dir_id = destination_dir.id
    db.session.commit()

    return jsonify({
        'success': True,
    })<|MERGE_RESOLUTION|>--- conflicted
+++ resolved
@@ -905,17 +905,13 @@
 
     yield user, project
 
-<<<<<<< HEAD
     manual_annotation_service.add_exclusion(project.id, file_id, user.id, payload)
-=======
-    manual_annotations_service.add_exclusion(project.id, file_id, user.id, payload)
     current_app.logger.info(
-        f'File ID: {file_id}, Project: {project_name}',
+        f'File ID: {file_id}, Project: {project_name}, Added Exclusion: {payload}',
         extra=UserEventLog(
             username=g.current_user.username,
-            event_type='add manual annotation exclusion').to_dict()
+            event_type='manual annotations').to_dict()
     )
->>>>>>> ab3378c8
 
     yield jsonify({'status': 'success'})
 
@@ -937,17 +933,13 @@
 
     yield user, project
 
-<<<<<<< HEAD
     manual_annotation_service.remove_exclusion(project.id, file_id, user.id, type, text)
-=======
-    manual_annotations_service.remove_exclusion(project.id, file_id, user.id, type, text)
     current_app.logger.info(
-        f'File ID: {file_id}',
+        f'File ID: {file_id}, Project: {project_name}, Removed Exclusion: {text}',
         extra=UserEventLog(
             username=g.current_user.username,
-            event_type='remove manual annotation exclusion').to_dict()
+            event_type='manual annotations').to_dict()
     )
->>>>>>> ab3378c8
 
     yield jsonify({'status': 'success'})
 
