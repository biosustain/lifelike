--- conflicted
+++ resolved
@@ -9,18 +9,9 @@
 
 from datetime import datetime, timezone
 from enum import Enum
-<<<<<<< HEAD
-from typing import Dict, List, Optional
-=======
 from typing import Dict, Optional
->>>>>>> d78b8586
 from urllib.error import URLError
 from flask import Blueprint, current_app, request, jsonify, g, make_response
-<<<<<<< HEAD
-from flask_apispec import use_kwargs, marshal_with
-from pdfminer import high_level
-=======
->>>>>>> d78b8586
 from sqlalchemy.orm.exc import NoResultFound
 from werkzeug.datastructures import FileStorage
 from werkzeug.utils import secure_filename
@@ -44,7 +35,6 @@
     RecordNotFoundException,
     NotAuthorizedException,
 )
-<<<<<<< HEAD
 from neo4japp.models import (
     AccessActionType,
     AppUser,
@@ -54,25 +44,16 @@
     Projects,
     LMDBsDates
 )
-from neo4japp.schemas.files import (
-=======
-from neo4japp.models import AppUser
-from neo4japp.models.files import Files, FileContent, LMDBsDates
-from neo4japp.utils.network import read_url
 from neo4japp.request_schemas.annotations import (
->>>>>>> d78b8586
     AnnotationAdditionSchema,
     AnnotationRemovalSchema,
     AnnotationExclusionSchema,
 )
-<<<<<<< HEAD
 from neo4japp.utils.network import read_url
-=======
 from neo4japp.services.annotations.constants import AnnotationMethod
 from neo4japp.util import jsonify_with_class
 from flask_apispec import use_kwargs, marshal_with
 from pdfminer import high_level
->>>>>>> d78b8586
 
 URL_FETCH_MAX_LENGTH = 1024 * 1024 * 30
 URL_FETCH_TIMEOUT = 10
@@ -85,8 +66,8 @@
 @bp.route('/upload', methods=['POST'])
 @newbp.route('/<string:project_name>/files', methods=['POST'])  # TODO: use this once LL-415 done
 @auth.login_required
-<<<<<<< HEAD
 @requires_project_permission(AccessActionType.WRITE)
+@jsonify_with_class(FileUpload, has_file=True)
 def upload_pdf(project_name: str = ''):
 
     user = g.current_user
@@ -104,15 +85,6 @@
 
     if 'url' in request.form:
         url = request.form['url']
-=======
-@jsonify_with_class(FileUpload, has_file=True)
-def upload_pdf(request: FileUpload):
-    filename = request.filename.strip()
-    pdf = None
-
-    if request.url:
-        url = request.url
->>>>>>> d78b8586
         try:
             req = urllib.request.Request(url, headers={
                 'User-Agent': DOWNLOAD_USER_AGENT,
@@ -187,15 +159,11 @@
     current_app.logger.info(
         f'User uploaded file: <{g.current_user.email}:{file.filename}>')
 
-<<<<<<< HEAD
     yield jsonify({
-=======
-    return {
->>>>>>> d78b8586
         'file_id': file_id,
         'filename': filename,
         'status': 'Successfully uploaded'
-    }
+    })
 
 
 @bp.route('/list', methods=['GET'])
