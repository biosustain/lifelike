--- conflicted
+++ resolved
@@ -429,32 +429,19 @@
     if not file:
         raise RecordNotFoundException('File does not exist')
 
-<<<<<<< HEAD
-    annotations = file.annotations['documents'][0]['passages'][0]['annotations']
-
-    # Add additional information for annotations that were excluded
-    for annotation in annotations:
-        for exclusion in file.excluded_annotations:
-            if (exclusion.get('type') == annotation['meta']['type'] and
-                    exclusion.get('text', True) == annotation.get('textInDocument', False)):
-                annotation['meta']['isExcluded'] = True
-                annotation['meta']['exclusionReason'] = exclusion['reason']
-                annotation['meta']['exclusionComment'] = exclusion['comment']
-=======
     if file.annotations:
         annotations = file.annotations['documents'][0]['passages'][0]['annotations']
 
         # Add additional information for annotations that were excluded
         for annotation in annotations:
             for exclusion in file.excluded_annotations:
-                if (exclusion['type'] == annotation['meta']['type'] and
+                if (exclusion.get('type') == annotation['meta']['type'] and
                         exclusion.get('text', True) == annotation.get('textInDocument', False)):
                     annotation['meta']['isExcluded'] = True
                     annotation['meta']['exclusionReason'] = exclusion['reason']
                     annotation['meta']['exclusionComment'] = exclusion['comment']
     else:
         annotations = []
->>>>>>> 39f727fe
 
     yield jsonify(annotations + file.custom_annotations)
 
