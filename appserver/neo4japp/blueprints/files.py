import hashlib
import json
import os
import uuid
from datetime import datetime

from flask import Blueprint, current_app, request, jsonify, g
from sqlalchemy.orm.exc import NoResultFound

from neo4japp.blueprints.auth import auth
from neo4japp.blueprints.permissions import requires_project_permission
# TODO: LL-415 Migrate the code to the projects folder once GUI is complete and API refactored
from neo4japp.blueprints.projects import bp as newbp
from neo4japp.database import db
from neo4japp.exceptions import (
    FileUploadError,
    RecordNotFoundException,
)
from neo4japp.models import (
    AccessActionType,
    Files,
    FileContent,
    Projects,
    LMDBsDates,
)
from neo4japp.utils.logger import UserEventLog

URL_FETCH_MAX_LENGTH = 1024 * 1024 * 30
URL_FETCH_TIMEOUT = 10
DOWNLOAD_USER_AGENT = 'Mozilla/5.0 (X11; Linux x86_64) AppleWebKit/537.36 (KHTML, like Gecko) ' \
                      'Chrome/51.0.2704.103 Safari/537.36 Lifelike'

bp = Blueprint('files', __name__, url_prefix='/files')


<<<<<<< HEAD
=======
@newbp.route('/<string:projects_name>/enrichment-table', methods=['POST'])
@auth.login_required
@requires_project_permission(AccessActionType.WRITE)
def add_gene_list(projects_name: str):
    data = request.get_json()
    user = g.current_user

    try:
        projects = Projects.query.filter(Projects.name == projects_name).one()
    except NoResultFound:
        raise RecordNotFoundException('Project could not be found.')
    yield g.current_user, projects

    dir_id = data['directoryId']
    enrichment_data = data['enrichmentData'].encode('utf-8')

    try:
        checksum_sha256 = hashlib.sha256(enrichment_data).digest()

        try:
            # First look for an existing copy of this file
            file_content = db.session.query(FileContent.id) \
                .filter(FileContent.checksum_sha256 == checksum_sha256) \
                .one()
        except NoResultFound:
            # Otherwise, let's add the file content to the database
            file_content = FileContent(
                raw_file=enrichment_data,
                checksum_sha256=checksum_sha256
            )
            db.session.add(file_content)
            db.session.flush()

        file_id = str(uuid.uuid4())
        filename = data['filename']

        file = Files(
            file_id=file_id,
            filename=filename + '.enrichment',
            description=data['description'],
            content_id=file_content.id,
            user_id=user.id,
            project=projects.id,
            dir_id=dir_id,
        )

        db.session.add(file)
        db.session.commit()

        current_app.logger.info(
            f'User uploaded file: <{filename}>',
            extra=UserEventLog(
                username=g.current_user.username, event_type='file upload').to_dict())
    except Exception:
        raise FileUploadError('Your file could not be saved. Please try creating again.')

    yield jsonify({'status': 'success', 'filename': filename + '.enrichment'}), 200


@newbp.route('/<string:projects_name>/enrichment-table/<string:fileId>', methods=['PATCH'])
@auth.login_required
@requires_project_permission(AccessActionType.WRITE)
def edit_gene_list(projects_name: str, fileId: str):
    data = request.get_json()

    try:
        projects = Projects.query.filter(Projects.name == projects_name).one()
    except NoResultFound:
        raise RecordNotFoundException('Project could not be found.')
    yield g.current_user, projects

    enrichment_data = data['enrichmentData'].encode('utf-8')
    checksum_sha256 = hashlib.sha256(enrichment_data).digest()
    file_name = data['name']

    try:
        entry_file = Files.query.filter(
            Files.file_id == fileId,
            Files.project == projects.id
        ).one()

        # If file type enrichment table add .enrichment to new name if it doesn't have .enrichment.
        if (file_name[-11:] != '.enrichment' and entry_file.filename[-11:] == '.enrichment'):
            file_name = file_name + '.enrichment'

        # If file type enrichment table remove .enrichment from new name if it has .enrichment.
        if (file_name[-11:] == '.enrichment' and entry_file.filename[-11:] != '.enrichment'):
            file_name = file_name[:-11]

        try:
            # First look for an existing copy of this file
            file_content = db.session.query(FileContent.id) \
                .filter(FileContent.checksum_sha256 == checksum_sha256) \
                .one()
        except NoResultFound:
            # Otherwise, let's add the file content to the database
            file_content = FileContent(
                raw_file=enrichment_data,
                checksum_sha256=checksum_sha256
            )
            db.session.add(file_content)
            db.session.flush()

        entry_file.filename = file_name
        entry_file.description = data['description']
        entry_file.content_id = file_content.id

        db.session.add(entry_file)
        db.session.commit()

        current_app.logger.info(
            f'Project: {projects_name}, File ID: {fileId}',
            extra=UserEventLog(
                username=g.current_user.username, event_type='edit gene list').to_dict()
        )

    except NoResultFound:
        raise RecordNotFoundException('Requested file not found.')

    yield jsonify({'status': 'success'}), 200


@newbp.route('/<string:projects_name>/enrichment-table/<string:id>', methods=['GET'])
@auth.login_required
@requires_project_permission(AccessActionType.READ)
def get_enrichment_data(id: str, projects_name: str):
    user = g.current_user

    try:
        projects = Projects.query.filter(Projects.name == projects_name).one()
    except NoResultFound:
        raise RecordNotFoundException(f'Project {projects_name} not found')

    yield user, projects

    try:
        entry = db.session.query(
            Files.id,
            Files.filename,
            Files.description,
            FileContent.raw_file
        ).join(
            FileContent,
            FileContent.id == Files.content_id
        ).filter(
            Files.file_id == id,
            Files.project == projects.id
        ).one()
    except NoResultFound:
        raise RecordNotFoundException('Requested file not found.')

    current_app.logger.info(
        f'Project: {projects_name}, File ID: {id}',
        extra=UserEventLog(
            username=g.current_user.username, event_type='open enrichment file').to_dict()
    )

    current_app.logger.info(
        f'Project: {projects_name}, File ID: {id}',
        extra=UserEventLog(
            username=g.current_user.username, event_type='open enrichment file').to_dict()
    )

    yield jsonify({
        'status': 'success',
        'data': entry.raw_file.decode('utf-8'),
        'name': entry.filename,
        'description': entry.description}), 200


@newbp.route('/<string:projects_name>/enrichment-visualisation', methods=['POST'])
@auth.login_required
@requires_project_permission(AccessActionType.WRITE)
def add_gene_list_2(projects_name: str):
    data = request.get_json()
    user = g.current_user

    try:
        projects = Projects.query.filter(Projects.name == projects_name).one()
    except NoResultFound:
        raise RecordNotFoundException('Project could not be found.')
    yield g.current_user, projects

    dir_id = data['directoryId']
    enrichment_data = data['enrichmentData'].encode('utf-8')

    try:
        checksum_sha256 = hashlib.sha256(enrichment_data).digest()

        try:
            # First look for an existing copy of this file
            file_content = db.session.query(FileContent.id) \
                .filter(FileContent.checksum_sha256 == checksum_sha256) \
                .one()
        except NoResultFound:
            # Otherwise, let's add the file content to the database
            file_content = FileContent(
                raw_file=enrichment_data,
                checksum_sha256=checksum_sha256
            )
            db.session.add(file_content)
            db.session.flush()

        file_id = str(uuid.uuid4())
        filename = data['filename']

        file = Files(
            file_id=file_id,
            filename=filename + ENRICHMENT_VISUALISATION_EXTENSION,
            description=data['description'],
            content_id=file_content.id,
            user_id=user.id,
            project=projects.id,
            dir_id=dir_id,
        )

        db.session.add(file)
        db.session.commit()

        current_app.logger.info(
            f'User uploaded file: <{filename}>',
            extra=UserEventLog(
                username=g.current_user.username, event_type='file upload').to_dict())
    except Exception:
        raise FileUploadError('Your file could not be saved. Please try creating again.')

    yield jsonify({'status': 'success', 'filename': filename + '.enrichment'}), 200


ENRICHMENT_VISUALISATION_EXTENSION = 'enrichment-visualisation'
@newbp.route('/<string:projects_name>/enrichment-visualisation/<string:fileId>', methods=['PATCH'])
@auth.login_required
@requires_project_permission(AccessActionType.WRITE)
def edit_gene_list_2(projects_name: str, fileId: str):
    data = request.get_json()

    try:
        projects = Projects.query.filter(Projects.name == projects_name).one()
    except NoResultFound:
        raise RecordNotFoundException('Project could not be found.')
    yield g.current_user, projects

    enrichment_data = data['enrichmentData'].encode('utf-8')
    checksum_sha256 = hashlib.sha256(enrichment_data).digest()
    file_name = data['name']

    try:
        entry_file = Files.query.filter(
            Files.file_id == fileId,
            Files.project == projects.id
        ).one()

        _filename, file_extension = os.path.splitext(file_name)
        _filename, entry_file_extension = os.path.splitext(entry_file)
        # If file type enrichment table add .enrichment to new name if it doesn't have .enrichment.
        if file_extension != ENRICHMENT_VISUALISATION_EXTENSION and entry_file_extension == ENRICHMENT_VISUALISATION_EXTENSION:
            file_name = file_name + ENRICHMENT_VISUALISATION_EXTENSION
            file_extension = ENRICHMENT_VISUALISATION_EXTENSION

        # If file type enrichment table remove .enrichment from new name if it has .enrichment.
        if file_extension == ENRICHMENT_VISUALISATION_EXTENSION and entry_file_extension != ENRICHMENT_VISUALISATION_EXTENSION:
            file_name, file_extension = os.path.splitext(file_name)

        try:
            # First look for an existing copy of this file
            file_content = db.session.query(FileContent.id) \
                .filter(FileContent.checksum_sha256 == checksum_sha256) \
                .one()
        except NoResultFound:
            # Otherwise, let's add the file content to the database
            file_content = FileContent(
                raw_file=enrichment_data,
                checksum_sha256=checksum_sha256
            )
            db.session.add(file_content)
            db.session.flush()

        entry_file.filename = file_name
        entry_file.description = data['description']
        entry_file.content_id = file_content.id

        db.session.add(entry_file)
        db.session.commit()

        current_app.logger.info(
            f'Project: {projects_name}, File ID: {fileId}',
            extra=UserEventLog(
                username=g.current_user.username, event_type='edit gene list').to_dict()
        )

    except NoResultFound:
        raise RecordNotFoundException('Requested file not found.')

    yield jsonify({'status': 'success'}), 200


@newbp.route('/<string:projects_name>/enrichment-visualisation/<string:id>', methods=['GET'])
@auth.login_required
@requires_project_permission(AccessActionType.READ)
def get_enrichment_data_2(id: str, projects_name: str):
    user = g.current_user

    try:
        projects = Projects.query.filter(Projects.name == projects_name).one()
    except NoResultFound:
        raise RecordNotFoundException(f'Project {projects_name} not found')

    yield user, projects

    try:
        entry = db.session.query(
            Files.id,
            Files.filename,
            Files.description,
            FileContent.raw_file
        ).join(
            FileContent,
            FileContent.id == Files.content_id
        ).filter(
            Files.file_id == id,
            Files.project == projects.id
        ).one()
    except NoResultFound:
        raise RecordNotFoundException('Requested file not found.')

    current_app.logger.info(
        f'Project: {projects_name}, File ID: {id}',
        extra=UserEventLog(
            username=g.current_user.username, event_type='open enrichment file').to_dict()
    )

    yield jsonify({
        'status': 'success',
        'data': entry.raw_file.decode('utf-8'),
        'name': entry.filename,
        'description': entry.description}), 200


>>>>>>> 5b70d1ef
# TODO: Convert this? Where is this getting used
@bp.route('/bioc', methods=['GET'])
@auth.login_required
def transform_to_bioc():
    TEMPLATE_PATH = os.path.abspath(os.getcwd()) + '/templates/bioc.json'
    with open(TEMPLATE_PATH, 'r') as f:
        data = request.get_json()
        current_time = datetime.now()
        template = json.load(f)
        template['date'] = current_time.strftime('%Y-%m-%d')
        template['id'] = data['id']
        template['documents'][0]['passages'][0]['text'] = data['text']
        template['documents'][0]['passages'][0]['annotations'] = data['annotations']
        return jsonify(template)


@bp.route('/lmdbs_dates', methods=['GET'])
@auth.login_required
def get_lmdbs_dates():
    rows = LMDBsDates.query.all()
<<<<<<< HEAD
    return {row.name: row.date for row in rows}
=======
    return {row.name: row.date for row in rows}


@newbp.route('/<string:project_name>/files/<string:file_id>/fallback-organism', methods=['GET'])
@auth.login_required
@requires_project_permission(AccessActionType.READ)
def get_file_fallback_organism(project_name: str, file_id):
    projects = Projects.query.filter(Projects.name == project_name).one_or_none()
    if projects is None:
        raise RecordNotFoundException(f'Project {project_name} not found')

    user = g.current_user

    yield user, projects

    file = Files.query.filter_by(file_id=file_id, project=projects.id).one_or_none()
    if not file:
        raise RecordNotFoundException('File does not exist')

    organism_taxonomy_id = None
    if file.fallback_organism:
        organism_taxonomy_id = file.fallback_organism.organism_taxonomy_id
    yield jsonify({'result': organism_taxonomy_id})
>>>>>>> 5b70d1ef
<|MERGE_RESOLUTION|>--- conflicted
+++ resolved
@@ -33,8 +33,6 @@
 bp = Blueprint('files', __name__, url_prefix='/files')
 
 
-<<<<<<< HEAD
-=======
 @newbp.route('/<string:projects_name>/enrichment-table', methods=['POST'])
 @auth.login_required
 @requires_project_permission(AccessActionType.WRITE)
@@ -373,7 +371,6 @@
         'description': entry.description}), 200
 
 
->>>>>>> 5b70d1ef
 # TODO: Convert this? Where is this getting used
 @bp.route('/bioc', methods=['GET'])
 @auth.login_required
@@ -394,30 +391,4 @@
 @auth.login_required
 def get_lmdbs_dates():
     rows = LMDBsDates.query.all()
-<<<<<<< HEAD
-    return {row.name: row.date for row in rows}
-=======
-    return {row.name: row.date for row in rows}
-
-
-@newbp.route('/<string:project_name>/files/<string:file_id>/fallback-organism', methods=['GET'])
-@auth.login_required
-@requires_project_permission(AccessActionType.READ)
-def get_file_fallback_organism(project_name: str, file_id):
-    projects = Projects.query.filter(Projects.name == project_name).one_or_none()
-    if projects is None:
-        raise RecordNotFoundException(f'Project {project_name} not found')
-
-    user = g.current_user
-
-    yield user, projects
-
-    file = Files.query.filter_by(file_id=file_id, project=projects.id).one_or_none()
-    if not file:
-        raise RecordNotFoundException('File does not exist')
-
-    organism_taxonomy_id = None
-    if file.fallback_organism:
-        organism_taxonomy_id = file.fallback_organism.organism_taxonomy_id
-    yield jsonify({'result': organism_taxonomy_id})
->>>>>>> 5b70d1ef
+    return {row.name: row.date for row in rows}