from pathlib import Path

import gdown
import hashlib
import itertools
import json
import os
import urllib
import zipfile

from collections import defaultdict
from datetime import datetime, timedelta
from deepdiff import DeepDiff
from flask import Blueprint, current_app, g, jsonify, make_response, request, stream_with_context, \
    Response
from flask.views import MethodView
from itertools import chain
from marshmallow import ValidationError
from more_itertools import flatten
from sqlalchemy import and_, asc as asc_, desc as desc_, or_
from sqlalchemy.dialects.postgresql import insert
from sqlalchemy.exc import IntegrityError, SQLAlchemyError
from sqlalchemy.orm import raiseload, joinedload, lazyload, aliased, contains_eager
from sqlalchemy.orm.exc import NoResultFound
from sqlalchemy.sql.expression import text
from typing import List, Dict, Iterable, Literal, Optional, Tuple, Set, Union, cast
from urllib.error import HTTPError
from webargs.flaskparser import use_args

from neo4japp.constants import (
    FILE_MIME_TYPE_DIRECTORY,
    FILE_MIME_TYPE_MAP,
    FILE_MIME_TYPE_PDF,
    MAX_FILE_SIZE,
    URL_FETCH_TIMEOUT,
    LogEventType,
    MAPS_RE,
    SUPPORTED_MAP_MERGING_FORMATS,
    UPDATE_DATE_MODIFIED_COLUMNS,
    SortDirection,
    LIFELIKE_DOMAIN,
)
from neo4japp.database import db, get_file_type_service, get_authorization_service
from neo4japp.exceptions import (
    AccessRequestRequiredError,
    FileUploadError,
    InvalidArgument,
    RecordNotFound,
    NotAuthorized,
    UnsupportedMediaTypeError,
    GDownException,
    HandledException
)
from neo4japp.models import (
    Projects,
    Files,
    FileContent,
    AppUser,
    FileVersion,
    FileBackup
)
from neo4japp.models.files import FileLock, FileAnnotationsVersion, MapLinks, StarredFile
from neo4japp.models.files_queries import (
    add_file_starred_columns,
    add_file_user_role_columns,
    build_file_hierarchy_query,
    FileHierarchy,
    add_file_size_column,
)
from neo4japp.models.projects_queries import add_project_user_role_columns
from neo4japp.models.transactions import TransactionTask
from neo4japp.schemas.annotations import FileAnnotationHistoryResponseSchema
from neo4japp.schemas.common import PaginatedRequestSchema
from neo4japp.schemas.filesystem import (
    BulkFileRequestSchema,
    BulkFileUpdateRequestSchema,
    BulkFileUploadRequestSchema,
    CopyBehavior,
    FileBackupCreateRequestSchema,
    FileCreateRequestSchema,
    FileExportRequestSchema,
    FileHierarchyRequestSchema,
    FileHierarchyResponseSchema,
    FileListSchema,
    FileLockCreateRequest,
    FileLockDeleteRequest,
    FileLockListResponse,
    FileResponseSchema,
    FileSearchRequestSchema,
    FileStarUpdateRequest,
    FileUpdateRequestSchema,
    FileVersionHistorySchema,
    MultipleFileResponseSchema
)
from neo4japp.services.annotations.annotator_interface import send_pdf_annotation_request
from neo4japp.services.annotations.globals_service import get_global_exclusion_annotations
from neo4japp.services.file_types.exports import ExportFormatError
from neo4japp.services.file_types.providers import (
    BiocTypeProvider,
    DirectoryTypeProvider,
    PDFTypeProvider
)
from neo4japp.utils import FileContentBuffer
from neo4japp.utils.globals import warn
from neo4japp.utils.collections import window, find_index
from neo4japp.utils.http import make_cacheable_file_response
from neo4japp.utils.network import ContentTooLongError, read_url
from neo4japp.utils.logger import UserEventLog

bp = Blueprint('filesystem', __name__, url_prefix='/filesystem')


# When working with files, remember that:
# - They may be recycled
# - They may be deleted
# - The project that the files are in may be recycled


# TODO: Deprecate me after LL-3006
@bp.route('/enrichment-tables', methods=['GET'])
def get_all_enrichment_tables():
    is_admin = g.current_user.has_role('admin')
    if is_admin is False:
        raise NotAuthorized()

    query = db.session.query(Files.hash_id).filter(
        Files.mime_type == 'vnd.***ARANGO_DB_NAME***.document/enrichment-table')
    results = [hash_id[0] for hash_id in query.all()]
    return jsonify(dict(result=results)), 200


class FilesystemBaseView(MethodView):
    """
    Base view for filesystem endpoints with reusable methods for getting files
    from hash IDs, checking permissions, and validating input.
    """

    file_max_size = MAX_FILE_SIZE
    url_fetch_timeout = URL_FETCH_TIMEOUT
    url_fetch_user_agent = 'Mozilla/5.0 (X11; Linux x86_64) AppleWebKit/537.36 ' \
                           '(KHTML, like Gecko) Chrome/51.0.2704.103 Safari/537.36 Lifelike'

    def get_nondeleted_recycled_file(
        self,
        filter,
        lazy_load_content=False,
        attr_excl: List[str] = None
    ) -> Files:
        """
        Returns a file that is guaranteed to be non-deleted, but may or may not be
        recycled, that matches the provided filter. If you do not want recycled files,
        exclude them with a filter condition.

        :param filter: the SQL Alchemy filter
        :param lazy_load_content: whether to load the file's content into memory
        :param attr_excl: list of file attributes to exclude from the query
        :return: a non-null file
        """
        files = self.get_nondeleted_recycled_files(filter, lazy_load_content, attr_excl=attr_excl)
        if not len(files):
            raise RecordNotFound(
                title='File Not Found',
                message='The requested file object could not be found.',
                code=404)
        return files[0]

    def get_nondeleted_recycled_files(
            self,
            filter=None,
            lazy_load_content=False,
            require_hash_ids: List[str] = None,
            sort: List[str] = [],
            sort_direction: List[str] = [],
            attr_excl: List[str] = None
    ) -> List[Files]:
        """
        Returns files that are guaranteed to be non-deleted, but may or may not be
        recycled, that matches the provided filter. If you do not want recycled files,
        exclude them with a filter condition.

        :param filter: the SQL Alchemy filter
        :param lazy_load_content: whether to load the file's content into memory
        :param require_hash_ids: a list of file hash IDs that must be in the result
        :param sort: str list of file attributes to order by
        :param sort_direction: Setup related sort columns either ASC or DESC
        :param attr_excl: list of file attributes to exclude from the query
        :return: the result, which may be an empty list
        """
        current_user = g.current_user

        t_file = db.aliased(Files, name='_file')  # alias required for the FileHierarchy class
        t_project = db.aliased(Projects, name='_project')

        # The following code gets a whole file hierarchy, complete with permission
        # information for the current user for the whole hierarchy, all in one go, but the
        # code is unfortunately very complex. However, as long as we can limit the instances of
        # this complex code to only one place in the codebase (right here), while returning
        # just a list of file objects (therefore abstracting all complexity to within
        # this one method), hopefully we manage it. One huge upside is that anything downstream
        # from this method, including the client, has zero complexity to deal with because
        # all the required information is available.

        # First, we fetch the requested files, AND the parent folders of these files, AND the
        # project. Note that to figure out the project, as of writing, you have to walk
        # up the hierarchy to the top most folder to figure out the associated project, which
        # the following generated query does. In the future, we MAY want to cache the project of
        # a file on every file row to make a lot of queries a lot simpler.

        filters = [Files.deletion_date.is_(None)]
        if filter is not None:
            filters.append(filter)

        if len(sort) != len(sort_direction):
            raise ValueError(
                'Arguments `sort` and `sort_direction` should have an equal number' +
                'of elements.'
            )
        sort_direction_fns = map(
            lambda dirxn: (desc_ if dirxn == SortDirection.DESC.value else asc_),
            sort_direction
        )
        sort_map = zip(sort, sort_direction_fns)

        query = build_file_hierarchy_query(
            and_(*filters),
            t_project,
            t_file,
            file_attr_excl=attr_excl
        ).options(
            raiseload('*'), joinedload(t_file.user)
        ).order_by(
            *[dir_fn(text(f'_{col}')) for col, dir_fn in sort_map]
        )

        # Add extra boolean columns to the result indicating various permissions (read, write,
        # etc.) for the current user, which then can be read later by FileHierarchy or manually.
        # Note that file permissions are hierarchical (they are based on their parent folder and
        # also the project permissions), so you cannot just check these columns for ONE file to
        # determine a permission -- you also have to read all parent folders and the project!
        # Thankfully, we just loaded all parent folders and the project above, and so we'll use
        # the handy FileHierarchy class later to calculate this permission information.
        private_data_access = get_authorization_service().has_role(
            current_user, 'private-data-access'
        )
        query = add_project_user_role_columns(query, t_project, current_user.id,
                                              access_override=private_data_access)
        query = add_file_user_role_columns(query, t_file, current_user.id,
                                           access_override=private_data_access)
        query = add_file_starred_columns(query, t_file.id, current_user.id)
        query = add_file_size_column(query, t_file.content_id)

        if lazy_load_content:
            query = query.options(lazyload(t_file.content))

        results = query.all()

        # Because this method supports loading multiple files AND their hierarchy EACH, the query
        # dumped out every file AND every file's hierarchy. To figure out permissions for a file,
        # we need to figure out which rows belong to which file, which we can do because the query
        # put the initial file ID in the initial_id column
        grouped_results = defaultdict(lambda: [])
        for row in results:
            grouped_results[row._asdict()['initial_id']].append(row)

        # Now we use FileHierarchy to calculate permissions, AND the project (because remember,
        # projects are only linked to the ***ARANGO_USERNAME*** folder, and so you cannot just do Files.project).
        # We also calculate whether a file is recycled for cases when a file itself is not recycled,
        # but one of its parent folders is (NOTE: maybe in the future,
        # 'recycled' should not be inherited?)
        files = []
        for rows in grouped_results.values():
            hierarchy = FileHierarchy(rows, t_file, t_project)
            hierarchy.calculate_properties([current_user.id])
            hierarchy.calculate_privileges([current_user.id])
            hierarchy.calculate_starred_files()
            hierarchy.calculate_size()
            files.append(hierarchy.file)

        # Handle helper require_hash_ids argument that check to see if all files wanted
        # actually appeared in the results
        if require_hash_ids:
            missing_hash_ids = self.get_missing_hash_ids(require_hash_ids, files)

            if len(missing_hash_ids):
                raise RecordNotFound(
                    title='File Not Found',
                    message=f"The request specified one or more file or directory "
                            f"({', '.join(missing_hash_ids)}) that could not be found.",
                    code=404
                )

        # In the end, we just return a list of Files instances!
        return files

    def get_nondeleted_recycled_descendants(
        self,
        filter,
        lazy_load_content=False,
        require_hash_ids: List[str] = None,
        sort: List[str] = [],
        attr_excl: List[str] = None
    ) -> List[Files]:
        """
        Returns files that are guaranteed to be non-deleted, but may or may not be
        recycled, that matches the provided filter. If you do not want recycled files,
        exclude them with a filter condition.

        :param filter: the SQL Alchemy filter
        :param lazy_load_content: whether to load the file's content into memory
        :param require_hash_ids: a list of file hash IDs that must be in the result
        :param attr_excl: list of file attributes to exclude from the query
        :param sort: str list of file attributes to order by
        :return: the result, which may be an empty list
        """
        current_user = g.current_user

        t_file = db.aliased(Files, name='_file')  # alias required for the FileHierarchy class
        t_project = db.aliased(Projects, name='_project')

        # The following code gets a whole file hierarchy, complete with permission
        # information for the current user for the whole hierarchy, all in one go, but the
        # code is unfortunately very complex. However, as long as we can limit the instances of
        # this complex code to only one place in the codebase (right here), while returning
        # just a list of file objects (therefore abstracting all complexity to within
        # this one method), hopefully we manage it. One huge upside is that anything downstream
        # from this method, including the client, has zero complexity to deal with because
        # all the required information is available.

        # First, we fetch the requested files, AND the parent folders of these files, AND the
        # project. Note that to figure out the project, as of writing, you have to walk
        # up the hierarchy to the top most folder to figure out the associated project, which
        # the following generated query does. In the future, we MAY want to cache the project of
        # a file on every file row to make a lot of queries a lot simpler.
        query = build_file_hierarchy_query(
            and_(
                filter,
                Files.deletion_date.is_(None)
            ),
            t_project,
            t_file,
            file_attr_excl=attr_excl,
            direction='children'
        ) \
            .options(raiseload('*'),
                     joinedload(t_file.user)) \
            .order_by(*[text(f'_file.{col}') for col in sort])

        # Add extra boolean columns to the result indicating various permissions (read, write,
        # etc.) for the current user, which then can be read later by FileHierarchy or manually.
        # Note that file permissions are hierarchical (they are based on their parent folder and
        # also the project permissions), so you cannot just check these columns for ONE file to
        # determine a permission -- you also have to read all parent folders and the project!
        # Thankfully, we just loaded all parent folders and the project above, and so we'll use
        # the handy FileHierarchy class later to calculate this permission information.
        private_data_access = get_authorization_service().has_role(
            current_user, 'private-data-access'
        )
        query = add_project_user_role_columns(query, t_project, current_user.id,
                                              access_override=private_data_access)
        query = add_file_user_role_columns(query, t_file, current_user.id,
                                           access_override=private_data_access)

        if lazy_load_content:
            query = query.options(lazyload(t_file.content))

        # In the end, we just return a list of Files instances!
        return [row[0] for row in query.all()]

    def check_file_permissions(
            self,
            files: List[Files],
            user: AppUser,
            require_permissions: List[str],
            *,
            permit_recycled: bool
    ):
        """
        Helper method to check permissions on the provided files and other properties
        that you may want to check for. On error, an exception is thrown.

        :param files: the files to check
        :param user: the user to check permissions for
        :param require_permissions: a list of permissions to require (like 'writable')
        :param permit_recycled: whether to allow recycled files
        """
        # Check each file
        for file in files:
            for permission in require_permissions:
                if not getattr(file.calculated_privileges[user.id], permission):
                    # Do not reveal the filename with the error!
                    # TODO: probably refactor these readable, commentable to
                    # actual string values...

                    if not file.calculated_privileges[user.id].readable:
                        raise AccessRequestRequiredError(
                            curr_access='no',
                            req_access='readable',
                            hash_id=file.hash_id
                        )
                    else:
                        if permission == 'commentable':
                            raise AccessRequestRequiredError(
                                curr_access='commentable',
                                req_access='writable',
                                hash_id=file.hash_id
                            )
                        else:
                            raise AccessRequestRequiredError(
                                curr_access='readable',
                                req_access='writable',
                                hash_id=file.hash_id
                            )

            if not permit_recycled and (file.recycled or file.parent_recycled):
                raise ValidationError(
                    f"The file or directory '{file.filename}' has been trashed and "
                    "must be restored first.")

    def update_files(
        self,
        target_files: List[Files],
        parent_file: Optional[Files],
        params: Dict,
        user: AppUser
    ):
        """
        Updates the specified files using the parameters from a validated request.
        :param target_files: the files to update
        :param parent_file: parent file of the files to update
        :param params: the parameters
        :param user: the user that is making the change
        """
        # ========================================
        # Check
        # ========================================
        files_to_check = target_files[:]  # Makes a copy of target_files so we don't mutate it
        if parent_file is not None:
            # Prevent recursive parent hash IDs
            if parent_file.hash_id in [file.hash_id for file in target_files]:
                raise ValidationError(
                    f'An object cannot be set as the parent of itself.',
                    'parentHashId'
                )

            # Check the specified parent to see if it can even be a parent
            if parent_file.mime_type != DirectoryTypeProvider.MIME_TYPE:
                raise ValidationError(
                    f'The specified parent ({parent_file.hash_id}) is '
                    f'not a folder. It is a file, and you cannot make files '
                    f'become a child of another file.', 'parentHashId'
                )
            files_to_check.append(parent_file)

        self.check_file_permissions(files_to_check, user, ['writable'], permit_recycled=False)

        if 'content_value' in params and len(target_files) > 1:
            # We don't allow multiple files to be changed due to a potential deadlock
            # in FileContent.get_or_create(), and also because it's a weird use case
            raise NotImplementedError(
                "Cannot update the content of multiple files with this method")

        # ========================================
        # Apply
        # ========================================
        file_type_service = get_file_type_service()
        update_modified_date = any([param in UPDATE_DATE_MODIFIED_COLUMNS for param in params])

        for file in target_files:
            assert file.calculated_project is not None
            is_***ARANGO_USERNAME***_dir = (file.calculated_project.***ARANGO_USERNAME***_id == file.id)

            if 'description' in params:
                if file.description != params['description']:
                    file.description = params['description']

            # Some changes cannot be applied to ***ARANGO_USERNAME*** directories
            if not is_***ARANGO_USERNAME***_dir:
                if parent_file is not None:
                    # Re-check referential parent
                    if file.id == parent_file.id:
                        raise ValidationError(f'A file or folder ({file.filename}) cannot be '
                                              f'set as the parent of itself.', "parentHashId")

                    # TODO: Check max hierarchy depth

                    # Check for circular inheritance
                    current_parent = parent_file.parent
                    while current_parent:
                        if current_parent.hash_id == file.hash_id:
                            raise ValidationError(
                                f"If the parent of '{file.filename}' was set to "
                                f"'{parent_file.filename}', it would result in circular"
                                f"inheritance.", "parent_hash_id")
                        current_parent = current_parent.parent

                    file.parent_id = parent_file.id

                if 'filename' in params:
                    file.filename = params['filename']

                if 'public' in params:
                    # Directories can't be public because it doesn't work right in all
                    # places yet (namely not all API endpoints that query for public files will
                    # pick up files within a public directory)
                    if file.mime_type != DirectoryTypeProvider.MIME_TYPE and \
                            file.public != params['public']:
                        file.public = params['public']

                if 'pinned' in params:
                    file.pinned = params['pinned']

                if 'fallback_organism' in params:
                    if params['fallback_organism'] is None:
                        file.organism_name = None
                        file.organism_synonym = None
                        file.organism_taxonomy_id = None
                    else:
                        try:
                            file.organism_name = params['fallback_organism']['organism_name']
                            file.organism_synonym = params['fallback_organism']['synonym']
                            file.organism_taxonomy_id = params['fallback_organism']['tax_id']
                        except KeyError as e:
                            raise InvalidArgument(
                                title='Failed to Update File',
                                message='You must provide the following properties for a ' +
                                        'fallback organism: "organism_name", "synonym", "tax_id".',
                            ) from e

                if 'annotation_configs' in params:
                    file.annotation_configs = params['annotation_configs']

                if 'content_value' in params:
                    buffer = FileContentBuffer(stream=params['content_value'].stream)

                    # Get file size
                    size = buffer.size

                    if size > self.file_max_size:
                        raise ValidationError(
                            'Your file could not be processed because it is too large.',
                            "content_value")

                    # Get the provider
                    provider = file_type_service.get(file)
                    buffer = provider.prepare_content(buffer, params, file)
                    try:
                        provider.validate_content(buffer, log_status_messages=True)
                    except ValueError as e:
                        raise ValidationError(
                            f"The provided file may be corrupt for files of type "
                            f"'{file.mime_type}' (which '{file.hash_id}' is of).",
                            "contentValue"
                        ) from e
                    except HandledException:
                        pass

                    new_content_id = FileContent.get_or_create(buffer)

                    # Only make a file version if the content actually changed
                    if file.content_id != new_content_id:
                        # Create file version
                        version = FileVersion()
                        version.file = file
                        version.content_id = file.content_id
                        version.user = user
                        db.session.add(version)

                        file.content_id = new_content_id
                        provider.handle_content_update(file)
            file.modifier = user
            if update_modified_date:
                # TODO: Ideally, we would let the ORM handle this. However, our tests need to be
                # updated with proper transaction management first.
                file.modified_date = datetime.now()

        try:
            db.session.commit()
        except IntegrityError as e:
            db.session.rollback()
            raise ValidationError(
                "No two items (folder or file) can share the same name.",
                "filename"
            ) from e

    def get_file_response(self, hash_id: str, user: AppUser):
        """
        Fetch a file and return a response that can be sent to the client. Permissions
        are checked and this method will throw a relevant response exception.

        :param hash_id: the hash ID of the file
        :param user: the user to check permissions for
        :return: the response
        """
        # TODO: Potentially move these annotations into a separate table
        EXCLUDE_FIELDS = ['enrichment_annotations', 'annotations']

        # TODO: Ideally, we would not query for the files again. But, because we have so much code
        # that depends on the Files objects not being expired, we have to.
        return_file = self.get_nondeleted_recycled_file(
            Files.hash_id == hash_id,
            attr_excl=EXCLUDE_FIELDS
        )
        self.check_file_permissions([return_file], user, ['readable'], permit_recycled=True)

        children = self.get_nondeleted_recycled_files(and_(
            Files.parent_id == return_file.id,
            Files.recycling_date.is_(None),
        ), attr_excl=EXCLUDE_FIELDS)
        # Note: We don't check permissions here, but there are no negate permissions
        return_file.calculated_children = children

        return jsonify(FileResponseSchema(context={
            'user_privilege_filter': g.current_user.id,
        }, exclude=(
            'result.children.children',  # We aren't loading sub-children
        )).dump({
            'result': return_file,
        }))

    def get_bulk_file_response(
            self,
            hash_ids,
            user: AppUser,
            missing_hash_ids: Iterable[str] = None
    ):
        """
        Fetch several files and return a response that can be sent to the client. Could
        possibly return a response with an empty list if there were no matches. Permissions
        are checked and this method will throw a relevant response exception.

        :param hash_ids: the hash IDs of the files
        :param user: the user to check permissions for
        :param missing_hash_ids: IDs to put in the response
        :return: the response
        """
        # TODO: Ideally, we would not query for the files again. But, because we have so much code
        # that depends on the Files objects not being expired, we have to.
        files = self.get_nondeleted_recycled_files(Files.hash_id.in_(hash_ids))
        self.check_file_permissions(files, user, ['readable'], permit_recycled=True)

        returned_files = {}

        for file in files:
            if file.calculated_privileges[user.id].readable:
                returned_files[file.hash_id] = file

        return jsonify(
            MultipleFileResponseSchema(
                context={
                    'user_privilege_filter': user.id,
                },
                exclude=(
                    'mapping.children',
                )
            ).dump(
                dict(
                    mapping=returned_files,
                    missing=list(missing_hash_ids) if missing_hash_ids is not None else [],
                )
            )
        )

    def get_missing_hash_ids(self, expected_hash_ids: Iterable[str], files: Iterable[Files]):
        found_hash_ids = set(file.hash_id for file in files)
        missing = set()
        for hash_id in expected_hash_ids:
            if hash_id not in found_hash_ids:
                missing.add(hash_id)
        return missing

    def get_content_from_params(
        self,
        params: dict
    ) -> Tuple[FileContentBuffer, Optional[str]]:
        url = params.get('content_url')
        buffer = params.get('content_value')

        # Fetch from URL
        if url is not None:
            try:
                response_buffer = FileContentBuffer(max_size=self.file_max_size)
                # Note that in the future, we may wish to upload files of many different types
                # from URL. Limiting ourselves to merely PDFs is a little short-sighted, but for
                # now it is the expectation.
                if urllib.parse.urlparse(url).netloc == 'drive.google.com':
                    buffer = gdown.download(url, response_buffer, fuzzy=True)
                    if buffer is None:
                        # currently gdown fails silently - wrote path for it
                        # https://github.com/wkentaro/gdown/pull/244
                        # if they do not accept we should consider ussing fork
                        raise GDownException()
                    file_type_service = get_file_type_service()
                    if file_type_service.detect_mime_type(buffer) != FILE_MIME_TYPE_PDF:
                        raise UnsupportedMediaTypeError()
                else:
                    buffer = read_url(
                        url=url,
                        headers={
                            'User-Agent': self.url_fetch_user_agent,
                            'Accept': FILE_MIME_TYPE_PDF,
                        },
                        buffer=response_buffer,
                        max_length=self.file_max_size,
                        prefer_direct_downloads=True,
                        timeout=self.url_fetch_timeout
                    )
            except UnsupportedMediaTypeError as e:
                # The server did not respect our request for a PDF and did not throw a 406, so
                # instead we have thrown a 415 to prevent non-pdf documents from being uploaded.
                raise FileUploadError(
                    title='File Upload Error',
                    message='Your file could not be uploaded. Please make sure your URL ends ' +
                            'with .pdf. For example, https://www.example.com/file.pdf. If the ' +
                            'problem persists, please download the file to your computer from ' +
                            'the original website and upload the file from your device.',
                    code=e.code
                ) from e
            except (HTTPError, GDownException) as http_err:
                # Should be raised because of the 'Accept' content type header above.
                if http_err.code == 406:
                    raise FileUploadError(
                        title='File Upload Error',
                        message='Your file could not be uploaded. Please make sure your URL ends ' +
                                'with .pdf. For example, https://www.example.com/file.pdf. If ' +
                                'the problem persists, please download the file to your ' +
                                'computer from the original website and upload the file from ' +
                                'your device.',
                    ) from http_err
                else:
                    # An error occurred that we were not expecting.
                    raise FileUploadError(
                        title='File Upload Error',
                        message='Your file could not be uploaded due to an unexpected error, ' +
                                'please try again. If the problem persists, please download the ' +
                                'file to your computer from the original website and upload the ' +
                                'file from your device.'
                    ) from http_err
            except (ContentTooLongError, OverflowError) as e:
                raise FileUploadError(
                    title='File Upload Error',
                    message='Your file could not be uploaded. The requested file is too large. ' +
                            'Please limit file uploads to less than 315MB.',
                ) from e

            return buffer, url

        # Fetch from upload
        elif buffer is not None:
            return FileContentBuffer(stream=buffer), None
        else:
            return FileContentBuffer(), None


class FileHierarchyView(FilesystemBaseView):

    @use_args(FileHierarchyRequestSchema)
    def get(self, params: dict):
        """
        Fetches a representation of the complete file hierarchy accessible by the current user.
        """
        current_app.logger.info(
            f'Attempting to generate file hierarchy...',
            extra=UserEventLog(
                username=g.current_user.username,
                event_type=LogEventType.FILESYSTEM.value
            ).to_dict()
        )

        filters = [Files.recycling_date.is_(None)]

        if params['directories_only']:
            filters.append(Files.mime_type == DirectoryTypeProvider.MIME_TYPE)

        hierarchy = self.get_nondeleted_recycled_files(
            and_(*filters),
            # Ordering by both project name and file path ensures hierarchical order
            sort=['project.name', 'file.path'],
            sort_direction=[SortDirection.ASC.value]*2
        )

        # Ignoring type annotation to appease mypy, since nested dicts are tricky to type
        ***ARANGO_USERNAME*** = {}  # type: ignore
        chain: List[int] = []
        file_map = {}
        for file in hierarchy:
            if file and file.calculated_privileges[g.current_user.id].readable:
                file_map[file.id] = file

                # Files with a depth of 1 are ***ARANGO_USERNAME*** folders
                depth = file.path.count('/')

                # Add a link to the chain
                if depth > len(chain):
                    chain.append(file.id)
                # Cut off the chain up to the new depth
                elif depth < len(chain):
                    chain = chain[:(len(chain) - (len(chain) - depth)) - 1]
                    chain.append(file.id)
                # Replace the last link in the chain
                else:
                    if len(chain):
                        chain[-1] = file.id
                    else:
                        chain.append(file.id)

                curr_dir = ***ARANGO_USERNAME***
                for link in chain:
                    if curr_dir.get(link, None) is None:
                        curr_dir[link] = {}
                    curr_dir = curr_dir[link]

        def generate_node_tree(id, children):
            file = file_map[id]
            return {
                'data': file,
                'level': file.path.count('/') - 1,
                'children': [
                    generate_node_tree(child_id, children[child_id])
                    for child_id in children
                ]
            }

        results = [generate_node_tree(file_id, ***ARANGO_USERNAME***[file_id]) for file_id in ***ARANGO_USERNAME***]

        current_app.logger.info(
            f'Generated file hierarchy!',
            extra=UserEventLog(
                username=g.current_user.username,
                event_type=LogEventType.FILESYSTEM.value
            ).to_dict()
        )
        return jsonify(FileHierarchyResponseSchema(context={
            'user_privilege_filter': g.current_user.id,
        }).dump({
            'results': results,
        }))


class FileListView(FilesystemBaseView):
    @use_args(FileCreateRequestSchema, locations=['json', 'form', 'files', 'mixed_form_json'])
    def post(self, params):
        """Endpoint to create a new file or to clone a file into a new one."""

        current_user = g.current_user
        file_type_service = get_file_type_service()

        file = Files()
        file.filename = params['filename']
        file.description = params.get('description')
        file.user = current_user
        file.creator = current_user
        file.modifier = current_user
        file.public = params.get('public', False)

        # ========================================
        # Resolve parent
        # ========================================

        try:
            parent = self.get_nondeleted_recycled_file(Files.hash_id == params['parent_hash_id'])
            self.check_file_permissions([parent], current_user, ['writable'], permit_recycled=False)
        except RecordNotFound as e:
            # Rewrite the error to make more sense
            raise ValidationError(
                "The requested parent object could not be found.",
                "parent_hash_id"
            ) from e

        if parent.mime_type != DirectoryTypeProvider.MIME_TYPE:
            raise ValidationError(f"The specified parent ({params['parent_hash_id']}) is "
                                  f"not a folder. It is a file, and you cannot make files "
                                  f"become a child of another file.", "parent_hash_id")

        # TODO: Check max hierarchy depth

        file.parent = parent

        assert file.parent is not None

        # ========================================
        # Resolve file content
        # ========================================

        # Clone operation
        if params.get('content_hash_id') is not None:
            source_hash_id: Optional[str] = params.get("content_hash_id")

            try:
                existing_file = self.get_nondeleted_recycled_file(Files.hash_id == source_hash_id)
                self.check_file_permissions([existing_file], current_user, ['readable'],
                                            permit_recycled=True)
            except RecordNotFound as e:
                raise ValidationError(
                    f"The requested file or directory to clone from "
                    f"({source_hash_id}) could not be found.",
                    "content_hash_id"
                ) from e

            if existing_file.mime_type == DirectoryTypeProvider.MIME_TYPE:
                raise ValidationError(f"The specified clone source ({source_hash_id}) "
                                      f"is a folder and that is not supported.", "mime_type")

            file.mime_type = existing_file.mime_type
            file.doi = existing_file.doi
            file.annotations = existing_file.annotations
            file.annotations_date = existing_file.annotations_date
            file.custom_annotations = existing_file.custom_annotations
            file.upload_url = existing_file.upload_url
            file.excluded_annotations = existing_file.excluded_annotations
            file.content_id = existing_file.content_id

            if 'description' not in params:
                file.description = existing_file.description

        # Create operation
        else:
            buffer, url = self.get_content_from_params(params)

            # Figure out file size
            size = buffer.size

            # Check max file size
            if size > self.file_max_size:
                raise ValidationError(
                    'Your file could not be processed because it is too large.')

            # Save the URL
            file.upload_url = url

            mime_type = params.get('mime_type')

            # Detect mime type
            if mime_type:
                file.mime_type = mime_type
            else:
                extension = None
                try:
                    extension = (
                            file.extension or
                            Path(params['content_value'].filename).suffix
                    )
                except Exception:
                    pass

                mime_type = file_type_service.detect_mime_type(buffer, extension)
                file.mime_type = mime_type

            # Get the provider based on what we know now
            provider = file_type_service.get(file)
            # if no provider matched try to convert

            # if it is a bioc-xml file
            if isinstance(provider, BiocTypeProvider):
                # then convert it to BiocJSON
                provider.convert(buffer)
                file_name, ext = os.path.splitext(file.filename)
                # if ext is not bioc then set it bioc.
                if ext.lower() != '.bioc':
                    file.filename = file_name + '.bioc'

            if provider == file_type_service.default_provider:
                file_name, extension = os.path.splitext(file.filename)
                if extension.isupper():
                    file.mime_type = 'application/pdf'
                provider = file_type_service.get(file)
                provider.convert(buffer)

            # Check if the user can even upload this type of file
            if not provider.can_create():
                raise ValidationError(f"The provided file type is not accepted.")

            # Validate the content
            try:
                provider.validate_content(
                    buffer,
                    log_status_messages=True
                )
            except ValueError as e:
                raise ValidationError(f"The provided file may be corrupt: {str(e)}")
            except HandledException:
                pass
            else:
                try:
                    # Get the DOI only if content could be validated
                    file.doi = provider.extract_doi(buffer)
                except Warning as w:
                    warn(w)

            # Save the file content if there's any
            if size:
                file.content_id = FileContent.get_or_create(buffer)
                try:
                    buffer.close()
                except Exception:
                    pass

        # ========================================
        # Annotation options
        # ========================================

        if params.get('fallback_organism', None):
            file.organism_name = params['fallback_organism']['organism_name']
            file.organism_synonym = params['fallback_organism']['synonym']
            file.organism_taxonomy_id = params['fallback_organism']['tax_id']

        if params.get('annotation_configs'):
            file.annotation_configs = params['annotation_configs']

        # ========================================
        # Commit and filename conflict resolution
        # ========================================

        # Filenames could conflict, so we may need to generate a new filename
        # Trial 1: First attempt
        # Trial 2: Try adding (N+1) to the filename and try again
        # Trial 3: Try adding (N+1) to the filename and try again (in case of a race condition)
        # Trial 4: Give up
        # Trial 3 only does something if the transaction mode is in READ COMMITTED or worse (!)
        for trial in range(4):
            if 1 <= trial <= 2:  # Try adding (N+1)
                try:
                    file.filename = Files.generate_non_conflicting_filename(
                        file.filename,
                        file.parent.id
                    )
                except ValueError as e:
                    raise ValidationError(
                        'Filename conflicts with an existing file in the same folder.',
                        "filename"
                    ) from e
            elif trial == 3:  # Give up
                raise ValidationError(
                    'Filename conflicts with an existing file in the same folder.',
                    "filename"
                )

            try:
                with db.session.begin_nested():
                    db.session.add(file)
            except IntegrityError:
                # Warning: this could catch some other integrity error
                pass
            else:
                break

        db.session.commit()
        # rollback in case of error?

        # ========================================
        # Return new file
        # ========================================

        return self.get_file_response(file.hash_id, current_user)

    @use_args(lambda request: BulkFileRequestSchema(),
              locations=['json', 'form', 'files', 'mixed_form_json'])
    @use_args(lambda request: BulkFileUpdateRequestSchema(partial=True),
              locations=['json', 'form', 'files', 'mixed_form_json'])
    def patch(self, targets, params):
        """File update endpoint."""

        # do NOT write any code before those two lines - it will cause some unit tests to fail
        current_user = g.current_user

        # Collect everything that we need to query
        target_hash_ids = targets['hash_ids']
        parent_hash_id = params.get('parent_hash_id', None)
        linked_hash_ids = params.get('hashes_of_linked', [])
        query_hash_ids = target_hash_ids + linked_hash_ids
        require_hash_ids = []

        if parent_hash_id in target_hash_ids:
            raise ValidationError(
                f'An object cannot be set as the parent of itself.',
                'parentHashId'
            )
        if parent_hash_id is not None:
            query_hash_ids.append(parent_hash_id)
            require_hash_ids.append(parent_hash_id)

        files = self.get_nondeleted_recycled_files(
            Files.hash_id.in_(query_hash_ids),
            require_hash_ids=require_hash_ids,
            lazy_load_content=True
        )
        missing_hash_ids = self.get_missing_hash_ids(query_hash_ids, files)

        target_files = []
        linked_files = []
        parent_file = None
        for file in files:
            if file.hash_id in target_hash_ids:
                target_files.append(file)
            elif file.hash_id in linked_hash_ids:
                linked_files.append(file)
            elif file.hash_id == parent_hash_id:
                parent_file = file

        self.update_files(target_files, parent_file, params, current_user)

        map_target_files_id = list(
            map(
                lambda f: f.id,
                filter(
                    lambda f: f.mime_type == FILE_MIME_TYPE_MAP,
                    target_files
                )
            )
        )
        linked_files_id = list(map(lambda f: f.id, linked_files))

        with db.session.begin_nested():
            if map_target_files_id:
                db.session.query(
                    MapLinks
                ).filter(
                    MapLinks.map_id.in_(map_target_files_id),
                    MapLinks.linked_id.notin_(linked_files_id)
                ).delete(synchronize_session=False)
            if linked_files_id:
                db.session.execute(
                    insert(MapLinks).values(
                        list(map(
                            lambda t: dict(map_id=t[0], linked_id=t[1]),
                            itertools.product(
                                map_target_files_id,
                                linked_files_id
                            )
                        ))
                    ).on_conflict_do_nothing(
                        constraint='uq_map_id_linked_id'
                    )
                )

        return self.get_bulk_file_response(target_hash_ids, current_user, missing_hash_ids)

    # noinspection DuplicatedCode
    @use_args(lambda request: BulkFileRequestSchema())
    def delete(self, targets):
        """File delete endpoint."""

        current_user = g.current_user

        hash_ids = targets['hash_ids']

        files = self.get_nondeleted_recycled_files(Files.hash_id.in_(hash_ids))
        self.check_file_permissions(files, current_user, ['writable'], permit_recycled=True)

        # ========================================
        # Apply
        # ========================================

        for file in files:
            children = self.get_nondeleted_recycled_files(and_(
                Files.parent_id == file.id,
                Files.recycling_date.is_(None),
            ))

            # For now, we won't let people delete non-empty folders (although this code
            # is subject to a race condition) because the app doesn't handle deletion that well
            # yet and the children would just become orphan files that would still be
            # accessible but only by URL and with no easy way to delete them
            if len(children):
                raise ValidationError('Only empty folders can be deleted.', 'hash_ids')

            if file.calculated_project.***ARANGO_USERNAME***_id == file.id:
                raise ValidationError(f"You cannot delete the ***ARANGO_USERNAME*** directory "
                                      f"for a project (the folder for the project "
                                      f"'{file.calculated_project.name}' was specified).")

            if not file.recycled:
                file.recycling_date = datetime.now()
                file.recycler = current_user
                file.modifier = current_user

            file.delete()

        db.session.commit()
        # rollback in case of error?

        # ========================================
        # Return changed files
        # ========================================

        return jsonify(MultipleFileResponseSchema().dump(dict(
            mapping={},
            missing=[],
        )))


class FileBulkUploadView(FilesystemBaseView):
    @use_args(BulkFileUploadRequestSchema, locations=['json', 'form', 'files', 'mixed_form_json'])
    def post(self, params):
        """Endpoint to upload many files at once."""
        current_user = g.current_user

        transaction_task = TransactionTask()
        transaction_task.transaction_id = g.transaction_id
        global_exclusions = get_global_exclusion_annotations()

        def process_files(files):
            yield json.dumps(dict(total=len(files))) + '\n'
            processed = 0
            for upload in files:
                current_app.logger.info(f'Processing file {upload.filename}...')

                # Update the transaction task at the start of each loop
                yield json.dumps(dict(current=upload.filename)) + '\n'

                try:
                    buffer = FileContentBuffer(stream=upload)

                    # ========================================
                    # Resolve parent
                    # ========================================

                    try:
                        parent = self.get_nondeleted_recycled_file(
                            Files.hash_id == params['parent_hash_id']
                        )
                        self.check_file_permissions(
                            [parent],
                            current_user,
                            ['writable'],
                            permit_recycled=False
                        )
                    except RecordNotFound as e:
                        # Rewrite the error to make more sense
                        raise ValidationError(
                            'The requested parent object could not be found.',
                            'parent_hash_id'
                        ) from e

                    if parent.mime_type != DirectoryTypeProvider.MIME_TYPE:
                        raise ValidationError(
                            f'The specified parent ({params["parent_hash_id"]}) is '
                            f'not a folder. It is a file, and you cannot make files '
                            f'become a child of another file.', 'parent_hash_id'
                        )

                    # TODO: Check max hierarchy depth

                    assert parent is not None

                    # ========================================
                    # Filename conflict resolution
                    # ========================================

                    # We do this after finding the parent so we can compare with existing files
                    # without extra work

                    copy_behavior = params.get('copy_behavior', CopyBehavior.Rename)
                    filename = upload.filename

                    if copy_behavior == CopyBehavior.Rename:
                        filename = Files.generate_non_conflicting_filename(filename, parent.id)
                        if filename != upload.filename:
                            current_app.logger.info(
                                f'New file had conflicting name, using {filename} instead.'
                            )
                    else:
                        existing_file: Files = db.session.query(
                            Files
                        ).filter(
                            and_(
                                Files.parent_id == parent.id,
                                Files.filename == filename
                            )
                        ).one_or_none()
                        if copy_behavior == CopyBehavior.Skip and existing_file is not None:
                            # If the filename already exists in this folder, skip to the next file
                            # without committing this one
                            current_app.logger.info(
                                f'File with name "{filename}" already exists in folder with id ' +
                                f'{parent.id}. Skipping.'
                            )
                            continue
                        elif copy_behavior == CopyBehavior.Overwrite and existing_file is not None:
                            current_app.logger.info(
                                f'File with name "{filename}" already exists in folder with id ' +
                                f'{parent.id}. Overwriting.'
                            )
                            existing_file.delete()

                    # ========================================
                    # Resolve file content
                    # ========================================

                    # Figure out file size
                    size = buffer.size

                    # Check max file size
                    if size > self.file_max_size:
                        raise ValidationError(
                            'Your file could not be processed because it is too large.')

                    provider = PDFTypeProvider()

                    # Check if the user can even upload this type of file
                    if not provider.can_create():
                        raise ValidationError(f"The provided file type is not accepted.")

                    # Validate the content
                    doi = None
                    try:
                        provider.validate_content(
                            buffer,
                            log_status_messages=True
                        )
                    except ValueError as e:
                        raise ValidationError(f"The provided file may be corrupt: {str(e)}")
                    except HandledException:
                        pass
                    else:
                        try:
                            # Get the DOI only if content could be validated
                            doi = provider.extract_doi(buffer)
                        except Warning as w:
                            warn(w)

                    # Save the file content if there's any
                    content_id = None
                    if size:
                        content_id = FileContent.get_or_create(buffer)
                        try:
                            buffer.close()
                        except Exception:
                            pass

                    # ========================================
                    # Annotation options
                    # ========================================

                    fb_organism = {
                        'organism_name': None,
                        'organism_synonym': None,
                        'organism_taxonomy_id': None
                    }
                    if params.get('fallback_organism', None):
                        fb_organism['organism_name'] = params['fallback_organism']['organism_name']
                        fb_organism['organism_synonym'] = params['fallback_organism']['synonym']
                        fb_organism['organism_taxonomy_id'] = params['fallback_organism']['tax_id']

                    # ========================================
                    # Commit
                    # ========================================

                    # Create the file object AFTER calculating properties so we can avoid unnecessary
                    # update events.
                    file = Files()
                    file.filename = upload.filename
                    file.user = current_user
                    file.creator = current_user
                    file.modifier = current_user
                    file.public = params.get('public', False)
                    file.upload_url = None
                    file.mime_type = 'application/pdf'
                    file.content_id = content_id
                    file.doi = doi
                    file.filename = filename
                    file.parent = parent
                    file.organism_name = fb_organism['organism_name']
                    file.organism_synonym = fb_organism['organism_synonym']
                    file.organism_taxonomy_id = fb_organism['organism_taxonomy_id']
                    file.annotation_configs = params.get('annotation_configs', None)

<<<<<<< HEAD
                    db.session.add(file)
                    db.session.commit()
                    # rollback in case of error?
                except Exception as e:
                    current_app.logger.error(
                        f'File {upload.filename} could not be processed due to an error.'
                    )
                    yield json.dumps(dict(result={upload.filename: 'failed', 'error': str(e)})) + '\n'
                else:
                    current_app.logger.info(f'File {upload.filename} successfully processed.')
                    yield json.dumps(dict(result={upload.filename: 'succeeded'})) + '\n'

                    # Once the file is safely stored in postgres, send an annotation request for it
                    send_pdf_annotation_request(
                        file.id,
                        global_exclusions,
                        [],
                        [],
                        file.organism_synonym,
                        file.organism_taxonomy_id,
                        file.annotation_configs,
                    )

                processed += 1
                yield json.dumps(dict(processed=processed)) + '\n'
=======
                # ========================================
                # Annotation options
                # ========================================

                fb_organism = {
                    'organism_name': None,
                    'organism_synonym': None,
                    'organism_taxonomy_id': None
                }
                if params.get('fallback_organism', None):
                    fb_organism['organism_name'] = params['fallback_organism']['organism_name']
                    fb_organism['organism_synonym'] = params['fallback_organism']['synonym']
                    fb_organism['organism_taxonomy_id'] = params['fallback_organism']['tax_id']

                # ========================================
                # Commit
                # ========================================

                # Create the file object AFTER calculating properties so we can avoid unnecessary
                # update events.
                file = Files()
                file.filename = upload.filename
                file.user = current_user
                file.creator = current_user
                file.modifier = current_user
                file.public = params.get('public', False)
                file.upload_url = None
                file.mime_type = 'application/pdf'
                file.content_id = content_id
                file.doi = doi
                file.filename = filename
                file.parent = parent
                file.organism_name = fb_organism['organism_name']
                file.organism_synonym = fb_organism['organism_synonym']
                file.organism_taxonomy_id = fb_organism['organism_taxonomy_id']
                file.annotation_configs = params.get('annotation_configs', None)

                db.session.add(file)
                db.session.commit()
                # rollback in case of error?
            except Exception as e:
                current_app.logger.error(
                    f'File {upload.filename} could not be processed due to an error.'
                )
                results[upload.filename] = 'failed'
            else:
                current_app.logger.info(f'File {file.filename} successfully processed.')
                results[file.filename] = 'succeeded'

                # Once the file is safely stored in postgres, send an annotation request for it
                send_pdf_annotation_request(
                    file.id,
                    global_exclusions,
                    [],
                    [],
                    file.organism_synonym,
                    file.organism_taxonomy_id,
                    file.annotation_configs,
                )
>>>>>>> f5aed4fb

        return Response(stream_with_context(process_files(params['files'])), mimetype='text/csv')


class FileSearchView(FilesystemBaseView):

    @use_args(FileSearchRequestSchema)
    @use_args(PaginatedRequestSchema)
    def post(self, params: dict, pagination: dict):
        current_user = g.current_user

        if params['type'] == 'public':
            # First we query for public files without getting parent directory
            # or project information
            query = db.session.query(Files.id) \
                .filter(Files.recycling_date.is_(None),
                        Files.deletion_date.is_(None),
                        Files.public.is_(True)) \
                .order_by(*params['sort'])

            if 'mime_types' in params:
                query = query.filter(Files.mime_type.in_(params['mime_types']))

            result = query.paginate(pagination['page'], pagination['limit'])

            # Now we get the full file information for this slice of the results
            files = self.get_nondeleted_recycled_files(Files.id.in_(result.items))
            total = result.total

        elif params['type'] == 'linked':
            hash_id = params['linked_hash_id']
            file = self.get_nondeleted_recycled_file(Files.hash_id == hash_id,
                                                     lazy_load_content=True)
            self.check_file_permissions([file], current_user, ['readable'], permit_recycled=True)

            # TODO: Sort?
            query = db.session.query(MapLinks.map_id) \
                .filter(MapLinks.linked_id == file.id)

            result = query.paginate(pagination['page'], pagination['limit'])

            # Now we get the full file information for this slice of the results
            files = self.get_nondeleted_recycled_files(Files.id.in_(result.items))
            total = len(files)
        elif params['type'] == 'pinned':
            files = self.get_nondeleted_recycled_files(
                filter=(
                    and_(
                        Files.recycling_date.is_(None),
                        Files.deletion_date.is_(None),
                        Files.pinned.is_(True)
                    )
                ),
                sort=['file.modified_date'],
                sort_direction=[SortDirection.DESC.value]
            )
            files = [
                file for file in files
                if file.calculated_privileges[current_user.id].readable
            ]
            # Ensure directories appear at the top of the list
            files.sort(key=lambda f: not (f.mime_type == FILE_MIME_TYPE_DIRECTORY))
            total = len(files)
        else:
            raise NotImplementedError()

        return jsonify(FileListSchema(context={
            'user_privilege_filter': g.current_user.id,
        }, exclude=(
            'results.children',
        )).dump({
            'total': total,
            'results': files,
        }))


class FileDetailView(FilesystemBaseView):

    def get(self, hash_id: str):
        """Fetch a single file."""
        current_user = g.current_user
        return self.get_file_response(hash_id, current_user)

    @use_args(lambda request: FileUpdateRequestSchema(partial=True),
              locations=['json', 'form', 'files', 'mixed_form_json'])
    def patch(self, params: dict, hash_id: str):
        """Update a single file."""
        current_user = g.current_user

        # Collect everything that we need to query
        parent_hash_id = params.get('parent_hash_id', None)
        query_hash_ids = [hash_id]
        require_hash_ids = []

        if hash_id == parent_hash_id:
            raise ValidationError(
                f'An object cannot be set as the parent of itself.',
                'parentHashId'
            )

        if parent_hash_id is not None:
            query_hash_ids.append(parent_hash_id)
            require_hash_ids.append(parent_hash_id)

        files = self.get_nondeleted_recycled_files(
            Files.hash_id.in_(query_hash_ids),
            require_hash_ids=require_hash_ids,
            lazy_load_content=True
        )
        target_files = []
        parent_file = None
        for file in files:
            if file.hash_id in hash_id:
                target_files.append(file)
            elif file.hash_id == parent_hash_id:
                parent_file = file

        self.update_files(target_files, parent_file, params, current_user)
        return self.get(hash_id)


class FileContentView(FilesystemBaseView):

    def get(self, hash_id: str):
        """Fetch a single file's content."""
        current_user = g.current_user

        file = self.get_nondeleted_recycled_file(Files.hash_id == hash_id, lazy_load_content=True)
        self.check_file_permissions([file], current_user, ['readable'], permit_recycled=True)

        # Lazy loaded
        if file.content:
            content = file.content.raw_file
            etag = file.content.checksum_sha256.hex()
        else:
            content = b''
            etag = hashlib.sha256(content).digest()

        return make_cacheable_file_response(
            request,
            content,
            etag=etag,
            filename=file.filename,
            mime_type=file.mime_type
        )


class MapContentView(FilesystemBaseView):

    def get(self, hash_id: str):
        """Fetch a content (graph.json) from a map."""
        current_user = g.current_user

        file = self.get_nondeleted_recycled_file(Files.hash_id == hash_id, lazy_load_content=True)
        self.check_file_permissions([file], current_user, ['readable'], permit_recycled=True)

        if file.mime_type != FILE_MIME_TYPE_MAP:
            raise ValidationError(f'Cannot retrieve map content from file with mime type: '
                                  f'{file.mime_type}')

        try:
            with FileContentBuffer(file.content.raw_file) as bufferView:
                zip_file = zipfile.ZipFile(bufferView)
                json_graph = zip_file.read('graph.json')
        except (KeyError, zipfile.BadZipFile):
            raise ValidationError(
                'Cannot retrieve contents of the file - it might be corrupted')
        etag = hashlib.sha256(json_graph).hexdigest()

        return make_cacheable_file_response(
            request,
            json_graph,
            etag=etag,
            filename=file.filename,
            mime_type=file.mime_type
        )


class FileExportView(FilesystemBaseView):

    # Move that to constants if accepted

    @use_args(FileExportRequestSchema)
    def post(self, params: dict, hash_id: str):
        """Export a file."""
        current_user = g.current_user

        file = self.get_nondeleted_recycled_file(Files.hash_id == hash_id, lazy_load_content=True)
        self.check_file_permissions([file], current_user, ['readable'], permit_recycled=True)

        file_type_service = get_file_type_service()
        file_type = file_type_service.get(file)

        if params['export_linked'] and params['format'] in SUPPORTED_MAP_MERGING_FORMATS:
            link_to_page_map: Dict[str, int] = dict()
            files = self.get_all_linked_maps(file, {file.hash_id}, [file], link_to_page_map)
            export = file_type.merge(files, params['format'], link_to_page_map)
        else:
            try:
                export = file_type.generate_export(file, params['format'])
            except ExportFormatError as e:
                raise ValidationError(
                    "Unknown or invalid export format for the requested file.",
                    params["format"]
                ) from e

        export_content = export.content.getvalue()
        checksum_sha256 = hashlib.sha256(export_content).digest()
        return make_cacheable_file_response(
            request,
            export_content,
            etag=checksum_sha256.hex(),
            filename=export.filename,
            mime_type=export.mime_type,
        )

    def get_all_linked_maps(
        self,
        file: Files,
        map_hash_set: Set[str],
        files: List[Files],
        link_to_page_map: Dict[str, int]
    ) -> List[Files]:
        current_user = g.current_user
        with FileContentBuffer(file.content.raw_file) as bufferView:
            zip_file = zipfile.ZipFile(bufferView)
            try:
                json_graph = json.loads(zip_file.read('graph.json'))
            except KeyError as e:
                raise ValidationError from e
            for node in chain(
                    json_graph['nodes'],
                    flatten(
                        map(
                            lambda group: group.get('members', []),
                            json_graph.get('groups', [])
                        )
                    )
            ):
                data = node['data']
                for link in data.get('sources', []) + data.get('hyperlinks', []):
                    url = link.get('url', "").lstrip()
                    match = MAPS_RE.match(url)
                    if match:
                        map_hash = match.group('hash_id')
                        # Fetch linked maps and check permissions, before we start to export them
                        if map_hash not in map_hash_set:
                            try:
                                map_hash_set.add(map_hash)
                                child_file = self.get_nondeleted_recycled_file(
                                    Files.hash_id == map_hash,
                                    lazy_load_content=True
                                )
                                self.check_file_permissions(
                                    [child_file], current_user, ['readable'],
                                    permit_recycled=True
                                )
                                files.append(child_file)

                                files = self.get_all_linked_maps(
                                    child_file, map_hash_set, files, link_to_page_map
                                )

                            except RecordNotFound as e:
                                current_app.logger.info(
                                    f'Map file: {map_hash} requested for linked '
                                    f'export does not exist.',
                                    extra=UserEventLog(
                                        username=current_user.username,
                                        event_type=LogEventType.FILESYSTEM.value).to_dict()
                                )
                                # TODO: warning
                        destination_page = find_index(
                            lambda f: f.hash_id == map_hash,
                            files
                        )
                        if destination_page is not None:
                            link_to_page_map[(LIFELIKE_DOMAIN or '') + url] = destination_page
            return files


class FileBackupView(FilesystemBaseView):
    """Endpoint to manage 'backups' that are recorded for the user when they are editing a file
    so that they don't lose their work."""

    @use_args(FileBackupCreateRequestSchema, locations=['json', 'form', 'files', 'mixed_form_json'])
    def put(self, params: dict, hash_id: str):
        """Endpoint to create a backup for a file for a user."""
        current_user = g.current_user

        file = self.get_nondeleted_recycled_file(Files.hash_id == hash_id, lazy_load_content=True)
        self.check_file_permissions([file], current_user, ['writable'], permit_recycled=False)

        backup = FileBackup()
        backup.file = file

        # TODO: Make this into a function? @staticmethod of MapTypeProvider
        # or should I get the instance here?
        # Alternatively, we can zip those on the client side - but the JZip was working really slow
        if params['content_value'].content_type == FILE_MIME_TYPE_MAP:
            new_content = FileContentBuffer()
            with new_content as bufferView:
                zip_content = zipfile.ZipFile(
                    bufferView,
                    'w',
                    zipfile.ZIP_DEFLATED,
                    strict_timestamps=False
                )
                # NOTE: The trick here is that when we unpack zip on the client-side, we are not
                # resetting the image manager memory - we are only appending new stuff to it.
                # This is why we do not need to store all images within the backup -
                # - just the unsaved ones.
                zip_content.writestr('graph.json', params['content_value'].read())
                new_images = params.get('new_images') or []
                for image in new_images:
                    zip_content.writestr('images/' + image.filename + '.png', image.read())
                zip_content.close()
            with new_content as bufferView:
                backup.raw_value = bufferView.read()
        else:
            backup.raw_value = params['content_value'].read()
        backup.user = current_user
        db.session.add(backup)
        db.session.commit()
        # rollback in case of error?

        return jsonify({})

    def delete(self, hash_id: str):
        """Get the backup stored for a file for a user."""
        current_user = g.current_user

        file = self.get_nondeleted_recycled_file(Files.hash_id == hash_id, lazy_load_content=True)
        # They should only have a backup if the file was writable to them, so we're
        # only going to let users retrieve their backup if they can still write to the file
        self.check_file_permissions([file], current_user, ['writable'], permit_recycled=False)

        file_backup_table = FileBackup.__table__
        db.session.execute(
            file_backup_table.delete().where(and_(file_backup_table.c.file_id == file.id,
                                                  file_backup_table.c.user_id ==
                                                  current_user.id))
        )
        db.session.commit()
        # rollback in case of error?

        return jsonify({})


class FileBackupContentView(FilesystemBaseView):
    """Endpoint to get the backup's content."""

    def get(self, hash_id):
        """Get the backup stored for a file for a user."""
        current_user = g.current_user

        file = self.get_nondeleted_recycled_file(Files.hash_id == hash_id, lazy_load_content=True)
        # They should only have a backup if the file was writable to them, so we're
        # only going to let users retrieve their backup if they can still write to the file
        self.check_file_permissions([file], current_user, ['writable'], permit_recycled=False)

        backup = db.session.query(FileBackup) \
            .options(raiseload('*')) \
            .filter(FileBackup.file_id == file.id,
                    FileBackup.user_id == current_user.id) \
            .order_by(desc_(FileBackup.creation_date)) \
            .first()

        if backup is None:
            raise RecordNotFound(
                title='Failed to Get File Backup',
                message='No backup stored for this file.',
                code=404
            )

        content = backup.raw_value
        etag = hashlib.sha256(content).hexdigest()

        return make_cacheable_file_response(
            request,
            content,
            etag=etag,
            filename=file.filename,
            mime_type=file.mime_type
        )


class FileVersionListView(FilesystemBaseView):
    """Endpoint to fetch the versions of a file."""

    @use_args(PaginatedRequestSchema)
    def get(self, pagination: dict, hash_id: str):
        current_user = g.current_user

        file = self.get_nondeleted_recycled_file(Files.hash_id == hash_id)
        self.check_file_permissions([file], current_user, ['readable'], permit_recycled=False)

        query = db.session.query(FileVersion) \
            .options(raiseload('*'),
                     joinedload(FileVersion.user)) \
            .filter(FileVersion.file_id == file.id) \
            .order_by(desc_(FileVersion.creation_date))

        result = query.paginate(pagination['page'], pagination['limit'])

        return jsonify(FileVersionHistorySchema(context={
            'user_privilege_filter': g.current_user.id,
        }).dump({
            'object': file,
            'total': result.total,
            'results': result.items,
        }))


class FileVersionContentView(FilesystemBaseView):
    """Endpoint to fetch a file version."""

    @use_args(PaginatedRequestSchema)
    def get(self, pagination: dict, hash_id: str):
        current_user = g.current_user

        file_version = db.session.query(FileVersion) \
            .options(raiseload('*'),
                     joinedload(FileVersion.user),
                     joinedload(FileVersion.content)) \
            .filter(FileVersion.hash_id == hash_id) \
            .one()

        file = self.get_nondeleted_recycled_file(Files.id == file_version.file_id)
        self.check_file_permissions([file], current_user, ['readable'], permit_recycled=False)

        return file_version.content.raw_file


class FileLockBaseView(FilesystemBaseView):
    cutoff_duration = timedelta(minutes=5)

    def get_locks_response(self, hash_id: str):
        current_user = g.current_user

        file = self.get_nondeleted_recycled_file(Files.hash_id == hash_id)
        self.check_file_permissions([file], current_user, ['writable'], permit_recycled=True)

        t_lock_user = aliased(AppUser)

        cutoff_date = datetime.now() - self.cutoff_duration

        query = db.session.query(FileLock) \
            .join(t_lock_user, t_lock_user.id == FileLock.user_id) \
            .options(contains_eager(FileLock.user, alias=t_lock_user)) \
            .filter(FileLock.hash_id == file.hash_id,
                    FileLock.acquire_date >= cutoff_date) \
            .order_by(desc_(FileLock.acquire_date))

        results = query.all()

        return jsonify(FileLockListResponse(context={
            'current_user': current_user,
        }).dump({
            'results': results,
        }))


class FileLockListView(FileLockBaseView):
    """Endpoint to get the locks for a file."""

    def get(self, hash_id: str):
        return self.get_locks_response(hash_id)

    @use_args(FileLockCreateRequest)
    def put(self, params: Dict, hash_id: str):
        current_user = g.current_user

        file = self.get_nondeleted_recycled_file(Files.hash_id == hash_id)
        self.check_file_permissions([file], current_user, ['writable'], permit_recycled=True)

        acquire_date = datetime.now()
        cutoff_date = datetime.now() - self.cutoff_duration

        file_lock_table = FileLock.__table__
        stmt = insert(file_lock_table).returning(
            file_lock_table.c.user_id,
        ).values(hash_id=file.hash_id,
                 user_id=current_user.id,
                 acquire_date=acquire_date
                 ).on_conflict_do_update(
            index_elements=[
                file_lock_table.c.hash_id,
            ],
            set_={
                'acquire_date': datetime.now(),
                'user_id': current_user.id,
            },
            where=and_(
                file_lock_table.c.hash_id == hash_id,
                or_(file_lock_table.c.user_id == current_user.id,
                    file_lock_table.c.acquire_date < cutoff_date)
            ),
        )

        result = db.session.execute(stmt)
        lock_acquired = bool(len(list(result)))
        db.session.commit()
        # rollback in case of error?

        if lock_acquired:
            return self.get_locks_response(hash_id)
        else:
            return make_response(self.get_locks_response(hash_id), 409)

    @use_args(FileLockDeleteRequest)
    def delete(self, params: Dict, hash_id: str):
        current_user = g.current_user

        file = self.get_nondeleted_recycled_file(Files.hash_id == hash_id)
        self.check_file_permissions([file], current_user, ['writable'], permit_recycled=True)

        file_lock_table = FileLock.__table__
        db.session.execute(
            file_lock_table.delete().where(and_(
                file_lock_table.c.hash_id == file.hash_id,
                file_lock_table.c.user_id == current_user.id))
        )
        db.session.commit()
        # rollback in case of error?

        return self.get_locks_response(hash_id)


class FileAnnotationHistoryView(FilesystemBaseView):
    """Implements lookup of a file's annotation history."""

    @use_args(PaginatedRequestSchema)
    def get(self, pagination: Dict, hash_id: str):
        """Get the annotation of a file."""
        user = g.current_user

        file = self.get_nondeleted_recycled_file(Files.hash_id == hash_id)
        self.check_file_permissions([file], user, ['readable'], permit_recycled=True)

        query = db.session.query(FileAnnotationsVersion) \
            .filter(FileAnnotationsVersion.file == file) \
            .order_by(desc_(FileAnnotationsVersion.creation_date)) \
            .options(joinedload(FileAnnotationsVersion.user))

        per_page = pagination['limit']
        page = pagination['page']

        total = query.order_by(None).count()
        if page == 1:
            items = itertools.chain(
                [file],
                query.limit(per_page).offset((page - 1) * per_page)
            )
        else:
            items = query.limit(per_page + 1).offset((page - 1) * per_page - 1)

        results = []

        for newer, older in window(items):
            results.append({
                'date': older.creation_date,
                'user': newer.user,
                'cause': older.cause,
                'inclusion_changes': self._get_annotation_changes(
                    older.custom_annotations, newer.custom_annotations, 'inclusion'),
                'exclusion_changes': self._get_annotation_changes(
                    older.excluded_annotations, newer.excluded_annotations, 'exclusion'),
            })

        return jsonify(FileAnnotationHistoryResponseSchema().dump({
            'total': total,
            'results': results,
        }))

    def _get_annotation_changes(
            self,
            older: List[Union[FileAnnotationsVersion, Files]],
            newer: List[Union[FileAnnotationsVersion, Files]],
            type: Union[Literal['inclusion'], Literal['exclusion']]
    ) -> Iterable[Dict]:
        changes: Dict[str, Dict] = {}

        if older is None and newer is not None:
            for annotation in newer:
                self._add_change(changes, 'added', annotation, type)
        elif older is not None and newer is None:
            for annotation in older:
                self._add_change(changes, 'removed', annotation, type)
        elif older is not None and newer is not None:
            ddiff = DeepDiff(older, newer, ignore_order=True)
            for action in ('added', 'removed'):
                for key, annotation in ddiff.get(f'iterable_item_{action}', {}).items():
                    if key.startswith('***ARANGO_USERNAME***['):  # Only care about ***ARANGO_USERNAME*** changes right now
                        self._add_change(changes, action, annotation, type)

        return changes.values()

    def _add_change(
            self,
            changes: Dict[str, Dict],
            action: str,
            annotation: Dict,
            type: Union[Literal['inclusion'], Literal['exclusion']]
    ) -> None:
        meta = annotation['meta'] if type == 'inclusion' else annotation
        id = meta['id'] if len(meta['id']) else f"@@{meta['allText']}"

        if id not in changes:
            changes[id] = {
                'action': action,
                'meta': meta,
                'instances': [],
            }

        changes[id]['instances'].append(annotation)


class StarredFileListView(FilesystemBaseView):
    def get(self):
        user = g.current_user
        starred_file_ids = db.session.query(
            StarredFile.file_id
        ).filter(
            StarredFile.user_id == user.id
        ).all()

        starred_files = self.get_nondeleted_recycled_files(
            filter=Files.id.in_([file_id for file_id, in starred_file_ids])
        )

        # TODO: Need to update get_nondeleted_recycled_files so that we can sort on these
        # calculated properties. For instance, we also cannnot sort/filter by project name.
        starred_files.sort(key=lambda f: f.calculated_starred['creation_date'], reverse=True)
        total = len(starred_files)

        return jsonify(FileListSchema(context={
            'user_privilege_filter': g.current_user.id,
        }, exclude=(
            'results.children',
        )).dump({
            'total': total,
            'results': starred_files,
        }))


class FileStarUpdateView(FilesystemBaseView):
    @use_args(lambda request: FileStarUpdateRequest(partial=True))
    def patch(self, params: dict, hash_id: str):
        user = g.current_user
        starred = params['starred']

        try:
            result = self.get_nondeleted_recycled_file(Files.hash_id == hash_id)
        except NoResultFound as e:
            raise RecordNotFound(
                title='Failed to Update File',
                message=f'Could not identify file with hash id {hash_id}',
            ) from e

        # If the user doesn't have permission to read the file they want to star, we throw
        self.check_file_permissions([result], user, ['readable'], permit_recycled=False)

        with db.session.begin_nested():
            if starred:
                # Don't need to update if the file is already starred by this user
                if result.calculated_starred is None:
                    starred_file = StarredFile(
                        user_id=user.id,
                        file_id=result.id
                    )
                    db.session.add(starred_file)
                    result.calculated_starred = starred_file
            # Delete the row only if it exists
            elif result.calculated_starred is not None:
                db.session.query(
                    StarredFile
                ).filter(
                    StarredFile.id == result.calculated_starred['id']
                ).delete()
                result.calculated_starred = None

        return jsonify(FileResponseSchema(context={
            'user_privilege_filter': user.id,
        }, exclude=(
            'result.parent',
            'result.children',  # We aren't loading sub-children
        )).dump({
            'result': result,
        }))


# Use /content for endpoints that return binary data
bp.add_url_rule('objects', view_func=FileListView.as_view('file_list'))
bp.add_url_rule('objects/bulk-upload', view_func=FileBulkUploadView.as_view('file_bulk_upload'))
bp.add_url_rule('objects/hierarchy', view_func=FileHierarchyView.as_view('file_hierarchy'))
bp.add_url_rule('search', view_func=FileSearchView.as_view('file_search'))
bp.add_url_rule('objects/<string:hash_id>', view_func=FileDetailView.as_view('file'))
bp.add_url_rule('objects/<string:hash_id>/content',
                view_func=FileContentView.as_view('file_content'))
bp.add_url_rule('objects/<string:hash_id>/map-content',
                view_func=MapContentView.as_view('map_content'))
bp.add_url_rule('objects/<string:hash_id>/export', view_func=FileExportView.as_view('file_export'))
bp.add_url_rule('objects/<string:hash_id>/backup', view_func=FileBackupView.as_view('file_backup'))
bp.add_url_rule('objects/<string:hash_id>/backup/content',
                view_func=FileBackupContentView.as_view('file_backup_content'))
bp.add_url_rule('objects/<string:hash_id>/versions',
                view_func=FileVersionListView.as_view('file_version_list'))
bp.add_url_rule('versions/<string:hash_id>/content',
                view_func=FileVersionContentView.as_view('file_version_content'))
bp.add_url_rule('/objects/<string:hash_id>/locks',
                view_func=FileLockListView.as_view('file_lock_list'))
bp.add_url_rule('/objects/<string:hash_id>/annotation-history',
                view_func=FileAnnotationHistoryView.as_view('file_annotation_history'))
bp.add_url_rule('/objects/starred',
                view_func=StarredFileListView.as_view('file_star_list'))
bp.add_url_rule('/objects/<string:hash_id>/star',
                view_func=FileStarUpdateView.as_view('file_star_update'))<|MERGE_RESOLUTION|>--- conflicted
+++ resolved
@@ -1364,7 +1364,6 @@
                     file.organism_taxonomy_id = fb_organism['organism_taxonomy_id']
                     file.annotation_configs = params.get('annotation_configs', None)
 
-<<<<<<< HEAD
                     db.session.add(file)
                     db.session.commit()
                     # rollback in case of error?
@@ -1374,8 +1373,8 @@
                     )
                     yield json.dumps(dict(result={upload.filename: 'failed', 'error': str(e)})) + '\n'
                 else:
-                    current_app.logger.info(f'File {upload.filename} successfully processed.')
-                    yield json.dumps(dict(result={upload.filename: 'succeeded'})) + '\n'
+                    current_app.logger.info(f'File {file.filename} successfully processed.')
+                    yield json.dumps(dict(result={file.filename: 'succeeded'})) + '\n'
 
                     # Once the file is safely stored in postgres, send an annotation request for it
                     send_pdf_annotation_request(
@@ -1390,67 +1389,6 @@
 
                 processed += 1
                 yield json.dumps(dict(processed=processed)) + '\n'
-=======
-                # ========================================
-                # Annotation options
-                # ========================================
-
-                fb_organism = {
-                    'organism_name': None,
-                    'organism_synonym': None,
-                    'organism_taxonomy_id': None
-                }
-                if params.get('fallback_organism', None):
-                    fb_organism['organism_name'] = params['fallback_organism']['organism_name']
-                    fb_organism['organism_synonym'] = params['fallback_organism']['synonym']
-                    fb_organism['organism_taxonomy_id'] = params['fallback_organism']['tax_id']
-
-                # ========================================
-                # Commit
-                # ========================================
-
-                # Create the file object AFTER calculating properties so we can avoid unnecessary
-                # update events.
-                file = Files()
-                file.filename = upload.filename
-                file.user = current_user
-                file.creator = current_user
-                file.modifier = current_user
-                file.public = params.get('public', False)
-                file.upload_url = None
-                file.mime_type = 'application/pdf'
-                file.content_id = content_id
-                file.doi = doi
-                file.filename = filename
-                file.parent = parent
-                file.organism_name = fb_organism['organism_name']
-                file.organism_synonym = fb_organism['organism_synonym']
-                file.organism_taxonomy_id = fb_organism['organism_taxonomy_id']
-                file.annotation_configs = params.get('annotation_configs', None)
-
-                db.session.add(file)
-                db.session.commit()
-                # rollback in case of error?
-            except Exception as e:
-                current_app.logger.error(
-                    f'File {upload.filename} could not be processed due to an error.'
-                )
-                results[upload.filename] = 'failed'
-            else:
-                current_app.logger.info(f'File {file.filename} successfully processed.')
-                results[file.filename] = 'succeeded'
-
-                # Once the file is safely stored in postgres, send an annotation request for it
-                send_pdf_annotation_request(
-                    file.id,
-                    global_exclusions,
-                    [],
-                    [],
-                    file.organism_synonym,
-                    file.organism_taxonomy_id,
-                    file.annotation_configs,
-                )
->>>>>>> f5aed4fb
 
         return Response(stream_with_context(process_files(params['files'])), mimetype='text/csv')
 
