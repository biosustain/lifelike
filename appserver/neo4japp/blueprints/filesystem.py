--- conflicted
+++ resolved
@@ -220,49 +220,6 @@
         # In the end, we just return a list of Files instances!
         return files
 
-<<<<<<< HEAD
-    def check_file_permissions(self, files: List[Files], user: AppUser,
-                               require_permissions: List[str], *, permit_recycled: bool):
-=======
-    def get_nondeleted_recycled_children(
-            self,
-            filter,
-            children_filter=None,
-            lazy_load_content=False
-    ) -> List[Files]:
-        """
-        Retrieve all files that match the provided filter, including the children of those
-        files, even if those children do not match the filter. The files returned by
-        this method do not have complete information to determine permissions.
-
-        :param filter: the SQL Alchemy filter
-        :param lazy_load_content: whether to load the file's content into memory
-        :return: the result, which may be an empty list
-        """
-        q_hierarchy = build_file_children_cte(and_(
-                filter,
-                Files.deletion_date.is_(None)
-        ))
-
-        t_parent_files = aliased(Files)
-
-        query = db.session.query(Files) \
-            .join(q_hierarchy, q_hierarchy.c.id == Files.id) \
-            .outerjoin(t_parent_files, t_parent_files.id == Files.parent_id) \
-            .options(raiseload('*'),
-                     contains_eager(Files.parent, alias=t_parent_files),
-                     joinedload(Files.user),
-                     joinedload(Files.fallback_organism)) \
-            .order_by(q_hierarchy.c.level)
-
-        if children_filter is not None:
-            query = query.filter(children_filter)
-
-        if lazy_load_content:
-            query = query.options(lazyload(Files.content))
-
-        return query.all()
-
     def check_file_permissions(
             self,
             files: List[Files],
@@ -271,7 +228,6 @@
             *,
             permit_recycled: bool
     ):
->>>>>>> 1f818804
         """
         Helper method to check permissions on the provided files and other properties
         that you may want to check for. On error, an exception is thrown.
