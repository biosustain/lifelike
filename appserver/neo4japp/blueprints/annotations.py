--- conflicted
+++ resolved
@@ -1,16 +1,8 @@
-<<<<<<< HEAD
 import csv
 import hashlib
 import io
 from datetime import datetime
 from typing import Optional
-=======
-import sqlalchemy as sa
-from sqlalchemy.exc import SQLAlchemyError
-from datetime import datetime
-from enum import Enum
-from typing import Dict, List, Optional, Tuple
->>>>>>> 77bd7317
 
 import sqlalchemy as sa
 from flask import (
@@ -22,7 +14,6 @@
     jsonify,
 )
 from flask_apispec import use_kwargs
-from sqlalchemy import and_
 from sqlalchemy.exc import SQLAlchemyError
 from webargs.flaskparser import use_args
 
@@ -32,19 +23,11 @@
     requires_role
 )
 from neo4japp.constants import TIMEZONE
-from neo4japp.data_transfer_objects import GlobalAnnotationData
 from neo4japp.data_transfer_objects.common import ResultList
 from neo4japp.database import (
     db,
-    get_excel_export_service,
-    get_manual_annotation_service,
-)
-<<<<<<< HEAD
-=======
-from neo4japp.data_transfer_objects.common import ResultList
-from neo4japp.models.files import FileAnnotationsVersion, AnnotationChangeCause
-from neo4japp.request_schemas.annotations import GlobalAnnotationsDeleteSchema
->>>>>>> 77bd7317
+    get_excel_export_service, get_manual_annotation_service,
+)
 from neo4japp.exceptions import (
     AnnotationError
 )
@@ -61,52 +44,24 @@
     EntityType,
     ManualAnnotationType,
 )
-<<<<<<< HEAD
-from neo4japp.services.annotations.service_helpers import create_annotations
+from neo4japp.services.annotations.data_transfer_objects import (
+    GlobalAnnotationData
+)
+from neo4japp.services.annotations.pipeline import create_annotations
 from neo4japp.utils.logger import UserEventLog
 from .filesystem import bp as filesystem_bp
+from ..models.files import AnnotationChangeCause, FileAnnotationsVersion
 from ..schemas.annotations import FileAnnotationsResponseSchema, AnnotationGenerationRequestSchema, \
     MultipleAnnotationGenerationResponseSchema
 from ..schemas.filesystem import BulkFileRequestSchema
+from ..services.annotations import AnnotationGraphService
 from ..utils.http import make_cacheable_file_response
-=======
-from neo4japp.services.annotations.data_transfer_objects import (
-    AnnotationRequest,
-    GlobalAnnotationData
-)
-from neo4japp.services.annotations.pipeline import create_annotations
-from neo4japp.util import (
-    jsonify_with_class,
-    SuccessResponse,
-)
-from neo4japp.utils.logger import UserEventLog
-
-from neo4japp.services.annotations import AnnotationGraphService
-
->>>>>>> 77bd7317
 
 bp = Blueprint('annotations', __name__, url_prefix='/annotations')
 
 
-<<<<<<< HEAD
 class FileAnnotationsView(FilesystemBaseView):
     decorators = [auth.login_required]
-=======
-def annotate(
-    doc: Files,
-    cause: AnnotationChangeCause,
-    specified_organism: Optional[FallbackOrganism] = None,
-    annotation_method: str = AnnotationMethod.RULES.value,  # default to Rules Based
-    user_id: int = None,
-) -> Tuple[Dict, Dict]:
-    annotations_json = create_annotations(
-        annotation_method=annotation_method,
-        specified_organism_synonym=specified_organism.organism_synonym if specified_organism else '',  # noqa
-        specified_organism_tax_id=specified_organism.organism_taxonomy_id if specified_organism else '',  # noqa
-        document=doc,
-        filename=doc.filename
-    )
->>>>>>> 77bd7317
 
     def get(self, hash_id: str):
         """Fetch annotations for a file.."""
@@ -115,31 +70,14 @@
         file = self.get_nondeleted_recycled_file(Files.hash_id == hash_id, lazy_load_content=True)
         self.check_file_permissions([file], current_user, ['readable'], permit_recycled=True)
 
-<<<<<<< HEAD
         if file.annotations:
             annotations = file.annotations['documents'][0]['passages'][0]['annotations']
-=======
-    if specified_organism:
-        update['fallback_organism'] = specified_organism
-        update['fallback_organism_id'] = specified_organism.id
-
-    version = {
-        'file_id': doc.id,
-        'cause': cause,
-        'custom_annotations': doc.custom_annotations,
-        'excluded_annotations': doc.excluded_annotations,
-        'user_id': user_id,
-    }
-
-    return update, version
->>>>>>> 77bd7317
 
             def terms_match(term_in_exclusion, term_in_annotation, is_case_insensitive):
                 if is_case_insensitive:
                     return term_in_exclusion.lower() == term_in_annotation.lower()
                 return term_in_exclusion == term_in_annotation
 
-<<<<<<< HEAD
             # Add additional information for annotations that were excluded
             for annotation in annotations:
                 for exclusion in file.excluded_annotations:
@@ -151,33 +89,6 @@
                         annotation['meta']['isExcluded'] = True
                         annotation['meta']['exclusionReason'] = exclusion['reason']
                         annotation['meta']['exclusionComment'] = exclusion['comment']
-=======
-@bp.route('/<string:project_name>', methods=['GET'])
-@auth.login_required
-@requires_project_permission(AccessActionType.READ)
-def get_all_annotations_from_project(project_name):
-    current_app.logger.info(
-        f'Project: {project_name}',
-        extra=UserEventLog(
-            username=g.current_user.username, event_type='view entity word cloud').to_dict()
-    )
-    project = Projects.query.filter(Projects.project_name == project_name).one_or_none()
-    if project is None:
-        raise RecordNotFoundException(f'Project {project_name} not found')
-    user = g.current_user
-    yield user, project
-    annotation_service = get_manual_annotation_service()
-    combined_annotations = annotation_service.get_combined_annotations_in_project(project.id)
-    distinct_annotations = {}
-    for annotation in combined_annotations:
-        annotation_data = (
-            annotation['meta']['id'],
-            annotation['meta']['type'],
-            annotation['meta']['allText'],
-        )
-        if distinct_annotations.get(annotation_data, None) is not None:
-            distinct_annotations[annotation_data] += 1
->>>>>>> 77bd7317
         else:
             annotations = []
 
@@ -193,7 +104,7 @@
     decorators = [auth.login_required]
 
     def get_rows(self, files):
-        manual_annotations_service = get_manual_annotations_service()
+        manual_annotations_service = get_manual_annotation_service()
 
         yield [
             'entity_id',
@@ -256,11 +167,10 @@
         )
 
 
-<<<<<<< HEAD
 class FileAnnotationGeneCountsView(FileAnnotationCountsView):
     def get_rows(self, files):
-        manual_annotations_service = get_manual_annotations_service()
-        annotation_neo4j_service = get_annotation_neo4j()
+        manual_annotations_service = get_manual_annotation_service()
+        annotation_graph_service = AnnotationGraphService()
 
         yield [
             'gene_id',
@@ -282,7 +192,7 @@
                     else:
                         gene_ids[gene_id] = 1
 
-        gene_organism_pairs = annotation_neo4j_service.get_organisms_from_gene_ids(
+        gene_organism_pairs = annotation_graph_service.get_organisms_from_gene_ids(
             gene_ids=list(gene_ids.keys())
         )
         sorted_pairs = sorted(gene_organism_pairs, key=lambda pair: gene_ids[pair['gene_id']], reverse=True)  # noqa
@@ -326,16 +236,19 @@
             db.session.flush()
 
         updated_files = []
+        versions = []
         results = {}
         missing = self.get_missing_hash_ids(targets['hash_ids'], files)
 
         for file in files:
             if file.mime_type == 'application/pdf':
                 try:
-                    annotations = self._annotate(
+                    annotations, version = self._annotate(
                         file=file,
+                        cause=AnnotationChangeCause.SYSTEM_REANNOTATION,
                         method=method,
-                        organism=organism or file.fallback_organism
+                        organism=organism or file.fallback_organism,
+                        user_id=current_user.id,
                     )
                 except AnnotationError as e:
                     current_app.logger.error(
@@ -348,6 +261,7 @@
                     current_app.logger.debug(
                         'File successfully re-annotated: %s, %s', file.hash_id, file.filename)
                     updated_files.append(annotations)
+                    versions.append(version)
                     results[file.hash_id] = {
                         'attempted': True,
                         'success': True,
@@ -358,44 +272,20 @@
                     'success': False,
                 }
 
+        db.session.bulk_insert_mappings(FileAnnotationsVersion, versions)
         db.session.bulk_update_mappings(Files, updated_files)
         db.session.commit()
-=======
-    fallback = None
-    if req.organism:
-        fallback = FallbackOrganism(
-            organism_name=req.organism['organism_name'],
-            organism_synonym=req.organism['synonym'],
-            organism_taxonomy_id=req.organism['tax_id']
-        )
-        db.session.add(fallback)
-        db.session.flush()
-
-    update, version = annotate(
-        doc=doc,
-        cause=AnnotationChangeCause.SYSTEM_REANNOTATION,
-        annotation_method=req.annotation_method,
-        specified_organism=fallback
-    )
-
-    db.session.bulk_insert_mappings(FileAnnotationsVersion, [version])
-    db.session.bulk_update_mappings(Files, [update])
-    db.session.commit()
-    yield SuccessResponse(
-        result={
-            'filenames': doc.filename,
-            'status': 'Successfully annotated.'
-        },
-        status_code=200)
->>>>>>> 77bd7317
 
         return jsonify(MultipleAnnotationGenerationResponseSchema().dump({
             'results': results,
             'missing': missing,
         }))
 
-    def _annotate(self, file: Files, organism: Optional[FallbackOrganism] = None,
-                  method: AnnotationMethod = AnnotationMethod.RULES):
+    def _annotate(self, file: Files,
+                  cause: AnnotationChangeCause,
+                  organism: Optional[FallbackOrganism] = None,
+                  method: AnnotationMethod = AnnotationMethod.RULES,
+                  user_id: int = None):
         annotations_json = create_annotations(
             annotation_method=method.value,
             specified_organism_synonym=organism.organism_synonym if organism else '',  # noqa
@@ -412,65 +302,19 @@
             'annotations_date': datetime.now(TIMEZONE),
         }
 
-<<<<<<< HEAD
         if organism:
             update['fallback_organism'] = organism
             update['fallback_organism_id'] = organism.id
 
-        return update
-=======
-@bp.route('/<string:project_name>/reannotate', methods=['POST'])
-@auth.login_required
-@jsonify_with_class(AnnotationRequest)
-@requires_project_permission(AccessActionType.WRITE)
-def reannotate(req: AnnotationRequest, project_name: str):
-    current_app.logger.info(
-        f'Project: {project_name}',
-        extra=UserEventLog(username=g.current_user.username, event_type='reannotate').to_dict()
-    )
-    user = g.current_user
-    projects = Projects.query.filter(Projects.project_name == project_name).one_or_none()
-
-    if projects is None:
-        raise RecordNotFoundException(f'Project {project_name} not found')
-
-    yield user, projects
-
-    ids = set(req.file_ids)
-    outcome: Dict[str, str] = {}  # file id to annotation outcome
-    files = files_queries.get_all_files_and_content_by_id(
-        file_ids=ids, project_id=projects.id).all()
-
-    files_not_found = ids - set(f.file_id for f in files)
-    for not_found in files_not_found:
-        outcome[not_found] = AnnotationOutcome.NOT_FOUND.value
-
-    updated_files: List[dict] = []
-    versions: List[dict] = []
-
-    for f in files:
-        try:
-            update, version = annotate(
-                doc=f,
-                cause=AnnotationChangeCause.USER_REANNOTATION,
-                specified_organism=FallbackOrganism.query.get(f.fallback_organism_id))
-        except AnnotationError as e:
-            current_app.logger.error(
-                'Could not reannotate file: %s, %s, %s', f.file_id, f.filename, e)
-            outcome[f.file_id] = AnnotationOutcome.NOT_ANNOTATED.value
-        else:
-            updated_files.append(update)
-            versions.append(version)
-            current_app.logger.debug(
-                'File successfully reannotated: %s, %s', f.file_id, f.filename)
-            outcome[f.file_id] = AnnotationOutcome.ANNOTATED.value
-
-    # low level fast bulk operation
-    db.session.bulk_insert_mappings(FileAnnotationsVersion, versions)
-    db.session.bulk_update_mappings(Files, updated_files)
-    db.session.commit()
-    yield SuccessResponse(result=outcome, status_code=200)
->>>>>>> 77bd7317
+        version = {
+            'file_id': file.id,
+            'cause': cause,
+            'custom_annotations': file.custom_annotations,
+            'excluded_annotations': file.excluded_annotations,
+            'user_id': user_id,
+        }
+
+        return update, version
 
 
 @bp.route('/global-list/inclusions')
@@ -677,99 +521,9 @@
     yield jsonify(dict(result='success'))
 
 
-<<<<<<< HEAD
 filesystem_bp.add_url_rule('objects/<string:hash_id>/annotations',
                            view_func=FileAnnotationsView.as_view('file_annotations'))
 filesystem_bp.add_url_rule('objects/<string:hash_id>/combined-annotations',
                            view_func=FileAnnotationCountsView.as_view('file_annotation_counts'))
 filesystem_bp.add_url_rule('annotations/generate',
-                           view_func=FileAnnotationsGenerationView.as_view('file_annotation_generation'))
-=======
-@bp.route('/<string:project_name>/<string:file_id>', methods=['GET'])
-@auth.login_required
-@requires_project_permission(AccessActionType.READ)
-def get_all_annotations_from_file(project_name, file_id):
-    project = Projects.query.filter(Projects.project_name == project_name).one_or_none()
-    if project is None:
-        raise RecordNotFoundException(f'Project {project_name} not found')
-
-    user = g.current_user
-
-    # yield to requires_project_permission
-    yield user, project
-
-    manual_annotation_service = get_manual_annotation_service()
-    combined_annotations = manual_annotation_service.get_combined_annotations(project.id, file_id)
-
-    distinct_annotations = {}
-    for annotation in combined_annotations:
-        annotation_data = (
-            annotation['meta']['id'],
-            annotation['meta']['type'],
-            annotation['meta']['allText'],
-        )
-
-        if distinct_annotations.get(annotation_data, None) is not None:
-            distinct_annotations[annotation_data] += 1
-        else:
-            distinct_annotations[annotation_data] = 1
-
-    sorted_distinct_annotations = sorted(
-        distinct_annotations,
-        key=lambda annotation: distinct_annotations[annotation],
-        reverse=True
-    )
-
-    result = 'entity_id\ttype\ttext\tcount\n'
-    for annotation_data in sorted_distinct_annotations:
-        result += f"{annotation_data[0]}\t{annotation_data[1]}\t{annotation_data[2]}\t{distinct_annotations[annotation_data]}\n"  # noqa
-
-    response = make_response(result)
-    response.headers['Content-Type'] = 'text/tsv'
-
-    yield response
-
-
-@bp.route('/<string:project_name>/<string:file_id>/genes')
-@auth.login_required
-@requires_project_permission(AccessActionType.READ)
-def get_gene_list_from_file(project_name, file_id):
-    project = Projects.query.filter(Projects.project_name == project_name).one_or_none()
-    if project is None:
-        raise RecordNotFoundException(f'Project {project_name} not found')
-
-    user = g.current_user
-
-    # yield to requires_project_permission
-    yield user, project
-
-    file = Files.query.filter_by(file_id=file_id, project=project.id).one_or_none()
-    if not file:
-        raise RecordNotFoundException('File does not exist')
-
-    manual_annotation_service = get_manual_annotation_service()
-    combined_annotations = manual_annotation_service.get_combined_annotations(project.id, file_id)
-    gene_ids = {}
-    for annotation in combined_annotations:
-        if annotation['meta']['type'] == EntityType.GENE.value:
-            gene_id = annotation['meta']['id']
-            if gene_ids.get(gene_id, None) is not None:
-                gene_ids[gene_id] += 1
-            else:
-                gene_ids[gene_id] = 1
-
-    annotation_graph_service = AnnotationGraphService()
-    gene_organism_pairs = annotation_graph_service.get_organisms_from_gene_ids(
-        gene_ids=list(gene_ids.keys())
-    )
-    sorted_pairs = sorted(gene_organism_pairs, key=lambda pair: gene_ids[pair['gene_id']], reverse=True)  # noqa
-
-    result = 'gene_id\tgene_name\torganism_id\torganism_name\tgene_annotation_count\n'
-    for pair in sorted_pairs:
-        result += f"{pair['gene_id']}\t{pair['gene_name']}\t{pair['taxonomy_id']}\t{pair['species_name']}\t{gene_ids[pair['gene_id']]}\n"  # noqa
-
-    response = make_response(result)
-    response.headers['Content-Type'] = 'text/tsv'
-
-    yield response
->>>>>>> 77bd7317
+                           view_func=FileAnnotationsGenerationView.as_view('file_annotation_generation'))