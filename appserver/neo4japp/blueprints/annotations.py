--- conflicted
+++ resolved
@@ -127,45 +127,19 @@
         raise RecordNotFoundException(f'Project {project_name} not found')
     user = g.current_user
     yield user, project
-<<<<<<< HEAD
 
     annotation_service = get_sorted_annotation_service(args['sort'])
     distinct_annotations = annotation_service.get_annotations(project.id)
 
     sorted_distintct_annotations = sorted(
-=======
-    annotation_service = get_manual_annotation_service()
-    combined_annotations = annotation_service.get_combined_annotations_in_project(project.id)
-    distinct_annotations = {}
-    for annotation in combined_annotations:
-        annotation_data = (
-            annotation['meta']['id'],
-            annotation['meta']['type'],
-            annotation['keyword'].strip(),
-            annotation['primaryName'].strip(),
-        )
-        if distinct_annotations.get(annotation_data, None) is not None:
-            distinct_annotations[annotation_data] += 1
-        else:
-            distinct_annotations[annotation_data] = 1
-    sorted_distinct_annotations = sorted(
->>>>>>> 0b881772
         distinct_annotations,
         key=lambda annotation: distinct_annotations[annotation],
         reverse=True,
     )
 
-<<<<<<< HEAD
     result = 'entity_id\ttype\ttext\tcount\n'
     for annotation_data in sorted_distintct_annotations:
         result += f"{annotation_data[0]}\t{annotation_data[1]}\t{annotation_data[2]}\t{distinct_annotations[annotation_data]}\n"  # noqa
-=======
-    result = 'entity_id\ttype\ttext\tprimary_name\tcount\n'
-    for annotation_data in sorted_distinct_annotations:
-        result += f'{annotation_data[0]}\t{annotation_data[1]}\t{annotation_data[2]}\t' + \
-                  f'{annotation_data[3]}\t{distinct_annotations[annotation_data]}\n'
-
->>>>>>> 0b881772
     response = make_response(result)
     response.headers['Content-Type'] = 'text/tsv'
     yield response
