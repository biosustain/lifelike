import sqlalchemy as sa
from sqlalchemy import and_
from sqlalchemy.exc import SQLAlchemyError
from datetime import datetime
from enum import Enum
<<<<<<< HEAD
from typing import Dict, List, Optional
from pandas import DataFrame
import numpy as np
=======
from typing import Dict, List, Optional, Tuple
>>>>>>> 1e7781b4

from flask import (
    Blueprint,
    current_app,
    g,
    make_response,
    request,
    jsonify,
)

from flask_apispec import use_kwargs

from neo4japp.blueprints.auth import auth
from neo4japp.blueprints.permissions import (
    requires_role,
    requires_project_permission
)
from neo4japp.constants import TIMEZONE
from neo4japp.database import (
    db,
    get_excel_export_service,
    get_manual_annotation_service,
)
from neo4japp.data_transfer_objects.common import ResultList
from neo4japp.models.files import FileAnnotationsVersion, AnnotationChangeCause
from neo4japp.request_schemas.annotations import GlobalAnnotationsDeleteSchema
from neo4japp.exceptions import (
    AnnotationError,
    RecordNotFoundException
)
from neo4japp.models import (
    AccessActionType,
    AppUser,
    Files,
    FileContent,
    GlobalList,
    Projects,
    FallbackOrganism
)
import neo4japp.models.files_queries as files_queries
from neo4japp.services.annotations.constants import (
    AnnotationMethod,
    EntityType,
    ManualAnnotationType,
)
from neo4japp.services.annotations.data_transfer_objects import (
    AnnotationRequest,
    GlobalAnnotationData
)
from neo4japp.services.annotations.pipeline import create_annotations
from neo4japp.util import (
    jsonify_with_class,
    SuccessResponse,
)
from neo4japp.utils.logger import UserEventLog

from neo4japp.services.annotations import AnnotationGraphService


bp = Blueprint('annotations', __name__, url_prefix='/annotations')


def annotate(
    doc: Files,
    cause: AnnotationChangeCause,
    specified_organism: Optional[FallbackOrganism] = None,
    annotation_method: str = AnnotationMethod.RULES.value,  # default to Rules Based
    user_id: int = None,
) -> Tuple[Dict, Dict]:
    annotations_json = create_annotations(
        annotation_method=annotation_method,
        specified_organism_synonym=specified_organism.organism_synonym if specified_organism else '',  # noqa
        specified_organism_tax_id=specified_organism.organism_taxonomy_id if specified_organism else '',  # noqa
        document=doc,
        filename=doc.filename
    )

    current_app.logger.debug(
        f'File successfully annotated: {doc.file_id}, {doc.filename}')

    update = {
        'id': doc.id,
        'annotations': annotations_json,
        'annotations_date': datetime.now(TIMEZONE),
    }

    if specified_organism:
        update['fallback_organism'] = specified_organism
        update['fallback_organism_id'] = specified_organism.id

    version = {
        'file_id': doc.id,
        'cause': cause,
        'custom_annotations': doc.custom_annotations,
        'excluded_annotations': doc.excluded_annotations,
        'user_id': user_id,
    }

    return update, version


@bp.route('/<string:project_name>', methods=['GET'])
@auth.login_required
@requires_project_permission(AccessActionType.READ)
def get_all_annotations_from_project(project_name):
<<<<<<< HEAD
    sort = request.args.to_dict()['sort'];
=======
    current_app.logger.info(
        f'Project: {project_name}',
        extra=UserEventLog(
            username=g.current_user.username, event_type='view entity word cloud').to_dict()
    )
>>>>>>> 1e7781b4
    project = Projects.query.filter(Projects.project_name == project_name).one_or_none()
    if project is None:
        raise RecordNotFoundException(f'Project {project_name} not found')
    user = g.current_user
    yield user, project
<<<<<<< HEAD
    annotation_service = get_manual_annotations_service()

    if sort == "sum_log_count":
        files = Files.query.filter(
            and_(
                Files.project == project.id,
                Files.annotations != []
            )).all()

        df = DataFrame(files)
        df["annotation"] = df[0].apply(annotation_service._get_file_annotations)
        df = df.explode("annotation")
        df["annotation"] = df["annotation"].apply(lambda annotation: (
=======
    annotation_service = get_manual_annotation_service()
    combined_annotations = annotation_service.get_combined_annotations_in_project(project.id)
    distinct_annotations = {}
    for annotation in combined_annotations:
        annotation_data = (
>>>>>>> 1e7781b4
            annotation['meta']['id'],
            annotation['meta']['type'],
            annotation['meta']['allText'],
        ))
        res = df.groupby(["annotation", 0])
        res2 = np.log(res.size())
        distinct_annotations = res2.sum(level="annotation").to_dict()
    else:
        combined_annotations = annotation_service.get_combined_annotations_in_project(project.id)
        distinct_annotations = {}
        for annotation in combined_annotations:
            annotation_data = (
                annotation['meta']['id'],
                annotation['meta']['type'],
                annotation['meta']['allText'],
            )
            if distinct_annotations.get(annotation_data, None) is not None:
                distinct_annotations[annotation_data] += 1
            else:
                distinct_annotations[annotation_data] = 1
    sorted_distintct_annotations = sorted(
        distinct_annotations,
        key=lambda annotation: distinct_annotations[annotation],
        reverse=True,
    )
    result = 'entity_id\ttype\ttext\tcount\n'
    for annotation_data in sorted_distintct_annotations:
        result += f"{annotation_data[0]}\t{annotation_data[1]}\t{annotation_data[2]}\t{distinct_annotations[annotation_data]}\n"  # noqa
    response = make_response(result)
    response.headers['Content-Type'] = 'text/tsv'
    yield response


@bp.route('/<string:project_name>/<string:file_id>', methods=['POST'])
@auth.login_required
@jsonify_with_class(AnnotationRequest)
@requires_project_permission(AccessActionType.WRITE)
def annotate_file(req: AnnotationRequest, project_name: str, file_id: str):
    project = Projects.query.filter(Projects.project_name == project_name).one_or_none()

    if project is None:
        raise RecordNotFoundException(f'Project {project_name} not found.')

    yield g.current_user, project

    doc = files_queries.get_all_files_and_content_by_id(
        file_ids=set([file_id]), project_id=project.id).one_or_none()

    if not doc:
        raise RecordNotFoundException(f'File with file id {file_id} not found.')

    fallback = None
    if req.organism:
        fallback = FallbackOrganism(
            organism_name=req.organism['organism_name'],
            organism_synonym=req.organism['synonym'],
            organism_taxonomy_id=req.organism['tax_id']
        )
        db.session.add(fallback)
        db.session.flush()

    update, version = annotate(
        doc=doc,
        cause=AnnotationChangeCause.SYSTEM_REANNOTATION,
        annotation_method=req.annotation_method,
        specified_organism=fallback
    )

    db.session.bulk_insert_mappings(FileAnnotationsVersion, [version])
    db.session.bulk_update_mappings(Files, [update])
    db.session.commit()
    yield SuccessResponse(
        result={
            'filenames': doc.filename,
            'status': 'Successfully annotated.'
        },
        status_code=200)


class AnnotationOutcome(Enum):
    ANNOTATED = 'Annotated'
    NOT_ANNOTATED = 'Not annotated'
    NOT_FOUND = 'Not found'


@bp.route('/<string:project_name>/reannotate', methods=['POST'])
@auth.login_required
@jsonify_with_class(AnnotationRequest)
@requires_project_permission(AccessActionType.WRITE)
def reannotate(req: AnnotationRequest, project_name: str):
    current_app.logger.info(
        f'Project: {project_name}',
        extra=UserEventLog(username=g.current_user.username, event_type='reannotate').to_dict()
    )
    user = g.current_user
    projects = Projects.query.filter(Projects.project_name == project_name).one_or_none()

    if projects is None:
        raise RecordNotFoundException(f'Project {project_name} not found')

    yield user, projects

    ids = set(req.file_ids)
    outcome: Dict[str, str] = {}  # file id to annotation outcome
    files = files_queries.get_all_files_and_content_by_id(
        file_ids=ids, project_id=projects.id).all()

    files_not_found = ids - set(f.file_id for f in files)
    for not_found in files_not_found:
        outcome[not_found] = AnnotationOutcome.NOT_FOUND.value

    updated_files: List[dict] = []
    versions: List[dict] = []

    for f in files:
        try:
            update, version = annotate(
                doc=f,
                cause=AnnotationChangeCause.USER_REANNOTATION,
                specified_organism=FallbackOrganism.query.get(f.fallback_organism_id))
        except AnnotationError as e:
            current_app.logger.error(
                'Could not reannotate file: %s, %s, %s', f.file_id, f.filename, e)
            outcome[f.file_id] = AnnotationOutcome.NOT_ANNOTATED.value
        else:
            updated_files.append(update)
            versions.append(version)
            current_app.logger.debug(
                'File successfully reannotated: %s, %s', f.file_id, f.filename)
            outcome[f.file_id] = AnnotationOutcome.ANNOTATED.value

    # low level fast bulk operation
    db.session.bulk_insert_mappings(FileAnnotationsVersion, versions)
    db.session.bulk_update_mappings(Files, updated_files)
    db.session.commit()
    yield SuccessResponse(result=outcome, status_code=200)


@bp.route('/global-list/inclusions')
@auth.login_required
@requires_role('admin')
def export_global_inclusions():
    yield g.current_user

    inclusions = GlobalList.query.filter_by(
        type=ManualAnnotationType.INCLUSION.value,
        reviewed=False
    ).all()

    def get_inclusion_for_review(inclusion):
        user = AppUser.query.filter_by(id=inclusion.annotation['user_id']).one_or_none()
        username = f'{user.first_name} {user.last_name}' if user is not None else 'not found'

        missing_data = any([
            inclusion.annotation['meta'].get('id', None) is None,
            inclusion.annotation['meta'].get('idHyperlink', None) is None
        ])

        if missing_data:
            current_app.logger.warning(
                f'Found inclusion in the global list with missing data:\n{inclusion.to_dict()}'
            )

        return {
            'id': inclusion.annotation['meta'].get('id', ''),
            'term': inclusion.annotation['meta']['allText'],
            'type': inclusion.annotation['meta']['type'],
            'hyperlink': inclusion.annotation['meta'].get('idHyperlink', ''),
            'inclusion_date': inclusion.annotation.get('inclusion_date', ''),
            'user': username,
        }

    data = [get_inclusion_for_review(inclusion) for inclusion in inclusions]

    exporter = get_excel_export_service()
    response = make_response(exporter.get_bytes(data), 200)
    response.headers['Content-Type'] = exporter.mimetype
    response.headers['Content-Disposition'] = \
        f'attachment; filename={exporter.get_filename("global_inclusions")}'
    yield response


@bp.route('/global-list/exclusions')
@auth.login_required
@requires_role('admin')
def export_global_exclusions():
    yield g.current_user

    exclusions = GlobalList.query.filter_by(
        type=ManualAnnotationType.EXCLUSION.value,
        reviewed=False,
    ).all()

    def get_exclusion_for_review(exclusion):
        user = AppUser.query.filter_by(id=exclusion.annotation['user_id']).one_or_none()
        username = f'{user.first_name} {user.last_name}' if user is not None else 'not found'

        missing_data = any([
            exclusion.annotation.get('text', None) is None,
            exclusion.annotation.get('type', None) is None,
            exclusion.annotation.get('idHyperlink', None) is None
        ])

        if missing_data:
            current_app.logger.warning(
                f'Found exclusion in the global list with missing data:\n{exclusion.to_dict()}'
            )

        return {
            'term': exclusion.annotation.get('text', ''),
            'type': exclusion.annotation.get('type', ''),
            'id_hyperlink': exclusion.annotation.get('idHyperlink', ''),
            'reason': exclusion.annotation['reason'],
            'comment': exclusion.annotation['comment'],
            'exclusion_date': exclusion.annotation['exclusion_date'],
            'user': username,
        }

    data = [get_exclusion_for_review(exclusion) for exclusion in exclusions]

    exporter = get_excel_export_service()
    response = make_response(exporter.get_bytes(data), 200)
    response.headers['Content-Type'] = exporter.mimetype
    response.headers['Content-Disposition'] = \
        f'attachment; filename={exporter.get_filename("global_exclusions")}'
    yield response


@bp.route('/global-list', methods=['GET'])
@auth.login_required
@requires_role('admin')
def get_annotations():

    yield g.current_user

    # Exclusions
    query_1 = db.session.query(
        FileContent.id,
        sa.sql.null().label('filename'),  # TODO: Subquery to get all linked files or download link?
        AppUser.email,
        GlobalList.id,
        GlobalList.type,
        GlobalList.reviewed,
        GlobalList.approved,
        GlobalList.creation_date,
        GlobalList.modified_date,
        GlobalList.annotation['text'].astext.label('text'),
        GlobalList.annotation['reason'].astext.label('reason'),
        GlobalList.annotation['type'].astext.label('entityType'),
        GlobalList.annotation['id'].astext.label('annotationId'),
        GlobalList.annotation['comment'].astext.label('comment')
    ).outerjoin(
        AppUser,
        AppUser.id == GlobalList.annotation['user_id'].as_integer()
    ).outerjoin(
        FileContent,
        FileContent.id == GlobalList.file_id
    ).filter(
        GlobalList.type == ManualAnnotationType.EXCLUSION.value
    )
    # Inclusions
    query_2 = db.session.query(
        FileContent.id,
        sa.sql.null().label('filename'),  # TODO: Subquery to get all linked files or download link?
        AppUser.email,
        GlobalList.id,
        GlobalList.type,
        GlobalList.reviewed,
        GlobalList.approved,
        GlobalList.creation_date,
        GlobalList.modified_date,
        GlobalList.annotation['meta']['allText'].astext.label('text'),
        sa.sql.null().label('reason'),
        GlobalList.annotation['meta']['type'].astext.label('entityType'),
        GlobalList.annotation['meta']['id'].astext.label('annotationId'),
        sa.sql.null().label('comment')
    ).outerjoin(
        AppUser,
        AppUser.id == GlobalList.annotation['user_id'].as_integer()
    ).outerjoin(
        FileContent,
        FileContent.id == GlobalList.file_id
    ).filter(GlobalList.type == ManualAnnotationType.INCLUSION.value)

    union_query = query_1.union(query_2)

    # TODO: Refactor to work with paginate_from_args
    limit = request.args.get('limit', 200)
    limit = min(200, int(limit))
    page = request.args.get('page', 1)
    page = max(1, int(page))

    # The order by clause is using a synthetic column
    # NOTE: We want to keep this ordering case insensitive
    query = union_query.order_by((sa.asc('text'))).paginate(page, limit, False)

    response = ResultList(
        total=query.total,
        results=[GlobalAnnotationData(
            file_id=r[0],
            filename=r[1],
            user_email=r[2],
            id=r[3],
            type=r[4],
            reviewed=r[5],
            approved=r[6],
            creation_date=r[7],
            modified_date=r[8],
            text=r[9],
            reason=r[10],
            entity_type=r[11],
            annotation_id=r[12],
            comment=r[13],
        ) for r in query.items],
        query=None)

    yield jsonify(response.to_dict())


@bp.route('/global-list', methods=['POST', 'DELETE'])
@auth.login_required
@use_kwargs(GlobalAnnotationsDeleteSchema)
@requires_role('admin')
def delete_global_annotations(pids):
    yield g.current_user

    query = GlobalList.__table__.delete().where(
        GlobalList.id.in_(pids)
    )
    try:
        db.session.execute(query)
    except SQLAlchemyError:
        db.session.rollback()
    else:
        db.session.commit()
        current_app.logger.info(
            f'Deleted {len(pids)} global annotations',
            UserEventLog(
                username=g.current_user.username, event_type='global annotation delete').to_dict()
        )
    yield jsonify(dict(result='success'))


@bp.route('/<string:project_name>/<string:file_id>', methods=['GET'])
@auth.login_required
@requires_project_permission(AccessActionType.READ)
def get_all_annotations_from_file(project_name, file_id):
    project = Projects.query.filter(Projects.project_name == project_name).one_or_none()
    if project is None:
        raise RecordNotFoundException(f'Project {project_name} not found')

    user = g.current_user

    # yield to requires_project_permission
    yield user, project

    manual_annotation_service = get_manual_annotation_service()
    combined_annotations = manual_annotation_service.get_combined_annotations(project.id, file_id)

    distinct_annotations = {}
    for annotation in combined_annotations:
        annotation_data = (
            annotation['meta']['id'],
            annotation['meta']['type'],
            annotation['meta']['allText'],
        )

        if distinct_annotations.get(annotation_data, None) is not None:
            distinct_annotations[annotation_data] += 1
        else:
            distinct_annotations[annotation_data] = 1

    sorted_distinct_annotations = sorted(
        distinct_annotations,
        key=lambda annotation: distinct_annotations[annotation],
        reverse=True
    )

    result = 'entity_id\ttype\ttext\tcount\n'
    for annotation_data in sorted_distinct_annotations:
        result += f"{annotation_data[0]}\t{annotation_data[1]}\t{annotation_data[2]}\t{distinct_annotations[annotation_data]}\n"  # noqa

    response = make_response(result)
    response.headers['Content-Type'] = 'text/tsv'

    yield response


@bp.route('/<string:project_name>/<string:file_id>/genes')
@auth.login_required
@requires_project_permission(AccessActionType.READ)
def get_gene_list_from_file(project_name, file_id):
    project = Projects.query.filter(Projects.project_name == project_name).one_or_none()
    if project is None:
        raise RecordNotFoundException(f'Project {project_name} not found')

    user = g.current_user

    # yield to requires_project_permission
    yield user, project

    file = Files.query.filter_by(file_id=file_id, project=project.id).one_or_none()
    if not file:
        raise RecordNotFoundException('File does not exist')

    manual_annotation_service = get_manual_annotation_service()
    combined_annotations = manual_annotation_service.get_combined_annotations(project.id, file_id)
    gene_ids = {}
    for annotation in combined_annotations:
        if annotation['meta']['type'] == EntityType.GENE.value:
            gene_id = annotation['meta']['id']
            if gene_ids.get(gene_id, None) is not None:
                gene_ids[gene_id] += 1
            else:
                gene_ids[gene_id] = 1

    annotation_graph_service = AnnotationGraphService()
    gene_organism_pairs = annotation_graph_service.get_organisms_from_gene_ids(
        gene_ids=list(gene_ids.keys())
    )
    sorted_pairs = sorted(gene_organism_pairs, key=lambda pair: gene_ids[pair['gene_id']], reverse=True)  # noqa

    result = 'gene_id\tgene_name\torganism_id\torganism_name\tgene_annotation_count\n'
    for pair in sorted_pairs:
        result += f"{pair['gene_id']}\t{pair['gene_name']}\t{pair['taxonomy_id']}\t{pair['species_name']}\t{gene_ids[pair['gene_id']]}\n"  # noqa

    response = make_response(result)
    response.headers['Content-Type'] = 'text/tsv'

    yield response<|MERGE_RESOLUTION|>--- conflicted
+++ resolved
@@ -3,13 +3,9 @@
 from sqlalchemy.exc import SQLAlchemyError
 from datetime import datetime
 from enum import Enum
-<<<<<<< HEAD
-from typing import Dict, List, Optional
 from pandas import DataFrame
 import numpy as np
-=======
 from typing import Dict, List, Optional, Tuple
->>>>>>> 1e7781b4
 
 from flask import (
     Blueprint,
@@ -115,22 +111,18 @@
 @auth.login_required
 @requires_project_permission(AccessActionType.READ)
 def get_all_annotations_from_project(project_name):
-<<<<<<< HEAD
-    sort = request.args.to_dict()['sort'];
-=======
     current_app.logger.info(
         f'Project: {project_name}',
         extra=UserEventLog(
             username=g.current_user.username, event_type='view entity word cloud').to_dict()
     )
->>>>>>> 1e7781b4
+    sort = request.args.to_dict()['sort'];
     project = Projects.query.filter(Projects.project_name == project_name).one_or_none()
     if project is None:
         raise RecordNotFoundException(f'Project {project_name} not found')
     user = g.current_user
     yield user, project
-<<<<<<< HEAD
-    annotation_service = get_manual_annotations_service()
+    annotation_service = get_manual_annotation_service()
 
     if sort == "sum_log_count":
         files = Files.query.filter(
@@ -143,13 +135,6 @@
         df["annotation"] = df[0].apply(annotation_service._get_file_annotations)
         df = df.explode("annotation")
         df["annotation"] = df["annotation"].apply(lambda annotation: (
-=======
-    annotation_service = get_manual_annotation_service()
-    combined_annotations = annotation_service.get_combined_annotations_in_project(project.id)
-    distinct_annotations = {}
-    for annotation in combined_annotations:
-        annotation_data = (
->>>>>>> 1e7781b4
             annotation['meta']['id'],
             annotation['meta']['type'],
             annotation['meta']['allText'],
