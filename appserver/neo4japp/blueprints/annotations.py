import csv
import hashlib
import html
import io
import json
import time

import sqlalchemy as sa

from datetime import datetime
from flask import (
    Blueprint,
    current_app,
    g,
    make_response,
    request,
    jsonify,
)
from flask.views import MethodView
from flask_apispec import use_kwargs
from json import JSONDecodeError
from marshmallow import validate, fields
from sqlalchemy import and_
from sqlalchemy.exc import SQLAlchemyError
from typing import Optional, List, Dict, Any
from webargs.flaskparser import use_args

<<<<<<< HEAD
from .filesystem import bp as filesystem_bp
=======
from .auth import auth
from .filesystem import bp as filesystem_bp, FilesystemBaseView
from .permissions import requires_role
>>>>>>> 9dbc2acd

from ..constants import LogEventType, TIMEZONE
from ..database import (
    db,
    get_excel_export_service,
    get_manual_annotation_service,
    get_sorted_annotation_service,
    get_enrichment_table_service
)
from ..exceptions import AnnotationError
from ..models import (
    AppUser,
    Files,
    FileContent,
    GlobalList,
    FallbackOrganism
)
<<<<<<< HEAD
from neo4japp.models.files import AnnotationChangeCause, FileAnnotationsVersion
from neo4japp.models.files_queries import get_nondeleted_recycled_children_query
from neo4japp.services.annotations.constants import (
    DEFAULT_ANNOTATION_CONFIGS,
    EntityType,
    ManualAnnotationType,
)
from neo4japp.services.annotations.data_transfer_objects import (
    GlobalAnnotationData
)
from neo4japp.services.annotations.pipeline import (
    create_annotations_from_pdf,
    create_annotations_from_enrichment_table
)
from neo4japp.services.annotations import AnnotationGraphService
from neo4japp.services.annotations.sorted_annotation_service import (
    default_sorted_annotation,
    sorted_annotations_dict
)
from neo4japp.services.enrichment.data_transfer_objects import EnrichmentCellTextMapping
from neo4japp.schemas.annotations import (
=======
from ..models.files import AnnotationChangeCause, FileAnnotationsVersion
from ..schemas.annotations import (
>>>>>>> 9dbc2acd
    AnnotationConfigurations,
    AnnotationGenerationRequestSchema,
    MultipleAnnotationGenerationResponseSchema,
    GlobalAnnotationsDeleteSchema,
    GlobalAnnotationListSchema,
    CustomAnnotationCreateSchema,
    CustomAnnotationDeleteSchema,
    AnnotationUUIDListSchema,
    AnnotationExclusionCreateSchema,
    AnnotationExclusionDeleteSchema,
    SystemAnnotationListSchema,
    CustomAnnotationListSchema
)
from ..schemas.common import PaginatedRequestSchema
from ..schemas.enrichment import EnrichmentTableSchema
from ..schemas.filesystem import BulkFileRequestSchema
from ..services.annotations.constants import (
    DEFAULT_ANNOTATION_CONFIGS,
    EntityType,
    ManualAnnotationType,
)
from ..services.annotations.pipeline import (
    create_annotations_from_pdf,
    create_annotations_from_enrichment_table
)
from ..services.annotations import AnnotationGraphService
from ..services.annotations.sorted_annotation_service import (
    default_sorted_annotation,
    sorted_annotations_dict
)
from ..services.enrichment.data_transfer_objects import EnrichmentCellTextMapping
from ..utils.logger import UserEventLog
from ..utils.http import make_cacheable_file_response


bp = Blueprint('annotations', __name__, url_prefix='/annotations')


class FileAnnotationsView(FilesystemBaseView):
    decorators = [auth.login_required]

    def get(self, hash_id: str):
        """Fetch annotations for a file.."""
        current_user = g.current_user

        file = self.get_nondeleted_recycled_file(Files.hash_id == hash_id, lazy_load_content=True)
        self.check_file_permissions([file], current_user, ['readable'], permit_recycled=True)

        if file.annotations:
            annotations = file.annotations['documents'][0]['passages'][0]['annotations']

            def terms_match(term_in_exclusion, term_in_annotation, is_case_insensitive):
                if is_case_insensitive:
                    return term_in_exclusion.lower() == term_in_annotation.lower()
                return term_in_exclusion == term_in_annotation

            # Add additional information for annotations that were excluded
            for annotation in annotations:
                for exclusion in file.excluded_annotations:
                    if (exclusion.get('type') == annotation['meta']['type'] and
                            terms_match(
                                exclusion.get('text', 'True'),
                                annotation.get('textInDocument', 'False'),
                                exclusion['isCaseInsensitive'])):
                        annotation['meta']['isExcluded'] = True
                        annotation['meta']['exclusionReason'] = exclusion['reason']
                        annotation['meta']['exclusionComment'] = exclusion['comment']
        else:
            annotations = []

        results = annotations + file.custom_annotations

        return jsonify(SystemAnnotationListSchema().dump({
            'results': results,
            'total': len(results),
        }))


class EnrichmentAnnotationsView(FilesystemBaseView):
    decorators = [auth.login_required]

    def get(self, hash_id: str):
        """Fetch annotations for enrichment table."""
        current_user = g.current_user

        file = self.get_nondeleted_recycled_file(Files.hash_id == hash_id, lazy_load_content=True)
        self.check_file_permissions([file], current_user, ['readable'], permit_recycled=True)

        if file.enrichment_annotations:
            annotations = file.enrichment_annotations
        else:
            annotations = None

        return jsonify({
            'results': EnrichmentTableSchema().dump(annotations)
        })


class FileCustomAnnotationsListView(FilesystemBaseView):
    decorators = [auth.login_required]

    @use_args(CustomAnnotationCreateSchema)
    def post(self, params, hash_id):
        current_user = g.current_user
        manual_annotation_service = get_manual_annotation_service()

        file = self.get_nondeleted_recycled_file(Files.hash_id == hash_id, lazy_load_content=True)
        self.check_file_permissions([file], current_user, ['writable'], permit_recycled=True)

        results = manual_annotation_service.add_inclusions(
            file, current_user, params['annotation'], params['annotate_all']
        )

        return jsonify(CustomAnnotationListSchema().dump({
            'results': results,
            'total': len(results),
        }))


class FileCustomAnnotationsDetailView(FilesystemBaseView):
    decorators = [auth.login_required]

    @use_args(CustomAnnotationDeleteSchema)
    def delete(self, params, hash_id, uuid):
        current_user = g.current_user
        manual_annotation_service = get_manual_annotation_service()

        file = self.get_nondeleted_recycled_file(Files.hash_id == hash_id, lazy_load_content=True)
        self.check_file_permissions([file], current_user, ['writable'], permit_recycled=True)

        results = manual_annotation_service.remove_inclusions(
            file, current_user, uuid, params['remove_all']
        )

        return jsonify(AnnotationUUIDListSchema().dump({
            'results': results,
            'total': len(results),
        }))


class FileAnnotationExclusionsListView(FilesystemBaseView):
    decorators = [auth.login_required]

    @use_args(AnnotationExclusionCreateSchema)
    def post(self, params, hash_id):
        current_user = g.current_user
        manual_annotation_service = get_manual_annotation_service()

        file = self.get_nondeleted_recycled_file(Files.hash_id == hash_id, lazy_load_content=True)
        self.check_file_permissions([file], current_user, ['writable'], permit_recycled=True)

        manual_annotation_service.add_exclusion(file, current_user, params['exclusion'])

        return jsonify({})

    @use_args(AnnotationExclusionDeleteSchema)
    def delete(self, params, hash_id):
        current_user = g.current_user
        manual_annotation_service = get_manual_annotation_service()

        file = self.get_nondeleted_recycled_file(Files.hash_id == hash_id, lazy_load_content=True)
        self.check_file_permissions([file], current_user, ['writable'], permit_recycled=True)

        manual_annotation_service.remove_exclusion(file, current_user, params['type'],
                                                   params['text'])

        return jsonify({})


class FileAnnotationCountsView(FilesystemBaseView):
    decorators = [auth.login_required]

    def get_rows(self, files):
        manual_annotations_service = get_manual_annotation_service()

        yield [
            'entity_id',
            'type',
            'text',
            'primary_name',
            'count',
        ]

        counts = {}

        for file in files:
            annotations = manual_annotations_service.get_file_annotations(file)
            for annotation in annotations:
                key = annotation['meta']['id']
                if key not in counts:
                    counts[key] = {
                        'annotation': annotation,
                        'count': 1
                    }
                else:
                    counts[key]['count'] += 1

        count_keys = sorted(
            counts,
            key=lambda key: counts[key]['count'],
            reverse=True
        )

        for key in count_keys:
            annotation = counts[key]['annotation']
            meta = annotation['meta']
            if annotation.get('keyword', None) is not None:
                text = annotation['keyword'].strip()
            else:
                text = annotation['meta']['allText'].strip()
            yield [
                meta['id'],
                meta['type'],
                text,
                annotation.get('primaryName', '').strip(),
                counts[key]['count']
            ]

    def post(self, hash_id: str):
        current_user = g.current_user

        file = self.get_nondeleted_recycled_file(Files.hash_id == hash_id, lazy_load_content=True)
        self.check_file_permissions([file], current_user, ['readable'], permit_recycled=True)
        files = get_nondeleted_recycled_children_query(
            Files.id == file.id,
            children_filter=Files.mime_type == 'application/pdf',
            lazy_load_content=True
        ).all()

        buffer = io.StringIO()
        writer = csv.writer(buffer, delimiter="\t", quotechar='"')
        for row in self.get_rows(files):
            writer.writerow(row)

        result = buffer.getvalue().encode('utf-8')

        return make_cacheable_file_response(
            request,
            result,
            etag=hashlib.sha256(result).hexdigest(),
            filename=f'{file.filename} - Annotations.tsv',
            mime_type='text/tsv'
        )


class FileAnnotationSortedView(FilesystemBaseView):
    decorators = [auth.login_required]

    def get_rows(self, files, annotation_service):
        values = annotation_service.get_annotations(files)

        yield [
            'entity_id',
            'type',
            'text',
            'primary_name',
            'value',
        ]

        value_keys = sorted(
                values,
                key=lambda key: values[key]['value'],
                reverse=True
        )

        for key in value_keys:
            annotation = values[key]['annotation']
            meta = annotation['meta']
            if annotation.get('keyword', None) is not None:
                text = annotation['keyword'].strip()
            else:
                text = annotation['meta']['allText'].strip()
            yield [
                meta['id'],
                meta['type'],
                text,
                annotation.get('primaryName', '').strip(),
                values[key]['value']
            ]

    @use_args({
        "sort": fields.Str(
                missing=default_sorted_annotation.id,
                validate=validate.OneOf(sorted_annotations_dict)
        ),
        "hash_id": fields.Str()
    })
    def post(self, args: Dict[str, str], hash_id: str):
        sort = args['sort']
        current_user = g.current_user

        file = self.get_nondeleted_recycled_file(Files.hash_id == hash_id, lazy_load_content=True)
        self.check_file_permissions([file], current_user, ['readable'], permit_recycled=True)

        buffer = io.StringIO()
        writer = csv.writer(buffer, delimiter="\t", quotechar='"')

        if file.mime_type == 'vnd.lifelike.document/enrichment-table':
            files = self.get_nondeleted_recycled_files(
                    Files.id == file.id,
                    lazy_load_content=True
            )

            annotation_service = get_sorted_annotation_service(sort, mime_type=file.mime_type)
            for row in self.get_rows(files, annotation_service):
                writer.writerow(row)
        else:
            files = get_nondeleted_recycled_children_query(
                    Files.id == file.id,
                    children_filter=and_(
                            Files.mime_type == 'application/pdf',
                            Files.recycling_date.is_(None)
                    ),
                    lazy_load_content=True
            ).all()

            annotation_service = get_sorted_annotation_service(sort)
            for row in self.get_rows(files, annotation_service):
                writer.writerow(row)

        result = buffer.getvalue().encode('utf-8')

        return make_cacheable_file_response(
                request,
                result,
                etag=hashlib.sha256(result).hexdigest(),
                filename=f'{file.filename} - {sort} - Annotations.tsv',
                mime_type='text/tsv'
        )


class FileAnnotationGeneCountsView(FileAnnotationCountsView):
    def get_rows(self, files: List[Files]):
        manual_annotations_service = get_manual_annotation_service()
        annotation_graph_service = AnnotationGraphService()

        yield [
            'gene_id',
            'gene_name',
            'organism_id',
            'organism_name',
            'gene_annotation_count'
        ]

        gene_ids: Dict[Any, int] = {}

        for file in files:
            combined_annotations = manual_annotations_service.get_file_annotations(file)
            for annotation in combined_annotations:
                if annotation['meta']['type'] == EntityType.GENE.value:
                    gene_id = annotation['meta']['id']
                    if gene_ids.get(gene_id, None) is not None:
                        gene_ids[gene_id] += 1
                    else:
                        gene_ids[gene_id] = 1

        gene_organism_pairs = annotation_graph_service.get_organisms_from_gene_ids(
            gene_ids=list(gene_ids.keys())
        )
        sorted_pairs = sorted(gene_organism_pairs, key=lambda pair: gene_ids[pair['gene_id']],
                              reverse=True)  # noqa

        for pair in sorted_pairs:
            yield [
                pair['gene_id'],
                pair['gene_name'],
                pair['taxonomy_id'],
                pair['species_name'],
                gene_ids[pair['gene_id']],
            ]


class FileAnnotationsGenerationView(FilesystemBaseView):
    decorators = [auth.login_required]

    @use_args(lambda request: BulkFileRequestSchema())
    @use_args(lambda request: AnnotationGenerationRequestSchema())
    def post(self, targets, params):
        """Generate annotations for one or more files."""
        current_user = g.current_user

        files = self.get_nondeleted_recycled_files(Files.hash_id.in_(targets['hash_ids']),
                                                   lazy_load_content=True)
        self.check_file_permissions(files, current_user, ['writable'], permit_recycled=False)

        override_organism = None
        override_annotation_configs = None

        if params.get('organism'):
            override_organism = params['organism']
            db.session.add(override_organism)
            db.session.flush()

        if params.get('annotation_configs'):
            override_annotation_configs = params['annotation_configs']

        updated_files = []
        versions = []
        results = {}
        missing = self.get_missing_hash_ids(targets['hash_ids'], files)

        for file in files:
            if override_organism is not None:
                effective_organism = override_organism
            else:
                effective_organism = file.fallback_organism

            if override_annotation_configs is not None:
                effective_annotation_configs = override_annotation_configs
            elif file.annotation_configs is not None:
                effective_annotation_configs = file.annotation_configs
            else:
                effective_annotation_configs = DEFAULT_ANNOTATION_CONFIGS

            if file.mime_type == 'application/pdf':
                try:
                    annotations, version = self._annotate(
                        file=file,
                        cause=AnnotationChangeCause.SYSTEM_REANNOTATION,
                        configs=effective_annotation_configs,
                        organism=effective_organism,
                        user_id=current_user.id,
                    )
                except AnnotationError as e:
                    current_app.logger.error(
                        'Could not annotate file: %s, %s, %s', file.hash_id, file.filename, e)
                    results[file.hash_id] = {
                        'attempted': True,
                        'success': False,
                        'error': e.message
                    }
                else:
                    current_app.logger.debug(
                        'File successfully annotated: %s, %s', file.hash_id, file.filename)
                    updated_files.append(annotations)
                    versions.append(version)
                    results[file.hash_id] = {
                        'attempted': True,
                        'success': True,
                        'error': ''
                    }
            elif file.mime_type == 'vnd.lifelike.document/enrichment-table':
                try:
                    enrichment = json.loads(file.content.raw_file_utf8)
                except JSONDecodeError:
                    current_app.logger.error(
                        f'Cannot annotate file with invalid content: {file.hash_id}, {file.filename}')  # noqa
                    results[file.hash_id] = {
                        'attempted': False,
                        'success': False,
                        'error': 'Enrichment table content is not valid JSON.'
                    }
                    continue
                enrich_service = get_enrichment_table_service()

                try:
                    enriched = enrich_service.create_annotation_mappings(enrichment)

                    annotations, version = self._annotate_enrichment_texts(
                        file=file,
                        enriched=enriched,
                        cause=AnnotationChangeCause.SYSTEM_REANNOTATION,
                        configs=effective_annotation_configs,
                        organism=effective_organism,
                        user_id=current_user.id,
                        enrichment=enrichment
                    )
                except AnnotationError as e:
                    current_app.logger.error(
                        'Could not annotate file: %s, %s, %s', file.hash_id, file.filename, e)  # noqa
                    results[file.hash_id] = {
                        'attempted': True,
                        'success': False,
                        'error': e.message
                    }
                else:
                    current_app.logger.debug(
                        'File successfully annotated: %s, %s', file.hash_id, file.filename)
                    updated_files.append(annotations)
                    versions.append(version)
                    results[file.hash_id] = {
                        'attempted': True,
                        'success': True,
                        'error': ''
                    }
            else:
                results[file.hash_id] = {
                    'attempted': False,
                    'success': False,
                    'error': 'Invalid file type, can only annotate PDFs or Enrichment tables.'
                }

        db.session.bulk_insert_mappings(FileAnnotationsVersion, versions)
        db.session.bulk_update_mappings(Files, updated_files)
        db.session.commit()

        return jsonify(MultipleAnnotationGenerationResponseSchema().dump({
            'mapping': results,
            'missing': missing,
        }))

    def _annotate(
        self,
        file: Files,
        cause: AnnotationChangeCause,
        configs: AnnotationConfigurations,
        organism: Optional[FallbackOrganism] = None,
        user_id: int = None
    ):
        """Annotate PDF files."""
        annotations_json = create_annotations_from_pdf(
            annotation_configs=configs,
            specified_organism_synonym=organism.organism_synonym if organism else '',  # noqa
            specified_organism_tax_id=organism.organism_taxonomy_id if organism else '',  # noqa
            document=file,
            filename=file.filename
        )

        update = {
            'id': file.id,
            'annotations': annotations_json,
            'annotations_date': datetime.now(TIMEZONE),
        }

        if organism:
            update['fallback_organism'] = organism
            update['fallback_organism_id'] = organism.id

        version = {
            'file_id': file.id,
            'cause': cause,
            'custom_annotations': file.custom_annotations,
            'excluded_annotations': file.excluded_annotations,
            'user_id': user_id,
        }

        return update, version

    def _annotate_enrichment_texts(
        self,
        file: Files,
        enriched: EnrichmentCellTextMapping,
        cause: AnnotationChangeCause,
        user_id: int,
        enrichment: dict,
        organism: Optional[FallbackOrganism] = None,
        configs: AnnotationConfigurations = None
    ):
        """Annotate all text in enrichment table."""

        annotations_json = create_annotations_from_enrichment_table(
            annotation_configs=configs,
            specified_organism_synonym=organism.organism_synonym if organism else '',  # noqa
            specified_organism_tax_id=organism.organism_taxonomy_id if organism else '',  # noqa
            text=enriched.text,
            enrichment_mappings=enriched.text_index_map
        )

        annotations_list = annotations_json['documents'][0]['passages'][0]['annotations']
        # sort by lo_location_offset to go from beginning to end
        sorted_annotations_list = sorted(annotations_list, key=lambda x: x['loLocationOffset'])

        prev_index = -1
        enriched_gene = ''

        start = time.time()
        for index, cell_text in enriched.text_index_map:
            annotation_chunk = [anno for anno in sorted_annotations_list if anno.get(
                'hiLocationOffset', None) and anno.get('hiLocationOffset') <= index]
            # it's sorted so we can do this to make the list shorter every iteration
            sorted_annotations_list = sorted_annotations_list[len(annotation_chunk):]

            # update JSON to have enrichment row and domain...
            for anno in annotation_chunk:
                if prev_index != -1:
                    # only do this for subsequent cells b/c
                    # first cell will always have the correct index
                    # update index offset to be relative to the cell again
                    # since they're relative to the combined text
                    anno['loLocationOffset'] = anno['loLocationOffset'] - (prev_index + 1) - 1  # noqa
                    anno['hiLocationOffset'] = anno['loLocationOffset'] + anno['keywordLength'] - 1  # noqa

                if 'domain' in cell_text:
                    # imported should come first for each row
                    if cell_text['domain'] == 'Imported':
                        enriched_gene = cell_text['text']
                    anno['enrichmentGene'] = enriched_gene
                    if cell_text['domain'] == 'Regulon':
                        anno['enrichmentDomain']['domain'] = cell_text['domain']
                        anno['enrichmentDomain']['subDomain'] = cell_text['label']
                    else:
                        anno['enrichmentDomain']['domain'] = cell_text['domain']

            snippet = self._highlight_annotations(
                original_text=cell_text['text'],
                annotations=annotation_chunk
            )
            if cell_text['domain'] == 'Imported':
                enrichment['result']['genes'][cell_text[
                    'index']]['annotatedImported'] = snippet
            elif cell_text['domain'] == 'Matched':
                enrichment['result']['genes'][cell_text[
                    'index']]['annotatedMatched'] = snippet
            elif cell_text['domain'] == 'Full Name':
                enrichment['result']['genes'][cell_text[
                    'index']]['annotatedFullName'] = snippet
            else:
                enrichment['result'][
                    'genes'][cell_text[
                        'index']]['domains'][cell_text[
                            'domain']][cell_text[
                                'label']]['annotatedText'] = snippet

            prev_index = index

        current_app.logger.info(
            f'Time to create enrichment snippets {time.time() - start}')

        update = {
            'id': file.id,
            'annotations': annotations_json,
            'annotations_date': datetime.now(TIMEZONE),
            'enrichment_annotations': enrichment
        }

        if organism:
            update['fallback_organism'] = organism
            update['fallback_organism_id'] = organism.id

        version = {
            'file_id': file.id,
            'cause': cause,
            'custom_annotations': file.custom_annotations,
            'excluded_annotations': file.excluded_annotations,
            'user_id': user_id,
        }

        return update, version

    def _highlight_annotations(self, original_text: str, annotations: List[dict]):
        # If done right, we would parse the XML but the built-in XML libraries in Python
        # are susceptible to some security vulns, but because this is an internal API,
        # we can accept that it can be janky

        texts = []
        prev_ending_index = -1

        for annotation in annotations:
            meta = annotation['meta']
            meta_type = annotation['meta']['type']
            term = annotation['textInDocument']
            lo_location_offset = annotation['loLocationOffset']
            hi_location_offset = annotation['hiLocationOffset']

            text = f'<annotation type="{meta_type}" meta="{html.escape(json.dumps(meta))}">{term}</annotation>'  # noqa

            if lo_location_offset == 0:
                prev_ending_index = hi_location_offset
                texts.append(text)
            else:
                if not texts:
                    texts.append(original_text[:lo_location_offset])
                    prev_ending_index = hi_location_offset
                    texts.append(text)
                else:
                    # TODO: would lo_location_offset == prev_ending_index ever happen?
                    # if yes, need to handle it
                    texts.append(original_text[prev_ending_index + 1:lo_location_offset])
                    prev_ending_index = hi_location_offset
                    texts.append(text)

        texts.append(original_text[prev_ending_index + 1:])
        final_text = ''.join(texts)
        return f'<snippet>{final_text}</snippet>'


class RefreshEnrichmentAnnotationsView(FilesystemBaseView):
    decorators = [auth.login_required]

    @use_args(lambda request: BulkFileRequestSchema())
    def post(self, targets):
        """Clear out the annotations."""
        current_user = g.current_user

        files = self.get_nondeleted_recycled_files(Files.hash_id.in_(targets['hash_ids']),
                                                   lazy_load_content=True)
        self.check_file_permissions(files, current_user, ['writable'], permit_recycled=False)

        updated_files = []
        for file in files:
            update = {
                'id': file.id,
                'annotations': [],
                'annotations_date': None,
                'enrichment_annotations': None
            }
            updated_files.append(update)
        db.session.bulk_update_mappings(Files, updated_files)
        db.session.commit()
        return jsonify({'results': 'Success'})


class GlobalAnnotationExportInclusions(MethodView):
    decorators = [auth.login_required, requires_role('admin')]

    def get(self):
        yield g.current_user

        inclusions = db.session.query(
            GlobalList.id.label('global_list_id'),
            AppUser.username.label('creator'),
            Files.hash_id.label('file_uuid'),
            Files.deleter_id.label('file_deleted_by'),
            FileContent.checksum_sha256.label('content_reference'),
            GlobalList.type.label('type'),
            GlobalList.creation_date.label('creation_date'),
            # GlobalList.modified_date,
            GlobalList.annotation['meta']['allText'].astext.label('text'),
            GlobalList.annotation['meta']['isCaseInsensitive'].astext.label('case_insensitive'),
            GlobalList.annotation['meta']['type'].astext.label('entity_type'),
            GlobalList.annotation['meta']['id'].astext.label('entity_id'),
            sa.sql.null().label('reason'),
            sa.sql.null().label('comment')
        ).join(
            AppUser,
            AppUser.id == GlobalList.annotation['user_id'].as_integer()
        ).join(
            FileContent,
            FileContent.id == GlobalList.file_content_id
        ).outerjoin(
            Files,
            Files.id == GlobalList.file_id
        ).filter(GlobalList.type == ManualAnnotationType.INCLUSION.value)

        def get_inclusion_for_review(inclusions):
            user = AppUser.query.filter_by(id=inclusions.file_deleted_by).one_or_none()
            deleter = f'User with id {inclusions.file_deleted_by} does not exist.'
            if inclusions.file_deleted_by is None:
                deleter = None
            elif user:
                deleter = f'{user.username} ({user.first_name} {user.last_name})'

            return {
                # 'global_id': inclusions.global_list_id,
                'creator': inclusions.creator,
                'file_uuid': inclusions.file_uuid,
                'file_deleted_by': deleter,
                # 'content_reference': hashlib.sha256(inclusions.content_reference).hexdigest(),
                'type': inclusions.type,
                'creation_date': str(inclusions.creation_date),
                'text': inclusions.text,
                'case_insensitive': True if inclusions.case_insensitive == 'true' else False,
                'entity_type': inclusions.entity_type,
                'entity_id': inclusions.entity_id,
                'reason': inclusions.reason,
                'comment': inclusions.comment
            }
        data = [get_inclusion_for_review(inclusions) for inclusions in inclusions]

        exporter = get_excel_export_service()
        response = make_response(exporter.get_bytes(data), 200)
        response.headers['Content-Type'] = exporter.mimetype
        response.headers['Content-Disposition'] = \
            f'attachment; filename={exporter.get_filename("global_inclusions")}'
        yield response


class GlobalAnnotationExportExclusions(MethodView):
    decorators = [auth.login_required, requires_role('admin')]

    def get(self):
        yield g.current_user

        exclusions = db.session.query(
            GlobalList.id.label('global_list_id'),
            AppUser.username.label('creator'),
            Files.hash_id.label('file_uuid'),
            Files.deleter_id.label('file_deleted_by'),
            FileContent.checksum_sha256.label('content_reference'),
            GlobalList.type.label('type'),
            GlobalList.creation_date.label('creation_date'),
            # GlobalList.modified_date,
            GlobalList.annotation['text'].astext.label('text'),
            GlobalList.annotation['isCaseInsensitive'].astext.label('case_insensitive'),
            GlobalList.annotation['type'].astext.label('entity_type'),
            GlobalList.annotation['id'].astext.label('entity_id'),
            GlobalList.annotation['reason'].astext.label('reason'),
            GlobalList.annotation['comment'].astext.label('comment')
        ).join(
            AppUser,
            AppUser.id == GlobalList.annotation['user_id'].as_integer()
        ).join(
            FileContent,
            FileContent.id == GlobalList.file_content_id
        ).outerjoin(
            Files,
            Files.id == GlobalList.file_id
        ).filter(GlobalList.type == ManualAnnotationType.EXCLUSION.value)

        def get_exclusion_for_review(exclusion):
            user = AppUser.query.filter_by(id=exclusion.file_deleted_by).one_or_none()
            deleter = f'User with id {exclusion.file_deleted_by} does not exist.'
            if exclusion.file_deleted_by is None:
                deleter = None
            elif user:
                deleter = f'{user.username} ({user.first_name} {user.last_name})'

            return {
                # 'global_id': exclusion.global_list_id,
                'creator': exclusion.creator,
                'file_uuid': exclusion.file_uuid,
                'file_deleted_by': deleter,
                # 'content_reference': hashlib.sha256(exclusion.content_reference).hexdigest(),
                'type': exclusion.type,
                'creation_date': str(exclusion.creation_date),
                'text': exclusion.text,
                'case_insensitive': True if exclusion.case_insensitive == 'true' else False,
                'entity_type': exclusion.entity_type,
                'entity_id': exclusion.entity_id,
                'reason': exclusion.reason,
                'comment': exclusion.comment
            }
        data = [get_exclusion_for_review(exclusion) for exclusion in exclusions]

        exporter = get_excel_export_service()
        response = make_response(exporter.get_bytes(data), 200)
        response.headers['Content-Type'] = exporter.mimetype
        response.headers['Content-Disposition'] = \
            f'attachment; filename={exporter.get_filename("global_exclusions")}'
        yield response


class GlobalAnnotationListView(MethodView):
    decorators = [auth.login_required, requires_role('admin')]

    @use_args(PaginatedRequestSchema())
    def get(self, params):
        yield g.current_user

        exclusions = db.session.query(
            GlobalList.id.label('global_list_id'),
            AppUser.username.label('creator'),
            Files.hash_id.label('file_uuid'),
            Files.deleter_id.label('file_deleted_by'),
            FileContent.checksum_sha256.label('content_reference'),
            GlobalList.type.label('type'),
            GlobalList.creation_date.label('creation_date'),
            # GlobalList.modified_date,
            GlobalList.annotation['text'].astext.label('text'),
            GlobalList.annotation['isCaseInsensitive'].astext.label('case_insensitive'),
            GlobalList.annotation['type'].astext.label('entity_type'),
            GlobalList.annotation['id'].astext.label('entity_id'),
            GlobalList.annotation['reason'].astext.label('reason'),
            GlobalList.annotation['comment'].astext.label('comment')
        ).join(
            AppUser,
            AppUser.id == GlobalList.annotation['user_id'].as_integer()
        ).join(
            FileContent,
            FileContent.id == GlobalList.file_content_id
        ).outerjoin(
            Files,
            Files.id == GlobalList.file_id
        ).filter(GlobalList.type == ManualAnnotationType.EXCLUSION.value)

        inclusions = db.session.query(
            GlobalList.id.label('global_list_id'),
            AppUser.username.label('creator'),
            Files.hash_id.label('file_uuid'),
            Files.deleter_id.label('file_deleted_by'),
            FileContent.checksum_sha256.label('content_reference'),
            GlobalList.type.label('type'),
            GlobalList.creation_date.label('creation_date'),
            # GlobalList.modified_date,
            GlobalList.annotation['meta']['allText'].astext.label('text'),
            GlobalList.annotation['meta']['isCaseInsensitive'].astext.label('case_insensitive'),
            GlobalList.annotation['meta']['type'].astext.label('entity_type'),
            GlobalList.annotation['meta']['id'].astext.label('entity_id'),
            sa.sql.null().label('reason'),
            sa.sql.null().label('comment')
        ).join(
            AppUser,
            AppUser.id == GlobalList.annotation['user_id'].as_integer()
        ).join(
            FileContent,
            FileContent.id == GlobalList.file_content_id
        ).outerjoin(
            Files,
            Files.id == GlobalList.file_id
        ).filter(GlobalList.type == ManualAnnotationType.INCLUSION.value)

        query = exclusions.union(inclusions)
        limit = min(200, int(params.limit))
        page = max(1, int(params.page))

        query = query.order_by((sa.asc('text'))).paginate(page, limit, False)
        results = {
            'total': query.total,
            'results': [{
                'global_id': r.global_list_id,
                'creator': r.creator,
                'file_uuid': r.file_uuid if r.file_uuid else '',
                'file_deleted': True if r.file_deleted_by else False,
                'content_reference': hashlib.sha256(r.content_reference).hexdigest(),
                'type': r.type,
                'creation_date': r.creation_date,
                'text': r.text,
                'case_insensitive': True if r.case_insensitive == 'true' else False,
                'entity_type': r.entity_type,
                'entity_id': r.entity_id,
                'reason': r.reason,
                'comment': r.comment
            } for r in query.items]
        }

        yield jsonify(GlobalAnnotationListSchema().dump(results))


@bp.route('/global-list', methods=['POST', 'DELETE'])
@auth.login_required
@use_kwargs(GlobalAnnotationsDeleteSchema)
@requires_role('admin')
def delete_global_annotations(pids):
    yield g.current_user

    query = GlobalList.__table__.delete().where(
        GlobalList.id.in_(pids)
    )
    try:
        db.session.execute(query)
    except SQLAlchemyError:
        db.session.rollback()
    else:
        db.session.commit()
        current_app.logger.info(
            f'Deleted {len(pids)} global annotations',
            extra=UserEventLog(
                username=g.current_user.username,
                event_type=LogEventType.ANNOTATION.value).to_dict()
        )
    yield jsonify(dict(result='success'))


@bp.route('/files/<int:file_id>', methods=['GET'])
def get_pdf_to_annotate(file_id):
    """This endpoint is sent by the annotation pipeline to the
    pdfparse service, and acts as a resource pull.
    """

    doc = Files.query.get(file_id)

    if not doc:
        raise AnnotationError(
            title='Failed to Annotate',
            message=f'File with file id {file_id} not found.',
            code=404)

    res = make_response(doc.content.raw_file)
    res.headers['Content-Type'] = 'application/pdf'
    res.headers['Content-Disposition'] = f'attachment;filename={doc.filename}.pdf'
    return res


bp.add_url_rule(
    '/global-list',
    view_func=GlobalAnnotationListView.as_view('global_annotations_list'))
bp.add_url_rule(
    '/global-list/exclusions',
    view_func=GlobalAnnotationExportExclusions.as_view('export_global_exclusions'))
bp.add_url_rule(
    '/global-list/inclusions',
    view_func=GlobalAnnotationExportInclusions.as_view('export_global_inclusions'))
filesystem_bp.add_url_rule(
    'objects/<string:hash_id>/annotations',
    view_func=FileAnnotationsView.as_view('file_annotations_list'))
filesystem_bp.add_url_rule(
    'objects/<string:hash_id>/enrichment/annotations',
    view_func=EnrichmentAnnotationsView.as_view('enrichment_file_annotations_list'))
filesystem_bp.add_url_rule(
    'objects/<string:hash_id>/annotations/custom',
    view_func=FileCustomAnnotationsListView.as_view('file_custom_annotations_list'))
filesystem_bp.add_url_rule(
    'objects/<string:hash_id>/annotations/custom/<string:uuid>',
    view_func=FileCustomAnnotationsDetailView.as_view('file_custom_annotations_detail'))
filesystem_bp.add_url_rule(
    'objects/<string:hash_id>/annotations/exclusions',
    view_func=FileAnnotationExclusionsListView.as_view('file_annotation_exclusions_list'))
filesystem_bp.add_url_rule(
    'objects/<string:hash_id>/annotations/counts',
    view_func=FileAnnotationCountsView.as_view('file_annotation_counts'))
filesystem_bp.add_url_rule(
    'objects/<string:hash_id>/annotations/sorted',
    view_func=FileAnnotationSortedView.as_view('file_annotation_sorted'))
filesystem_bp.add_url_rule(
    'objects/<string:hash_id>/annotations/gene-counts',
    view_func=FileAnnotationGeneCountsView.as_view('file_annotation_gene_counts'))
filesystem_bp.add_url_rule(
    'annotations/generate',
    view_func=FileAnnotationsGenerationView.as_view('file_annotation_generation'))
filesystem_bp.add_url_rule(
    'annotations/refresh',
    # TODO: this can potentially become a generic annotations refresh
    view_func=RefreshEnrichmentAnnotationsView.as_view('refresh_annotations'))<|MERGE_RESOLUTION|>--- conflicted
+++ resolved
@@ -25,13 +25,9 @@
 from typing import Optional, List, Dict, Any
 from webargs.flaskparser import use_args
 
-<<<<<<< HEAD
-from .filesystem import bp as filesystem_bp
-=======
 from .auth import auth
 from .filesystem import bp as filesystem_bp, FilesystemBaseView
 from .permissions import requires_role
->>>>>>> 9dbc2acd
 
 from ..constants import LogEventType, TIMEZONE
 from ..database import (
@@ -49,32 +45,9 @@
     GlobalList,
     FallbackOrganism
 )
-<<<<<<< HEAD
-from neo4japp.models.files import AnnotationChangeCause, FileAnnotationsVersion
-from neo4japp.models.files_queries import get_nondeleted_recycled_children_query
-from neo4japp.services.annotations.constants import (
-    DEFAULT_ANNOTATION_CONFIGS,
-    EntityType,
-    ManualAnnotationType,
-)
-from neo4japp.services.annotations.data_transfer_objects import (
-    GlobalAnnotationData
-)
-from neo4japp.services.annotations.pipeline import (
-    create_annotations_from_pdf,
-    create_annotations_from_enrichment_table
-)
-from neo4japp.services.annotations import AnnotationGraphService
-from neo4japp.services.annotations.sorted_annotation_service import (
-    default_sorted_annotation,
-    sorted_annotations_dict
-)
-from neo4japp.services.enrichment.data_transfer_objects import EnrichmentCellTextMapping
-from neo4japp.schemas.annotations import (
-=======
 from ..models.files import AnnotationChangeCause, FileAnnotationsVersion
+from ..models.files_queries import get_nondeleted_recycled_children_query
 from ..schemas.annotations import (
->>>>>>> 9dbc2acd
     AnnotationConfigurations,
     AnnotationGenerationRequestSchema,
     MultipleAnnotationGenerationResponseSchema,
