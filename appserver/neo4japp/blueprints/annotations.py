import csv
import hashlib
import html
import io
import json
import re

from datetime import datetime
from typing import Optional, List, Dict, Any

import sqlalchemy as sa
from flask import (
    Blueprint,
    current_app,
    g,
    make_response,
    request,
    jsonify,
)
from flask_apispec import use_kwargs
from sqlalchemy.exc import SQLAlchemyError
from webargs.flaskparser import use_args

from neo4japp.blueprints.auth import auth
from neo4japp.blueprints.filesystem import FilesystemBaseView
from neo4japp.blueprints.permissions import requires_role
from neo4japp.constants import TIMEZONE
from neo4japp.data_transfer_objects.common import ResultList
from neo4japp.database import (
    db,
    get_excel_export_service,
    get_manual_annotation_service
)
from neo4japp.exceptions import AnnotationError
from neo4japp.models import (
    AppUser,
    Files,
    FileContent,
    GlobalList,
    FallbackOrganism
)
from neo4japp.services.annotations.constants import (
    EntityType,
    ManualAnnotationType,
)
from neo4japp.services.annotations.data_transfer_objects import (
    GlobalAnnotationData
)
from neo4japp.services.annotations.pipeline import (
    create_annotations_from_pdf,
    create_annotations_from_text
)
from neo4japp.utils.logger import UserEventLog
from .filesystem import bp as filesystem_bp
from ..models.files import AnnotationChangeCause, FileAnnotationsVersion
from neo4japp.schemas.annotations import (
<<<<<<< HEAD
    AnnotationMethod,
=======
>>>>>>> c2c2e42c
    AnnotationGenerationRequestSchema,
    RefreshEnrichmentAnnotationsRequestSchema,
    MultipleAnnotationGenerationResponseSchema,
    GlobalAnnotationsDeleteSchema,
    CustomAnnotationCreateSchema,
    CustomAnnotationDeleteSchema,
    AnnotationUUIDListSchema,
    AnnotationExclusionCreateSchema,
    AnnotationExclusionDeleteSchema,
    SystemAnnotationListSchema,
    CustomAnnotationListSchema
)
from neo4japp.schemas.filesystem import BulkFileRequestSchema
from neo4japp.schemas.enrichment import EnrichmentTableSchema
from neo4japp.services.annotations import AnnotationGraphService
from neo4japp.utils.http import make_cacheable_file_response

bp = Blueprint('annotations', __name__, url_prefix='/annotations')


class FileAnnotationsView(FilesystemBaseView):
    decorators = [auth.login_required]

    def get(self, hash_id: str):
        """Fetch annotations for a file.."""
        current_user = g.current_user

        file = self.get_nondeleted_recycled_file(Files.hash_id == hash_id, lazy_load_content=True)
        self.check_file_permissions([file], current_user, ['readable'], permit_recycled=True)

        if file.annotations:
            annotations = file.annotations['documents'][0]['passages'][0]['annotations']

            def terms_match(term_in_exclusion, term_in_annotation, is_case_insensitive):
                if is_case_insensitive:
                    return term_in_exclusion.lower() == term_in_annotation.lower()
                return term_in_exclusion == term_in_annotation

            # Add additional information for annotations that were excluded
            for annotation in annotations:
                for exclusion in file.excluded_annotations:
                    if (exclusion.get('type') == annotation['meta']['type'] and
                            terms_match(
                                exclusion.get('text', 'True'),
                                annotation.get('textInDocument', 'False'),
                                exclusion['isCaseInsensitive'])):
                        annotation['meta']['isExcluded'] = True
                        annotation['meta']['exclusionReason'] = exclusion['reason']
                        annotation['meta']['exclusionComment'] = exclusion['comment']
        else:
            annotations = []

        results = annotations + file.custom_annotations

        return jsonify(SystemAnnotationListSchema().dump({
            'results': results,
            'total': len(results),
        }))


class EnrichmentAnnotationsView(FilesystemBaseView):
    decorators = [auth.login_required]

    def get(self, hash_id: str):
        """Fetch annotations for enrichment table."""
        current_user = g.current_user

        file = self.get_nondeleted_recycled_file(Files.hash_id == hash_id, lazy_load_content=True)
        self.check_file_permissions([file], current_user, ['readable'], permit_recycled=True)

        if file.enrichment_annotations:
            annotations = file.enrichment_annotations
        else:
            annotations = None

        return jsonify({
            'results': EnrichmentTableSchema().dump(annotations)
        })


class FileCustomAnnotationsListView(FilesystemBaseView):
    decorators = [auth.login_required]

    @use_args(CustomAnnotationCreateSchema)
    def post(self, params, hash_id):
        current_user = g.current_user
        manual_annotation_service = get_manual_annotation_service()

        file = self.get_nondeleted_recycled_file(Files.hash_id == hash_id, lazy_load_content=True)
        self.check_file_permissions([file], current_user, ['writable'], permit_recycled=True)

        results = manual_annotation_service.add_inclusions(
            file, current_user, params['annotation'], params['annotate_all']
        )

        return jsonify(CustomAnnotationListSchema().dump({
            'results': results,
            'total': len(results),
        }))


class FileCustomAnnotationsDetailView(FilesystemBaseView):
    decorators = [auth.login_required]

    @use_args(CustomAnnotationDeleteSchema)
    def delete(self, params, hash_id, uuid):
        current_user = g.current_user
        manual_annotation_service = get_manual_annotation_service()

        file = self.get_nondeleted_recycled_file(Files.hash_id == hash_id, lazy_load_content=True)
        self.check_file_permissions([file], current_user, ['writable'], permit_recycled=True)

        results = manual_annotation_service.remove_inclusions(
            file, current_user, uuid, params['remove_all']
        )

        return jsonify(AnnotationUUIDListSchema().dump({
            'results': results,
            'total': len(results),
        }))


class FileAnnotationExclusionsListView(FilesystemBaseView):
    decorators = [auth.login_required]

    @use_args(AnnotationExclusionCreateSchema)
    def post(self, params, hash_id):
        current_user = g.current_user
        manual_annotation_service = get_manual_annotation_service()

        file = self.get_nondeleted_recycled_file(Files.hash_id == hash_id, lazy_load_content=True)
        self.check_file_permissions([file], current_user, ['writable'], permit_recycled=True)

        manual_annotation_service.add_exclusion(file, current_user, params['exclusion'])

        return jsonify({})

    @use_args(AnnotationExclusionDeleteSchema)
    def delete(self, params, hash_id):
        current_user = g.current_user
        manual_annotation_service = get_manual_annotation_service()

        file = self.get_nondeleted_recycled_file(Files.hash_id == hash_id, lazy_load_content=True)
        self.check_file_permissions([file], current_user, ['writable'], permit_recycled=True)

        manual_annotation_service.remove_exclusion(file, current_user, params['type'],
                                                   params['text'])

        return jsonify({})


class FileAnnotationCountsView(FilesystemBaseView):
    decorators = [auth.login_required]

    def get_rows(self, files):
        manual_annotations_service = get_manual_annotation_service()

        yield [
            'entity_id',
            'type',
            'text',
            'primary_name',
            'count',
        ]

        counts = {}

        for file in files:
            annotations = manual_annotations_service.get_file_annotations(file)
            for annotation in annotations:
                key = annotation['meta']['id']
                if key not in counts:
                    counts[key] = {
                        'annotation': annotation,
                        'count': 1
                    }
                else:
                    counts[key]['count'] += 1

        count_keys = sorted(
            counts,
            key=lambda key: counts[key]['count'],
            reverse=True
        )

        for key in count_keys:
            annotation = counts[key]['annotation']
            meta = annotation['meta']
            if annotation.get('keyword', None) is not None:
                text = annotation['keyword'].strip()
            else:
                text = annotation['meta']['allText'].strip()
            yield [
                meta['id'],
                meta['type'],
                text,
                annotation.get('primaryName', '').strip(),
                counts[key]['count']
            ]

    def post(self, hash_id: str):
        current_user = g.current_user

        file = self.get_nondeleted_recycled_file(Files.hash_id == hash_id, lazy_load_content=True)
        self.check_file_permissions([file], current_user, ['readable'], permit_recycled=True)
        files = self.get_nondeleted_recycled_children(
            Files.id == file.id,
            children_filter=Files.mime_type == 'application/pdf',
            lazy_load_content=True
        )

        buffer = io.StringIO()
        writer = csv.writer(buffer, delimiter="\t", quotechar='"')
        for row in self.get_rows(files):
            writer.writerow(row)

        result = buffer.getvalue().encode('utf-8')

        return make_cacheable_file_response(
            request,
            result,
            etag=hashlib.sha256(result).hexdigest(),
            filename=f'{file.filename} - Annotations.tsv',
            mime_type='text/tsv'
        )


class FileAnnotationGeneCountsView(FileAnnotationCountsView):
    def get_rows(self, files: List[Files]):
        manual_annotations_service = get_manual_annotation_service()
        annotation_graph_service = AnnotationGraphService()

        yield [
            'gene_id',
            'gene_name',
            'organism_id',
            'organism_name',
            'gene_annotation_count'
        ]

        gene_ids: Dict[Any, int] = {}

        for file in files:
            combined_annotations = manual_annotations_service.get_file_annotations(file)
            for annotation in combined_annotations:
                if annotation['meta']['type'] == EntityType.GENE.value:
                    gene_id = annotation['meta']['id']
                    if gene_ids.get(gene_id, None) is not None:
                        gene_ids[gene_id] += 1
                    else:
                        gene_ids[gene_id] = 1

        gene_organism_pairs = annotation_graph_service.get_organisms_from_gene_ids(
            gene_ids=list(gene_ids.keys())
        )
        sorted_pairs = sorted(gene_organism_pairs, key=lambda pair: gene_ids[pair['gene_id']],
                              reverse=True)  # noqa

        for pair in sorted_pairs:
            yield [
                pair['gene_id'],
                pair['gene_name'],
                pair['taxonomy_id'],
                pair['species_name'],
                gene_ids[pair['gene_id']],
            ]


class FileAnnotationsGenerationView(FilesystemBaseView):
    decorators = [auth.login_required]

    @use_args(lambda request: BulkFileRequestSchema())
    @use_args(lambda request: AnnotationGenerationRequestSchema())
    def post(self, targets, params):
        """Generate annotations for one or more files."""
        current_user = g.current_user

        files = self.get_nondeleted_recycled_files(Files.hash_id.in_(targets['hash_ids']),
                                                   lazy_load_content=True)
        self.check_file_permissions(files, current_user, ['writable'], permit_recycled=False)

        organism = None
<<<<<<< HEAD
        annotation_configs = params.get('annotation_configs', None)
=======
        method = params.get('method', AnnotationMethod.RULES)
>>>>>>> c2c2e42c
        enrichment = params.get('enrichment', None)
        texts = params.get('texts', [])

        if params.get('organism'):
            organism = params['organism']
            db.session.add(organism)
            db.session.flush()

        updated_files = []
        versions = []
        results = {}
        missing = self.get_missing_hash_ids(targets['hash_ids'], files)

        for file in files:
            if file.mime_type == 'application/pdf':
                try:
                    annotations, version = self._annotate(
                        file=file,
                        cause=AnnotationChangeCause.SYSTEM_REANNOTATION,
                        method=annotation_configs,
                        organism=organism or file.fallback_organism,
                        user_id=current_user.id,
                    )
                except AnnotationError as e:
                    current_app.logger.error(
                        'Could not re-annotate file: %s, %s, %s', file.hash_id, file.filename, e)
                    results[file.hash_id] = {
                        'attempted': True,
                        'success': False,
                    }
                else:
                    current_app.logger.debug(
                        'File successfully re-annotated: %s, %s', file.hash_id, file.filename)
                    updated_files.append(annotations)
                    versions.append(version)
                    results[file.hash_id] = {
                        'attempted': True,
                        'success': True,
                    }
            elif file.mime_type == 'vnd.lifelike.document/enrichment-table' and enrichment:
                all_annotations = []
<<<<<<< HEAD
                if file.annotations:
                    all_annotations = file.annotations

                if file.enrichment_annotations:
                    for i in range(0, len(file.enrichment_annotations['genes'])):
                        # update enrichment with previously enriched
                        # enrichment tables are annotated by rows and cells
                        # each cell is its own PDF in a sense, so multiple API calls
                        # per row, thus need to consolidate them
                        enrichment['genes'][i] = file.enrichment_annotations['genes'][i]
=======
>>>>>>> c2c2e42c

                for text_mapping in texts:
                    text = text_mapping['text']
                    try:
                        annotations = self._annotate_text(
<<<<<<< HEAD
                            method=annotation_configs,
=======
                            method=method,
>>>>>>> c2c2e42c
                            organism=organism,
                            text=text
                        )
                    except AnnotationError as e:
                        current_app.logger.error(
                            'Could not re-annotate file: %s, %s, %s', file.hash_id, file.filename, e)  # noqa
                        results[file.hash_id] = {
                            'attempted': True,
                            'success': False,
                        }
                    else:
                        current_app.logger.debug(
                            'File successfully re-annotated: %s, %s', file.hash_id, file.filename)
                        all_annotations.append(annotations)
                        results[file.hash_id] = {
                            'attempted': True,
                            'success': True,
                        }

                        snippet = self._highlight_annotations(
                            original_text=text,
                            annotations=annotations['documents'][0]['passages'][0]['annotations']
                        )
                        if text_mapping.get('imported'):
                            enrichment['genes'][text_mapping[
                                'row']]['imported'] = snippet
                        elif text_mapping.get('matched'):
                            enrichment['genes'][text_mapping[
                                'row']]['matched'] = snippet
                        elif text_mapping.get('full_name'):
                            enrichment['genes'][text_mapping[
                                'row']]['full_name'] = snippet
                        else:
                            enrichment[
                                'genes'][text_mapping[
                                    'row']]['domains'][text_mapping[
                                        'domain']][text_mapping[
                                            'label']]['annotated_text'] = snippet
                if all_annotations:
                    update = {
                        'id': file.id,
                        'annotations': all_annotations,
                        'annotations_date': datetime.now(TIMEZONE),
                        'enrichment_annotations': enrichment
                    }

                    if organism.id != file.fallback_organism_id:
                        update['fallback_organism'] = organism
                        update['fallback_organism_id'] = organism.id

                    updated_files.append(update)

                    version = {
                        'file_id': file.id,
                        'cause': AnnotationChangeCause.SYSTEM_REANNOTATION,
                        'custom_annotations': file.custom_annotations,
                        'excluded_annotations': file.excluded_annotations,
                        'user_id': current_user.id,
                    }
                    versions.append(version)
            else:
                results[file.hash_id] = {
                    'attempted': False,
                    'success': False,
                }

        db.session.bulk_insert_mappings(FileAnnotationsVersion, versions)
        db.session.bulk_update_mappings(Files, updated_files)
        db.session.commit()

        return jsonify(MultipleAnnotationGenerationResponseSchema().dump({
            'results': results,
            'missing': missing,
        }))

    def _annotate(self, file: Files,
                  cause: AnnotationChangeCause,
                  organism: Optional[FallbackOrganism] = None,
                  method: Dict[str, AnnotationMethod] = None,
                  user_id: int = None):
        annotations_json = create_annotations_from_pdf(
<<<<<<< HEAD
            annotation_method=method,
=======
            annotation_method=method.value,
>>>>>>> c2c2e42c
            specified_organism_synonym=organism.organism_synonym if organism else '',  # noqa
            specified_organism_tax_id=organism.organism_taxonomy_id if organism else '',  # noqa
            document=file,
            filename=file.filename
        )

        current_app.logger.debug(f'File successfully annotated: {file.hash_id}, {file.filename}')

        update = {
            'id': file.id,
            'annotations': annotations_json,
            'annotations_date': datetime.now(TIMEZONE),
        }

        if organism:
            update['fallback_organism'] = organism
            update['fallback_organism_id'] = organism.id

        version = {
            'file_id': file.id,
            'cause': cause,
            'custom_annotations': file.custom_annotations,
            'excluded_annotations': file.excluded_annotations,
            'user_id': user_id,
        }

        return update, version

    def _annotate_text(
        self,
        text: str,
        organism: Optional[FallbackOrganism] = None,
<<<<<<< HEAD
        method: Dict[str, AnnotationMethod] = None
    ):
        annotations_json = create_annotations_from_text(
            annotation_method=method,
=======
        method: AnnotationMethod = AnnotationMethod.RULES
    ):
        annotations_json = create_annotations_from_text(
            annotation_method=method.value,
>>>>>>> c2c2e42c
            specified_organism_synonym=organism.organism_synonym if organism else '',  # noqa
            specified_organism_tax_id=organism.organism_taxonomy_id if organism else '',  # noqa
            text=text
        )
        return annotations_json

    def _highlight_annotations(self, original_text: str, annotations: List[dict]):
        # If done right, we would parse the XML but the built-in XML libraries in Python
        # are susceptible to some security vulns, but because this is an internal API,
        # we can accept that it can be janky
        container_tag_re = re.compile('^<snippet>(.*)</snippet>$', re.DOTALL | re.IGNORECASE)
        highlight_strip_tag_re = re.compile('^<highlight>([^<]+)</highlight>$', re.IGNORECASE)
        highlight_add_tag_re = re.compile('^%%%%%-(.+)-%%%%%$', re.IGNORECASE)

        # Remove the outer document tag
        text = container_tag_re.sub('\\1', original_text)
        # Remove the highlight tags to help the annotation parser
        text = highlight_strip_tag_re.sub('%%%%%-\\1-%%%%%', text)

        # !!!!!!!!!!!!!!!!!!!!!!!!!!!
        # TODO: See JIRA BUG LL-2451
        #
        for annotation in annotations:
            keyword = annotation['keyword']
            text = re.sub(
                # Replace but outside tags (shh @ regex)
                f'({re.escape(keyword)})(?![^<]*>|[^<>]*</)',
                f'<annotation type="{annotation["meta"]["type"]}" '
                f'meta="{html.escape(json.dumps(annotation["meta"]))}"'
                f'>\\1</annotation>',
                text,
                flags=re.IGNORECASE)

        # Re-add the highlight tags
        text = highlight_add_tag_re.sub('<highlight>\\1</highlight>', text)
        # Re-wrap with document tags
        return f'<snippet>{text}</snippet>'


class RefreshEnrichmentAnnotationsView(FilesystemBaseView):
    decorators = [auth.login_required]

    @use_args(lambda request: BulkFileRequestSchema())
    @use_args(lambda request: RefreshEnrichmentAnnotationsRequestSchema())
    def post(self, targets, params):
        """Clear out the annotations."""
        current_user = g.current_user

        files = self.get_nondeleted_recycled_files(Files.hash_id.in_(targets['hash_ids']),
                                                   lazy_load_content=True)
        self.check_file_permissions(files, current_user, ['writable'], permit_recycled=False)

        refresh = params.get('refresh', False)

        updated_files = []
        if refresh:
            for file in files:
                update = {
                    'id': file.id,
                    'annotations': [],
                    'annotations_date': None,
                    'enrichment_annotations': None
                }
                updated_files.append(update)
            db.session.bulk_update_mappings(Files, updated_files)
            db.session.commit()
        return jsonify({'results': refresh})


@bp.route('/global-list/inclusions')
@auth.login_required
@requires_role('admin')
def export_global_inclusions():
    yield g.current_user

    inclusions = GlobalList.query.filter_by(
        type=ManualAnnotationType.INCLUSION.value,
        reviewed=False
    ).all()

    def get_inclusion_for_review(inclusion):
        user = AppUser.query.filter_by(id=inclusion.annotation['user_id']).one_or_none()
        username = f'{user.first_name} {user.last_name}' if user is not None else 'not found'

        missing_data = any([
            inclusion.annotation['meta'].get('id', None) is None,
            inclusion.annotation['meta'].get('idHyperlink', None) is None
        ])

        if missing_data:
            current_app.logger.warning(
                f'Found inclusion in the global list with missing data:\n{inclusion.to_dict()}'
            )

        return {
            'id': inclusion.annotation['meta'].get('id', ''),
            'term': inclusion.annotation['meta']['allText'],
            'type': inclusion.annotation['meta']['type'],
            'hyperlink': inclusion.annotation['meta'].get('idHyperlink', ''),
            'inclusion_date': inclusion.annotation.get('inclusion_date', ''),
            'user': username,
        }

    data = [get_inclusion_for_review(inclusion) for inclusion in inclusions]

    exporter = get_excel_export_service()
    response = make_response(exporter.get_bytes(data), 200)
    response.headers['Content-Type'] = exporter.mimetype
    response.headers['Content-Disposition'] = \
        f'attachment; filename={exporter.get_filename("global_inclusions")}'
    yield response


@bp.route('/global-list/exclusions')
@auth.login_required
@requires_role('admin')
def export_global_exclusions():
    yield g.current_user

    exclusions = GlobalList.query.filter_by(
        type=ManualAnnotationType.EXCLUSION.value,
        reviewed=False,
    ).all()

    def get_exclusion_for_review(exclusion):
        user = AppUser.query.filter_by(id=exclusion.annotation['user_id']).one_or_none()
        username = f'{user.first_name} {user.last_name}' if user is not None else 'not found'

        missing_data = any([
            exclusion.annotation.get('text', None) is None,
            exclusion.annotation.get('type', None) is None,
            exclusion.annotation.get('idHyperlink', None) is None
        ])

        if missing_data:
            current_app.logger.warning(
                f'Found exclusion in the global list with missing data:\n{exclusion.to_dict()}'
            )

        return {
            'term': exclusion.annotation.get('text', ''),
            'type': exclusion.annotation.get('type', ''),
            'id_hyperlink': exclusion.annotation.get('idHyperlink', ''),
            'reason': exclusion.annotation['reason'],
            'comment': exclusion.annotation['comment'],
            'exclusion_date': exclusion.annotation['exclusion_date'],
            'user': username,
        }

    data = [get_exclusion_for_review(exclusion) for exclusion in exclusions]

    exporter = get_excel_export_service()
    response = make_response(exporter.get_bytes(data), 200)
    response.headers['Content-Type'] = exporter.mimetype
    response.headers['Content-Disposition'] = \
        f'attachment; filename={exporter.get_filename("global_exclusions")}'
    yield response


@bp.route('/global-list', methods=['GET'])
@auth.login_required
@requires_role('admin')
def get_annotation_global_list():

    yield g.current_user

    # Exclusions
    query_1 = db.session.query(
        FileContent.id,
        sa.sql.null().label('filename'),  # TODO: Subquery to get all linked files or download link?
        AppUser.email,
        GlobalList.id,
        GlobalList.type,
        GlobalList.reviewed,
        GlobalList.approved,
        GlobalList.creation_date,
        GlobalList.modified_date,
        GlobalList.annotation['text'].astext.label('text'),
        GlobalList.annotation['reason'].astext.label('reason'),
        GlobalList.annotation['type'].astext.label('entityType'),
        GlobalList.annotation['id'].astext.label('annotationId'),
        GlobalList.annotation['comment'].astext.label('comment')
    ).outerjoin(
        AppUser,
        AppUser.id == GlobalList.annotation['user_id'].as_integer()
    ).outerjoin(
        FileContent,
        FileContent.id == GlobalList.file_id
    ).filter(
        GlobalList.type == ManualAnnotationType.EXCLUSION.value
    )
    # Inclusions
    query_2 = db.session.query(
        FileContent.id,
        sa.sql.null().label('filename'),  # TODO: Subquery to get all linked files or download link?
        AppUser.email,
        GlobalList.id,
        GlobalList.type,
        GlobalList.reviewed,
        GlobalList.approved,
        GlobalList.creation_date,
        GlobalList.modified_date,
        GlobalList.annotation['meta']['allText'].astext.label('text'),
        sa.sql.null().label('reason'),
        GlobalList.annotation['meta']['type'].astext.label('entityType'),
        GlobalList.annotation['meta']['id'].astext.label('annotationId'),
        sa.sql.null().label('comment')
    ).outerjoin(
        AppUser,
        AppUser.id == GlobalList.annotation['user_id'].as_integer()
    ).outerjoin(
        FileContent,
        FileContent.id == GlobalList.file_id
    ).filter(GlobalList.type == ManualAnnotationType.INCLUSION.value)

    union_query = query_1.union(query_2)

    # TODO: Refactor to work with paginate_from_args
    limit = request.args.get('limit', 200)
    limit = min(200, int(limit))
    page = request.args.get('page', 1)
    page = max(1, int(page))

    # The order by clause is using a synthetic column
    # NOTE: We want to keep this ordering case insensitive
    query = union_query.order_by((sa.asc('text'))).paginate(page, limit, False)

    response = ResultList(
        total=query.total,
        results=[GlobalAnnotationData(
            file_id=r[0],
            filename=r[1],
            user_email=r[2],
            id=r[3],
            type=r[4],
            reviewed=r[5],
            approved=r[6],
            creation_date=r[7],
            modified_date=r[8],
            text=r[9],
            reason=r[10],
            entity_type=r[11],
            annotation_id=r[12],
            comment=r[13],
        ) for r in query.items],
        query=None)

    yield jsonify(response.to_dict())


@bp.route('/global-list', methods=['POST', 'DELETE'])
@auth.login_required
@use_kwargs(GlobalAnnotationsDeleteSchema)
@requires_role('admin')
def delete_global_annotations(pids):
    yield g.current_user

    query = GlobalList.__table__.delete().where(
        GlobalList.id.in_(pids)
    )
    try:
        db.session.execute(query)
    except SQLAlchemyError:
        db.session.rollback()
    else:
        db.session.commit()
        current_app.logger.info(
            f'Deleted {len(pids)} global annotations',
            UserEventLog(
                username=g.current_user.username, event_type='global annotation delete').to_dict()
        )
    yield jsonify(dict(result='success'))


@bp.route('/files/<int:file_id>', methods=['GET'])
def get_pdf_to_annotate(file_id):
    """This endpoint is sent by the annotation pipeline to the
    pdfparse service, and acts as a resource pull.
    """

    doc = Files.query.get(file_id)

    if not doc:
        raise RecordNotFoundException(f'File with file id {file_id} not found.')

    res = make_response(doc.content.raw_file)
    res.headers['Content-Type'] = 'application/pdf'
    res.headers['Content-Disposition'] = f'attachment;filename={doc.filename}.pdf'
    return res


filesystem_bp.add_url_rule(
    'objects/<string:hash_id>/annotations',
    view_func=FileAnnotationsView.as_view('file_annotations_list'))
filesystem_bp.add_url_rule(
    'objects/<string:hash_id>/enrichment/annotations',
    view_func=EnrichmentAnnotationsView.as_view('enrichment_file_annotations_list'))
filesystem_bp.add_url_rule(
    'objects/<string:hash_id>/annotations/custom',
    view_func=FileCustomAnnotationsListView.as_view('file_custom_annotations_list'))
filesystem_bp.add_url_rule(
    'objects/<string:hash_id>/annotations/custom/<string:uuid>',
    view_func=FileCustomAnnotationsDetailView.as_view('file_custom_annotations_detail'))
filesystem_bp.add_url_rule(
    'objects/<string:hash_id>/annotations/exclusions',
    view_func=FileAnnotationExclusionsListView.as_view('file_annotation_exclusions_list'))
filesystem_bp.add_url_rule(
    'objects/<string:hash_id>/annotations/counts',
    view_func=FileAnnotationCountsView.as_view('file_annotation_counts'))
filesystem_bp.add_url_rule(
    'objects/<string:hash_id>/annotations/gene-counts',
    view_func=FileAnnotationGeneCountsView.as_view('file_annotation_gene_counts'))
filesystem_bp.add_url_rule(
    'annotations/generate',
    view_func=FileAnnotationsGenerationView.as_view('file_annotation_generation'))
filesystem_bp.add_url_rule(
    'annotations/refresh',
    # TODO: this can potentially become a generic annotations refresh
    view_func=RefreshEnrichmentAnnotationsView.as_view('refresh_annotations'))<|MERGE_RESOLUTION|>--- conflicted
+++ resolved
@@ -54,10 +54,7 @@
 from .filesystem import bp as filesystem_bp
 from ..models.files import AnnotationChangeCause, FileAnnotationsVersion
 from neo4japp.schemas.annotations import (
-<<<<<<< HEAD
     AnnotationMethod,
-=======
->>>>>>> c2c2e42c
     AnnotationGenerationRequestSchema,
     RefreshEnrichmentAnnotationsRequestSchema,
     MultipleAnnotationGenerationResponseSchema,
@@ -340,11 +337,7 @@
         self.check_file_permissions(files, current_user, ['writable'], permit_recycled=False)
 
         organism = None
-<<<<<<< HEAD
         annotation_configs = params.get('annotation_configs', None)
-=======
-        method = params.get('method', AnnotationMethod.RULES)
->>>>>>> c2c2e42c
         enrichment = params.get('enrichment', None)
         texts = params.get('texts', [])
 
@@ -386,29 +379,12 @@
                     }
             elif file.mime_type == 'vnd.lifelike.document/enrichment-table' and enrichment:
                 all_annotations = []
-<<<<<<< HEAD
-                if file.annotations:
-                    all_annotations = file.annotations
-
-                if file.enrichment_annotations:
-                    for i in range(0, len(file.enrichment_annotations['genes'])):
-                        # update enrichment with previously enriched
-                        # enrichment tables are annotated by rows and cells
-                        # each cell is its own PDF in a sense, so multiple API calls
-                        # per row, thus need to consolidate them
-                        enrichment['genes'][i] = file.enrichment_annotations['genes'][i]
-=======
->>>>>>> c2c2e42c
 
                 for text_mapping in texts:
                     text = text_mapping['text']
                     try:
                         annotations = self._annotate_text(
-<<<<<<< HEAD
                             method=annotation_configs,
-=======
-                            method=method,
->>>>>>> c2c2e42c
                             organism=organism,
                             text=text
                         )
@@ -490,11 +466,7 @@
                   method: Dict[str, AnnotationMethod] = None,
                   user_id: int = None):
         annotations_json = create_annotations_from_pdf(
-<<<<<<< HEAD
             annotation_method=method,
-=======
-            annotation_method=method.value,
->>>>>>> c2c2e42c
             specified_organism_synonym=organism.organism_synonym if organism else '',  # noqa
             specified_organism_tax_id=organism.organism_taxonomy_id if organism else '',  # noqa
             document=file,
@@ -527,17 +499,10 @@
         self,
         text: str,
         organism: Optional[FallbackOrganism] = None,
-<<<<<<< HEAD
         method: Dict[str, AnnotationMethod] = None
     ):
         annotations_json = create_annotations_from_text(
             annotation_method=method,
-=======
-        method: AnnotationMethod = AnnotationMethod.RULES
-    ):
-        annotations_json = create_annotations_from_text(
-            annotation_method=method.value,
->>>>>>> c2c2e42c
             specified_organism_synonym=organism.organism_synonym if organism else '',  # noqa
             specified_organism_tax_id=organism.organism_taxonomy_id if organism else '',  # noqa
             text=text
