--- conflicted
+++ resolved
@@ -1,704 +1,639 @@
-<<<<<<< HEAD
-import sqlalchemy as sa
-from marshmallow import validate
-from pandas import DataFrame
-from sqlalchemy import and_
-from sqlalchemy.exc import SQLAlchemyError
-from datetime import datetime
-from enum import Enum
-from typing import Dict, List, Optional, Tuple
-from numpy import log
-from webargs import fields
-from webargs.flaskparser import use_args
-=======
-import csv
-import hashlib
-import io
-from datetime import datetime
-from typing import Optional, List, Dict, Any
->>>>>>> 56622ae8
-
-import sqlalchemy as sa
-from flask import (
-    Blueprint,
-    current_app,
-    g,
-    make_response,
-    request,
-    jsonify,
-)
-from flask_apispec import use_kwargs
-from sqlalchemy.exc import SQLAlchemyError
-from webargs.flaskparser import use_args
-
-from neo4japp.blueprints.auth import auth
-from neo4japp.blueprints.filesystem import FilesystemBaseView
-from neo4japp.blueprints.permissions import (
-    requires_role
-)
-from neo4japp.constants import TIMEZONE
-from neo4japp.data_transfer_objects.common import ResultList
-from neo4japp.database import (
-    db,
-<<<<<<< HEAD
-    get_excel_export_service,
-    get_manual_annotation_service, get_sorted_annotation_service,
-=======
-    get_excel_export_service, get_manual_annotation_service,
->>>>>>> 56622ae8
-)
-from neo4japp.exceptions import (
-    AnnotationError
-)
-from neo4japp.models import (
-    AppUser,
-    Files,
-    FileContent,
-    GlobalList,
-    FallbackOrganism
-)
-from neo4japp.services.annotations.constants import (
-    AnnotationMethod,
-    EntityType,
-    ManualAnnotationType,
-)
-from neo4japp.services.annotations.data_transfer_objects import (
-    GlobalAnnotationData
-)
-from neo4japp.services.annotations.pipeline import create_annotations
-<<<<<<< HEAD
-from neo4japp.services.annotations.sorted_annotation_service import \
-    sorted_annotations_dict, default_sorted_annotation
-from neo4japp.util import (
-    jsonify_with_class,
-    SuccessResponse,
-)
-=======
->>>>>>> 56622ae8
-from neo4japp.utils.logger import UserEventLog
-from .filesystem import bp as filesystem_bp
-from ..models.files import AnnotationChangeCause, FileAnnotationsVersion
-from ..schemas.annotations import CombinedAnnotationListSchema, \
-    AnnotationGenerationRequestSchema, \
-    MultipleAnnotationGenerationResponseSchema, GlobalAnnotationsDeleteSchema, \
-    CustomAnnotationCreateSchema, CustomAnnotationDeleteSchema, AnnotationUUIDListSchema, \
-    AnnotationExclusionCreateSchema, AnnotationExclusionDeleteSchema, SystemAnnotationListSchema, \
-    CustomAnnotationListSchema
-from ..schemas.filesystem import BulkFileRequestSchema
-from ..services.annotations import AnnotationGraphService
-from ..utils.http import make_cacheable_file_response
-
-bp = Blueprint('annotations', __name__, url_prefix='/annotations')
-
-
-class FileAnnotationsView(FilesystemBaseView):
-    decorators = [auth.login_required]
-
-    def get(self, hash_id: str):
-        """Fetch annotations for a file.."""
-        current_user = g.current_user
-
-        file = self.get_nondeleted_recycled_file(Files.hash_id == hash_id, lazy_load_content=True)
-        self.check_file_permissions([file], current_user, ['readable'], permit_recycled=True)
-
-        if file.annotations:
-            annotations = file.annotations['documents'][0]['passages'][0]['annotations']
-
-            def terms_match(term_in_exclusion, term_in_annotation, is_case_insensitive):
-                if is_case_insensitive:
-                    return term_in_exclusion.lower() == term_in_annotation.lower()
-                return term_in_exclusion == term_in_annotation
-
-            # Add additional information for annotations that were excluded
-            for annotation in annotations:
-                for exclusion in file.excluded_annotations:
-                    if (exclusion.get('type') == annotation['meta']['type'] and
-                            terms_match(
-                                exclusion.get('text', 'True'),
-                                annotation.get('textInDocument', 'False'),
-                                exclusion['isCaseInsensitive'])):
-                        annotation['meta']['isExcluded'] = True
-                        annotation['meta']['exclusionReason'] = exclusion['reason']
-                        annotation['meta']['exclusionComment'] = exclusion['comment']
-        else:
-            annotations = []
-
-        results = annotations + file.custom_annotations
-
-        return jsonify(SystemAnnotationListSchema().dump({
-            'results': results,
-            'total': len(results),
-        }))
-
-
-<<<<<<< HEAD
-@bp.route('/<string:project_name>', methods=['GET'])
-@auth.login_required
-@requires_project_permission(AccessActionType.READ)
-@use_args({
-    "sort": fields.Str(
-        missing=default_sorted_annotation.id,
-        validate=validate.OneOf(sorted_annotations_dict)
-    )
-})
-def get_all_annotations_from_project(args, project_name):
-    current_app.logger.info(
-        f'Project: {project_name}',
-        extra=UserEventLog(
-            username=g.current_user.username, event_type='view entity word cloud').to_dict()
-    )
-
-    project = Projects.query.filter(Projects.project_name == project_name).one_or_none()
-    if project is None:
-        raise RecordNotFoundException(f'Project {project_name} not found')
-    user = g.current_user
-    yield user, project
-
-    annotation_service = get_sorted_annotation_service(args['sort'])
-    distinct_annotations = annotation_service.get_annotations(project.id)
-
-    sorted_distinct_annotations = sorted(
-        distinct_annotations,
-        key=lambda annotation: distinct_annotations[annotation],
-        reverse=True,
-    )
-=======
-class FileCustomAnnotationsListView(FilesystemBaseView):
-    decorators = [auth.login_required]
-
-    @use_args(CustomAnnotationCreateSchema)
-    def post(self, params, hash_id):
-        current_user = g.current_user
-        manual_annotation_service = get_manual_annotation_service()
-
-        file = self.get_nondeleted_recycled_file(Files.hash_id == hash_id, lazy_load_content=True)
-        self.check_file_permissions([file], current_user, ['writable'], permit_recycled=True)
-
-        results = manual_annotation_service.add_inclusions(
-            file, current_user, params['annotation'], params['annotate_all']
-        )
->>>>>>> 56622ae8
-
-        return jsonify(CustomAnnotationListSchema().dump({
-            'results': results,
-            'total': len(results),
-        }))
-
-
-class FileCustomAnnotationsDetailView(FilesystemBaseView):
-    decorators = [auth.login_required]
-
-    @use_args(CustomAnnotationDeleteSchema)
-    def delete(self, params, hash_id, uuid):
-        current_user = g.current_user
-        manual_annotation_service = get_manual_annotation_service()
-
-        file = self.get_nondeleted_recycled_file(Files.hash_id == hash_id, lazy_load_content=True)
-        self.check_file_permissions([file], current_user, ['writable'], permit_recycled=True)
-
-        results = manual_annotation_service.remove_inclusions(
-            file, current_user, uuid, params['remove_all']
-        )
-
-        return jsonify(AnnotationUUIDListSchema().dump({
-            'results': results,
-            'total': len(results),
-        }))
-
-
-class FileAnnotationExclusionsListView(FilesystemBaseView):
-    decorators = [auth.login_required]
-
-    @use_args(AnnotationExclusionCreateSchema)
-    def post(self, params, hash_id):
-        current_user = g.current_user
-        manual_annotation_service = get_manual_annotation_service()
-
-        file = self.get_nondeleted_recycled_file(Files.hash_id == hash_id, lazy_load_content=True)
-        self.check_file_permissions([file], current_user, ['writable'], permit_recycled=True)
-
-        manual_annotation_service.add_exclusion(file, current_user, params['exclusion'])
-
-        return jsonify({})
-
-    @use_args(AnnotationExclusionDeleteSchema)
-    def delete(self, params, hash_id):
-        current_user = g.current_user
-        manual_annotation_service = get_manual_annotation_service()
-
-        file = self.get_nondeleted_recycled_file(Files.hash_id == hash_id, lazy_load_content=True)
-        self.check_file_permissions([file], current_user, ['writable'], permit_recycled=True)
-
-        manual_annotation_service.remove_exclusion(file, current_user, params['type'],
-                                                   params['text'])
-
-        return jsonify({})
-
-
-class FileAnnotationCountsView(FilesystemBaseView):
-    decorators = [auth.login_required]
-
-    def get_rows(self, files):
-        manual_annotations_service = get_manual_annotation_service()
-
-        yield [
-            'entity_id',
-            'type',
-            'text',
-            'primary_name',
-            'count',
-        ]
-
-        counts = {}
-
-        for file in files:
-            annotations = manual_annotations_service.get_file_annotations(file)
-            for annotation in annotations:
-                key = annotation['meta']['id']
-                if key not in counts:
-                    counts[key] = {
-                        'annotation': annotation,
-                        'count': 1
-                    }
-                else:
-                    counts[key]['count'] += 1
-
-        count_keys = sorted(
-            counts,
-            key=lambda key: counts[key]['count'],
-            reverse=True
-        )
-
-        for key in count_keys:
-            annotation = counts[key]['annotation']
-            meta = annotation['meta']
-            if annotation.get('keyword', None) is not None:
-                text = annotation['keyword'].strip()
-            else:
-                text = annotation['meta']['allText'].strip()
-            yield [
-                meta['id'],
-                meta['type'],
-                text,
-                annotation.get('primaryName', '').strip(),
-                counts[key]['count']
-            ]
-
-    def post(self, hash_id: str):
-        current_user = g.current_user
-
-        file = self.get_nondeleted_recycled_file(Files.hash_id == hash_id, lazy_load_content=True)
-        self.check_file_permissions([file], current_user, ['readable'], permit_recycled=True)
-        files = self.get_nondeleted_recycled_children(
-            Files.id == file.id,
-            children_filter=Files.mime_type == 'application/pdf',
-            lazy_load_content=True
-        )
-
-        buffer = io.StringIO()
-        writer = csv.writer(buffer, delimiter="\t", quotechar='"')
-        for row in self.get_rows(files):
-            writer.writerow(row)
-
-        result = buffer.getvalue().encode('utf-8')
-
-        return make_cacheable_file_response(
-            request,
-            result,
-            etag=hashlib.sha256(result).hexdigest(),
-            filename=f'{file.filename} - Annotations.tsv',
-            mime_type='text/tsv'
-        )
-
-
-class FileAnnotationGeneCountsView(FileAnnotationCountsView):
-    def get_rows(self, files: List[Files]):
-        manual_annotations_service = get_manual_annotation_service()
-        annotation_graph_service = AnnotationGraphService()
-
-        yield [
-            'gene_id',
-            'gene_name',
-            'organism_id',
-            'organism_name',
-            'gene_annotation_count'
-        ]
-
-        gene_ids: Dict[Any, int] = {}
-
-        for file in files:
-            combined_annotations = manual_annotations_service.get_file_annotations(file)
-            for annotation in combined_annotations:
-                if annotation['meta']['type'] == EntityType.GENE.value:
-                    gene_id = annotation['meta']['id']
-                    if gene_ids.get(gene_id, None) is not None:
-                        gene_ids[gene_id] += 1
-                    else:
-                        gene_ids[gene_id] = 1
-
-        gene_organism_pairs = annotation_graph_service.get_organisms_from_gene_ids(
-            gene_ids=list(gene_ids.keys())
-        )
-        sorted_pairs = sorted(gene_organism_pairs, key=lambda pair: gene_ids[pair['gene_id']],
-                              reverse=True)  # noqa
-
-        for pair in sorted_pairs:
-            yield [
-                pair['gene_id'],
-                pair['gene_name'],
-                pair['taxonomy_id'],
-                pair['species_name'],
-                gene_ids[pair['gene_id']],
-            ]
-
-
-class FileAnnotationsGenerationView(FilesystemBaseView):
-    decorators = [auth.login_required]
-
-    @use_args(lambda request: BulkFileRequestSchema())
-    @use_args(lambda request: AnnotationGenerationRequestSchema())
-    def post(self, targets, params):
-        """Generate annotations for one or more files."""
-        current_user = g.current_user
-
-        files = self.get_nondeleted_recycled_files(Files.hash_id.in_(targets['hash_ids']),
-                                                   lazy_load_content=True)
-        self.check_file_permissions(files, current_user, ['writable'], permit_recycled=False)
-
-        organism = None
-        method = params.get('method', AnnotationMethod.RULES)
-
-        if params.get('organism'):
-            organism = params['organism']
-            db.session.add(organism)
-            db.session.flush()
-
-        updated_files = []
-        versions = []
-        results = {}
-        missing = self.get_missing_hash_ids(targets['hash_ids'], files)
-
-        for file in files:
-            if file.mime_type == 'application/pdf':
-                try:
-                    annotations, version = self._annotate(
-                        file=file,
-                        cause=AnnotationChangeCause.SYSTEM_REANNOTATION,
-                        method=method,
-                        organism=organism or file.fallback_organism,
-                        user_id=current_user.id,
-                    )
-                except AnnotationError as e:
-                    current_app.logger.error(
-                        'Could not re-annotate file: %s, %s, %s', file.hash_id, file.filename, e)
-                    results[file.hash_id] = {
-                        'attempted': True,
-                        'success': False,
-                    }
-                else:
-                    current_app.logger.debug(
-                        'File successfully re-annotated: %s, %s', file.hash_id, file.filename)
-                    updated_files.append(annotations)
-                    versions.append(version)
-                    results[file.hash_id] = {
-                        'attempted': True,
-                        'success': True,
-                    }
-            else:
-                results[file.hash_id] = {
-                    'attempted': False,
-                    'success': False,
-                }
-
-        db.session.bulk_insert_mappings(FileAnnotationsVersion, versions)
-        db.session.bulk_update_mappings(Files, updated_files)
-        db.session.commit()
-
-        return jsonify(MultipleAnnotationGenerationResponseSchema().dump({
-            'results': results,
-            'missing': missing,
-        }))
-
-    def _annotate(self, file: Files,
-                  cause: AnnotationChangeCause,
-                  organism: Optional[FallbackOrganism] = None,
-                  method: AnnotationMethod = AnnotationMethod.RULES,
-                  user_id: int = None):
-        annotations_json = create_annotations(
-            annotation_method=method.value,
-            specified_organism_synonym=organism.organism_synonym if organism else '',  # noqa
-            specified_organism_tax_id=organism.organism_taxonomy_id if organism else '',  # noqa
-            document=file,
-            filename=file.filename
-        )
-
-        current_app.logger.debug(f'File successfully annotated: {file.hash_id}, {file.filename}')
-
-        update = {
-            'id': file.id,
-            'annotations': annotations_json,
-            'annotations_date': datetime.now(TIMEZONE),
-        }
-
-        if organism:
-            update['fallback_organism'] = organism
-            update['fallback_organism_id'] = organism.id
-
-        version = {
-            'file_id': file.id,
-            'cause': cause,
-            'custom_annotations': file.custom_annotations,
-            'excluded_annotations': file.excluded_annotations,
-            'user_id': user_id,
-        }
-
-        return update, version
-
-
-@bp.route('/global-list/inclusions')
-@auth.login_required
-@requires_role('admin')
-def export_global_inclusions():
-    yield g.current_user
-
-    inclusions = GlobalList.query.filter_by(
-        type=ManualAnnotationType.INCLUSION.value,
-        reviewed=False
-    ).all()
-
-    def get_inclusion_for_review(inclusion):
-        user = AppUser.query.filter_by(id=inclusion.annotation['user_id']).one_or_none()
-        username = f'{user.first_name} {user.last_name}' if user is not None else 'not found'
-
-        missing_data = any([
-            inclusion.annotation['meta'].get('id', None) is None,
-            inclusion.annotation['meta'].get('idHyperlink', None) is None
-        ])
-
-        if missing_data:
-            current_app.logger.warning(
-                f'Found inclusion in the global list with missing data:\n{inclusion.to_dict()}'
-            )
-
-        return {
-            'id': inclusion.annotation['meta'].get('id', ''),
-            'term': inclusion.annotation['meta']['allText'],
-            'type': inclusion.annotation['meta']['type'],
-            'hyperlink': inclusion.annotation['meta'].get('idHyperlink', ''),
-            'inclusion_date': inclusion.annotation.get('inclusion_date', ''),
-            'user': username,
-        }
-
-    data = [get_inclusion_for_review(inclusion) for inclusion in inclusions]
-
-    exporter = get_excel_export_service()
-    response = make_response(exporter.get_bytes(data), 200)
-    response.headers['Content-Type'] = exporter.mimetype
-    response.headers['Content-Disposition'] = \
-        f'attachment; filename={exporter.get_filename("global_inclusions")}'
-    yield response
-
-
-@bp.route('/global-list/exclusions')
-@auth.login_required
-@requires_role('admin')
-def export_global_exclusions():
-    yield g.current_user
-
-    exclusions = GlobalList.query.filter_by(
-        type=ManualAnnotationType.EXCLUSION.value,
-        reviewed=False,
-    ).all()
-
-    def get_exclusion_for_review(exclusion):
-        user = AppUser.query.filter_by(id=exclusion.annotation['user_id']).one_or_none()
-        username = f'{user.first_name} {user.last_name}' if user is not None else 'not found'
-
-        missing_data = any([
-            exclusion.annotation.get('text', None) is None,
-            exclusion.annotation.get('type', None) is None,
-            exclusion.annotation.get('idHyperlink', None) is None
-        ])
-
-        if missing_data:
-            current_app.logger.warning(
-                f'Found exclusion in the global list with missing data:\n{exclusion.to_dict()}'
-            )
-
-        return {
-            'term': exclusion.annotation.get('text', ''),
-            'type': exclusion.annotation.get('type', ''),
-            'id_hyperlink': exclusion.annotation.get('idHyperlink', ''),
-            'reason': exclusion.annotation['reason'],
-            'comment': exclusion.annotation['comment'],
-            'exclusion_date': exclusion.annotation['exclusion_date'],
-            'user': username,
-        }
-
-    data = [get_exclusion_for_review(exclusion) for exclusion in exclusions]
-
-    exporter = get_excel_export_service()
-    response = make_response(exporter.get_bytes(data), 200)
-    response.headers['Content-Type'] = exporter.mimetype
-    response.headers['Content-Disposition'] = \
-        f'attachment; filename={exporter.get_filename("global_exclusions")}'
-    yield response
-
-
-@bp.route('/global-list', methods=['GET'])
-@auth.login_required
-@requires_role('admin')
-<<<<<<< HEAD
-def get_annotations():
-=======
-def get_annotation_global_list():
-
->>>>>>> 56622ae8
-    yield g.current_user
-
-    # Exclusions
-    query_1 = db.session.query(
-        FileContent.id,
-        sa.sql.null().label('filename'),  # TODO: Subquery to get all linked files or download link?
-        AppUser.email,
-        GlobalList.id,
-        GlobalList.type,
-        GlobalList.reviewed,
-        GlobalList.approved,
-        GlobalList.creation_date,
-        GlobalList.modified_date,
-        GlobalList.annotation['text'].astext.label('text'),
-        GlobalList.annotation['reason'].astext.label('reason'),
-        GlobalList.annotation['type'].astext.label('entityType'),
-        GlobalList.annotation['id'].astext.label('annotationId'),
-        GlobalList.annotation['comment'].astext.label('comment')
-    ).outerjoin(
-        AppUser,
-        AppUser.id == GlobalList.annotation['user_id'].as_integer()
-    ).outerjoin(
-        FileContent,
-        FileContent.id == GlobalList.file_id
-    ).filter(
-        GlobalList.type == ManualAnnotationType.EXCLUSION.value
-    )
-    # Inclusions
-    query_2 = db.session.query(
-        FileContent.id,
-        sa.sql.null().label('filename'),  # TODO: Subquery to get all linked files or download link?
-        AppUser.email,
-        GlobalList.id,
-        GlobalList.type,
-        GlobalList.reviewed,
-        GlobalList.approved,
-        GlobalList.creation_date,
-        GlobalList.modified_date,
-        GlobalList.annotation['meta']['allText'].astext.label('text'),
-        sa.sql.null().label('reason'),
-        GlobalList.annotation['meta']['type'].astext.label('entityType'),
-        GlobalList.annotation['meta']['id'].astext.label('annotationId'),
-        sa.sql.null().label('comment')
-    ).outerjoin(
-        AppUser,
-        AppUser.id == GlobalList.annotation['user_id'].as_integer()
-    ).outerjoin(
-        FileContent,
-        FileContent.id == GlobalList.file_id
-    ).filter(GlobalList.type == ManualAnnotationType.INCLUSION.value)
-
-    union_query = query_1.union(query_2)
-
-    # TODO: Refactor to work with paginate_from_args
-    limit = request.args.get('limit', 200)
-    limit = min(200, int(limit))
-    page = request.args.get('page', 1)
-    page = max(1, int(page))
-
-    # The order by clause is using a synthetic column
-    # NOTE: We want to keep this ordering case insensitive
-    query = union_query.order_by((sa.asc('text'))).paginate(page, limit, False)
-
-    response = ResultList(
-        total=query.total,
-        results=[GlobalAnnotationData(
-            file_id=r[0],
-            filename=r[1],
-            user_email=r[2],
-            id=r[3],
-            type=r[4],
-            reviewed=r[5],
-            approved=r[6],
-            creation_date=r[7],
-            modified_date=r[8],
-            text=r[9],
-            reason=r[10],
-            entity_type=r[11],
-            annotation_id=r[12],
-            comment=r[13],
-        ) for r in query.items],
-        query=None)
-
-    yield jsonify(response.to_dict())
-
-
-@bp.route('/global-list', methods=['POST', 'DELETE'])
-@auth.login_required
-@use_kwargs(GlobalAnnotationsDeleteSchema)
-@requires_role('admin')
-def delete_global_annotations(pids):
-    yield g.current_user
-
-    query = GlobalList.__table__.delete().where(
-        GlobalList.id.in_(pids)
-    )
-    try:
-        db.session.execute(query)
-    except SQLAlchemyError:
-        db.session.rollback()
-    else:
-        db.session.commit()
-        current_app.logger.info(
-            f'Deleted {len(pids)} global annotations',
-            UserEventLog(
-                username=g.current_user.username, event_type='global annotation delete').to_dict()
-        )
-    yield jsonify(dict(result='success'))
-
-
-@bp.route('/files/<int:file_id>', methods=['GET'])
-def get_pdf_to_annotate(file_id):
-    """This endpoint is sent by the annotation pipeline to the
-    pdfparse service, and acts as a resource pull.
-    """
-
-    doc = Files.query.get(file_id)
-
-    if not doc:
-        raise RecordNotFoundException(f'File with file id {file_id} not found.')
-
-    res = make_response(doc.content.raw_file)
-    res.headers['Content-Type'] = 'application/pdf'
-    res.headers['Content-Disposition'] = f'attachment;filename={doc.filename}.pdf'
-    return res
-
-
-filesystem_bp.add_url_rule(
-    'objects/<string:hash_id>/annotations',
-    view_func=FileAnnotationsView.as_view('file_annotations_list'))
-filesystem_bp.add_url_rule(
-    'objects/<string:hash_id>/annotations/custom',
-    view_func=FileCustomAnnotationsListView.as_view('file_custom_annotations_list'))
-filesystem_bp.add_url_rule(
-    'objects/<string:hash_id>/annotations/custom/<string:uuid>',
-    view_func=FileCustomAnnotationsDetailView.as_view('file_custom_annotations_detail'))
-filesystem_bp.add_url_rule(
-    'objects/<string:hash_id>/annotations/exclusions',
-    view_func=FileAnnotationExclusionsListView.as_view('file_annotation_exclusions_list'))
-filesystem_bp.add_url_rule(
-    'objects/<string:hash_id>/annotations/counts',
-    view_func=FileAnnotationCountsView.as_view('file_annotation_counts'))
-filesystem_bp.add_url_rule(
-    'objects/<string:hash_id>/annotations/gene-counts',
-    view_func=FileAnnotationGeneCountsView.as_view('file_annotation_gene_counts'))
-filesystem_bp.add_url_rule(
-    'annotations/generate',
-    view_func=FileAnnotationsGenerationView.as_view('file_annotation_generation'))+import csv
+import hashlib
+import io
+from datetime import datetime
+from typing import Optional, List, Dict, Any
+
+import sqlalchemy as sa
+from flask import (
+    Blueprint,
+    current_app,
+    g,
+    make_response,
+    request,
+    jsonify,
+)
+from flask_apispec import use_kwargs
+from sqlalchemy.exc import SQLAlchemyError
+from webargs.flaskparser import use_args
+
+from neo4japp.blueprints.auth import auth
+from neo4japp.blueprints.filesystem import FilesystemBaseView
+from neo4japp.blueprints.permissions import (
+    requires_role
+)
+from neo4japp.constants import TIMEZONE
+from neo4japp.data_transfer_objects.common import ResultList
+from neo4japp.database import (
+    db,
+    get_excel_export_service, get_manual_annotation_service,
+)
+from neo4japp.exceptions import (
+    AnnotationError
+)
+from neo4japp.models import (
+    AppUser,
+    Files,
+    FileContent,
+    GlobalList,
+    FallbackOrganism
+)
+from neo4japp.services.annotations.constants import (
+    AnnotationMethod,
+    EntityType,
+    ManualAnnotationType,
+)
+from neo4japp.services.annotations.data_transfer_objects import (
+    GlobalAnnotationData
+)
+from neo4japp.services.annotations.pipeline import create_annotations
+from neo4japp.utils.logger import UserEventLog
+from .filesystem import bp as filesystem_bp
+from ..models.files import AnnotationChangeCause, FileAnnotationsVersion
+from ..schemas.annotations import CombinedAnnotationListSchema, \
+    AnnotationGenerationRequestSchema, \
+    MultipleAnnotationGenerationResponseSchema, GlobalAnnotationsDeleteSchema, \
+    CustomAnnotationCreateSchema, CustomAnnotationDeleteSchema, AnnotationUUIDListSchema, \
+    AnnotationExclusionCreateSchema, AnnotationExclusionDeleteSchema, SystemAnnotationListSchema, \
+    CustomAnnotationListSchema
+from ..schemas.filesystem import BulkFileRequestSchema
+from ..services.annotations import AnnotationGraphService
+from ..utils.http import make_cacheable_file_response
+
+bp = Blueprint('annotations', __name__, url_prefix='/annotations')
+
+
+class FileAnnotationsView(FilesystemBaseView):
+    decorators = [auth.login_required]
+
+    def get(self, hash_id: str):
+        """Fetch annotations for a file.."""
+        current_user = g.current_user
+
+        file = self.get_nondeleted_recycled_file(Files.hash_id == hash_id, lazy_load_content=True)
+        self.check_file_permissions([file], current_user, ['readable'], permit_recycled=True)
+
+        if file.annotations:
+            annotations = file.annotations['documents'][0]['passages'][0]['annotations']
+
+            def terms_match(term_in_exclusion, term_in_annotation, is_case_insensitive):
+                if is_case_insensitive:
+                    return term_in_exclusion.lower() == term_in_annotation.lower()
+                return term_in_exclusion == term_in_annotation
+
+            # Add additional information for annotations that were excluded
+            for annotation in annotations:
+                for exclusion in file.excluded_annotations:
+                    if (exclusion.get('type') == annotation['meta']['type'] and
+                            terms_match(
+                                exclusion.get('text', 'True'),
+                                annotation.get('textInDocument', 'False'),
+                                exclusion['isCaseInsensitive'])):
+                        annotation['meta']['isExcluded'] = True
+                        annotation['meta']['exclusionReason'] = exclusion['reason']
+                        annotation['meta']['exclusionComment'] = exclusion['comment']
+        else:
+            annotations = []
+
+        results = annotations + file.custom_annotations
+
+        return jsonify(SystemAnnotationListSchema().dump({
+            'results': results,
+            'total': len(results),
+        }))
+
+
+class FileCustomAnnotationsListView(FilesystemBaseView):
+    decorators = [auth.login_required]
+
+    @use_args(CustomAnnotationCreateSchema)
+    def post(self, params, hash_id):
+        current_user = g.current_user
+        manual_annotation_service = get_manual_annotation_service()
+
+        file = self.get_nondeleted_recycled_file(Files.hash_id == hash_id, lazy_load_content=True)
+        self.check_file_permissions([file], current_user, ['writable'], permit_recycled=True)
+
+        results = manual_annotation_service.add_inclusions(
+            file, current_user, params['annotation'], params['annotate_all']
+        )
+
+        return jsonify(CustomAnnotationListSchema().dump({
+            'results': results,
+            'total': len(results),
+        }))
+
+
+class FileCustomAnnotationsDetailView(FilesystemBaseView):
+    decorators = [auth.login_required]
+
+    @use_args(CustomAnnotationDeleteSchema)
+    def delete(self, params, hash_id, uuid):
+        current_user = g.current_user
+        manual_annotation_service = get_manual_annotation_service()
+
+        file = self.get_nondeleted_recycled_file(Files.hash_id == hash_id, lazy_load_content=True)
+        self.check_file_permissions([file], current_user, ['writable'], permit_recycled=True)
+
+        results = manual_annotation_service.remove_inclusions(
+            file, current_user, uuid, params['remove_all']
+        )
+
+        return jsonify(AnnotationUUIDListSchema().dump({
+            'results': results,
+            'total': len(results),
+        }))
+
+
+class FileAnnotationExclusionsListView(FilesystemBaseView):
+    decorators = [auth.login_required]
+
+    @use_args(AnnotationExclusionCreateSchema)
+    def post(self, params, hash_id):
+        current_user = g.current_user
+        manual_annotation_service = get_manual_annotation_service()
+
+        file = self.get_nondeleted_recycled_file(Files.hash_id == hash_id, lazy_load_content=True)
+        self.check_file_permissions([file], current_user, ['writable'], permit_recycled=True)
+
+        manual_annotation_service.add_exclusion(file, current_user, params['exclusion'])
+
+        return jsonify({})
+
+    @use_args(AnnotationExclusionDeleteSchema)
+    def delete(self, params, hash_id):
+        current_user = g.current_user
+        manual_annotation_service = get_manual_annotation_service()
+
+        file = self.get_nondeleted_recycled_file(Files.hash_id == hash_id, lazy_load_content=True)
+        self.check_file_permissions([file], current_user, ['writable'], permit_recycled=True)
+
+        manual_annotation_service.remove_exclusion(file, current_user, params['type'],
+                                                   params['text'])
+
+        return jsonify({})
+
+
+class FileAnnotationCountsView(FilesystemBaseView):
+    decorators = [auth.login_required]
+
+    def get_rows(self, files):
+        manual_annotations_service = get_manual_annotation_service()
+
+        yield [
+            'entity_id',
+            'type',
+            'text',
+            'primary_name',
+            'count',
+        ]
+
+        counts = {}
+
+        for file in files:
+            annotations = manual_annotations_service.get_file_annotations(file)
+            for annotation in annotations:
+                key = annotation['meta']['id']
+                if key not in counts:
+                    counts[key] = {
+                        'annotation': annotation,
+                        'count': 1
+                    }
+                else:
+                    counts[key]['count'] += 1
+
+        count_keys = sorted(
+            counts,
+            key=lambda key: counts[key]['count'],
+            reverse=True
+        )
+
+        for key in count_keys:
+            annotation = counts[key]['annotation']
+            meta = annotation['meta']
+            if annotation.get('keyword', None) is not None:
+                text = annotation['keyword'].strip()
+            else:
+                text = annotation['meta']['allText'].strip()
+            yield [
+                meta['id'],
+                meta['type'],
+                text,
+                annotation.get('primaryName', '').strip(),
+                counts[key]['count']
+            ]
+
+    def post(self, hash_id: str):
+        current_user = g.current_user
+
+        file = self.get_nondeleted_recycled_file(Files.hash_id == hash_id, lazy_load_content=True)
+        self.check_file_permissions([file], current_user, ['readable'], permit_recycled=True)
+        files = self.get_nondeleted_recycled_children(
+            Files.id == file.id,
+            children_filter=Files.mime_type == 'application/pdf',
+            lazy_load_content=True
+        )
+
+        buffer = io.StringIO()
+        writer = csv.writer(buffer, delimiter="\t", quotechar='"')
+        for row in self.get_rows(files):
+            writer.writerow(row)
+
+        result = buffer.getvalue().encode('utf-8')
+
+        return make_cacheable_file_response(
+            request,
+            result,
+            etag=hashlib.sha256(result).hexdigest(),
+            filename=f'{file.filename} - Annotations.tsv',
+            mime_type='text/tsv'
+        )
+
+
+class FileAnnotationGeneCountsView(FileAnnotationCountsView):
+    def get_rows(self, files: List[Files]):
+        manual_annotations_service = get_manual_annotation_service()
+        annotation_graph_service = AnnotationGraphService()
+
+        yield [
+            'gene_id',
+            'gene_name',
+            'organism_id',
+            'organism_name',
+            'gene_annotation_count'
+        ]
+
+        gene_ids: Dict[Any, int] = {}
+
+        for file in files:
+            combined_annotations = manual_annotations_service.get_file_annotations(file)
+            for annotation in combined_annotations:
+                if annotation['meta']['type'] == EntityType.GENE.value:
+                    gene_id = annotation['meta']['id']
+                    if gene_ids.get(gene_id, None) is not None:
+                        gene_ids[gene_id] += 1
+                    else:
+                        gene_ids[gene_id] = 1
+
+        gene_organism_pairs = annotation_graph_service.get_organisms_from_gene_ids(
+            gene_ids=list(gene_ids.keys())
+        )
+        sorted_pairs = sorted(gene_organism_pairs, key=lambda pair: gene_ids[pair['gene_id']],
+                              reverse=True)  # noqa
+
+        for pair in sorted_pairs:
+            yield [
+                pair['gene_id'],
+                pair['gene_name'],
+                pair['taxonomy_id'],
+                pair['species_name'],
+                gene_ids[pair['gene_id']],
+            ]
+
+
+class FileAnnotationsGenerationView(FilesystemBaseView):
+    decorators = [auth.login_required]
+
+    @use_args(lambda request: BulkFileRequestSchema())
+    @use_args(lambda request: AnnotationGenerationRequestSchema())
+    def post(self, targets, params):
+        """Generate annotations for one or more files."""
+        current_user = g.current_user
+
+        files = self.get_nondeleted_recycled_files(Files.hash_id.in_(targets['hash_ids']),
+                                                   lazy_load_content=True)
+        self.check_file_permissions(files, current_user, ['writable'], permit_recycled=False)
+
+        organism = None
+        method = params.get('method', AnnotationMethod.RULES)
+
+        if params.get('organism'):
+            organism = params['organism']
+            db.session.add(organism)
+            db.session.flush()
+
+        updated_files = []
+        versions = []
+        results = {}
+        missing = self.get_missing_hash_ids(targets['hash_ids'], files)
+
+        for file in files:
+            if file.mime_type == 'application/pdf':
+                try:
+                    annotations, version = self._annotate(
+                        file=file,
+                        cause=AnnotationChangeCause.SYSTEM_REANNOTATION,
+                        method=method,
+                        organism=organism or file.fallback_organism,
+                        user_id=current_user.id,
+                    )
+                except AnnotationError as e:
+                    current_app.logger.error(
+                        'Could not re-annotate file: %s, %s, %s', file.hash_id, file.filename, e)
+                    results[file.hash_id] = {
+                        'attempted': True,
+                        'success': False,
+                    }
+                else:
+                    current_app.logger.debug(
+                        'File successfully re-annotated: %s, %s', file.hash_id, file.filename)
+                    updated_files.append(annotations)
+                    versions.append(version)
+                    results[file.hash_id] = {
+                        'attempted': True,
+                        'success': True,
+                    }
+            else:
+                results[file.hash_id] = {
+                    'attempted': False,
+                    'success': False,
+                }
+
+        db.session.bulk_insert_mappings(FileAnnotationsVersion, versions)
+        db.session.bulk_update_mappings(Files, updated_files)
+        db.session.commit()
+
+        return jsonify(MultipleAnnotationGenerationResponseSchema().dump({
+            'results': results,
+            'missing': missing,
+        }))
+
+    def _annotate(self, file: Files,
+                  cause: AnnotationChangeCause,
+                  organism: Optional[FallbackOrganism] = None,
+                  method: AnnotationMethod = AnnotationMethod.RULES,
+                  user_id: int = None):
+        annotations_json = create_annotations(
+            annotation_method=method.value,
+            specified_organism_synonym=organism.organism_synonym if organism else '',  # noqa
+            specified_organism_tax_id=organism.organism_taxonomy_id if organism else '',  # noqa
+            document=file,
+            filename=file.filename
+        )
+
+        current_app.logger.debug(f'File successfully annotated: {file.hash_id}, {file.filename}')
+
+        update = {
+            'id': file.id,
+            'annotations': annotations_json,
+            'annotations_date': datetime.now(TIMEZONE),
+        }
+
+        if organism:
+            update['fallback_organism'] = organism
+            update['fallback_organism_id'] = organism.id
+
+        version = {
+            'file_id': file.id,
+            'cause': cause,
+            'custom_annotations': file.custom_annotations,
+            'excluded_annotations': file.excluded_annotations,
+            'user_id': user_id,
+        }
+
+        return update, version
+
+
+@bp.route('/global-list/inclusions')
+@auth.login_required
+@requires_role('admin')
+def export_global_inclusions():
+    yield g.current_user
+
+    inclusions = GlobalList.query.filter_by(
+        type=ManualAnnotationType.INCLUSION.value,
+        reviewed=False
+    ).all()
+
+    def get_inclusion_for_review(inclusion):
+        user = AppUser.query.filter_by(id=inclusion.annotation['user_id']).one_or_none()
+        username = f'{user.first_name} {user.last_name}' if user is not None else 'not found'
+
+        missing_data = any([
+            inclusion.annotation['meta'].get('id', None) is None,
+            inclusion.annotation['meta'].get('idHyperlink', None) is None
+        ])
+
+        if missing_data:
+            current_app.logger.warning(
+                f'Found inclusion in the global list with missing data:\n{inclusion.to_dict()}'
+            )
+
+        return {
+            'id': inclusion.annotation['meta'].get('id', ''),
+            'term': inclusion.annotation['meta']['allText'],
+            'type': inclusion.annotation['meta']['type'],
+            'hyperlink': inclusion.annotation['meta'].get('idHyperlink', ''),
+            'inclusion_date': inclusion.annotation.get('inclusion_date', ''),
+            'user': username,
+        }
+
+    data = [get_inclusion_for_review(inclusion) for inclusion in inclusions]
+
+    exporter = get_excel_export_service()
+    response = make_response(exporter.get_bytes(data), 200)
+    response.headers['Content-Type'] = exporter.mimetype
+    response.headers['Content-Disposition'] = \
+        f'attachment; filename={exporter.get_filename("global_inclusions")}'
+    yield response
+
+
+@bp.route('/global-list/exclusions')
+@auth.login_required
+@requires_role('admin')
+def export_global_exclusions():
+    yield g.current_user
+
+    exclusions = GlobalList.query.filter_by(
+        type=ManualAnnotationType.EXCLUSION.value,
+        reviewed=False,
+    ).all()
+
+    def get_exclusion_for_review(exclusion):
+        user = AppUser.query.filter_by(id=exclusion.annotation['user_id']).one_or_none()
+        username = f'{user.first_name} {user.last_name}' if user is not None else 'not found'
+
+        missing_data = any([
+            exclusion.annotation.get('text', None) is None,
+            exclusion.annotation.get('type', None) is None,
+            exclusion.annotation.get('idHyperlink', None) is None
+        ])
+
+        if missing_data:
+            current_app.logger.warning(
+                f'Found exclusion in the global list with missing data:\n{exclusion.to_dict()}'
+            )
+
+        return {
+            'term': exclusion.annotation.get('text', ''),
+            'type': exclusion.annotation.get('type', ''),
+            'id_hyperlink': exclusion.annotation.get('idHyperlink', ''),
+            'reason': exclusion.annotation['reason'],
+            'comment': exclusion.annotation['comment'],
+            'exclusion_date': exclusion.annotation['exclusion_date'],
+            'user': username,
+        }
+
+    data = [get_exclusion_for_review(exclusion) for exclusion in exclusions]
+
+    exporter = get_excel_export_service()
+    response = make_response(exporter.get_bytes(data), 200)
+    response.headers['Content-Type'] = exporter.mimetype
+    response.headers['Content-Disposition'] = \
+        f'attachment; filename={exporter.get_filename("global_exclusions")}'
+    yield response
+
+
+@bp.route('/global-list', methods=['GET'])
+@auth.login_required
+@requires_role('admin')
+def get_annotation_global_list():
+
+    yield g.current_user
+
+    # Exclusions
+    query_1 = db.session.query(
+        FileContent.id,
+        sa.sql.null().label('filename'),  # TODO: Subquery to get all linked files or download link?
+        AppUser.email,
+        GlobalList.id,
+        GlobalList.type,
+        GlobalList.reviewed,
+        GlobalList.approved,
+        GlobalList.creation_date,
+        GlobalList.modified_date,
+        GlobalList.annotation['text'].astext.label('text'),
+        GlobalList.annotation['reason'].astext.label('reason'),
+        GlobalList.annotation['type'].astext.label('entityType'),
+        GlobalList.annotation['id'].astext.label('annotationId'),
+        GlobalList.annotation['comment'].astext.label('comment')
+    ).outerjoin(
+        AppUser,
+        AppUser.id == GlobalList.annotation['user_id'].as_integer()
+    ).outerjoin(
+        FileContent,
+        FileContent.id == GlobalList.file_id
+    ).filter(
+        GlobalList.type == ManualAnnotationType.EXCLUSION.value
+    )
+    # Inclusions
+    query_2 = db.session.query(
+        FileContent.id,
+        sa.sql.null().label('filename'),  # TODO: Subquery to get all linked files or download link?
+        AppUser.email,
+        GlobalList.id,
+        GlobalList.type,
+        GlobalList.reviewed,
+        GlobalList.approved,
+        GlobalList.creation_date,
+        GlobalList.modified_date,
+        GlobalList.annotation['meta']['allText'].astext.label('text'),
+        sa.sql.null().label('reason'),
+        GlobalList.annotation['meta']['type'].astext.label('entityType'),
+        GlobalList.annotation['meta']['id'].astext.label('annotationId'),
+        sa.sql.null().label('comment')
+    ).outerjoin(
+        AppUser,
+        AppUser.id == GlobalList.annotation['user_id'].as_integer()
+    ).outerjoin(
+        FileContent,
+        FileContent.id == GlobalList.file_id
+    ).filter(GlobalList.type == ManualAnnotationType.INCLUSION.value)
+
+    union_query = query_1.union(query_2)
+
+    # TODO: Refactor to work with paginate_from_args
+    limit = request.args.get('limit', 200)
+    limit = min(200, int(limit))
+    page = request.args.get('page', 1)
+    page = max(1, int(page))
+
+    # The order by clause is using a synthetic column
+    # NOTE: We want to keep this ordering case insensitive
+    query = union_query.order_by((sa.asc('text'))).paginate(page, limit, False)
+
+    response = ResultList(
+        total=query.total,
+        results=[GlobalAnnotationData(
+            file_id=r[0],
+            filename=r[1],
+            user_email=r[2],
+            id=r[3],
+            type=r[4],
+            reviewed=r[5],
+            approved=r[6],
+            creation_date=r[7],
+            modified_date=r[8],
+            text=r[9],
+            reason=r[10],
+            entity_type=r[11],
+            annotation_id=r[12],
+            comment=r[13],
+        ) for r in query.items],
+        query=None)
+
+    yield jsonify(response.to_dict())
+
+
+@bp.route('/global-list', methods=['POST', 'DELETE'])
+@auth.login_required
+@use_kwargs(GlobalAnnotationsDeleteSchema)
+@requires_role('admin')
+def delete_global_annotations(pids):
+    yield g.current_user
+
+    query = GlobalList.__table__.delete().where(
+        GlobalList.id.in_(pids)
+    )
+    try:
+        db.session.execute(query)
+    except SQLAlchemyError:
+        db.session.rollback()
+    else:
+        db.session.commit()
+        current_app.logger.info(
+            f'Deleted {len(pids)} global annotations',
+            UserEventLog(
+                username=g.current_user.username, event_type='global annotation delete').to_dict()
+        )
+    yield jsonify(dict(result='success'))
+
+
+@bp.route('/files/<int:file_id>', methods=['GET'])
+def get_pdf_to_annotate(file_id):
+    """This endpoint is sent by the annotation pipeline to the
+    pdfparse service, and acts as a resource pull.
+    """
+
+    doc = Files.query.get(file_id)
+
+    if not doc:
+        raise RecordNotFoundException(f'File with file id {file_id} not found.')
+
+    res = make_response(doc.content.raw_file)
+    res.headers['Content-Type'] = 'application/pdf'
+    res.headers['Content-Disposition'] = f'attachment;filename={doc.filename}.pdf'
+    return res
+
+
+filesystem_bp.add_url_rule(
+    'objects/<string:hash_id>/annotations',
+    view_func=FileAnnotationsView.as_view('file_annotations_list'))
+filesystem_bp.add_url_rule(
+    'objects/<string:hash_id>/annotations/custom',
+    view_func=FileCustomAnnotationsListView.as_view('file_custom_annotations_list'))
+filesystem_bp.add_url_rule(
+    'objects/<string:hash_id>/annotations/custom/<string:uuid>',
+    view_func=FileCustomAnnotationsDetailView.as_view('file_custom_annotations_detail'))
+filesystem_bp.add_url_rule(
+    'objects/<string:hash_id>/annotations/exclusions',
+    view_func=FileAnnotationExclusionsListView.as_view('file_annotation_exclusions_list'))
+filesystem_bp.add_url_rule(
+    'objects/<string:hash_id>/annotations/counts',
+    view_func=FileAnnotationCountsView.as_view('file_annotation_counts'))
+filesystem_bp.add_url_rule(
+    'objects/<string:hash_id>/annotations/gene-counts',
+    view_func=FileAnnotationGeneCountsView.as_view('file_annotation_gene_counts'))
+filesystem_bp.add_url_rule(
+    'annotations/generate',
+    view_func=FileAnnotationsGenerationView.as_view('file_annotation_generation'))