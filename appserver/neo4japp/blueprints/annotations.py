--- conflicted
+++ resolved
@@ -51,43 +51,11 @@
 ):
     fp = FileStorage(io.BytesIO(doc.raw_file), doc.filename)
 
-<<<<<<< HEAD
     annotations_json = create_annotations(
         annotation_method=annotation_method,
         document=doc,
         source=fp
     )
-=======
-    try:
-        parsed_pdf_chars = pdf_parser.parse_pdf(pdf=fp)
-        fp.close()
-    except AnnotationError:
-        raise AnnotationError(
-            'Your file could not be imported. Please check if it is a valid PDF.'
-            'If it is a valid PDF, please try uploading again.')
-
-    tokens = pdf_parser.extract_tokens(parsed_chars=parsed_pdf_chars)
-    pdf_text = pdf_parser.combine_all_chars(parsed_chars=parsed_pdf_chars)
-
-    if annotation_method == AnnotationMethod.RULES.value:
-        annotations = annotator.create_rules_based_annotations(
-            tokens=tokens,
-            custom_annotations=doc.custom_annotations,
-        )
-    elif annotation_method == AnnotationMethod.NLP.value:
-        # NLP
-        annotations = annotator.create_nlp_annotations(
-            page_index=parsed_pdf_chars.min_idx_in_page,
-            text=pdf_text,
-            tokens=tokens,
-            custom_annotations=doc.custom_annotations,
-        )
-    else:
-        raise AnnotationError(f'Your file {doc.filename} could not be annotated.')
-    bioc = bioc_service.read(text=pdf_text, file_uri=doc.filename)
-    annotations_json = bioc_service.generate_bioc_json(
-        annotations=annotations, bioc=bioc)
->>>>>>> 9a8a55b7
 
     current_app.logger.debug(
         f'File successfully annotated: {doc.file_id}, {doc.filename}')
