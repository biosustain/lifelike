import csv
import hashlib
import io
import json
<<<<<<< HEAD
import sqlalchemy as sa

=======
import time

import sqlalchemy as sa

from datetime import datetime
>>>>>>> b8df4400
from flask import (
    Blueprint,
    current_app,
    g,
    make_response,
    request,
    jsonify,
)
from flask.views import MethodView
from http import HTTPStatus
from json import JSONDecodeError
from marshmallow import validate, fields
from sqlalchemy import and_
from sqlalchemy.exc import SQLAlchemyError
from typing import List, Dict, Any
from webargs.flaskparser import use_args

from neo4japp.exceptions import wrap_exceptions
from .auth import login_exempt
from .filesystem import bp as filesystem_bp, FilesystemBaseView
from .permissions import requires_role

from ..constants import LogEventType
from ..database import (
    db,
    get_excel_export_service,
    get_enrichment_table_service,
    get_or_create_arango_client,
)
from neo4japp.exceptions import AnnotationError, ServerException
from ..models import (
    AppUser,
    Files,
    GlobalList,
)
from ..models.files_queries import get_nondeleted_recycled_children_query
from ..schemas.annotations import (
    AnnotationGenerationRequestSchema,
    GlobalAnnotationTableType,
    MultipleAnnotationGenerationResponseSchema,
    GlobalAnnotationsDeleteSchema,
    GlobalAnnotationListSchema,
    CustomAnnotationCreateSchema,
    CustomAnnotationDeleteSchema,
    AnnotationUUIDListSchema,
    AnnotationExclusionCreateSchema,
    AnnotationExclusionDeleteSchema,
    SystemAnnotationListSchema,
    CustomAnnotationListSchema,
)
from ..schemas.common import PaginatedRequestSchema
from ..schemas.enrichment import EnrichmentTableSchema
from ..schemas.filesystem import BulkFileRequestSchema
from ..services.annotations.annotation_graph_service import get_organisms_from_gene_ids
from ..services.annotations.annotator_interface import (
    send_pdf_annotation_request,
    send_et_annotation_request
)
from ..services.annotations.globals_service import get_global_exclusion_annotations
from ..services.annotations.constants import (
    EntityType,
    ManualAnnotationType,
)
from ..services.annotations.initializer import (
    get_manual_annotation_service,
<<<<<<< HEAD
    get_sorted_annotation_service
=======
    get_recognition_service,
    get_sorted_annotation_service,
>>>>>>> b8df4400
)
from ..services.annotations.sorted_annotation_service import (
    default_sorted_annotation,
    sorted_annotations_dict,
)
from ..services.annotations.utils.graph_queries import (
    get_global_inclusions_paginated_query,
    get_global_inclusions_query,
    get_global_inclusions_count_query,
)
from ..services.arangodb import convert_datetime, execute_arango_query, get_db
from ..utils.logger import UserEventLog
from ..utils.http import make_cacheable_file_response
from ..utils.string import sub_whitespace

bp = Blueprint('annotations', __name__, url_prefix='/annotations')


class FileAnnotationsView(FilesystemBaseView):
    def get(self, hash_id: str):
        """Fetch annotations for a file.."""
        current_user = g.current_user

        file = self.get_nondeleted_recycled_file(
            Files.hash_id == hash_id, lazy_load_content=True
        )
        self.check_file_permissions(
            [file], current_user, ['readable'], permit_recycled=True
        )

        if file.annotations:
            annotations = file.annotations['documents'][0]['passages'][0]['annotations']

            def terms_match(term_in_exclusion, term_in_annotation, is_case_insensitive):
                if is_case_insensitive:
                    return term_in_exclusion.lower() == term_in_annotation.lower()
                return term_in_exclusion == term_in_annotation

            # Add additional information for annotations that were excluded
            for annotation in annotations:
                for exclusion in file.excluded_annotations:
                    if exclusion.get('type') == annotation['meta'][
                        'type'
                    ] and terms_match(
                        exclusion.get('text', 'True'),
                        annotation.get('textInDocument', 'False'),
                        exclusion['isCaseInsensitive'],
                    ):
                        annotation['meta']['isExcluded'] = True
                        annotation['meta']['exclusionReason'] = exclusion['reason']
                        annotation['meta']['exclusionComment'] = exclusion['comment']
        else:
            annotations = []

        results = annotations + file.custom_annotations

        return jsonify(
            SystemAnnotationListSchema().dump(
                {
                    'results': results,
                    'total': len(results),
                }
            )
        )


class EnrichmentAnnotationsView(FilesystemBaseView):
    def get(self, hash_id: str):
        """Fetch annotations for enrichment table."""
        current_user = g.current_user

        file = self.get_nondeleted_recycled_file(
            Files.hash_id == hash_id, lazy_load_content=True
        )
        self.check_file_permissions(
            [file], current_user, ['readable'], permit_recycled=True
        )

        if file.enrichment_annotations:
            annotations = file.enrichment_annotations
        else:
            annotations = None

        return jsonify({'results': EnrichmentTableSchema().dump(annotations)})


class FileCustomAnnotationsListView(FilesystemBaseView):
    @use_args(CustomAnnotationCreateSchema)
    def post(self, params, hash_id):
        current_user = g.current_user
        manual_annotation_service = get_manual_annotation_service()

        file = self.get_nondeleted_recycled_file(
            Files.hash_id == hash_id, lazy_load_content=True
        )
        self.check_file_permissions(
            [file], current_user, ['writable'], permit_recycled=True
        )

        results = manual_annotation_service.add_inclusions(
            file, current_user, params['annotation'], params['annotate_all']
        )

        return jsonify(
            CustomAnnotationListSchema().dump(
                {
                    'results': results,
                    'total': len(results),
                }
            )
        )


class FileCustomAnnotationsDetailView(FilesystemBaseView):
    @use_args(CustomAnnotationDeleteSchema)
    def delete(self, params, hash_id, uuid):
        current_user = g.current_user
        manual_annotation_service = get_manual_annotation_service()

        file = self.get_nondeleted_recycled_file(
            Files.hash_id == hash_id, lazy_load_content=True
        )
        self.check_file_permissions(
            [file], current_user, ['writable'], permit_recycled=True
        )

        results = manual_annotation_service.remove_inclusions(
            file, current_user, uuid, params['remove_all']
        )

        return jsonify(
            AnnotationUUIDListSchema().dump(
                {
                    'results': results,
                    'total': len(results),
                }
            )
        )


class FileAnnotationExclusionsListView(FilesystemBaseView):
    @use_args(AnnotationExclusionCreateSchema)
    def post(self, params, hash_id):
        current_user = g.current_user
        manual_annotation_service = get_manual_annotation_service()

        file = self.get_nondeleted_recycled_file(
            Files.hash_id == hash_id, lazy_load_content=True
        )
        self.check_file_permissions(
            [file], current_user, ['writable'], permit_recycled=True
        )

        manual_annotation_service.add_exclusion(file, current_user, params['exclusion'])

        return jsonify({})

    @use_args(AnnotationExclusionDeleteSchema)
    def delete(self, params, hash_id):
        current_user = g.current_user
        manual_annotation_service = get_manual_annotation_service()

        file = self.get_nondeleted_recycled_file(
            Files.hash_id == hash_id, lazy_load_content=True
        )
        self.check_file_permissions(
            [file], current_user, ['writable'], permit_recycled=True
        )

        manual_annotation_service.remove_exclusion(
            file, current_user, params['type'], params['text']
        )

        return jsonify({})


class FileAnnotationCountsView(FilesystemBaseView):
    def get_rows(self, files):
        manual_annotations_service = get_manual_annotation_service()

        yield [
            'entity_id',
            'type',
            'text',
            'primary_name',
            'count',
        ]

        counts = {}

        for file in files:
            annotations = manual_annotations_service.get_file_annotations(file)
            for annotation in annotations:
                key = annotation['meta']['id']
                if key not in counts:
                    counts[key] = {'annotation': annotation, 'count': 1}
                else:
                    counts[key]['count'] += 1

        count_keys = sorted(counts, key=lambda key: counts[key]['count'], reverse=True)

        for key in count_keys:
            annotation = counts[key]['annotation']
            meta = annotation['meta']
            if annotation.get('keyword', None) is not None:
                text = annotation['keyword'].strip()
            else:
                text = annotation['meta']['allText'].strip()
            yield [
                sub_whitespace(meta['id']),
                meta['type'],
                sub_whitespace(text),
                sub_whitespace(annotation.get('primaryName', '').strip()),
                counts[key]['count'],
            ]

    def post(self, hash_id: str):
        current_user = g.current_user

        file = self.get_nondeleted_recycled_file(
            Files.hash_id == hash_id, lazy_load_content=True
        )
        self.check_file_permissions(
            [file], current_user, ['readable'], permit_recycled=True
        )
        files = get_nondeleted_recycled_children_query(
            Files.id == file.id,
            children_filter=Files.mime_type == 'application/pdf',
            lazy_load_content=True,
        ).all()

        buffer = io.StringIO()
        writer = csv.writer(buffer, delimiter="\t", quotechar='"')
        for row in self.get_rows(files):
            writer.writerow(row)

        result = buffer.getvalue().encode('utf-8')

        return make_cacheable_file_response(
            request,
            result,
            etag=hashlib.sha256(result).hexdigest(),
            filename=f'{file.filename} - Annotations.tsv',
            mime_type='text/tsv',
        )


class FileAnnotationSortedView(FilesystemBaseView):
    def get_rows(self, files, annotation_service):
        values = annotation_service.get_annotations(files)

        yield [
            'entity_id',
            'type',
            'text',
            'primary_name',
            'value',
        ]

        value_keys = sorted(values, key=lambda key: values[key]['value'], reverse=True)

        for key in value_keys:
            annotation = values[key]['annotation']
            meta = annotation['meta']
            if annotation.get('keyword', None) is not None:
                text = annotation['keyword'].strip()
            else:
                text = annotation['meta']['allText'].strip()
            yield [
                sub_whitespace(meta['id']),
                meta['type'],
                sub_whitespace(text),
                sub_whitespace(annotation.get('primaryName', '').strip()),
                values[key]['value'],
            ]

    @use_args(
        {
            "sort": fields.Str(
                missing=default_sorted_annotation.id,
                validate=validate.OneOf(sorted_annotations_dict),
            ),
            "hash_id": fields.Str(),
        }
    )
    def post(self, args: Dict[str, str], hash_id: str):
        sort = args['sort']
        current_user = g.current_user

        file = self.get_nondeleted_recycled_file(
            Files.hash_id == hash_id, lazy_load_content=True
        )
        self.check_file_permissions(
            [file], current_user, ['readable'], permit_recycled=True
        )

        buffer = io.StringIO()
        writer = csv.writer(buffer, delimiter="\t", quotechar='"')

        if file.mime_type == 'vnd.***ARANGO_DB_NAME***.document/enrichment-table':
            files = self.get_nondeleted_recycled_files(
                Files.id == file.id, lazy_load_content=True
            )

            annotation_service = get_sorted_annotation_service(
                sort, mime_type=file.mime_type
            )
            for row in self.get_rows(files, annotation_service):
                writer.writerow(row)
        else:
            files = get_nondeleted_recycled_children_query(
                Files.id == file.id,
                children_filter=and_(
                    Files.mime_type == 'application/pdf', Files.recycling_date.is_(None)
                ),
                lazy_load_content=True,
            ).all()

            annotation_service = get_sorted_annotation_service(sort)
            for row in self.get_rows(files, annotation_service):
                writer.writerow(row)

        result = buffer.getvalue().encode('utf-8')

        return make_cacheable_file_response(
            request,
            result,
            etag=hashlib.sha256(result).hexdigest(),
            filename=f'{file.filename} - {sort} - Annotations.tsv',
            mime_type='text/tsv',
        )


class FileAnnotationGeneCountsView(FileAnnotationCountsView):
    def get_rows(self, files: List[Files]):
        arango_client = get_or_create_arango_client()
        manual_annotations_service = get_manual_annotation_service()

        yield [
            'gene_id',
            'gene_name',
            'organism_id',
            'organism_name',
            'gene_annotation_count',
        ]

        gene_ids: Dict[Any, int] = {}

        for file in files:
            combined_annotations = manual_annotations_service.get_file_annotations(file)
            for annotation in combined_annotations:
                if annotation['meta']['type'] == EntityType.GENE.value:
                    gene_id = annotation['meta']['id']
                    if gene_ids.get(gene_id, None) is not None:
                        gene_ids[gene_id] += 1
                    else:
                        gene_ids[gene_id] = 1

        gene_organism_pairs = get_organisms_from_gene_ids(arango_client, gene_ids)
        sorted_pairs = sorted(
            gene_organism_pairs, key=lambda p: gene_ids[p['gene_id']], reverse=True
        )

        for pair in sorted_pairs:
            yield [
                pair['gene_id'],
                pair['gene_name'],
                pair['taxonomy_id'],
                pair['species_name'],
                gene_ids[pair['gene_id']],
            ]


<<<<<<< HEAD
class FilePDFAnnotationsGenerationView(FilesystemBaseView):
    @use_args(lambda request: BulkFileRequestSchema())
    @use_args(lambda request: AnnotationGenerationRequestSchema())
    def post(self, targets, params):
        """Generate annotations for one or more PDF files."""
        current_user = g.current_user
=======
class FileAnnotationsGenerationView(FilesystemBaseView):
    def annotate_files(
        self, files, user_id, override_organism=None, override_annotation_configs=None
    ):
        updated_files = []
        versions = []
        results = {}

        for file in files:
            if override_organism is not None:
                effective_organism = override_organism
            else:
                effective_organism = file.fallback_organism
>>>>>>> b8df4400

        files = self.get_nondeleted_recycled_files(
            Files.hash_id.in_(targets['hash_ids']),
            lazy_load_content=True
        )
        self.check_file_permissions(files, current_user, ['writable'], permit_recycled=False)

<<<<<<< HEAD
        override_organism = params.get('organism', None) or dict()
        override_annotation_configs = params.get('annotation_configs', None)

        missing = self.get_missing_hash_ids(targets['hash_ids'], files)

        results = {}
        global_exclusions = get_global_exclusion_annotations()
        for file in files:
            local_exclusions = [
                exc for exc in file.excluded_annotations
                if not exc.get('meta', {}).get('excludeGlobally', False)
            ]
            local_inclusions = file.custom_annotations

            try:
                send_pdf_annotation_request(
                    file.id,
                    global_exclusions,
                    local_exclusions,
                    local_inclusions,
                    override_organism.get('synonym', None),
                    override_organism.get('tax_id', None),
                    override_annotation_configs
                )
            except Exception as e:
=======
            if file.mime_type == 'application/pdf':
                try:
                    annotations, version = self._annotate(
                        file=file,
                        cause=AnnotationChangeCause.SYSTEM_REANNOTATION,
                        configs=effective_annotation_configs,
                        organism=effective_organism,
                        user_id=user_id,
                    )
                except AnnotationError as e:
                    current_app.logger.error(
                        'Could not annotate file: %s, %s, %s',
                        file.hash_id,
                        file.filename,
                        e,
                    )
                    results[file.hash_id] = {
                        'attempted': True,
                        'success': False,
                        'error': e.message,
                    }
                else:
                    current_app.logger.debug(
                        'File successfully annotated: %s, %s',
                        file.hash_id,
                        file.filename,
                    )
                    updated_files.append(annotations)
                    versions.append(version)
                    results[file.hash_id] = {
                        'attempted': True,
                        'success': True,
                        'error': '',
                    }
            elif file.mime_type == 'vnd.***ARANGO_DB_NAME***.document/enrichment-table':
                try:
                    enrichment = json.loads(file.content.raw_file_utf8)
                except JSONDecodeError as e:
                    message = (
                        f'Cannot annotate file with invalid content: {file.hash_id}, '
                        f'{file.filename}'
                    )
                    current_app.logger.error(message)
                    # warn(
                    #     ServerWarning(message=message),
                    #     cause=e
                    # )
                    # TODO: warning should be part of status
                    results[file.hash_id] = {
                        'attempted': False,
                        'success': False,
                        'error': 'Enrichment table content is not valid JSON.',
                    }
                    continue
                enrich_service = get_enrichment_table_service()

                try:
                    enriched = enrich_service.create_annotation_mappings(enrichment)

                    annotations, version = self._annotate_enrichment_table(
                        file=file,
                        enriched=enriched,
                        cause=AnnotationChangeCause.SYSTEM_REANNOTATION,
                        configs=effective_annotation_configs,
                        organism=effective_organism,
                        user_id=user_id,
                        enrichment=enrichment,
                    )

                    validate_enrichment_table(annotations['enrichment_annotations'])
                except AnnotationError as e:
                    current_app.logger.error(
                        'Could not annotate file: %s, %s, %s',
                        file.hash_id,
                        file.filename,
                        e,
                    )
                    results[file.hash_id] = {
                        'attempted': True,
                        'success': False,
                        'error': e.message,
                    }
                else:
                    current_app.logger.debug(
                        'File successfully annotated: %s, %s',
                        file.hash_id,
                        file.filename,
                    )
                    updated_files.append(annotations)
                    versions.append(version)
                    results[file.hash_id] = {
                        'attempted': True,
                        'success': True,
                        'error': '',
                    }
            else:
>>>>>>> b8df4400
                results[file.hash_id] = {
                    'attempted': True,
                    'success': False,
<<<<<<< HEAD
                    'error': ''
                }
                current_app.logger.error(
                    f'Could not annotate file: {file.hash_id}, {file.filename}, {e}'
                )
            else:
                results[file.hash_id] = {
                    'attempted': True,
                    'success': True,
                    'error': ''
=======
                    'error': 'Invalid file type, can only annotate PDFs or Enrichment tables.',
>>>>>>> b8df4400
                }
                current_app.logger.info(
                    f'File annotation request successfully sent: {file.hash_id}, {file.filename}'
                )

        return jsonify(MultipleAnnotationGenerationResponseSchema().dump({
            'mapping': results,
            'missing': missing,
        }))


class FileEnrichmentTableAnnotationsGenerationView(FilesystemBaseView):
    @use_args(lambda request: BulkFileRequestSchema())
    @use_args(lambda request: AnnotationGenerationRequestSchema())
    def post(self, targets, params):
        """Generate annotations for one or more enrichment table files."""
        current_user = g.current_user

        files = self.get_nondeleted_recycled_files(
<<<<<<< HEAD
            Files.hash_id.in_(targets['hash_ids']),
            lazy_load_content=True
        )
        self.check_file_permissions(files, current_user, ['writable'], permit_recycled=False)
=======
            Files.hash_id.in_(targets['hash_ids']), lazy_load_content=True
        )
        self.check_file_permissions(
            files, current_user, ['writable'], permit_recycled=False
        )
>>>>>>> b8df4400

        override_organism = params.get('organism', None) or dict()
        override_annotation_configs = params.get('annotation_configs', None)

        missing = self.get_missing_hash_ids(targets['hash_ids'], files)

<<<<<<< HEAD
        results = {}
        global_exclusions = get_global_exclusion_annotations()
        for file in files:
            local_exclusions = [
                exc for exc in file.excluded_annotations
                if not exc.get('meta', {}).get('excludeGlobally', False)
            ]
            local_inclusions = file.custom_annotations

            try:
                raw_enrichment_data = json.loads(file.content.raw_file_utf8)
            except JSONDecodeError:
                current_app.logger.error(
                    f'Cannot annotate file with invalid content: {file.hash_id}, '
                    f'{file.filename}'
                )
                results[file.hash_id] = {
                    'attempted': False,
                    'success': False,
                    'error': 'Enrichment table content is not valid JSON.'
                }
                continue
            enrich_service = get_enrichment_table_service()
            enrichment_mapping = enrich_service.create_annotation_mappings(raw_enrichment_data)

            try:
                send_et_annotation_request(
                    file.id,
                    enrichment_mapping,
                    raw_enrichment_data,
                    global_exclusions,
                    local_exclusions,
                    local_inclusions,
                    override_organism.get('synonym', None),
                    override_organism.get('tax_id', None),
                    override_annotation_configs
                )
            except Exception as e:
                results[file.hash_id] = {
                    'attempted': True,
                    'success': False,
                    'error': ''
                }
                current_app.logger.error(
                    f'Could not annotate file: {file.hash_id}, {file.filename}, {e}'
                )
            else:
                results[file.hash_id] = {
                    'attempted': True,
                    'success': True,
                    'error': ''
                }
                current_app.logger.info(
                    f'File annotation request successfully sent: {file.hash_id}, {file.filename}'
                )
=======
        updated_files, versions, results = self.annotate_files(
            files, current_user.id, override_organism, override_annotation_configs
        )

        db.session.bulk_insert_mappings(FileAnnotationsVersion, versions)
        db.session.bulk_update_mappings(Files, updated_files)
        db.session.commit()
        # rollback in case of error?
>>>>>>> b8df4400

        return jsonify(
            MultipleAnnotationGenerationResponseSchema().dump(
                {
                    'mapping': results,
                    'missing': missing,
                }
            )
        )

<<<<<<< HEAD
=======
    def _annotate(
        self,
        file: Files,
        cause: AnnotationChangeCause,
        configs: dict,
        organism: Optional[Dict] = None,
        user_id: int = None,
    ):
        """Annotate PDF files."""
        text, parsed = Pipeline.parse(
            file.mime_type,
            file_id=file.id,
            exclude_references=configs['exclude_references'],
        )

        pipeline = Pipeline(
            {
                'adbs': get_annotation_db_service,
                'aers': get_recognition_service,
                'tkner': get_annotation_tokenizer,
                'as': get_annotation_service,
                'bs': get_bioc_document_service,
            },
            text=text,
            parsed=parsed,
        )

        annotations_json = (
            pipeline.get_globals(
                excluded_annotations=file.excluded_annotations or [],
                custom_annotations=file.custom_annotations or [],
            )
            .identify(annotation_methods=configs['annotation_methods'])
            .annotate(
                specified_organism_synonym=organism.get('synonym') if organism else '',
                specified_organism_tax_id=organism.get('tax_id') if organism else '',
                custom_annotations=file.custom_annotations or [],
                filename=file.filename,
            )
        )

        update = {
            'id': file.id,
            'annotations': annotations_json,
            'annotations_date': datetime.now(TIMEZONE),
        }

        if organism:
            update['organism_name'] = organism.get('organism_name')
            update['organism_synonym'] = organism.get('synonym')
            update['organism_taxonomy_id'] = (organism.get('tax_id'),)

        version = {
            'file_id': file.id,
            'cause': cause,
            'custom_annotations': file.custom_annotations,
            'excluded_annotations': file.excluded_annotations,
            'user_id': user_id,
        }

        return update, version

    def _annotate_enrichment_table(
        self,
        file: Files,
        enriched: EnrichmentCellTextMapping,
        cause: AnnotationChangeCause,
        user_id: int,
        enrichment: dict,
        configs: dict,
        organism: Optional[Dict] = None,
    ):
        """Annotate all text in enrichment table."""
        text, parsed = Pipeline.parse(file.mime_type, text=enriched.text)

        pipeline = Pipeline(
            {
                'adbs': get_annotation_db_service,
                'aers': get_recognition_service,
                'tkner': get_annotation_tokenizer,
                'as': get_enrichment_annotation_service,
                'bs': get_bioc_document_service,
            },
            text=text,
            parsed=parsed,
        )

        annotations_json = (
            pipeline.get_globals(
                excluded_annotations=file.excluded_annotations or [],
                custom_annotations=file.custom_annotations or [],
            )
            .identify(annotation_methods=configs['annotation_methods'])
            .annotate(
                specified_organism_synonym=organism.get('synonym') if organism else '',
                specified_organism_tax_id=organism.get('tax_id') if organism else '',
                custom_annotations=file.custom_annotations or [],
                filename=file.filename,
                enrichment_mappings=enriched.text_index_map,
            )
        )

        # NOTE: code below to calculate the correct offsets for enrichment table
        # and correctly highlight based on cell is not pretty
        annotations_list = annotations_json['documents'][0]['passages'][0][
            'annotations'
        ]
        # sort by lo_location_offset to go from beginning to end
        sorted_annotations_list = sorted(
            annotations_list, key=lambda x: x['loLocationOffset']
        )

        prev_index = -1
        enriched_gene = ''

        start = time.time()
        for index, cell_text in enriched.text_index_map:
            annotation_chunk = [
                anno
                for anno in sorted_annotations_list
                if anno.get('hiLocationOffset', None)
                and anno.get('hiLocationOffset') <= index
            ]
            # it's sorted so we can do this to make the list shorter every iteration
            sorted_annotations_list = sorted_annotations_list[len(annotation_chunk) :]

            # update JSON to have enrichment row and domain...
            for anno in annotation_chunk:
                if prev_index != -1:
                    # only do this for subsequent cells b/c
                    # first cell will always have the correct index
                    # update index offset to be relative to the cell again
                    # since they're relative to the combined text
                    anno['loLocationOffset'] = (
                        anno['loLocationOffset'] - (prev_index + 1) - 1
                    )
                    anno['hiLocationOffset'] = (
                        anno['loLocationOffset'] + anno['keywordLength'] - 1
                    )

                if 'domain' in cell_text:
                    # imported should come first for each row
                    if cell_text['domain'] == 'Imported':
                        enriched_gene = cell_text['text']
                    anno['enrichmentGene'] = enriched_gene
                    if cell_text['domain'] == 'Regulon':
                        anno['enrichmentDomain']['domain'] = cell_text['domain']
                        anno['enrichmentDomain']['subDomain'] = cell_text['label']
                    else:
                        anno['enrichmentDomain']['domain'] = cell_text['domain']

            snippet = self._highlight_annotations(
                original_text=cell_text['text'], annotations=annotation_chunk
            )
            enrichment_genes_index = enrichment['result']['genes'][cell_text['index']]
            if cell_text['domain'] == 'Imported':
                enrichment_genes_index['annotatedImported'] = snippet
            elif cell_text['domain'] == 'Matched':
                enrichment_genes_index['annotatedMatched'] = snippet
            elif cell_text['domain'] == 'Full Name':
                enrichment_genes_index['annotatedFullName'] = snippet
            else:
                enrichment_genes_index.get('domains').get(cell_text['domain']).get(
                    cell_text['label']
                )['annotatedText'] = snippet

            prev_index = index

        current_app.logger.info(
            f'Time to create enrichment snippets {time.time() - start}'
        )

        update = {
            'id': file.id,
            'annotations': annotations_json,
            'annotations_date': datetime.now(TIMEZONE),
            'enrichment_annotations': enrichment,
        }

        if organism:
            update['organism_name'] = organism.get('organism_name')
            update['organism_synonym'] = organism.get('synonym')
            update['organism_taxonomy_id'] = (organism.get('tax_id'),)

        version = {
            'file_id': file.id,
            'cause': cause,
            'custom_annotations': file.custom_annotations,
            'excluded_annotations': file.excluded_annotations,
            'user_id': user_id,
        }

        return update, version

    def _highlight_annotations(self, original_text: str, annotations: List[dict]):
        # If done right, we would parse the XML but the built-in XML libraries in Python
        # are susceptible to some security vulns, but because this is an internal API,
        # we can accept that it can be janky

        texts = []
        prev_ending_index = -1

        for annotation in annotations:
            meta = annotation['meta']
            meta_type = annotation['meta']['type']
            term = annotation['textInDocument']
            lo_location_offset = annotation['loLocationOffset']
            hi_location_offset = annotation['hiLocationOffset']

            text = (
                f'<annotation type="{meta_type}" meta="{html.escape(json.dumps(meta))}">'
                f'{term}'
                f'</annotation>'
            )

            if lo_location_offset == 0:
                prev_ending_index = hi_location_offset
                texts.append(text)
            else:
                if not texts:
                    texts.append(original_text[:lo_location_offset])
                    prev_ending_index = hi_location_offset
                    texts.append(text)
                else:
                    # TODO: would lo_location_offset == prev_ending_index ever happen?
                    # if yes, need to handle it
                    texts.append(
                        original_text[prev_ending_index + 1 : lo_location_offset]
                    )
                    prev_ending_index = hi_location_offset
                    texts.append(text)

        texts.append(original_text[prev_ending_index + 1 :])
        final_text = ''.join(texts)
        return f'<snippet>{final_text}</snippet>'

>>>>>>> b8df4400

class RefreshEnrichmentAnnotationsView(FilesystemBaseView):
    @use_args(lambda request: BulkFileRequestSchema())
    def post(self, targets):
        """Clear out the annotations."""
        current_user = g.current_user

        files = self.get_nondeleted_recycled_files(
            Files.hash_id.in_(targets['hash_ids']), lazy_load_content=True
        )
        self.check_file_permissions(
            files, current_user, ['writable'], permit_recycled=False
        )

        updated_files = []
        for file in files:
            update = {
                'id': file.id,
                'annotations': [],
                'annotations_date': None,
                'enrichment_annotations': None,
            }
            updated_files.append(update)
        db.session.bulk_update_mappings(Files, updated_files)
        db.session.commit()
        # rollback in case of error?
        return jsonify({'results': 'Success'})


class GlobalAnnotationExportInclusions(MethodView):
    decorators = [requires_role('admin')]

    def get(self):
        yield g.current_user

        arango_client = get_or_create_arango_client()
        inclusions = execute_arango_query(
            db=get_db(arango_client),
            query=get_global_inclusions_query(),
        )

        file_uuids = {inclusion['file_reference'] for inclusion in inclusions}
        file_data_query = db.session.query(
            Files.hash_id.label('file_uuid'), Files.deleter_id.label('file_deleted_by')
        ).filter(Files.hash_id.in_([fid for fid in file_uuids]))

        file_uuids_map = {d.file_uuid: d.file_deleted_by for d in file_data_query}

        def get_inclusion_for_review(inclusion, file_uuids_map):
            user = AppUser.query.filter_by(
                id=file_uuids_map[inclusion['file_reference']]
            ).one_or_none()
            if user is None:
                deleter = None
            else:
                deleter = f'{user.username} ({user.first_name} {user.last_name})'

            return {
                'creator': inclusion['creator'],
                'file_uuid': inclusion['file_reference'],
                'file_deleted': deleter,
                'type': ManualAnnotationType.INCLUSION.value,
                'creation_date': convert_datetime(inclusion['creation_date']),
                'text': inclusion['synonym'],
                'case_insensitive': True,
                'entity_type': inclusion['entity_type'],
                'entity_id': inclusion['entity_id'],
                'reason': '',
                'comment': '',
            }

        data = [
            get_inclusion_for_review(inclusion, file_uuids_map)
            for inclusion in inclusions
            if inclusion['file_reference'] in file_uuids_map
        ]

        exporter = get_excel_export_service()
        response = make_response(exporter.get_bytes(data), HTTPStatus.OK)
        response.headers['Content-Type'] = exporter.mimetype
        response.headers[
            'Content-Disposition'
        ] = f'attachment; filename={exporter.get_filename("global_inclusions")}'
        yield response


class GlobalAnnotationExportExclusions(MethodView):
    decorators = [requires_role('admin')]

    def get(self):
        yield g.current_user

        exclusions = (
            db.session.query(
                GlobalList.id.label('global_list_id'),
                AppUser.username.label('creator'),
                Files.hash_id.label('file_uuid'),
                Files.deleter_id.label('file_deleted_by'),
                GlobalList.creation_date.label('creation_date'),
                GlobalList.annotation['text'].astext.label('text'),
                GlobalList.annotation['isCaseInsensitive'].astext.label(
                    'case_insensitive'
                ),
                GlobalList.annotation['type'].astext.label('entity_type'),
                GlobalList.annotation['id'].astext.label('entity_id'),
                GlobalList.annotation['reason'].astext.label('reason'),
                GlobalList.annotation['comment'].astext.label('comment'),
            )
            .join(AppUser, AppUser.id == GlobalList.annotation['user_id'].as_integer())
            .outerjoin(Files, Files.id == GlobalList.file_id)
            .filter(GlobalList.type == ManualAnnotationType.EXCLUSION.value)
            .order_by(sa.asc(GlobalList.annotation['text'].astext.label('text')))
        )

        def get_exclusion_for_review(exclusion):
            user = AppUser.query.filter_by(id=exclusion.file_deleted_by).one_or_none()
            deleter = f'User with id {exclusion.file_deleted_by} does not exist.'
            if user is None:
                deleter = None
            elif user:
                deleter = f'{user.username} ({user.first_name} {user.last_name})'

            return {
                'creator': exclusion.creator,
                'file_uuid': exclusion.file_uuid,
                'file_deleted_by': deleter,
                'type': ManualAnnotationType.EXCLUSION.value,
                'creation_date': str(exclusion.creation_date),
                'text': exclusion.text,
                'case_insensitive': True
                if exclusion.case_insensitive == 'true'
                else False,
                'entity_type': exclusion.entity_type,
                'entity_id': exclusion.entity_id,
                'reason': exclusion.reason,
                'comment': exclusion.comment,
            }

        data = [get_exclusion_for_review(exclusion) for exclusion in exclusions]

        exporter = get_excel_export_service()
        response = make_response(exporter.get_bytes(data), HTTPStatus.OK)
        response.headers['Content-Type'] = exporter.mimetype
        response.headers[
            'Content-Disposition'
        ] = f'attachment; filename={exporter.get_filename("global_exclusions")}'
        yield response


class GlobalAnnotationListView(MethodView):
    decorators = [requires_role('admin')]

    @use_args(PaginatedRequestSchema())
    @use_args(GlobalAnnotationTableType())
    def get(self, params, global_type):
        """Since we need to aggregate from two different
        sources, we'll just query (paginate) for x number of results from
        each and combine them together.
        """
        yield g.current_user

        limit = min(200, int(params.limit))
        page = max(1, int(params.page))

        if (
            global_type['global_annotation_type']
            == ManualAnnotationType.EXCLUSION.value
        ):
            exclusions = (
                db.session.query(
                    GlobalList.id.label('global_list_id'),
                    AppUser.username.label('creator'),
                    Files.hash_id.label('file_uuid'),
                    Files.deleter_id.label('file_deleted_by'),
                    GlobalList.creation_date.label('creation_date'),
                    GlobalList.annotation['text'].astext.label('text'),
                    GlobalList.annotation['isCaseInsensitive'].astext.label(
                        'case_insensitive'
                    ),
                    GlobalList.annotation['type'].astext.label('entity_type'),
                    GlobalList.annotation['id'].astext.label('entity_id'),
                    GlobalList.annotation['reason'].astext.label('reason'),
                    GlobalList.annotation['comment'].astext.label('comment'),
                )
                .join(
                    AppUser, AppUser.id == GlobalList.annotation['user_id'].as_integer()
                )
                .outerjoin(Files, Files.id == GlobalList.file_id)
                .filter(GlobalList.type == ManualAnnotationType.EXCLUSION.value)
                .order_by(sa.asc(GlobalList.annotation['text'].astext.label('text')))
                .paginate(page, limit)
            )

            data = [
                {
                    'global_id': r.global_list_id,
                    'creator': r.creator,
                    'file_uuid': r.file_uuid if r.file_uuid else '',
                    'file_deleted': True if r.file_deleted_by else False,
                    'type': ManualAnnotationType.EXCLUSION.value,
                    'creation_date': r.creation_date,
                    'text': r.text,
                    'case_insensitive': True if r.case_insensitive == 'true' else False,
                    'entity_type': r.entity_type,
                    'entity_id': r.entity_id,
                    'reason': r.reason,
                    'comment': r.comment,
                }
                for r in exclusions.items
            ]
            query_total = exclusions.total
        else:
            arango_client = get_or_create_arango_client()
            global_inclusions = execute_arango_query(
                db=get_db(arango_client),
                query=get_global_inclusions_paginated_query(),
                skip=0 if page == 1 else (page - 1) * limit,
                limit=limit
            )

            file_uuids = {
                inclusion['file_reference'] for inclusion in global_inclusions
            }
            file_data_query = db.session.query(
                Files.hash_id.label('file_uuid'),
                Files.deleter_id.label('file_deleted_by'),
            ).filter(Files.hash_id.in_([fid for fid in file_uuids]))

            file_uuids_map = {d.file_uuid: d.file_deleted_by for d in file_data_query}
            data = [{
                'global_id': i['node_internal_id'],
                'synonym_id': i['syn_node_internal_id'],
                'creator': i['creator'],
                'file_uuid': i['file_reference'],
                # if not in this something must've happened to the file
                # since a global inclusion referenced it
                # so mark it as deleted
                # mapping is {file_uuid: user_id} where user_id is null if file is not deleted
                'file_deleted': True if file_uuids_map.get(i['file_reference'], True) else False,
                'type': ManualAnnotationType.INCLUSION.value,
                'creation_date': convert_datetime(i['creation_date']),
                'text': i['synonym'],
                'case_insensitive': True,
                'entity_type': i['entity_type'],
                'entity_id': i['entity_id'],
                'reason': '',
                'comment': ''
            } for i in global_inclusions]

            query_total = execute_arango_query(
                db=get_db(arango_client),
                query=get_global_inclusions_count_query(),
            )[0]['total']

        results = {
            'total': query_total,
            'results': data
        }
        yield jsonify(GlobalAnnotationListSchema().dump(results))

    @use_args(GlobalAnnotationsDeleteSchema())
    @wrap_exceptions(ServerException, title='Could not delete exclusion')
    def delete(self, params):
        yield g.current_user

        # exclusions in postgres will not have synonym_id
        # those are for the graph nodes, and -1 represents not having one
        exclusion_pids = [gid for gid, sid in params['pids'] if sid == -1]
        inclusion_pids = [(gid, sid) for gid, sid in params['pids'] if sid != -1]

        with db.session.begin_nested():
            if exclusion_pids:
                query = GlobalList.__table__.delete().where(
                    GlobalList.id.in_(exclusion_pids)
                )
                try:
                    db.session.execute(query)
                except SQLAlchemyError as e:
                    raise ServerException(
                        title='Could not delete exclusion',
                        message='A database error occurred when deleting the global exclusion(s).',
                    ) from e
                else:
                    current_app.logger.info(
                        f'Deleted {len(exclusion_pids)} global exclusions',
                        extra=UserEventLog(
                            username=g.current_user.username,
                            event_type=LogEventType.ANNOTATION.value,
                        ).to_dict(),
                    )

            if inclusion_pids:
                manual_as = get_manual_annotation_service()
                try:
                    manual_as.remove_global_inclusions(inclusion_pids)
                    current_app.logger.info(
                        f'Deleted {len(inclusion_pids)} global inclusions',
                        extra=UserEventLog(
                            username=g.current_user.username,
                            event_type=LogEventType.ANNOTATION.value,
                        ).to_dict(),
                    )
                except Exception as e:
                    current_app.logger.error(
                        f'{str(e)}',
                        extra=UserEventLog(
                            username=g.current_user.username,
                            event_type=LogEventType.ANNOTATION.value,
                        ).to_dict(),
                    )
                    raise ServerException(
                        message='A database error occurred when deleting the global inclusion(s).'
                    ) from e

        yield jsonify(dict(result='success'))


@bp.route('/files/<int:file_id>', methods=['GET'])
# TODO: This really shouldn't be exempt. We either need to update the pdfparser to use auth
# credentials when pinging this endpoint, or we should block this endpoint via nginx and whitelist
# the pdfparser on that endpoint.
@login_exempt
@wrap_exceptions(AnnotationError)
def get_pdf_to_annotate(file_id):
    """This endpoint is sent by the annotation pipeline to the
    pdfparse service, and acts as a resource pull.
    """

    doc = Files.query.get(file_id)

    if not doc:
        raise FileNotFoundError(message=f'File with file id {file_id} not found.')

    res = make_response(doc.content.raw_file)
    res.headers['Content-Type'] = 'application/pdf'
    res.headers['Content-Disposition'] = f'attachment;filename={doc.filename}.pdf'
    return res


bp.add_url_rule(
    '/global-list',
    view_func=GlobalAnnotationListView.as_view('global_annotations_list'),
)
bp.add_url_rule(
    '/global-list/exclusions',
    view_func=GlobalAnnotationExportExclusions.as_view('export_global_exclusions'),
)
bp.add_url_rule(
    '/global-list/inclusions',
    view_func=GlobalAnnotationExportInclusions.as_view('export_global_inclusions'),
)
filesystem_bp.add_url_rule(
    'objects/<string:hash_id>/annotations',
    view_func=FileAnnotationsView.as_view('file_annotations_list'),
)
filesystem_bp.add_url_rule(
    'objects/<string:hash_id>/enrichment/annotations',
    view_func=EnrichmentAnnotationsView.as_view('enrichment_file_annotations_list'),
)
filesystem_bp.add_url_rule(
    'objects/<string:hash_id>/annotations/custom',
    view_func=FileCustomAnnotationsListView.as_view('file_custom_annotations_list'),
)
filesystem_bp.add_url_rule(
    'objects/<string:hash_id>/annotations/custom/<string:uuid>',
    view_func=FileCustomAnnotationsDetailView.as_view('file_custom_annotations_detail'),
)
filesystem_bp.add_url_rule(
    'objects/<string:hash_id>/annotations/exclusions',
    view_func=FileAnnotationExclusionsListView.as_view(
        'file_annotation_exclusions_list'
    ),
)
filesystem_bp.add_url_rule(
    'objects/<string:hash_id>/annotations/counts',
    view_func=FileAnnotationCountsView.as_view('file_annotation_counts'),
)
filesystem_bp.add_url_rule(
    'objects/<string:hash_id>/annotations/sorted',
    view_func=FileAnnotationSortedView.as_view('file_annotation_sorted'),
)
filesystem_bp.add_url_rule(
    'objects/<string:hash_id>/annotations/gene-counts',
    view_func=FileAnnotationGeneCountsView.as_view('file_annotation_gene_counts'),
)
filesystem_bp.add_url_rule(
<<<<<<< HEAD
    'annotations/generate/pdf',
    view_func=FilePDFAnnotationsGenerationView.as_view('file_pdf_annotation_generation'))
filesystem_bp.add_url_rule(
    'annotations/generate/enrichment-table',
    view_func=FileEnrichmentTableAnnotationsGenerationView.as_view(
        'file_enrichment_table_annotation_generation'
    )
=======
    'annotations/generate',
    view_func=FileAnnotationsGenerationView.as_view('file_annotation_generation'),
>>>>>>> b8df4400
)
filesystem_bp.add_url_rule(
    'annotations/refresh',
    # TODO: this can potentially become a generic annotations refresh
    view_func=RefreshEnrichmentAnnotationsView.as_view('refresh_annotations'),
)<|MERGE_RESOLUTION|>--- conflicted
+++ resolved
@@ -2,16 +2,11 @@
 import hashlib
 import io
 import json
-<<<<<<< HEAD
+import time
+
 import sqlalchemy as sa
 
-=======
-import time
-
-import sqlalchemy as sa
-
 from datetime import datetime
->>>>>>> b8df4400
 from flask import (
     Blueprint,
     current_app,
@@ -77,12 +72,8 @@
 )
 from ..services.annotations.initializer import (
     get_manual_annotation_service,
-<<<<<<< HEAD
-    get_sorted_annotation_service
-=======
     get_recognition_service,
     get_sorted_annotation_service,
->>>>>>> b8df4400
 )
 from ..services.annotations.sorted_annotation_service import (
     default_sorted_annotation,
@@ -456,28 +447,12 @@
             ]
 
 
-<<<<<<< HEAD
 class FilePDFAnnotationsGenerationView(FilesystemBaseView):
     @use_args(lambda request: BulkFileRequestSchema())
     @use_args(lambda request: AnnotationGenerationRequestSchema())
     def post(self, targets, params):
         """Generate annotations for one or more PDF files."""
         current_user = g.current_user
-=======
-class FileAnnotationsGenerationView(FilesystemBaseView):
-    def annotate_files(
-        self, files, user_id, override_organism=None, override_annotation_configs=None
-    ):
-        updated_files = []
-        versions = []
-        results = {}
-
-        for file in files:
-            if override_organism is not None:
-                effective_organism = override_organism
-            else:
-                effective_organism = file.fallback_organism
->>>>>>> b8df4400
 
         files = self.get_nondeleted_recycled_files(
             Files.hash_id.in_(targets['hash_ids']),
@@ -485,7 +460,6 @@
         )
         self.check_file_permissions(files, current_user, ['writable'], permit_recycled=False)
 
-<<<<<<< HEAD
         override_organism = params.get('organism', None) or dict()
         override_annotation_configs = params.get('annotation_configs', None)
 
@@ -511,109 +485,10 @@
                     override_annotation_configs
                 )
             except Exception as e:
-=======
-            if file.mime_type == 'application/pdf':
-                try:
-                    annotations, version = self._annotate(
-                        file=file,
-                        cause=AnnotationChangeCause.SYSTEM_REANNOTATION,
-                        configs=effective_annotation_configs,
-                        organism=effective_organism,
-                        user_id=user_id,
-                    )
-                except AnnotationError as e:
-                    current_app.logger.error(
-                        'Could not annotate file: %s, %s, %s',
-                        file.hash_id,
-                        file.filename,
-                        e,
-                    )
-                    results[file.hash_id] = {
-                        'attempted': True,
-                        'success': False,
-                        'error': e.message,
-                    }
-                else:
-                    current_app.logger.debug(
-                        'File successfully annotated: %s, %s',
-                        file.hash_id,
-                        file.filename,
-                    )
-                    updated_files.append(annotations)
-                    versions.append(version)
-                    results[file.hash_id] = {
-                        'attempted': True,
-                        'success': True,
-                        'error': '',
-                    }
-            elif file.mime_type == 'vnd.***ARANGO_DB_NAME***.document/enrichment-table':
-                try:
-                    enrichment = json.loads(file.content.raw_file_utf8)
-                except JSONDecodeError as e:
-                    message = (
-                        f'Cannot annotate file with invalid content: {file.hash_id}, '
-                        f'{file.filename}'
-                    )
-                    current_app.logger.error(message)
-                    # warn(
-                    #     ServerWarning(message=message),
-                    #     cause=e
-                    # )
-                    # TODO: warning should be part of status
-                    results[file.hash_id] = {
-                        'attempted': False,
-                        'success': False,
-                        'error': 'Enrichment table content is not valid JSON.',
-                    }
-                    continue
-                enrich_service = get_enrichment_table_service()
-
-                try:
-                    enriched = enrich_service.create_annotation_mappings(enrichment)
-
-                    annotations, version = self._annotate_enrichment_table(
-                        file=file,
-                        enriched=enriched,
-                        cause=AnnotationChangeCause.SYSTEM_REANNOTATION,
-                        configs=effective_annotation_configs,
-                        organism=effective_organism,
-                        user_id=user_id,
-                        enrichment=enrichment,
-                    )
-
-                    validate_enrichment_table(annotations['enrichment_annotations'])
-                except AnnotationError as e:
-                    current_app.logger.error(
-                        'Could not annotate file: %s, %s, %s',
-                        file.hash_id,
-                        file.filename,
-                        e,
-                    )
-                    results[file.hash_id] = {
-                        'attempted': True,
-                        'success': False,
-                        'error': e.message,
-                    }
-                else:
-                    current_app.logger.debug(
-                        'File successfully annotated: %s, %s',
-                        file.hash_id,
-                        file.filename,
-                    )
-                    updated_files.append(annotations)
-                    versions.append(version)
-                    results[file.hash_id] = {
-                        'attempted': True,
-                        'success': True,
-                        'error': '',
-                    }
-            else:
->>>>>>> b8df4400
                 results[file.hash_id] = {
                     'attempted': True,
                     'success': False,
-<<<<<<< HEAD
-                    'error': ''
+                    'error': 'Invalid file type, can only annotate PDFs or Enrichment tables.',
                 }
                 current_app.logger.error(
                     f'Could not annotate file: {file.hash_id}, {file.filename}, {e}'
@@ -623,9 +498,6 @@
                     'attempted': True,
                     'success': True,
                     'error': ''
-=======
-                    'error': 'Invalid file type, can only annotate PDFs or Enrichment tables.',
->>>>>>> b8df4400
                 }
                 current_app.logger.info(
                     f'File annotation request successfully sent: {file.hash_id}, {file.filename}'
@@ -645,25 +517,17 @@
         current_user = g.current_user
 
         files = self.get_nondeleted_recycled_files(
-<<<<<<< HEAD
-            Files.hash_id.in_(targets['hash_ids']),
-            lazy_load_content=True
-        )
-        self.check_file_permissions(files, current_user, ['writable'], permit_recycled=False)
-=======
             Files.hash_id.in_(targets['hash_ids']), lazy_load_content=True
         )
         self.check_file_permissions(
             files, current_user, ['writable'], permit_recycled=False
         )
->>>>>>> b8df4400
 
         override_organism = params.get('organism', None) or dict()
         override_annotation_configs = params.get('annotation_configs', None)
 
         missing = self.get_missing_hash_ids(targets['hash_ids'], files)
 
-<<<<<<< HEAD
         results = {}
         global_exclusions = get_global_exclusion_annotations()
         for file in files:
@@ -719,16 +583,6 @@
                 current_app.logger.info(
                     f'File annotation request successfully sent: {file.hash_id}, {file.filename}'
                 )
-=======
-        updated_files, versions, results = self.annotate_files(
-            files, current_user.id, override_organism, override_annotation_configs
-        )
-
-        db.session.bulk_insert_mappings(FileAnnotationsVersion, versions)
-        db.session.bulk_update_mappings(Files, updated_files)
-        db.session.commit()
-        # rollback in case of error?
->>>>>>> b8df4400
 
         return jsonify(
             MultipleAnnotationGenerationResponseSchema().dump(
@@ -739,245 +593,6 @@
             )
         )
 
-<<<<<<< HEAD
-=======
-    def _annotate(
-        self,
-        file: Files,
-        cause: AnnotationChangeCause,
-        configs: dict,
-        organism: Optional[Dict] = None,
-        user_id: int = None,
-    ):
-        """Annotate PDF files."""
-        text, parsed = Pipeline.parse(
-            file.mime_type,
-            file_id=file.id,
-            exclude_references=configs['exclude_references'],
-        )
-
-        pipeline = Pipeline(
-            {
-                'adbs': get_annotation_db_service,
-                'aers': get_recognition_service,
-                'tkner': get_annotation_tokenizer,
-                'as': get_annotation_service,
-                'bs': get_bioc_document_service,
-            },
-            text=text,
-            parsed=parsed,
-        )
-
-        annotations_json = (
-            pipeline.get_globals(
-                excluded_annotations=file.excluded_annotations or [],
-                custom_annotations=file.custom_annotations or [],
-            )
-            .identify(annotation_methods=configs['annotation_methods'])
-            .annotate(
-                specified_organism_synonym=organism.get('synonym') if organism else '',
-                specified_organism_tax_id=organism.get('tax_id') if organism else '',
-                custom_annotations=file.custom_annotations or [],
-                filename=file.filename,
-            )
-        )
-
-        update = {
-            'id': file.id,
-            'annotations': annotations_json,
-            'annotations_date': datetime.now(TIMEZONE),
-        }
-
-        if organism:
-            update['organism_name'] = organism.get('organism_name')
-            update['organism_synonym'] = organism.get('synonym')
-            update['organism_taxonomy_id'] = (organism.get('tax_id'),)
-
-        version = {
-            'file_id': file.id,
-            'cause': cause,
-            'custom_annotations': file.custom_annotations,
-            'excluded_annotations': file.excluded_annotations,
-            'user_id': user_id,
-        }
-
-        return update, version
-
-    def _annotate_enrichment_table(
-        self,
-        file: Files,
-        enriched: EnrichmentCellTextMapping,
-        cause: AnnotationChangeCause,
-        user_id: int,
-        enrichment: dict,
-        configs: dict,
-        organism: Optional[Dict] = None,
-    ):
-        """Annotate all text in enrichment table."""
-        text, parsed = Pipeline.parse(file.mime_type, text=enriched.text)
-
-        pipeline = Pipeline(
-            {
-                'adbs': get_annotation_db_service,
-                'aers': get_recognition_service,
-                'tkner': get_annotation_tokenizer,
-                'as': get_enrichment_annotation_service,
-                'bs': get_bioc_document_service,
-            },
-            text=text,
-            parsed=parsed,
-        )
-
-        annotations_json = (
-            pipeline.get_globals(
-                excluded_annotations=file.excluded_annotations or [],
-                custom_annotations=file.custom_annotations or [],
-            )
-            .identify(annotation_methods=configs['annotation_methods'])
-            .annotate(
-                specified_organism_synonym=organism.get('synonym') if organism else '',
-                specified_organism_tax_id=organism.get('tax_id') if organism else '',
-                custom_annotations=file.custom_annotations or [],
-                filename=file.filename,
-                enrichment_mappings=enriched.text_index_map,
-            )
-        )
-
-        # NOTE: code below to calculate the correct offsets for enrichment table
-        # and correctly highlight based on cell is not pretty
-        annotations_list = annotations_json['documents'][0]['passages'][0][
-            'annotations'
-        ]
-        # sort by lo_location_offset to go from beginning to end
-        sorted_annotations_list = sorted(
-            annotations_list, key=lambda x: x['loLocationOffset']
-        )
-
-        prev_index = -1
-        enriched_gene = ''
-
-        start = time.time()
-        for index, cell_text in enriched.text_index_map:
-            annotation_chunk = [
-                anno
-                for anno in sorted_annotations_list
-                if anno.get('hiLocationOffset', None)
-                and anno.get('hiLocationOffset') <= index
-            ]
-            # it's sorted so we can do this to make the list shorter every iteration
-            sorted_annotations_list = sorted_annotations_list[len(annotation_chunk) :]
-
-            # update JSON to have enrichment row and domain...
-            for anno in annotation_chunk:
-                if prev_index != -1:
-                    # only do this for subsequent cells b/c
-                    # first cell will always have the correct index
-                    # update index offset to be relative to the cell again
-                    # since they're relative to the combined text
-                    anno['loLocationOffset'] = (
-                        anno['loLocationOffset'] - (prev_index + 1) - 1
-                    )
-                    anno['hiLocationOffset'] = (
-                        anno['loLocationOffset'] + anno['keywordLength'] - 1
-                    )
-
-                if 'domain' in cell_text:
-                    # imported should come first for each row
-                    if cell_text['domain'] == 'Imported':
-                        enriched_gene = cell_text['text']
-                    anno['enrichmentGene'] = enriched_gene
-                    if cell_text['domain'] == 'Regulon':
-                        anno['enrichmentDomain']['domain'] = cell_text['domain']
-                        anno['enrichmentDomain']['subDomain'] = cell_text['label']
-                    else:
-                        anno['enrichmentDomain']['domain'] = cell_text['domain']
-
-            snippet = self._highlight_annotations(
-                original_text=cell_text['text'], annotations=annotation_chunk
-            )
-            enrichment_genes_index = enrichment['result']['genes'][cell_text['index']]
-            if cell_text['domain'] == 'Imported':
-                enrichment_genes_index['annotatedImported'] = snippet
-            elif cell_text['domain'] == 'Matched':
-                enrichment_genes_index['annotatedMatched'] = snippet
-            elif cell_text['domain'] == 'Full Name':
-                enrichment_genes_index['annotatedFullName'] = snippet
-            else:
-                enrichment_genes_index.get('domains').get(cell_text['domain']).get(
-                    cell_text['label']
-                )['annotatedText'] = snippet
-
-            prev_index = index
-
-        current_app.logger.info(
-            f'Time to create enrichment snippets {time.time() - start}'
-        )
-
-        update = {
-            'id': file.id,
-            'annotations': annotations_json,
-            'annotations_date': datetime.now(TIMEZONE),
-            'enrichment_annotations': enrichment,
-        }
-
-        if organism:
-            update['organism_name'] = organism.get('organism_name')
-            update['organism_synonym'] = organism.get('synonym')
-            update['organism_taxonomy_id'] = (organism.get('tax_id'),)
-
-        version = {
-            'file_id': file.id,
-            'cause': cause,
-            'custom_annotations': file.custom_annotations,
-            'excluded_annotations': file.excluded_annotations,
-            'user_id': user_id,
-        }
-
-        return update, version
-
-    def _highlight_annotations(self, original_text: str, annotations: List[dict]):
-        # If done right, we would parse the XML but the built-in XML libraries in Python
-        # are susceptible to some security vulns, but because this is an internal API,
-        # we can accept that it can be janky
-
-        texts = []
-        prev_ending_index = -1
-
-        for annotation in annotations:
-            meta = annotation['meta']
-            meta_type = annotation['meta']['type']
-            term = annotation['textInDocument']
-            lo_location_offset = annotation['loLocationOffset']
-            hi_location_offset = annotation['hiLocationOffset']
-
-            text = (
-                f'<annotation type="{meta_type}" meta="{html.escape(json.dumps(meta))}">'
-                f'{term}'
-                f'</annotation>'
-            )
-
-            if lo_location_offset == 0:
-                prev_ending_index = hi_location_offset
-                texts.append(text)
-            else:
-                if not texts:
-                    texts.append(original_text[:lo_location_offset])
-                    prev_ending_index = hi_location_offset
-                    texts.append(text)
-                else:
-                    # TODO: would lo_location_offset == prev_ending_index ever happen?
-                    # if yes, need to handle it
-                    texts.append(
-                        original_text[prev_ending_index + 1 : lo_location_offset]
-                    )
-                    prev_ending_index = hi_location_offset
-                    texts.append(text)
-
-        texts.append(original_text[prev_ending_index + 1 :])
-        final_text = ''.join(texts)
-        return f'<snippet>{final_text}</snippet>'
-
->>>>>>> b8df4400
 
 class RefreshEnrichmentAnnotationsView(FilesystemBaseView):
     @use_args(lambda request: BulkFileRequestSchema())
@@ -1364,7 +979,6 @@
     view_func=FileAnnotationGeneCountsView.as_view('file_annotation_gene_counts'),
 )
 filesystem_bp.add_url_rule(
-<<<<<<< HEAD
     'annotations/generate/pdf',
     view_func=FilePDFAnnotationsGenerationView.as_view('file_pdf_annotation_generation'))
 filesystem_bp.add_url_rule(
@@ -1372,10 +986,6 @@
     view_func=FileEnrichmentTableAnnotationsGenerationView.as_view(
         'file_enrichment_table_annotation_generation'
     )
-=======
-    'annotations/generate',
-    view_func=FileAnnotationsGenerationView.as_view('file_annotation_generation'),
->>>>>>> b8df4400
 )
 filesystem_bp.add_url_rule(
     'annotations/refresh',
