--- conflicted
+++ resolved
@@ -918,13 +918,7 @@
                 'file_uuid': inclusion['file_reference'],
                 'file_deleted': deleter,
                 'type': ManualAnnotationType.INCLUSION.value,
-<<<<<<< HEAD
                 'creation_date': convert_datetime(inclusion['creation_date']),
-=======
-                'creation_date': str(
-                    graph.convert_datetime(inclusion['creation_date'])
-                ),
->>>>>>> ea95cbc1
                 'text': inclusion['synonym'],
                 'case_insensitive': True,
                 'entity_type': inclusion['entity_type'],
@@ -1074,19 +1068,12 @@
             ]
             query_total = exclusions.total
         else:
-<<<<<<< HEAD
             arango_client = get_or_create_arango_client()
             global_inclusions = execute_arango_query(
                 db=get_db(arango_client),
                 query=get_global_inclusions_paginated_query(),
                 skip=0 if page == 1 else (page - 1) * limit,
                 limit=limit
-=======
-            graph = get_annotation_graph_service()
-            global_inclusions = graph.exec_read_query_with_params(
-                get_global_inclusions_paginated_query(),
-                {'skip': 0 if page == 1 else (page - 1) * limit, 'limit': limit},
->>>>>>> ea95cbc1
             )
 
             file_uuids = {
@@ -1098,7 +1085,6 @@
             ).filter(Files.hash_id.in_([fid for fid in file_uuids]))
 
             file_uuids_map = {d.file_uuid: d.file_deleted_by for d in file_data_query}
-<<<<<<< HEAD
             data = [{
                 'global_id': i['node_internal_id'],
                 'synonym_id': i['syn_node_internal_id'],
@@ -1128,37 +1114,6 @@
             'total': query_total,
             'results': data
         }
-=======
-            data = [
-                {
-                    'global_id': i['node_internal_id'],
-                    'synonym_id': i['syn_node_internal_id'],
-                    'creator': i['creator'],
-                    'file_uuid': i['file_reference'],
-                    # if not in this something must've happened to the file
-                    # since a global inclusion referenced it
-                    # so mark it as deleted
-                    # mapping is {file_uuid: user_id} where user_id is null if file is not deleted
-                    'file_deleted': True
-                    if file_uuids_map.get(i['file_reference'], True)
-                    else False,
-                    'type': ManualAnnotationType.INCLUSION.value,
-                    'creation_date': graph.convert_datetime(i['creation_date']),
-                    'text': i['synonym'],
-                    'case_insensitive': True,
-                    'entity_type': i['entity_type'],
-                    'entity_id': i['entity_id'],
-                    'reason': '',
-                    'comment': '',
-                }
-                for i in global_inclusions
-            ]
-            query_total = graph.exec_read_query(get_global_inclusions_count_query())[0][
-                'total'
-            ]
-
-        results = {'total': query_total, 'results': data}
->>>>>>> ea95cbc1
         yield jsonify(GlobalAnnotationListSchema().dump(results))
 
     @use_args(GlobalAnnotationsDeleteSchema())
