--- conflicted
+++ resolved
@@ -55,14 +55,8 @@
 from .filesystem import bp as filesystem_bp
 from ..models.files import AnnotationChangeCause, FileAnnotationsVersion
 from neo4japp.schemas.annotations import (
-<<<<<<< HEAD
-    CombinedAnnotationListSchema,
-    AnnotationGenerationRequestSchema,
-    TextAnnotationGenerationRequestSchema,
-=======
     AnnotationGenerationRequestSchema,
     RefreshEnrichmentAnnotationsRequestSchema,
->>>>>>> 7a196eb0
     MultipleAnnotationGenerationResponseSchema,
     GlobalAnnotationsDeleteSchema,
     CustomAnnotationCreateSchema,
@@ -74,10 +68,7 @@
     CustomAnnotationListSchema
 )
 from neo4japp.schemas.filesystem import BulkFileRequestSchema
-<<<<<<< HEAD
-=======
 from neo4japp.schemas.enrichment import EnrichmentTableSchema
->>>>>>> 7a196eb0
 from neo4japp.services.annotations import AnnotationGraphService
 from neo4japp.utils.http import make_cacheable_file_response
 
@@ -589,82 +580,6 @@
             db.session.bulk_update_mappings(Files, updated_files)
             db.session.commit()
         return jsonify({'results': refresh})
-
-
-class TextAnnotationsGenerationView(FilesystemBaseView):
-    decorators = [auth.login_required]
-
-    @use_args(lambda request: TextAnnotationGenerationRequestSchema())
-    def post(self, params):
-        """Generate annotations for one or more files."""
-        current_user = g.current_user
-
-        # If done right, we would parse the XML but the built-in XML libraries in Python
-        # are susceptible to some security vulns, but because this is an internal API,
-        # we can accept that it can be janky
-        container_tag_re = re.compile("^<snippet>(.*)</snippet>$", re.DOTALL | re.IGNORECASE)
-        highlight_strip_tag_re = re.compile("^<highlight>([^<]+)</highlight>$", re.IGNORECASE)
-        highlight_add_tag_re = re.compile("^%%%%%-(.+)-%%%%%$", re.IGNORECASE)
-
-        results = []
-
-        organism = None
-        method = params.get('method', AnnotationMethod.RULES)
-        texts = params.get('texts', [])
-
-        if params.get('organism'):
-            organism = params['organism']
-
-        for text in texts:
-            annotations = []
-
-            # Remove the outer document tag
-            text = container_tag_re.sub("\\1", text)
-            # Remove the highlight tags to help the annotation parser
-            text = highlight_strip_tag_re.sub("%%%%%-\\1-%%%%%", text)
-
-            try:
-                annotations = self._annotate(
-                    method=method,
-                    organism=organism,
-                    text=text
-                )['documents'][0]['passages'][0]['annotations']
-            except AnnotationError as e:
-                current_app.logger.error('Could not annotate text.', e)
-
-            for annotation in annotations:
-                keyword = annotation['keyword']
-                text = re.sub(
-                    # Replace but outside tags (shh @ regex)
-                    f"({re.escape(keyword)})(?![^<]*>|[^<>]*</)",
-                    f'<annotation type="{annotation["meta"]["type"]}" '
-                    f'meta="{html.escape(json.dumps(annotation["meta"]))}"'
-                    f'>\\1</annotation>',
-                    text,
-                    flags=re.IGNORECASE)
-
-            # Re-add the highlight tags
-            text = highlight_add_tag_re.sub("<highlight>\\1</highlight>", text)
-            # Re-wrap with document tags
-            text = f"<snippet>{text}</snippet>"
-
-            results.append(text)
-
-        return jsonify({'result': results})
-
-    def _annotate(
-        self,
-        text: str,
-        organism: Optional[FallbackOrganism] = None,
-        method: AnnotationMethod = AnnotationMethod.RULES
-    ):
-        annotations_json = create_annotations_from_text(
-            annotation_method=method.value,
-            specified_organism_synonym=organism.organism_synonym if organism else '',  # noqa
-            specified_organism_tax_id=organism.organism_taxonomy_id if organism else '',  # noqa
-            text=text
-        )
-        return annotations_json
 
 
 @bp.route('/global-list/inclusions')
@@ -914,11 +829,6 @@
     'annotations/generate',
     view_func=FileAnnotationsGenerationView.as_view('file_annotation_generation'))
 filesystem_bp.add_url_rule(
-<<<<<<< HEAD
-    'annotations/text/generate',
-    view_func=TextAnnotationsGenerationView.as_view('text_annotation_generation'))
-=======
     'annotations/refresh',
     # TODO: this can potentially become a generic annotations refresh
-    view_func=RefreshEnrichmentAnnotationsView.as_view('refresh_annotations'))
->>>>>>> 7a196eb0
+    view_func=RefreshEnrichmentAnnotationsView.as_view('refresh_annotations'))