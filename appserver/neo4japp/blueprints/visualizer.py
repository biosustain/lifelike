from flask import Blueprint, request, jsonify
from flask.views import MethodView
from flask_apispec import use_kwargs
from http import HTTPStatus

from neo4japp.constants import ANNOTATION_STYLES_DICT
<<<<<<< HEAD
from neo4japp.database import get_or_create_arango_client
=======
>>>>>>> 1b71e316
from neo4japp.data_transfer_objects.visualization import (
    ExpandNodeRequest,
    GetSnippetsForEdgeRequest,
    GetSnippetsForClusterRequest,
    ReferenceTableDataRequest,
)
from neo4japp.database import get_visualizer_service
from neo4japp.exceptions import InvalidArgument
from neo4japp.request_schemas.visualizer import (
    GetSnippetsForNodePairRequest,
    AssociatedTypeSnippetCountRequest,
)
<<<<<<< HEAD
from neo4japp.services.visualizer import (
    expand_node_as_clusters,
    get_associated_type_snippet_count,
    get_document_for_visualizer,
    get_reference_table_data,
    get_snippets_for_edge,
    get_snippets_for_cluster,
    get_snippets_for_node_pair,
)
from neo4japp.util import camel_to_snake_dict
from neo4japp.utils.jsonify import jsonify_with_class
=======
>>>>>>> 1b71e316
from neo4japp.schemas.common import SuccessResponse
from neo4japp.utils.jsonify import jsonify_with_class

bp = Blueprint('visualizer-api', __name__, url_prefix='/visualizer')


@bp.route('/get-annotation-legend', methods=['GET'])
@jsonify_with_class()
def get_annotation_legend():
    return SuccessResponse(result=ANNOTATION_STYLES_DICT, status_code=200)


@bp.route('/expand', methods=['POST'])
@jsonify_with_class(ExpandNodeRequest)
def expand_graph_node_as_clusters(req: ExpandNodeRequest):
    arango_client = get_or_create_arango_client()
    clusters = expand_node_as_clusters(arango_client, req.node_id, req.filter_labels)
    return SuccessResponse(result=clusters, status_code=200)


@bp.route('/get-reference-table', methods=['POST'])
@jsonify_with_class(ReferenceTableDataRequest)
def get_ref_table(req: ReferenceTableDataRequest):
    arango_client = get_or_create_arango_client()
    reference_table_data = get_reference_table_data(
        arango_client,
        [camel_to_snake_dict(pair.to_dict()) for pair in req.node_edge_pairs],
    )
    return SuccessResponse(reference_table_data, status_code=HTTPStatus.OK)


@bp.route('/get-snippets-for-edge', methods=['POST'])
@jsonify_with_class(GetSnippetsForEdgeRequest)
def get_edge_snippet_data(req: GetSnippetsForEdgeRequest):
    # TODO: In the future would be better to refactor this request to use Marshmallow and handle
    # the validation in the schema, but in the interest of time favoring this approach for now.
    if not (0 <= req.limit and req.limit <= 1000):
        raise InvalidArgument(
            title='Failed to Get Edge Snippets',
            message='Query limit is out of bounds, the limit is 0 <= limit <= 1000.',
            code=HTTPStatus.BAD_REQUEST,
        )

    arango_client = get_or_create_arango_client()
    result = get_snippets_for_edge(arango_client, req.edge, req.page, req.limit)
    return SuccessResponse(result, status_code=200)


@bp.route('/get-snippets-for-cluster', methods=['POST'])
@jsonify_with_class(GetSnippetsForClusterRequest)
def get_cluster_snippet_data(req: GetSnippetsForClusterRequest):
    # TODO: In the future would be better to refactor this request to use Marshmallow and handle
    # the validation in the schema, but in the interest of time favoring this approach for now.
    if not (0 <= req.limit and req.limit <= 1000):
        raise InvalidArgument(
            title='Failed to Get Cluster Snippets',
            message='Query limit is out of bounds, the limit is 0 <= limit <= 1000.',
            code=HTTPStatus.BAD_REQUEST,
        )

    arango_client = get_or_create_arango_client()
    result = get_snippets_for_cluster(arango_client, req.edges, req.page, req.limit)
    return SuccessResponse(result, status_code=HTTPStatus.OK)


@bp.route('/get-associated-type-snippet-count', methods=['POST'])
@use_kwargs(AssociatedTypeSnippetCountRequest)
def get_assoc_type_snippet_count(source_node, associated_nodes):
    arango_client = get_or_create_arango_client()
    result = get_associated_type_snippet_count(
        arango_client, source_node, associated_nodes
    )
    return jsonify(
        {
            'result': result.to_dict(),
        }
    )


@bp.route('/get-snippets-for-node-pair', methods=['POST'])
@use_kwargs(GetSnippetsForNodePairRequest)
def get_snippets_for_pair(node_1_id, node_2_id, page, limit):
    arango_client = get_or_create_arango_client()
    result = get_snippets_for_node_pair(
        arango_client, node_1_id, node_2_id, page, limit
    )

    return jsonify({'result': result.to_dict()})


class GetDocumentView(MethodView):
    def get(self, collection: str, key: str):
        arango_client = get_or_create_arango_client()
        doc_id = f'{collection}/{key}'
        result = get_document_for_visualizer(arango_client, doc_id)
        return jsonify({'nodes': [result], 'edges': []})


bp.add_url_rule(
    '/document/<string:collection>/<string:key>',
    view_func=GetDocumentView.as_view('fetch_document'),
)<|MERGE_RESOLUTION|>--- conflicted
+++ resolved
@@ -1,26 +1,21 @@
-from flask import Blueprint, request, jsonify
+from flask import Blueprint, jsonify
 from flask.views import MethodView
 from flask_apispec import use_kwargs
 from http import HTTPStatus
 
 from neo4japp.constants import ANNOTATION_STYLES_DICT
-<<<<<<< HEAD
 from neo4japp.database import get_or_create_arango_client
-=======
->>>>>>> 1b71e316
 from neo4japp.data_transfer_objects.visualization import (
     ExpandNodeRequest,
     GetSnippetsForEdgeRequest,
     GetSnippetsForClusterRequest,
     ReferenceTableDataRequest,
 )
-from neo4japp.database import get_visualizer_service
 from neo4japp.exceptions import InvalidArgument
 from neo4japp.request_schemas.visualizer import (
     GetSnippetsForNodePairRequest,
     AssociatedTypeSnippetCountRequest,
 )
-<<<<<<< HEAD
 from neo4japp.services.visualizer import (
     expand_node_as_clusters,
     get_associated_type_snippet_count,
@@ -30,12 +25,8 @@
     get_snippets_for_cluster,
     get_snippets_for_node_pair,
 )
-from neo4japp.util import camel_to_snake_dict
-from neo4japp.utils.jsonify import jsonify_with_class
-=======
->>>>>>> 1b71e316
 from neo4japp.schemas.common import SuccessResponse
-from neo4japp.utils.jsonify import jsonify_with_class
+from neo4japp.utils.jsonify import camel_to_snake_dict, jsonify_with_class
 
 bp = Blueprint('visualizer-api', __name__, url_prefix='/visualizer')
 
