from flask import Blueprint, jsonify
from flask.views import MethodView
from flask_apispec import use_kwargs
from http import HTTPStatus

from neo4japp.blueprints.auth import login_optional
from neo4japp.constants import ANNOTATION_STYLES_DICT
from neo4japp.database import get_or_create_arango_client
from neo4japp.data_transfer_objects.visualization import (
    ExpandNodeRequest,
    GetSnippetsForEdgeRequest,
    GetSnippetsForClusterRequest,
    ReferenceTableDataRequest,
)
from neo4japp.exceptions import InvalidArgument
from neo4japp.request_schemas.visualizer import (
    GetSnippetsForNodePairRequest,
    AssociatedTypeSnippetCountRequest,
)
from neo4japp.services.visualizer import (
    expand_node_as_clusters,
    get_associated_type_snippet_count,
    get_document_for_visualizer,
    get_reference_table_data,
    get_snippets_for_edge,
    get_snippets_for_cluster,
    get_snippets_for_node_pair,
)
from neo4japp.schemas.common import SuccessResponse
from neo4japp.utils.jsonify import jsonify_with_class
from neo4japp.utils.string import camel_to_snake_dict

bp = Blueprint('visualizer-api', __name__, url_prefix='/visualizer')


@bp.route('/get-annotation-legend', methods=['GET'])
@jsonify_with_class()
def get_annotation_legend():
    return SuccessResponse(result=ANNOTATION_STYLES_DICT, status_code=200)


@bp.route('/expand', methods=['POST'])
@jsonify_with_class(ExpandNodeRequest)
def expand_graph_node_as_clusters(req: ExpandNodeRequest):
    arango_client = get_or_create_arango_client()
    clusters = expand_node_as_clusters(arango_client, req.node_id, req.filter_labels)
    return SuccessResponse(result=clusters, status_code=200)


@bp.route('/get-reference-table', methods=['POST'])
@jsonify_with_class(ReferenceTableDataRequest)
def get_ref_table(req: ReferenceTableDataRequest):
    arango_client = get_or_create_arango_client()
    reference_table_data = get_reference_table_data(
        arango_client,
        [camel_to_snake_dict(pair.to_dict()) for pair in req.node_edge_pairs],
    )
    return SuccessResponse(reference_table_data, status_code=HTTPStatus.OK)


@bp.route('/get-snippets-for-edge', methods=['POST'])
@jsonify_with_class(GetSnippetsForEdgeRequest)
def get_edge_snippet_data(req: GetSnippetsForEdgeRequest):
    # TODO: In the future would be better to refactor this request to use Marshmallow and handle
    # the validation in the schema, but in the interest of time favoring this approach for now.
    if not (0 <= req.limit and req.limit <= 1000):
        raise InvalidArgument(
            title='Failed to Get Edge Snippets',
            message='Query limit is out of bounds, the limit is 0 <= limit <= 1000.',
            code=HTTPStatus.BAD_REQUEST,
        )

    arango_client = get_or_create_arango_client()
    result = get_snippets_for_edge(arango_client, req.edge, req.page, req.limit)
    return SuccessResponse(result, status_code=200)


@bp.route('/get-snippets-for-cluster', methods=['POST'])
@jsonify_with_class(GetSnippetsForClusterRequest)
def get_cluster_snippet_data(req: GetSnippetsForClusterRequest):
    # TODO: In the future would be better to refactor this request to use Marshmallow and handle
    # the validation in the schema, but in the interest of time favoring this approach for now.
    if not (0 <= req.limit and req.limit <= 1000):
        raise InvalidArgument(
            title='Failed to Get Cluster Snippets',
            message='Query limit is out of bounds, the limit is 0 <= limit <= 1000.',
            code=HTTPStatus.BAD_REQUEST,
        )

<<<<<<< HEAD
    arango_client = get_or_create_arango_client()
    result = get_snippets_for_cluster(arango_client, req.edges, req.page, req.limit)
    return SuccessResponse(result, status_code=HTTPStatus.OK)
=======
    cluster_snippets_result = visualizer.get_snippets_for_cluster(
        page=req.page,
        limit=req.limit,
        edges=req.edges,
    )
    return SuccessResponse(cluster_snippets_result, status_code=HTTPStatus.OK)


@bp.route('/get-annotation-legend', methods=['GET'])
@login_optional
@jsonify_with_class()
def get_annotation_legend():
    return SuccessResponse(result=ANNOTATION_STYLES_DICT, status_code=HTTPStatus.OK)
>>>>>>> 1798c166


@bp.route('/get-associated-type-snippet-count', methods=['POST'])
@use_kwargs(AssociatedTypeSnippetCountRequest)
def get_assoc_type_snippet_count(source_node, associated_nodes):
    arango_client = get_or_create_arango_client()
    result = get_associated_type_snippet_count(
        arango_client, source_node, associated_nodes
    )
    return jsonify(
        {
            'result': result.to_dict(),
        }
    )


@bp.route('/get-snippets-for-node-pair', methods=['POST'])
@use_kwargs(GetSnippetsForNodePairRequest)
def get_snippets_for_pair(node_1_id, node_2_id, page, limit):
    arango_client = get_or_create_arango_client()
    result = get_snippets_for_node_pair(
        arango_client, node_1_id, node_2_id, page, limit
    )

    return jsonify({'result': result.to_dict()})


class GetDocumentView(MethodView):
    def get(self, collection: str, key: str):
        arango_client = get_or_create_arango_client()
        doc_id = f'{collection}/{key}'
        result = get_document_for_visualizer(arango_client, doc_id)
        return jsonify({'nodes': [result], 'edges': []})


bp.add_url_rule(
    '/document/<string:collection>/<string:key>',
    view_func=GetDocumentView.as_view('fetch_document'),
)<|MERGE_RESOLUTION|>--- conflicted
+++ resolved
@@ -87,25 +87,9 @@
             code=HTTPStatus.BAD_REQUEST,
         )
 
-<<<<<<< HEAD
     arango_client = get_or_create_arango_client()
     result = get_snippets_for_cluster(arango_client, req.edges, req.page, req.limit)
     return SuccessResponse(result, status_code=HTTPStatus.OK)
-=======
-    cluster_snippets_result = visualizer.get_snippets_for_cluster(
-        page=req.page,
-        limit=req.limit,
-        edges=req.edges,
-    )
-    return SuccessResponse(cluster_snippets_result, status_code=HTTPStatus.OK)
-
-
-@bp.route('/get-annotation-legend', methods=['GET'])
-@login_optional
-@jsonify_with_class()
-def get_annotation_legend():
-    return SuccessResponse(result=ANNOTATION_STYLES_DICT, status_code=HTTPStatus.OK)
->>>>>>> 1798c166
 
 
 @bp.route('/get-associated-type-snippet-count', methods=['POST'])
