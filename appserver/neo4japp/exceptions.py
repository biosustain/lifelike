class BaseException(Exception):
    def __init__(self, name, message, *args):
        self.name = name
        self.message = message
        super().__init__(*args)

    def __str__(self):
        return f'<Exception> {self.name}:{self.message}'

    def to_dict(self):
        retval = {}
        retval['name'] = self.name
        retval['message'] = self.message
        return retval


class AnnotationError(BaseException):
    """AN error occured during the annotation process"""
    def __init__(self, message, additional_msgs=[]) -> None:
        super().__init__('Annotation Error', message, additional_msgs)


class DatabaseError(BaseException):
    """An error occured in database operation"""
    def __init__(self, message, additional_msgs=[]) -> None:
        super().__init__('Database Error', message, additional_msgs)


class DuplicateRecord(BaseException):
    def __init__(self, message, additional_msgs=[]):
        super().__init__('Duplicate record', message, additional_msgs)


class InvalidCredentialsException(BaseException):
    """Signals invalid credentials used"""
    def __init__(self, message, additional_msgs=[]):
        super().__init__('Invalid credentials', message, additional_msgs)


class NotAuthorizedException(BaseException):
    """Signals that the client does not sufficient privilege"""
    def __init__(self, message, additional_msgs=[]):
        super().__init__('Unauthorized Action', message, additional_msgs)


class RecordNotFoundException(BaseException):
    """Signals that no record is found in the database"""
    def __init__(self, message, additional_msgs=[]):
        super().__init__('Record not found', message)


class JWTTokenException(BaseException):
    """Signals JWT token issue"""
    def __init__(self, message, additional_msgs=[]):
        super().__init__('JWT', message)


class JWTAuthTokenException(JWTTokenException):
    """Signals the JWT auth token has an issue"""
    def __init__(self, message):
        super().__init__(message)


class FormatterException(BaseException):
    """Signals that a CamelDictMixin object was not formatted to/from
    dict correctly."""
    def __init__(self, message):
<<<<<<< HEAD
        super().__init__('Formatter Error', message)


class BadRequestError(BaseException):
    """Signals that the user may have done something wrong and that the
    message should be shown to the user."""
    def __init__(self, message):
        super().__init__('Bad Request Error', message)


class DataNotAvailableException(BaseException):
    """Signals that the requested data is not available in a storage."""
    def __init__(self, message):
        super().__init__('Data Not Available Error', message)
=======
        super().__init__('Formatter Error', message)
>>>>>>> 8d20043a
<|MERGE_RESOLUTION|>--- conflicted
+++ resolved
@@ -65,21 +65,10 @@
     """Signals that a CamelDictMixin object was not formatted to/from
     dict correctly."""
     def __init__(self, message):
-<<<<<<< HEAD
         super().__init__('Formatter Error', message)
-
-
-class BadRequestError(BaseException):
-    """Signals that the user may have done something wrong and that the
-    message should be shown to the user."""
-    def __init__(self, message):
-        super().__init__('Bad Request Error', message)
 
 
 class DataNotAvailableException(BaseException):
     """Signals that the requested data is not available in a storage."""
     def __init__(self, message):
-        super().__init__('Data Not Available Error', message)
-=======
-        super().__init__('Formatter Error', message)
->>>>>>> 8d20043a
+        super().__init__('Data Not Available Error', message)