import attr

from typing import Any, Dict, List, Optional, Tuple

from neo4japp.util import CamelDictMixin


@attr.s(frozen=True)
class AnnotationRequest(CamelDictMixin):
    annotation_method: str = attr.ib()
    file_ids: List[str] = attr.ib(default=attr.Factory(list))
    organism: dict = attr.ib(default=attr.Factory(dict))


@attr.s(frozen=False)
class PDFChar():
    text: str = attr.ib()
    height: float = attr.ib()
    width: float = attr.ib()
    x0: float = attr.ib()
    y0: float = attr.ib()
    x1: float = attr.ib()
    y1: float = attr.ib()
    lower_cropbox: Optional[int] = attr.ib(default=None)
    upper_cropbox: Optional[int] = attr.ib(default=None)
    # min_idx_in_page: Optional[Dict[int, int]] = attr.ib(default=None)
    # TODO: figure out a better way
    # attr transforms the Dict[int, int] into Dict[str, int] with asdict()
    min_idx_in_page: Optional[str] = attr.ib(default=None)
    space: bool = attr.ib(default=False)

    def to_dict(self):
        return attr.asdict(self)


@attr.s(frozen=True)
class PDFParsedCharacters():
    chars_in_pdf: List[str] = attr.ib()
    char_coord_objs_in_pdf: List[PDFChar] = attr.ib()
    cropbox_in_pdf: Tuple[int, int] = attr.ib()
    min_idx_in_page: Dict[int, int] = attr.ib()


@attr.s(frozen=True)
class PDFTokenPositions():
    page_number: int = attr.ib()
    keyword: str = attr.ib()
    normalized_keyword: str = attr.ib()
    char_positions: Dict[int, str] = attr.ib()
    # used in NLP because it returns the type
    token_type: Optional[str] = attr.ib(default='')


@attr.s(frozen=True)
class PDFTokenPositionsList():
    token_positions: Any = attr.ib()
    char_coord_objs_in_pdf: List[PDFChar] = attr.ib()
    cropbox_in_pdf: Tuple[int, int] = attr.ib()
    min_idx_in_page: Dict[int, int] = attr.ib()
    word_index_dict: Dict[int, str] = attr.ib(default=attr.Factory(list))


# IMPORTANT NOTE/TODO: JIRA LL-465
# the commented out old code is there
# because we need to resolve this issue of what data
# structure to use. Up until 4/20 the commented out
# structure was used in annotations and pdf-viewer
#
# but a last minute change was done on the pdf-viewer
# and to avoid back and forth between (1) annotations,
# (2) pdf-viewer and (3) NLP, we need to settle on a format
#
# for now change to what the pdf-viewer use
@attr.s(frozen=True)
class Annotation(CamelDictMixin):
    @attr.s(frozen=True)
    class Meta(CamelDictMixin):
        @attr.s(frozen=True)
        class Links(CamelDictMixin):
            ncbi: str = attr.ib(default='')
            uniprot: str = attr.ib(default='')
            mesh: str = attr.ib(default='')
            chebi: str = attr.ib(default='')
            pubchem: str = attr.ib(default='')
            wikipedia: str = attr.ib(default='')
            google: str = attr.ib(default='')

        type: str = attr.ib()
        color: str = attr.ib()
        links: Links = attr.ib()
        id: str = attr.ib()
        id_type: str = attr.ib()
        id_hyperlink: str = attr.ib()
        is_custom: bool = attr.ib(default=False)
        all_text: str = attr.ib(default='')

    @attr.s(frozen=True)
    class TextPosition(CamelDictMixin):
        # [x1, y1, x2, y2]
        positions: List[float] = attr.ib()
        value: str = attr.ib()
    #     lower_left: Dict[str, float] = attr.ib()
    #     upper_right: Dict[str, float] = attr.ib()

    page_number: int = attr.ib()
    # keywords and rects are a pair
    # each index in the list correspond to the other
    # these two replaced the old lower_left/upper_right in TextPosition
    keywords: List[str] = attr.ib()
    rects: List[List[float]] = attr.ib()
    # the matched str keyword
    keyword: str = attr.ib()
    # string from document
    text_in_document: str = attr.ib()
    keyword_length: int = attr.ib()
    lo_location_offset: int = attr.ib()
    hi_location_offset: int = attr.ib()
    meta: Meta = attr.ib()
    uuid: str = attr.ib()


@attr.s(frozen=True)
class OrganismAnnotation(Annotation):
    @attr.s(frozen=True)
    class OrganismMeta(Annotation.Meta):
        category: str = attr.ib(default='')


@attr.s(frozen=True)
class GeneAnnotation(Annotation):
    @attr.s(frozen=True)
    class GeneMeta(Annotation.Meta):
        category: str = attr.ib(default='')


@attr.s(frozen=False)
class LMDBMatch():
    entities: List[dict] = attr.ib()
    tokens: List[PDFTokenPositions] = attr.ib()


@attr.s(frozen=True)
<<<<<<< HEAD
class EntityResults():
    matched_anatomy: Dict[str, LMDBMatch] = attr.ib()
    matched_chemicals: Dict[str, LMDBMatch] = attr.ib()
    matched_compounds: Dict[str, LMDBMatch] = attr.ib()
    matched_diseases: Dict[str, LMDBMatch] = attr.ib()
    matched_foods: Dict[str, LMDBMatch] = attr.ib()
    matched_genes: Dict[str, LMDBMatch] = attr.ib()
    matched_phenotypes: Dict[str, LMDBMatch] = attr.ib()
    matched_proteins: Dict[str, LMDBMatch] = attr.ib()
    matched_species: Dict[str, LMDBMatch] = attr.ib()
=======
class EntityResults(CamelDictMixin):
    matched_type_anatomy: Dict[str, LMDBMatch] = attr.ib()
    matched_type_chemical: Dict[str, LMDBMatch] = attr.ib()
    matched_type_compound: Dict[str, LMDBMatch] = attr.ib()
    matched_type_disease: Dict[str, LMDBMatch] = attr.ib()
    matched_type_food: Dict[str, LMDBMatch] = attr.ib()
    matched_type_gene: Dict[str, LMDBMatch] = attr.ib()
    matched_type_phenotype: Dict[str, LMDBMatch] = attr.ib()
    matched_type_protein: Dict[str, LMDBMatch] = attr.ib()
    matched_type_species: Dict[str, LMDBMatch] = attr.ib()
    # non LMDB entity types
    matched_type_company: Dict[str, LMDBMatch] = attr.ib()
    matched_type_entity: Dict[str, LMDBMatch] = attr.ib()
>>>>>>> 5f998ecf


@attr.s(frozen=True)
class SpecifiedOrganismStrain():
    synonym: str = attr.ib()
    organism_id: str = attr.ib()
    category: str = attr.ib()


@attr.s(frozen=True)
class GlobalAnnotationData():
    file_id: str = attr.ib()
    filename: str = attr.ib()
    user_email: str = attr.ib()
    id: int = attr.ib()
    type: str = attr.ib()
    reviewed: bool = attr.ib()
    approved: bool = attr.ib()
    creation_date: str = attr.ib()
    modified_date: str = attr.ib()
    text: str = attr.ib()
    reason: str = attr.ib()
    entity_type: str = attr.ib()
    annotation_id: str = attr.ib()
    comment: str = attr.ib()<|MERGE_RESOLUTION|>--- conflicted
+++ resolved
@@ -140,19 +140,7 @@
 
 
 @attr.s(frozen=True)
-<<<<<<< HEAD
 class EntityResults():
-    matched_anatomy: Dict[str, LMDBMatch] = attr.ib()
-    matched_chemicals: Dict[str, LMDBMatch] = attr.ib()
-    matched_compounds: Dict[str, LMDBMatch] = attr.ib()
-    matched_diseases: Dict[str, LMDBMatch] = attr.ib()
-    matched_foods: Dict[str, LMDBMatch] = attr.ib()
-    matched_genes: Dict[str, LMDBMatch] = attr.ib()
-    matched_phenotypes: Dict[str, LMDBMatch] = attr.ib()
-    matched_proteins: Dict[str, LMDBMatch] = attr.ib()
-    matched_species: Dict[str, LMDBMatch] = attr.ib()
-=======
-class EntityResults(CamelDictMixin):
     matched_type_anatomy: Dict[str, LMDBMatch] = attr.ib()
     matched_type_chemical: Dict[str, LMDBMatch] = attr.ib()
     matched_type_compound: Dict[str, LMDBMatch] = attr.ib()
@@ -165,7 +153,6 @@
     # non LMDB entity types
     matched_type_company: Dict[str, LMDBMatch] = attr.ib()
     matched_type_entity: Dict[str, LMDBMatch] = attr.ib()
->>>>>>> 5f998ecf
 
 
 @attr.s(frozen=True)
