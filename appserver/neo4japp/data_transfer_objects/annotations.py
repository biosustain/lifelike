import attr

from typing import Dict, List, Union

from pdfminer.layout import LTAnno, LTChar

from neo4japp.util import CamelDictMixin


@attr.s(frozen=True)
class PDFParsedCharacters(CamelDictMixin):
    coor_obj_per_pdf_page: Dict[int, List[Union[LTChar, LTAnno]]] = attr.ib()  # noqa
    str_per_pdf_page: Dict[int, List[str]] = attr.ib()


@attr.s(frozen=True)
class PDFTokenPositions(CamelDictMixin):
    page_number: int = attr.ib()
    keyword: str = attr.ib()
    char_positions: Dict[int, str] = attr.ib()


@attr.s(frozen=True)
class PDFTokenPositionsList(CamelDictMixin):
    token_positions: List[PDFTokenPositions] = attr.ib()
    coor_obj_per_pdf_page: Dict[int, List[Union[LTChar, LTAnno]]] = attr.ib()  # noqa


# IMPORTANT NOTE/TODO: JIRA LL-465
# the commented out old code is there
# because we need to resolve this issue of what data
# structure to use. Up until 4/20 the commented out
# structure was used in annotations and pdf-viewer
#
# but a last minute change was done on the pdf-viewer
# and to avoid back and forth between (1) annotations,
# (2) pdf-viewer and (3) NLP, we need to settle on a format
#
# for now change to what the pdf-viewer use
@attr.s(frozen=True)
class Annotation(CamelDictMixin):
    @attr.s(frozen=True)
    class Meta(CamelDictMixin):
        @attr.s(frozen=True)
        class Links(CamelDictMixin):
            ncbi: str = attr.ib(default='')
            uniprot: str = attr.ib(default='')
            wikipedia: str = attr.ib(default='')
            google: str = attr.ib(default='')

        keyword_type: str = attr.ib()
        color: str = attr.ib()
        links: Links = attr.ib()
        id: str = attr.ib()
        id_type: str = attr.ib()
        is_custom: bool = attr.ib(default=False)
        all_text: str = attr.ib(default='')

    @attr.s(frozen=True)
    class TextPosition(CamelDictMixin):
        # [x1, y1, x2, y2]
        positions: List[float] = attr.ib()
        value: str = attr.ib()
    #     lower_left: Dict[str, float] = attr.ib()
    #     upper_right: Dict[str, float] = attr.ib()

    page_number: int = attr.ib()
    # keywords and rects are a pair
    # each index in the list correspond to the other
<<<<<<< HEAD
=======
    # these two replaced the old lower_left/upper_right in TextPosition
>>>>>>> 158b7787
    keywords: List[str] = attr.ib()
    rects: List[TextPosition] = attr.ib()
    # the untouched str keyword
    keyword: str = attr.ib()
    keyword_length: int = attr.ib()
    lo_location_offset: int = attr.ib()
    hi_location_offset: int = attr.ib()
    meta: Meta = attr.ib()<|MERGE_RESOLUTION|>--- conflicted
+++ resolved
@@ -67,10 +67,7 @@
     page_number: int = attr.ib()
     # keywords and rects are a pair
     # each index in the list correspond to the other
-<<<<<<< HEAD
-=======
     # these two replaced the old lower_left/upper_right in TextPosition
->>>>>>> 158b7787
     keywords: List[str] = attr.ib()
     rects: List[TextPosition] = attr.ib()
     # the untouched str keyword
