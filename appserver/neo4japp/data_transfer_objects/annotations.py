--- conflicted
+++ resolved
@@ -125,9 +125,6 @@
     matched_proteins: Dict[str, LMDBMatch] = attr.ib()
     matched_species: Dict[str, LMDBMatch] = attr.ib()
     matched_diseases: Dict[str, LMDBMatch] = attr.ib()
-<<<<<<< HEAD
-    matched_phenotypes: Dict[str, LMDBMatch] = attr.ib()
-=======
     matched_phenotypes: Dict[str, LMDBMatch] = attr.ib()
 
 
@@ -135,5 +132,4 @@
 class SpecifiedOrganismStrain(CamelDictMixin):
     synonym: str = attr.ib()
     organism_id: str = attr.ib()
-    category: str = attr.ib()
->>>>>>> dc221dc7
+    category: str = attr.ib()