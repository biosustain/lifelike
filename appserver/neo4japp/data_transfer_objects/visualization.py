import attr

<<<<<<< HEAD
from neo4japp.models import GraphNode
=======
from neo4japp.exceptions import FormatterException
>>>>>>> 7e25190f
from neo4japp.util import CamelDictMixin

from typing import Dict, List, Optional

@attr.s(frozen=True)
class VisNode(CamelDictMixin):
    id: int = attr.ib()
    label: str = attr.ib()
    data: dict = attr.ib()
    sub_labels: List[str] = attr.ib()
    display_name: str = attr.ib()
    primary_label: str = attr.ib()
    color: dict = attr.ib()
    expanded: bool = attr.ib()

@attr.s(frozen=True)
class DuplicateVisNode(VisNode):
    id: str = attr.ib()
    duplicate_of: int = attr.ib()

@attr.s(frozen=True)
class VisEdge(CamelDictMixin):
    id: int = attr.ib()
    label: str = attr.ib()
    data: dict = attr.ib()
    to: int = attr.ib()
    from_: int = attr.ib()
    arrows: Optional[str] = attr.ib()

    def build_from_dict_formatter(self, vis_edge_input_dict: dict):
        # Error if both 'from' and 'from_' are in the dict, or if neither of them are
        if vis_edge_input_dict.get('from_', None) is None and vis_edge_input_dict.get('from', None) is None:
            raise FormatterException("Must have either 'from' or 'from_' in a VisEdge dict!")
        elif vis_edge_input_dict.get('from_', None) is not None and vis_edge_input_dict.get('from', None) is not None:
            raise FormatterException("Cannot have both 'from' and 'from_' in a VisEdge dict!")

        if vis_edge_input_dict.get('from', None) is not None:
            vis_edge_input_dict['from_'] = vis_edge_input_dict['from']
            del vis_edge_input_dict['from']
            return vis_edge_input_dict
        else:
            # 'from_' already exists in the dict, so nothing needs to be done
            return vis_edge_input_dict


    def to_dict_formatter(self, vis_edge_output_dict: dict):
        vis_edge_output_dict['from'] = vis_edge_output_dict['from_']
        del vis_edge_output_dict['from_']
        return vis_edge_output_dict



@attr.s(frozen=True)
class DuplicateVisEdge(VisEdge):
    id: str = attr.ib()
    duplicate_of: int = attr.ib()
    original_from: int = attr.ib()
    original_to: int = attr.ib()

@attr.s(frozen=True)
class NodeEdgePair(CamelDictMixin):
    node: VisNode = attr.ib()
    edge: VisEdge = attr.ib()

@attr.s(frozen=True)
class DuplicateNodeEdgePair(CamelDictMixin):
    node: DuplicateVisNode = attr.ib()
    edge: DuplicateVisEdge = attr.ib()

@attr.s(frozen=True)
class ClusteredNode(CamelDictMixin):
    node_id: int = attr.ib()
    edges: List[DuplicateVisEdge] = attr.ib()

@attr.s(frozen=True)
class EdgeSnippetCount(CamelDictMixin):
    edge: VisEdge = attr.ib()
    count: int = attr.ib()

@attr.s(frozen=True)
class ReferenceTableRow(CamelDictMixin):
    node_display_name: str = attr.ib()
    snippet_count: int = attr.ib()
    edge: DuplicateVisEdge = attr.ib()

@attr.s(frozen=True)
class Snippet(CamelDictMixin):
    reference: GraphNode = attr.ib()
    publication: GraphNode = attr.ib()

### Begin Request DTOs ###

@attr.s(frozen=True)
class GetSnippetsFromEdgeRequest(CamelDictMixin):
    edge: VisEdge = attr.ib()

@attr.s(frozen=True)
class GetSnippetsFromDuplicateEdgeRequest(CamelDictMixin):
    edge: DuplicateVisEdge = attr.ib()

@attr.s(frozen=True)
class GetSnippetCountsFromEdgesRequest(CamelDictMixin):
    edges: List[VisEdge] = attr.ib()

@attr.s(frozen=True)
class ReferenceTableDataRequest(CamelDictMixin):
    node_edge_pairs: List[DuplicateNodeEdgePair] = attr.ib()

@attr.s(frozen=True)
class GetGraphDataForClusterRequest(CamelDictMixin):
    clustered_nodes: List[ClusteredNode] = attr.ib()

### End Request DTOs ###

### Begin Respose DTOs

@attr.s(frozen=True)
class GetSnippetsFromEdgeResult(CamelDictMixin):
    from_node_id: int = attr.ib()
    to_node_id: int = attr.ib()
    association: str = attr.ib()
    snippets: List[Snippet] = attr.ib()


@attr.s(frozen=True)
class GetSnippetCountsFromEdgesResult(CamelDictMixin):
    edge_snippet_counts: List[EdgeSnippetCount] = attr.ib()


@attr.s(frozen=True)
class GetClusterGraphDataResult(CamelDictMixin):
    results: Dict[int, Dict[str, int]] = attr.ib()


@attr.s(frozen=True)
class GetReferenceTableDataResult(CamelDictMixin):
    reference_table_rows: List[ReferenceTableRow] = attr.ib()

    # Override the default formatter to convert 'from_' attribute of edges
    def to_dict_formatter(self, get_reference_table_data_result_dict: dict):
        for row in get_reference_table_data_result_dict['reference_table_rows']:
            edge = row['edge']
            edge['from'] = edge['from_']
            del edge['from_']
        return get_reference_table_data_result_dict

### End Response DTOs ###<|MERGE_RESOLUTION|>--- conflicted
+++ resolved
@@ -1,10 +1,7 @@
 import attr
 
-<<<<<<< HEAD
+from neo4japp.exceptions import FormatterException
 from neo4japp.models import GraphNode
-=======
-from neo4japp.exceptions import FormatterException
->>>>>>> 7e25190f
 from neo4japp.util import CamelDictMixin
 
 from typing import Dict, List, Optional
