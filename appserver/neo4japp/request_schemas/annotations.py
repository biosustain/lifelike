from neo4japp.database import ma


class StrictSchema(ma.Schema):
    class Meta:
        strict = True


class LinksSchema(StrictSchema):
    ncbi = ma.String(required=True)
    uniprot = ma.String(required=True)
    chebi = ma.String(required=True)
    pubchem = ma.String(required=True)
    mesh = ma.String(required=True)
    wikipedia = ma.String(required=True)
    google = ma.String(required=True)


class MetaSchema(StrictSchema):
    type = ma.String(required=True)
    color = ma.String(required=True)
    id = ma.String(required=True)
    idType = ma.String(required=True)
    idHyperlink = ma.String(required=True)
    isCustom = ma.Boolean(required=True)
    allText = ma.String(required=True)
    links = ma.Nested(LinksSchema, required=True)
    primaryLink = ma.String(required=True)
    includeGlobally = ma.Boolean(required=True)
    isCaseInsensitive = ma.Boolean(required=True)


class AnnotationSchema(StrictSchema):
    uuid = ma.String(required=True)
    pageNumber = ma.Integer(required=True)
    keywords = ma.List(ma.String(required=True))
    rects = ma.List(ma.List(ma.Float(required=True)))
    meta = ma.Nested(MetaSchema, required=True)


class AnnotationAdditionSchema(StrictSchema):
    annotation = ma.Nested(AnnotationSchema, required=True)
    annotateAll = ma.Boolean(required=True)


class AnnotationRemovalSchema(StrictSchema):
    uuid = ma.String(required=True)
    removeAll = ma.Boolean(required=True)


class AnnotationExclusionSchema(StrictSchema):
    id = ma.String(required=True)
    idHyperlink = ma.String(required=True)
    text = ma.String(required=True)
    type = ma.String(required=True)
    rects = ma.List(ma.List(ma.Float(required=True)))
    pageNumber = ma.Integer(required=True)
    reason = ma.String(required=True)
    comment = ma.String(required=True)
    excludeGlobally = ma.Boolean(required=True)
<<<<<<< HEAD


class GlobalAnnotationsDeleteSchema(ma.Schema):
    pids = ma.List(ma.Integer())
=======
    isCaseInsensitive = ma.Boolean(required=True)
>>>>>>> 157393fc
<|MERGE_RESOLUTION|>--- conflicted
+++ resolved
@@ -58,11 +58,8 @@
     reason = ma.String(required=True)
     comment = ma.String(required=True)
     excludeGlobally = ma.Boolean(required=True)
-<<<<<<< HEAD
+    isCaseInsensitive = ma.Boolean(required=True)
 
 
 class GlobalAnnotationsDeleteSchema(ma.Schema):
     pids = ma.List(ma.Integer())
-=======
-    isCaseInsensitive = ma.Boolean(required=True)
->>>>>>> 157393fc
