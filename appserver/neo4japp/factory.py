import json
import logging
import os
import sentry_sdk
import traceback

from elasticapm.contrib.flask import ElasticAPM
from functools import partial
from flask import (
    current_app,
    Flask,
    jsonify,
    has_request_context,
    request,
    g,
)
from flask.logging import wsgi_errors_stream
from flask_caching import Cache
from flask_cors import CORS
from marshmallow import ValidationError, missing
from pythonjsonlogger import jsonlogger
from sentry_sdk.integrations.flask import FlaskIntegration
from sentry_sdk.integrations.logging import LoggingIntegration
from sentry_sdk.integrations.logging import ignore_logger
from sentry_sdk.integrations.sqlalchemy import SqlalchemyIntegration
from webargs.flaskparser import parser
from werkzeug.exceptions import UnprocessableEntity
from werkzeug.utils import find_modules, import_string

from neo4japp.constants import LogEventType
from neo4japp.database import (
<<<<<<< HEAD
    close_neo4j_db,
=======
>>>>>>> b27b38fd
    close_redis_conn,
    close_arango_client,
    db,
    ma,
    migrate
)
from neo4japp.encoders import CustomJSONEncoder
from neo4japp.exceptions import ServerException
from neo4japp.schemas.common import ErrorResponseSchema
from neo4japp.utils.logger import ErrorLog

app_config = os.getenv('FLASK_APP_CONFIG', 'Development')

apm = ElasticAPM()

# Set the following modules to have a minimum of log level 'WARNING'
module_logs = [
    'pdfminer',
    'graphviz',
    'flask_caching',
    'urllib3',
    'alembic',
    'webargs',
    'werkzeug'
]

for mod in module_logs:
    logging.getLogger(mod).setLevel(logging.WARNING)

# Commit Hash (Version) of Application
GITHUB_HASH = os.getenv('GITHUB_HASH', 'undefined')

# Used for registering blueprints
BLUEPRINT_PACKAGE = __package__ + '.blueprints'
BLUEPRINT_OBJNAME = 'bp'

cors = CORS()
cache = Cache()


@parser.location_handler("mixed_form_json")
def load_mixed_form_json(request, name, field):
    """
    Handle JSON that needs to be mixed with file uploads.

    The problem this is trying to fix is that there is no way to send both JSON data and file
    uploads in the same request. The proper way of achieving this would probably be to use
    multipart/mixed, but support for that is too weak in our web server and in Angular, so
    this is a hacky way of achieving this dream. There is an associated function on the client
    that formats form data to be compatible here.
    """

    # Memoize the JSON parsing - we don't have to do this in newer versions
    # of webargs but we are stuck on this old version because of flask-apispec
    cache_field = '_mixed_form_json_cache'

    if hasattr(request, cache_field):
        getter = getattr(request, cache_field)
    else:
        try:
            data = json.loads(request.form['json$'])

            def getter():
                return data
        except (KeyError, ValueError) as e:
            exception = e

            def getter():
                raise exception

        setattr(request, cache_field, getter)

    try:
        return getter()[name]
    except KeyError:
        return missing


def filter_to_sentry(event, hint):
    """ filter_to_sentry is used for filtering what
    to return or manipulating the exception before sending
    it off to Sentry (sentry.io)

    The 'extra' keyword is part of the LogRecord
    object's dictionary and is where the flag
    for sending to Sentry is set.

    Example use case:

    current_app.logger.error(
        err_formatted, exc_info=ex, extra={'to_sentry': True})
    """
    # By default, we send to sentry
    to_sentry = event['extra'].get('to_sentry', True)
    if to_sentry:
        return event
    return None


class CustomJsonFormatter(jsonlogger.JsonFormatter):
    """ Adds meta data about the request when available """

    def add_fields(self, log_record, record, message_dict):
        super(CustomJsonFormatter, self).add_fields(log_record, record, message_dict)
        if has_request_context():
            log_record['request_url'] = request.url
            log_record['request_ip_addr'] = request.remote_addr


def create_app(name='neo4japp', config='config.Development'):
    app_logger = logging.getLogger(name)
    log_handler = logging.StreamHandler(stream=wsgi_errors_stream)
    format_str = '%(message)%(levelname)%(asctime)%(module)'
    formatter = CustomJsonFormatter(format_str)
    log_handler.setFormatter(formatter)
    app_logger.addHandler(log_handler)

    if config in ['config.Staging', 'config.Production']:
        sentry_logging = LoggingIntegration(
            level=logging.ERROR,
            event_level=logging.ERROR,
        )
        sentry_sdk.init(
            before_send=filter_to_sentry,
            dsn=os.getenv('SENTRY_KEY'),
            integrations=[
                sentry_logging,
                FlaskIntegration(),
                SqlalchemyIntegration(),
            ],
            send_default_pii=True,
        )
        ignore_logger('werkzeug')
        app_logger.setLevel(logging.INFO)
    else:
        # Set to 'true' for dev mode to have
        # the same format as staging.
        if os.getenv('FORMAT_AS_JSON', 'false') == 'false':
            app_logger.removeHandler(log_handler)
        app_logger.setLevel(logging.DEBUG)

    app = Flask(name)
    app.config.from_object(config)
    app.teardown_appcontext_funcs = [
<<<<<<< HEAD
        close_neo4j_db,
=======
>>>>>>> b27b38fd
        close_redis_conn,
        close_arango_client
    ]

    cors.init_app(app)
    db.init_app(app)
    ma.init_app(app)
    migrate.init_app(app, db)

    register_blueprints(app, BLUEPRINT_PACKAGE)

    cache_config = {
        'CACHE_TYPE': 'simple',
        'CACHE_THRESHOLD': 10,
    }

    app.config.from_object(cache_config)

    # init cache
    # TODO: temp solution to a cache
    # (uses SimpleCache: https://flask-caching.readthedocs.io/en/latest/#simplecache)
    cache.init_app(app, config=cache_config)

    app.json_encoder = CustomJSONEncoder

    app.register_error_handler(ValidationError, partial(handle_validation_error, 400))
    app.register_error_handler(UnprocessableEntity, partial(handle_webargs_error, 400))
    app.register_error_handler(ServerException, handle_error)
    app.register_error_handler(BrokenPipeError, handle_error)
    app.register_error_handler(Exception, partial(handle_generic_error, 500))

    # Initialize Elastic APM if configured
    if os.getenv('ELASTIC_APM_SERVER_URL'):
        apm.init_app(
            app,
            service_name='***ARANGO_DB_NAME***-appserver',
            environment=app_config)

    return app


def register_blueprints(app, pkgname):
    for name in find_modules(pkgname):
        mod = import_string(name)
        if hasattr(mod, BLUEPRINT_OBJNAME):
            app.register_blueprint(mod.bp)


def handle_error(ex):
    if isinstance(ex, BrokenPipeError):
        # hopefully these were caught at the query level
        ex = ServerException(message=str(ex))
    current_user = g.current_user.username if g.get('current_user') else 'anonymous'
    current_app.logger.error(
        f'Request caused a handled exception <{type(ex)}>',
        exc_info=ex,
        extra={
            **{'to_sentry': False},
            **ErrorLog(
                error_name=f'{type(ex)}',
                expected=True,
                event_type=LogEventType.SENTRY_HANDLED.value,
                username=current_user,
            ).to_dict()
        }
    )

    ex.version = GITHUB_HASH
    if current_app.debug:
        ex.stacktrace = ''.join(traceback.format_exception(
            etype=type(ex), value=ex, tb=ex.__traceback__))

    return jsonify(ErrorResponseSchema().dump(ex)), ex.code


def handle_generic_error(code: int, ex: Exception):
    # create a default server error
    # display to user the default error message
    # but log with the real exception message below
    newex = ServerException()
    current_user = g.current_user.username if g.get('current_user') else 'anonymous'
    current_app.logger.error(
        f'Request caused a unhandled exception <{type(ex)}>',
        exc_info=ex,
        extra={
            **{'to_sentry': False},
            **ErrorLog(
                error_name=f'{type(ex)}',
                expected=True,
                event_type=LogEventType.SENTRY_UNHANDLED.value,
                username=current_user,
            ).to_dict()
        }
    )

    newex.version = GITHUB_HASH
    if current_app.debug:
        newex.stacktrace = ''.join(traceback.format_exception(
            etype=type(ex), value=ex, tb=ex.__traceback__))

    return jsonify(ErrorResponseSchema().dump(newex)), newex.code


def handle_validation_error(code, error: ValidationError, messages=None):
    """
    Handle errors that are related to form or input validation (any arguments provided by
    the user).

    The goal here is to preserve the errors generated on the server, which will often be
    through Marshmallow, and send them to the client so the client can tie the errors
    to the associated form fields.

    As of writing, we don't fully tackle the problem because we do camel case conversion
    on the field names and that doesn't happen here, but we cannot just blindly camelCase the field
    names because not all our API payloads use camel case.
    """
    current_app.logger.error('Request caused UnprocessableEntity error', exc_info=error)

    fields: dict = messages or error.normalized_messages()
    field_keys = list(fields.keys())

    # Generate a message (errors need a message that can be shown to the user)
    if len(field_keys) == 1:
        key = field_keys[0]
        field = fields[key]
        message = '; '.join(field)
    else:
        message = 'An error occurred with the provided input.'

    ex = ServerException(message=message, code=code, fields=fields)
    current_user = g.current_user.username if g.get('current_user') else 'anonymous'

    ex.version = GITHUB_HASH
    return jsonify(ErrorResponseSchema().dump(ex)), ex.code


# Ensure that response includes all error messages produced from the parser
def handle_webargs_error(code, error):
    return handle_validation_error(code, error, error.data['messages'])<|MERGE_RESOLUTION|>--- conflicted
+++ resolved
@@ -29,10 +29,6 @@
 
 from neo4japp.constants import LogEventType
 from neo4japp.database import (
-<<<<<<< HEAD
-    close_neo4j_db,
-=======
->>>>>>> b27b38fd
     close_redis_conn,
     close_arango_client,
     db,
@@ -177,10 +173,6 @@
     app = Flask(name)
     app.config.from_object(config)
     app.teardown_appcontext_funcs = [
-<<<<<<< HEAD
-        close_neo4j_db,
-=======
->>>>>>> b27b38fd
         close_redis_conn,
         close_arango_client
     ]
