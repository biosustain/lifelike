from functools import partial

from flask import current_app, Flask, jsonify
from flask_caching import Cache
from flask_httpauth import HTTPTokenAuth
from werkzeug.utils import find_modules, import_string

<<<<<<< HEAD
from neo4japp.encoders import CustomJSONEncoder
=======
from neo4japp.database import db, ma, migrate
from neo4japp.exceptions import BaseException
>>>>>>> 40870c54

# Used for registering blueprints
BLUEPRINT_PACKAGE = __package__ + '.blueprints'
BLUEPRINT_OBJNAME = 'bp'

cache = Cache()


def create_app(name = 'neo4japp', config = 'config.Development'):
    app = Flask(name)
    app.config.from_object(config)

    db.init_app(app)
    ma.init_app(app)
    migrate.init_app(app, db)

    register_blueprints(app, BLUEPRINT_PACKAGE)

    cache_config = {
        'CACHE_TYPE': 'simple',
        'CACHE_THRESHOLD': 10,
    }

    app.config.from_object(cache_config)

    # init cache
    # TODO: temp solution to a cache
    # (uses SimpleCache: https://flask-caching.readthedocs.io/en/latest/#simplecache)
    cache.init_app(app, config=cache_config)

<<<<<<< HEAD
    app.json_encoder = CustomJSONEncoder

=======
    app.register_error_handler(BaseException, partial(handle_error, 500))
    # TODO: handle uncaught python errors
>>>>>>> 40870c54
    return app


def register_blueprints(app, pkgname):
    for name in find_modules(pkgname):
        mod = import_string(name)
        if hasattr(mod, BLUEPRINT_OBJNAME):
            app.register_blueprint(mod.bp)


def handle_error(code: int, ex: BaseException):
    reterr = {'apiHttpError': ex.to_dict()}
    return jsonify(reterr), code<|MERGE_RESOLUTION|>--- conflicted
+++ resolved
@@ -5,12 +5,9 @@
 from flask_httpauth import HTTPTokenAuth
 from werkzeug.utils import find_modules, import_string
 
-<<<<<<< HEAD
 from neo4japp.encoders import CustomJSONEncoder
-=======
 from neo4japp.database import db, ma, migrate
 from neo4japp.exceptions import BaseException
->>>>>>> 40870c54
 
 # Used for registering blueprints
 BLUEPRINT_PACKAGE = __package__ + '.blueprints'
@@ -41,13 +38,10 @@
     # (uses SimpleCache: https://flask-caching.readthedocs.io/en/latest/#simplecache)
     cache.init_app(app, config=cache_config)
 
-<<<<<<< HEAD
     app.json_encoder = CustomJSONEncoder
 
-=======
     app.register_error_handler(BaseException, partial(handle_error, 500))
     # TODO: handle uncaught python errors
->>>>>>> 40870c54
     return app
 
 
