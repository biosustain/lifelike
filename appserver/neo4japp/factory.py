--- conflicted
+++ resolved
@@ -5,11 +5,8 @@
 from flask_httpauth import HTTPTokenAuth
 from werkzeug.utils import find_modules, import_string
 
-<<<<<<< HEAD
 from neo4japp.database import db, ma
-=======
 from neo4japp.exceptions import BaseException
->>>>>>> 7ab101b0
 
 # Used for registering blueprints
 BLUEPRINT_PACKAGE = __package__ + '.blueprints'
