{
  "settings": {
    "highlight": {
      "max_analyzed_offset": "100000000"
    }
  },
  "mappings": {
    "properties": {
      "snippets": {
        "properties": {
          "filename": {
            "type": "text"
          },
          "description": {
            "type": "text"
          },
          "uploaded_date": {
            "type": "date"
          },
          "internal_link": {
            "type": "text"
          },
          "email": {
            "type": "text"
          },
          "external_link": {
            "type": "text"
          },
          "doi": {
            "type": "text"
          },
<<<<<<< HEAD
=======
          "project_id": {
            "type": "integer"
          },
>>>>>>> 0ec54c52
          "project_directory": {
            "type": "text"
          },
          "data": {
            "type": "text",
            "index_options": "offsets"
          }
        }
      }
    }
  }
}<|MERGE_RESOLUTION|>--- conflicted
+++ resolved
@@ -29,12 +29,9 @@
           "doi": {
             "type": "text"
           },
-<<<<<<< HEAD
-=======
           "project_id": {
             "type": "integer"
           },
->>>>>>> 0ec54c52
           "project_directory": {
             "type": "text"
           },
