{
  "settings": {
    "highlight": {
      "max_analyzed_offset": "100000000"
    }
  },
  "mappings": {
    "properties": {
      "snippets": {
        "properties": {
          "filename": {
            "type": "text"
          },
          "description": {
            "type": "text"
          },
          "uploaded_date": {
            "type": "date"
          },
          "internal_link": {
            "type": "text"
          },
          "email": {
            "type": "text"
          },
          "external_link": {
            "type": "text"
          },
          "doi": {
            "type": "text"
          },
<<<<<<< HEAD
=======
          "project_id": {
            "type": "integer"
          },
>>>>>>> 5fb053ea
          "project_directory": {
            "type": "text"
          },
          "data": {
            "type": "text",
            "index_options": "offsets"
          }
        }
      }
    }
  }
}<|MERGE_RESOLUTION|>--- conflicted
+++ resolved
@@ -29,12 +29,9 @@
           "doi": {
             "type": "text"
           },
-<<<<<<< HEAD
-=======
           "project_id": {
             "type": "integer"
           },
->>>>>>> 5fb053ea
           "project_directory": {
             "type": "text"
           },
