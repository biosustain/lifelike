--- conflicted
+++ resolved
@@ -29,12 +29,9 @@
           "doi": {
             "type": "text"
           },
-<<<<<<< HEAD
-=======
           "project_id": {
             "type": "integer"
           },
->>>>>>> c12102d5
           "project_directory": {
             "type": "text"
           },
