--- conflicted
+++ resolved
@@ -5,12 +5,7 @@
 from elasticsearch import Elasticsearch
 from elasticsearch.helpers import parallel_bulk
 from neo4japp.database import db
-<<<<<<< HEAD
-from neo4japp.factory import create_app
 from neo4japp.models import Files, FileContent, AppUser, Projects
-=======
-from neo4japp.models import Files, FileContent, AppUser
->>>>>>> aa7742c0
 
 FRAGMENT_SIZE = 2147483647
 PDF_MAPPING = '/home/n4j/neo4japp/services/indexing/mappings/pdf_snippets.json'
@@ -40,6 +35,8 @@
 def populate_single_index(fid: int):
     fi, fc = db.session.query(Files, FileContent).filter(Files.id == fid).join(FileContent).one()
     email = db.session.query(AppUser.email).filter(AppUser.id == fi.user_id).one()
+    project_directory = db.session.query(Projects.project_name)\
+        .filter(Projects.project_name == fi.project)
     encoded_pdf = base64.b64encode(fc.raw_file)
     data = encoded_pdf.decode('utf-8')
     document = {
@@ -51,7 +48,8 @@
             'uploaded_date': fi.creation_date,
             'external_link': fi.upload_url,
             'email': email.email,
-            'doi': fi.doi
+            'doi': fi.doi,
+            'project_directory': project_directory
         }
     elastic_client.create('pdf', id=fi.file_id, body=document, pipeline=ATTACHMENT_PIPELINE_NAME)
     elastic_client.indices.refresh('pdf')
@@ -59,16 +57,6 @@
 
 def populate_all_indexes():
     documents = []
-<<<<<<< HEAD
-    entries = db.session \
-        .query(Files.filename, Files.description, Files.file_id,
-               Files.doi, Files.creation_date, Files.upload_url,
-               Files.user_id, FileContent.raw_file, Files.project) \
-        .join(FileContent, FileContent.id == Files.content_id) \
-        .all()
-    for filename, description, file_id, doi, creation_date, \
-            uploaded_url, user_id, file, project in entries:
-=======
     entries = db.session.query(
         Files.filename,
         Files.description,
@@ -77,14 +65,14 @@
         Files.creation_date,
         Files.upload_url,
         Files.user_id,
-        FileContent.raw_file
+        FileContent.raw_file,
+        Files.project
     ).join(
         FileContent,
         FileContent.id == Files.content_id
     )
     for filename, description, file_id, doi, creation_date, \
-            uploaded_url, user_id, file in entries.all():
->>>>>>> aa7742c0
+            uploaded_url, user_id, file, project in entries.all():
         encoded_pdf = base64.b64encode(file)
         data = encoded_pdf.decode('utf-8')
         email = db.session.query(AppUser.email).filter(user_id == AppUser.id).one_or_none()
