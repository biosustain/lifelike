import abc

from sqlalchemy.exc import SQLAlchemyError


class TransactionContext(metaclass=abc.ABCMeta):
    """Both __enter__ and __exit__ allows the class to be
    used with a `with` block.

    E.g
        engine = DatabaseConnection()
        with engine.begin() as session:
            ...

    E.g
        def __init__(self, conn):
            self.conn = conn

        def __enter__(self):
            self.session = self.conn.session()
            return self.session

        def __exit__(self, exc_type, exc_val, exc_traceback):
            self.session.close()

    This very much mirrors SQLAlchemy:
        https://github.com/sqlalchemy/sqlalchemy/blob/master/lib/sqlalchemy/future/engine.py#L394

    We don't need to do this for SQLAlchemy because
    flask-sqlalchemy does it for us, other databases we do.
    """

    @abc.abstractmethod
    def __enter__(self):
        raise NotImplementedError

    @abc.abstractmethod
    def __exit__(self, exc_type, exc_val, exc_traceback):
        raise NotImplementedError


class DatabaseConnection(metaclass=abc.ABCMeta):
    """Potentially using alongside a `with` context manager
    can have performance issues since python's `with` block is slow
    due to setting up a context manager.

    If multiple queries are needed within the same context, it might
    be worthwhile to implement:

    @property
    def session(self):
        if not self._session:
            self._session = self.conn.session()
        return self._session
    """

    @abc.abstractmethod
    def begin(self, **kwargs):
        """Needs to return an instance of TransactionContext
        as a nested class.
        """
        raise NotImplementedError


<<<<<<< HEAD
=======
class GraphConnection(DatabaseConnection):
    def __init__(self, conn):
        self.conn = conn

    class _context(TransactionContext):
        def __init__(self, conn):
            self.conn = conn

        def __enter__(self):
            self.session = self.conn.session()
            return self.session

        def __exit__(self, exc_type, exc_val, exc_traceback):
            self.session.close()

    def convert_datetime(self, graph_date):
        """Convert a neo4j Datetime to python datetime"""
        return datetime(
            graph_date.year,
            graph_date.month,
            graph_date.day,
            graph_date.hour,
            graph_date.minute,
            int(graph_date.second),
            int(graph_date.second * 1000000 % 1000000),
            tzinfo=graph_date.tzinfo,
        )

    def begin(self, **kwargs):
        return self._context(self.conn)

    def exec_read_query(self, query: str):
        try:
            with self.begin() as session:
                return session.read_transaction(lambda tx: list(tx.run(query)))
        except BrokenPipeError as e:
            raise BrokenPipeError(
                'The graph connection became stale while processing data. '
                'Please refresh the browser and try again.'
            ) from e
        except ServiceUnavailable as e:
            raise ServiceUnavailable(
                'Timed out trying to establish connection to the graph database. '
                'Please try again at a later time.'
            ) from e

    def exec_write_query(self, query: str):
        try:
            with self.begin() as session:
                return session.write_transaction(lambda tx: list(tx.run(query)))
        except BrokenPipeError as e:
            raise BrokenPipeError(
                'The graph connection became stale while processing data, '
                'Please refresh the browser and try again.'
            ) from e
        except ServiceUnavailable as e:
            raise ServiceUnavailable(
                'Timed out trying to establish connection to the graph database. '
                'Please try again at a later time.'
            ) from e

    def exec_read_query_with_params(self, query: str, values: dict):
        try:
            with self.begin() as session:
                return session.read_transaction(
                    lambda tx: list(tx.run(query, **values))
                )
        except BrokenPipeError as e:
            raise BrokenPipeError(
                'The graph connection became stale while processing data, '
                'Please refresh the browser and try again.'
            ) from e
        except ServiceUnavailable as e:
            raise ServiceUnavailable(
                'Timed out trying to establish connection to the graph database. '
                'Please try again at a later time.'
            ) from e

    def exec_write_query_with_params(self, query: str, values: dict):
        try:
            with self.begin() as session:
                return session.write_transaction(
                    lambda tx: list(tx.run(query, **values))
                )
        except BrokenPipeError as e:
            raise BrokenPipeError(
                'The graph connection became stale while processing data, '
                'Please refresh the browser and try again.'
            ) from e
        except ServiceUnavailable as e:
            raise ServiceUnavailable(
                'Timed out trying to establish connection to the graph database. '
                'Please try again at a later time.'
            ) from e


>>>>>>> ea95cbc1
class GraphBaseDao:
    def __init__(self, graph, **kwargs):
        # TODO LL-2916: Should rename this to neo4j_session or something similar.
        # Also, use the correct typing.
        self.graph = graph
        super().__init__(**kwargs)


class RDBMSBaseDao:
    def __init__(self, session, **kwargs):
        self.session = session
        super().__init__(**kwargs)

    def exists(self, query) -> bool:
        return self.session.query(query.exists()).scalar()

    def commit(self):
        try:
            self.session.commit()
        except SQLAlchemyError:
            self.session.rollback()
            raise

    def commit_or_flush(self, commit_now=True):
        if commit_now:
            self.commit()
        else:
            self.session.flush()


class HybridDBDao(GraphBaseDao, RDBMSBaseDao):
    def __init__(self, **kwargs):
        super().__init__(**kwargs)<|MERGE_RESOLUTION|>--- conflicted
+++ resolved
@@ -62,105 +62,6 @@
         raise NotImplementedError
 
 
-<<<<<<< HEAD
-=======
-class GraphConnection(DatabaseConnection):
-    def __init__(self, conn):
-        self.conn = conn
-
-    class _context(TransactionContext):
-        def __init__(self, conn):
-            self.conn = conn
-
-        def __enter__(self):
-            self.session = self.conn.session()
-            return self.session
-
-        def __exit__(self, exc_type, exc_val, exc_traceback):
-            self.session.close()
-
-    def convert_datetime(self, graph_date):
-        """Convert a neo4j Datetime to python datetime"""
-        return datetime(
-            graph_date.year,
-            graph_date.month,
-            graph_date.day,
-            graph_date.hour,
-            graph_date.minute,
-            int(graph_date.second),
-            int(graph_date.second * 1000000 % 1000000),
-            tzinfo=graph_date.tzinfo,
-        )
-
-    def begin(self, **kwargs):
-        return self._context(self.conn)
-
-    def exec_read_query(self, query: str):
-        try:
-            with self.begin() as session:
-                return session.read_transaction(lambda tx: list(tx.run(query)))
-        except BrokenPipeError as e:
-            raise BrokenPipeError(
-                'The graph connection became stale while processing data. '
-                'Please refresh the browser and try again.'
-            ) from e
-        except ServiceUnavailable as e:
-            raise ServiceUnavailable(
-                'Timed out trying to establish connection to the graph database. '
-                'Please try again at a later time.'
-            ) from e
-
-    def exec_write_query(self, query: str):
-        try:
-            with self.begin() as session:
-                return session.write_transaction(lambda tx: list(tx.run(query)))
-        except BrokenPipeError as e:
-            raise BrokenPipeError(
-                'The graph connection became stale while processing data, '
-                'Please refresh the browser and try again.'
-            ) from e
-        except ServiceUnavailable as e:
-            raise ServiceUnavailable(
-                'Timed out trying to establish connection to the graph database. '
-                'Please try again at a later time.'
-            ) from e
-
-    def exec_read_query_with_params(self, query: str, values: dict):
-        try:
-            with self.begin() as session:
-                return session.read_transaction(
-                    lambda tx: list(tx.run(query, **values))
-                )
-        except BrokenPipeError as e:
-            raise BrokenPipeError(
-                'The graph connection became stale while processing data, '
-                'Please refresh the browser and try again.'
-            ) from e
-        except ServiceUnavailable as e:
-            raise ServiceUnavailable(
-                'Timed out trying to establish connection to the graph database. '
-                'Please try again at a later time.'
-            ) from e
-
-    def exec_write_query_with_params(self, query: str, values: dict):
-        try:
-            with self.begin() as session:
-                return session.write_transaction(
-                    lambda tx: list(tx.run(query, **values))
-                )
-        except BrokenPipeError as e:
-            raise BrokenPipeError(
-                'The graph connection became stale while processing data, '
-                'Please refresh the browser and try again.'
-            ) from e
-        except ServiceUnavailable as e:
-            raise ServiceUnavailable(
-                'Timed out trying to establish connection to the graph database. '
-                'Please try again at a later time.'
-            ) from e
-
-
->>>>>>> ea95cbc1
 class GraphBaseDao:
     def __init__(self, graph, **kwargs):
         # TODO LL-2916: Should rename this to neo4j_session or something similar.
