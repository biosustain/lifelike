from sqlalchemy.exc import SQLAlchemyError


<<<<<<< HEAD
=======
class TransactionContext(metaclass=abc.ABCMeta):
    """Both __enter__ and __exit__ allows the class to be
    used with a `with` block.

    E.g
        engine = DatabaseConnection()
        with engine.begin() as session:
            ...

    E.g
        def __init__(self, conn):
            self.conn = conn

        def __enter__(self):
            self.session = self.conn.session()
            return self.session

        def __exit__(self, exc_type, exc_val, exc_traceback):
            self.session.close()

    This very much mirrors SQLAlchemy:
        https://github.com/sqlalchemy/sqlalchemy/blob/master/lib/sqlalchemy/future/engine.py#L394

    We don't need to do this for SQLAlchemy because
    flask-sqlalchemy does it for us, other databases we do.
    """

    @abc.abstractmethod
    def __enter__(self):
        raise NotImplementedError

    @abc.abstractmethod
    def __exit__(self, exc_type, exc_val, exc_traceback):
        raise NotImplementedError


class DatabaseConnection(metaclass=abc.ABCMeta):
    """Potentially using alongside a `with` context manager
    can have performance issues since python's `with` block is slow
    due to setting up a context manager.

    If multiple queries are needed within the same context, it might
    be worthwhile to implement:

    @property
    def session(self):
        if not self._session:
            self._session = self.conn.session()
        return self._session
    """

    @abc.abstractmethod
    def begin(self, **kwargs):
        """Needs to return an instance of TransactionContext
        as a nested class.
        """
        raise NotImplementedError


>>>>>>> b8df4400
class GraphBaseDao:
    def __init__(self, graph, **kwargs):
        # TODO LL-2916: Should rename this to neo4j_session or something similar.
        # Also, use the correct typing.
        self.graph = graph
        super().__init__(**kwargs)


class RDBMSBaseDao:
    def __init__(self, session, **kwargs):
        self.session = session
        super().__init__(**kwargs)

    def exists(self, query) -> bool:
        return self.session.query(query.exists()).scalar()

    def commit(self):
        try:
            self.session.commit()
        except SQLAlchemyError:
            self.session.rollback()
            raise

    def commit_or_flush(self, commit_now=True):
        if commit_now:
            self.commit()
        else:
            self.session.flush()


class HybridDBDao(GraphBaseDao, RDBMSBaseDao):
    def __init__(self, **kwargs):
        super().__init__(**kwargs)<|MERGE_RESOLUTION|>--- conflicted
+++ resolved
@@ -1,8 +1,8 @@
+import abc
+
 from sqlalchemy.exc import SQLAlchemyError
 
 
-<<<<<<< HEAD
-=======
 class TransactionContext(metaclass=abc.ABCMeta):
     """Both __enter__ and __exit__ allows the class to be
     used with a `with` block.
@@ -62,7 +62,6 @@
         raise NotImplementedError
 
 
->>>>>>> b8df4400
 class GraphBaseDao:
     def __init__(self, graph, **kwargs):
         # TODO LL-2916: Should rename this to neo4j_session or something similar.
