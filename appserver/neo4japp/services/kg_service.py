--- conflicted
+++ resolved
@@ -1,3 +1,4 @@
+import attr
 import json
 import os
 import time
@@ -208,7 +209,7 @@
 
         current_app.logger.info(
             f'Enrichment UniProt KG query time {time.time() - start}',
-            extra=EventLog(event_type=LogEventType.ENRICHMENT.value).to_dict()
+            extra=EventLog(event_type='enrichment-table').to_dict()
         )
 
         domain = self.session.query(DomainURLsMap).filter(
@@ -219,11 +220,17 @@
                 title='Could not create enrichment table',
                 message='There was a problem finding UniProt domain URLs.')
 
-        return {
-            result['node_id']: {
-                'result': {'id': result['uniprot_id'], 'function': result['function']},
-                'link': domain.base_URL.format(result['uniprot_id'])
-            } for result in results}
+        result_list = []
+        for meta_result in results:
+            item = {'result': meta_result['x']}
+            if (meta_result['x'] is not None):
+                meta_id = meta_result['x']['id']
+                if (meta_id is not None):
+                    item['link'] = domain.base_URL.format(meta_id)
+            else:
+                item['link'] = 'https://www.uniprot.org/'
+            result_list.append(item)
+        return result_list
 
     def get_string_genes(self, ncbi_gene_ids: List[int]):
         start = time.time()
@@ -234,19 +241,21 @@
 
         current_app.logger.info(
             f'Enrichment String KG query time {time.time() - start}',
-            extra=EventLog(event_type=LogEventType.ENRICHMENT.value).to_dict()
-        )
-
-        return {
-            result['node_id']: {
-                'result': {'id': result['string_id'], 'annotation': result['annotation']},
-                'link': f"https://string-db.org/cgi/network?identifiers={result['string_id']}"
-            } for result in results}
+            extra=EventLog(event_type='enrichment-table').to_dict()
+        )
+
+        result_list = []
+        for meta_result in results:
+            item = {'result': meta_result['x']}
+            if (meta_result['x'] is not None):
+                item['link'] = f'https://string-db.org/cgi/network?identifiers='
+            result_list.append(item)
+        return result_list
 
     def get_biocyc_genes(
         self,
         ncbi_gene_ids: List[int],
-        tax_id: str
+        taxID: str
     ):
         start = time.time()
         results = self.graph.read_transaction(
@@ -256,35 +265,59 @@
 
         current_app.logger.info(
             f'Enrichment Biocyc KG query time {time.time() - start}',
-            extra=EventLog(event_type=LogEventType.ENRICHMENT.value).to_dict()
-        )
-
-        return {
-            result['node_id']: {
-                'result': {'id': result['biocyc_id'], 'pathways': result['pathways']},
-                'link': f"https://biocyc.org/gene?orgid={BIOCYC_ORG_ID_DICT[tax_id]}&id={result['biocyc_id']}"  # noqa
-                    if tax_id in BIOCYC_ORG_ID_DICT else f"https://biocyc.org/gene?id={result['biocyc_id']}"  # noqa
-            } for result in results}
-
-    def get_go_genes(self, ncbi_gene_ids: List[int]):
+            extra=EventLog(event_type='enrichment-table').to_dict()
+        )
+
+        result_list = []
+        for meta_result in results:
+            item = {'result': meta_result['x']}
+            if (meta_result['x'] is not None):
+                biocyc_id = meta_result['x']['biocyc_id']
+                if (biocyc_id is not None):
+                    if taxID in BIOCYC_ORG_ID_DICT.keys():
+                        orgID = BIOCYC_ORG_ID_DICT[taxID]
+                        item['link'] = f'https://biocyc.org/gene?orgid={orgID}&id={biocyc_id}'
+                    else:
+                        item['link'] = f'https://biocyc.org/gene?id={biocyc_id}'
+            else:
+                item['link'] = 'https://biocyc.org/'
+            result_list.append(item)
+        return result_list
+
+    def get_go_genes(
+        self,
+        ncbi_gene_ids: List[int],
+    ):
+        gene_tuples = [
+            [ncbi_gene_ids[i], i]
+            for i in range(len(ncbi_gene_ids))
+        ]
+
         start = time.time()
         results = self.graph.read_transaction(
             self.get_go_genes_query,
-            ncbi_gene_ids,
+            gene_tuples,
         )
 
         current_app.logger.info(
             f'Enrichment GO KG query time {time.time() - start}',
-            extra=EventLog(event_type=LogEventType.ENRICHMENT.value).to_dict()
-        )
-
-        return {
-            result['node_id']: {
-                'result': result['go_terms'],
-                'link': 'https://www.ebi.ac.uk/QuickGO/annotations?geneProductId='
-            } for result in results}
-
-    def get_regulon_genes(self, ncbi_gene_ids: List[int]):
+            extra=EventLog(event_type='enrichment-table').to_dict()
+        )
+
+        result_list = []
+        domain = 'https://www.ebi.ac.uk/QuickGO/annotations?geneProductId='
+        for meta_result in results:
+            xArray = meta_result['xArray']
+            item = {'result': xArray}
+            if (xArray is not None):
+                item['link'] = domain
+            result_list.append(item)
+        return result_list
+
+    def get_regulon_genes(
+        self,
+        ncbi_gene_ids: List[int],
+    ):
         start = time.time()
         results = self.graph.read_transaction(
             self.get_regulon_genes_query,
@@ -293,14 +326,21 @@
 
         current_app.logger.info(
             f'Enrichment Regulon KG query time {time.time() - start}',
-            extra=EventLog(event_type=LogEventType.ENRICHMENT.value).to_dict()
-        )
-
-        return {
-            result['node_id']: {
-                'result': result['node'],
-                'link': f"http://regulondb.ccg.unam.mx/gene?term={result['regulondb_id']}&organism=ECK12&format=jsp&type=gene"  # noqa
-            } for result in results}
+            extra=EventLog(event_type='enrichment-table').to_dict()
+        )
+
+        result_list = []
+        for meta_result in results:
+            item = {'result': meta_result['x']}
+            if (meta_result['x'] is not None):
+                regulondb_id = meta_result['x']['regulondb_id']
+                if (regulondb_id is not None):
+                    item['link'] = f'http://regulondb.ccg.unam.mx/gene?term={regulondb_id}' \
+                        '&organism=ECK12&format=jsp&type=gene'
+            else:
+                item['link'] = 'http://regulondb.ccg.unam.mx/'
+            result_list.append(item)
+        return result_list
 
     def get_nodes_and_edges_from_paths(self, paths):
         nodes = []
@@ -406,17 +446,6 @@
             'PER1 [cytosol]',
             'The Ligand_GPCR_Gs Complex Dissociates',
             'Vesicle Budding',
-<<<<<<< HEAD
-            'Min Mean Short Updown Serotonin',
-            'Min Mean Short Metabs Acetate',
-            'Min Mean Short Metabs Butyrate',
-            'Min Mean Short Metabs Propionate',
-            'Min Mean Short Metabs Serotonin',
-            'Min Mean Short Metabs top10',
-            'Min Mean Short Updown Acetate',
-            'Min Mean Short Updown Butyrate'
-=======
->>>>>>> 7c5f5d51
             # 'nagA (ALE Mutation Data)',
             # 'Glycolisis Regulon',
             # 'SIRT5 to NFE2L2 Using Literature Data',
@@ -450,11 +479,7 @@
             'ale_mutation_data/nagAC.json',
             'ale_mutation_data/nagAC_shortestpaths.json',
             'cytoscape_data/metab2PTHLH_short_graphml.json',
-<<<<<<< HEAD
-            'cytoscape_data/PTHLH2metab_short_graphml.json',
-=======
             'cytoscape_data/PTHLH2metab_short.graphml.json',
->>>>>>> 7c5f5d51
             'cytoscape_data/metab2PTHLH_shortPage_graphml.json',
             'cytoscape_data/PTHLH2metab_shortPage_graphml.json',
             'cytoscape_data/PTHLH2Ca2metab_shortPage_graphml.json',
@@ -469,17 +494,6 @@
             'cytoscape_data/PER1 [cytosol].json',
             'cytoscape_data/The Ligand_GPCR_Gs complex dissociates.json',
             'cytoscape_data/Vesicle budding.json',
-<<<<<<< HEAD
-            'cytoscape_data/minMeanShort_updown_Serotonin_graphml.json',
-            'cytoscape_data/minMeanShort_metabs_Acetate_graphml.json',
-            'cytoscape_data/minMeanShort_metabs_Butyrate_graphml.json',
-            'cytoscape_data/minMeanShort_metabs_Propionate_graphml.json',
-            'cytoscape_data/minMeanShort_metabs_Serotonin_graphml.json',
-            'cytoscape_data/minMeanShort_metabs_top10_graphml.json',
-            'cytoscape_data/minMeanShort_updown_Acetate_graphml.json',
-            'cytoscape_data/minMeanShort_updown_Butyrate_graphml.json'
-=======
->>>>>>> 7c5f5d51
             # 'ale_mutation_data/nagA.json',
         ]
 
@@ -508,60 +522,70 @@
         with open(os.path.join(directory, f'./shortest_path_data/{filename}'), 'r') as data_file:
             return json.load(data_file)
 
-    def get_uniprot_genes_query(self, tx: Neo4jTx, ncbi_gene_ids: List[int]) -> List[dict]:
-        return tx.run(
-            """
-            UNWIND $ncbi_gene_ids AS node_id
-            MATCH (g)-[:HAS_GENE]-(x:db_UniProt)
-            WHERE id(g)=node_id
-            RETURN node_id, x.function AS function, x.id AS uniprot_id
-            """,
-            ncbi_gene_ids=ncbi_gene_ids
-        ).data()
-
-    def get_string_genes_query(self, tx: Neo4jTx, ncbi_gene_ids: List[int]) -> List[dict]:
-        return tx.run(
-            """
-            UNWIND $ncbi_gene_ids AS node_id
-            MATCH (g)-[:HAS_GENE]-(x:db_STRING)
-            WHERE id(g)=node_id
-            RETURN node_id, x.id AS string_id, x.annotation AS annotation
-            """,
-            ncbi_gene_ids=ncbi_gene_ids
-        ).data()
-
-    def get_go_genes_query(self, tx: Neo4jTx, ncbi_gene_ids: List[int]) -> List[dict]:
-        return tx.run(
-            """
-            UNWIND $ncbi_gene_ids AS node_id
-            MATCH (g)-[:GO_LINK]-(x:db_GO)
-            WHERE id(g)=node_id
-            RETURN node_id, collect(x.name) AS go_terms
-            """,
-            ncbi_gene_ids=ncbi_gene_ids
-        ).data()
-
-    def get_biocyc_genes_query(self, tx: Neo4jTx, ncbi_gene_ids: List[int]) -> List[dict]:
-        return tx.run(
-            """
-            UNWIND $ncbi_gene_ids AS node_id
-            MATCH (g)-[:IS]-(x:db_BioCyc)
-            WHERE id(g)=node_id
-            RETURN node_id, x.pathways AS pathways, x.biocyc_id AS biocyc_id
-            """,
-            ncbi_gene_ids=ncbi_gene_ids
-        ).data()
-
-    def get_regulon_genes_query(self, tx: Neo4jTx, ncbi_gene_ids: List[int]) -> List[dict]:
-        return tx.run(
-            """
-            UNWIND $ncbi_gene_ids AS node_id
-            MATCH (g)-[:IS]-(x:db_RegulonDB)
-            WHERE id(g)=node_id
-            RETURN node_id, x AS node, x.regulondb_id AS regulondb_id
-            """,
-            ncbi_gene_ids=ncbi_gene_ids
-        ).data()
+    def get_uniprot_genes_query(self, tx: Neo4jTx, ncbi_gene_ids: List[int]) -> List[Neo4jRecord]:
+        return list(
+            tx.run(
+                """
+                MATCH (g:Gene:db_NCBI)
+                WHERE ID(g) IN $ncbi_gene_ids
+                OPTIONAL MATCH (g)-[:HAS_GENE]-(x:db_UniProt)
+                RETURN x
+                """,
+                ncbi_gene_ids=ncbi_gene_ids
+            ).data()
+        )
+
+    def get_string_genes_query(self, tx: Neo4jTx, ncbi_gene_ids: List[int]) -> List[Neo4jRecord]:
+        return list(
+            tx.run(
+                """
+                MATCH (g:Gene:db_NCBI)
+                WHERE ID(g) IN $ncbi_gene_ids
+                OPTIONAL MATCH (g)-[:HAS_GENE]-(x:db_STRING)
+                RETURN x
+                """,
+                ncbi_gene_ids=ncbi_gene_ids
+            ).data()
+        )
+
+    def get_go_genes_query(self, tx: Neo4jTx, gene_tuples: List[List[int]]) -> List[Neo4jRecord]:
+        return list(
+            tx.run(
+                """
+                UNWIND $gene_tuples as genes
+                OPTIONAL MATCH (g:Gene:db_NCBI)-[:GO_LINK]-(x:db_GO)
+                WHERE ID(g)=genes[0]
+                RETURN genes[1], collect(x) as xArray
+                """,
+                gene_tuples=gene_tuples
+            ).data()
+        )
+
+    def get_biocyc_genes_query(self, tx: Neo4jTx, ncbi_gene_ids: List[int]) -> List[Neo4jRecord]:
+        return list(
+            tx.run(
+                """
+                MATCH (g:Gene:db_NCBI)
+                WHERE ID(g) IN $ncbi_gene_ids
+                OPTIONAL MATCH (g)-[:IS]-(x:db_BioCyc)
+                RETURN x
+                """,
+                ncbi_gene_ids=ncbi_gene_ids
+            ).data()
+        )
+
+    def get_regulon_genes_query(self, tx: Neo4jTx, ncbi_gene_ids: List[int]) -> List[Neo4jRecord]:
+        return list(
+            tx.run(
+                """
+                MATCH (g:Gene:db_NCBI)
+                WHERE ID(g) IN $ncbi_gene_ids
+                OPTIONAL MATCH (g)-[:IS]-(x:db_RegulonDB)
+                RETURN x
+                """,
+                ncbi_gene_ids=ncbi_gene_ids
+            ).data()
+        )
 
     def get_three_hydroxisobuteric_acid_to_pykf_chebi_query(self, tx: Neo4jTx):
         return list(tx.run("""
