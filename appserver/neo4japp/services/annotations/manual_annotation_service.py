import uuid

from datetime import datetime
from flask import current_app
from neo4j.exceptions import ServiceUnavailable
from typing import List

from neo4japp.constants import TIMEZONE, LogEventType
from neo4japp.database import db
from neo4japp.exceptions import AnnotationError
from neo4japp.models import Files, GlobalList, AppUser
from neo4japp.models.files import FileAnnotationsVersion, AnnotationChangeCause
from neo4japp.util import standardize_str
from neo4japp.utils.logger import EventLog

from .annotation_graph_service import AnnotationGraphService
from .constants import (
    EntityType,
    ManualAnnotationType,
    MAX_ENTITY_WORD_LENGTH,
    MAX_GENE_WORD_LENGTH,
    MAX_FOOD_WORD_LENGTH
)
from .data_transfer_objects import PDFWord
from .initializer import get_annotation_tokenizer
from .util import has_center_point, parse_content


class ManualAnnotationService:
    def __init__(
        self,
        graph: AnnotationGraphService
    ) -> None:
        self.graph = graph

    def _annotation_exists(
        self,
        term: str,
        new_annotation_metadata: dict,
        custom_annotations: List[dict]
    ):
        for annotation in custom_annotations:
            if (self._terms_match(term, annotation['meta']['allText'], annotation['meta']['isCaseInsensitive']) and  # noqa
                    len(annotation['rects']) == len(new_annotation_metadata['rects'])):
                # coordinates can have a small difference depending on
                # where they come from: annotator or pdf viewer
                all_rects_match = all(list(map(
                    has_center_point, annotation['rects'], new_annotation_metadata['rects']
                )))
                if all_rects_match:
                    return True
        return False

    def add_inclusions(self, file: Files, user: AppUser, custom_annotation, annotate_all):
        """Adds custom annotation to a given file.

        :params file               file to add custom annotation to
        :params user               user adding the custom annotation
        :params custom_annotation  the custom annotation to create and add
        :params annotate_all       indicate whether to find all occurrences of the annotated term.

        Returns the added inclusions.
        """
        primary_name = ''
        entity_id = custom_annotation['meta']['id']
        entity_type = custom_annotation['meta']['type']
        try:
            if entity_type != EntityType.COMPANY and entity_type != EntityType.ENTITY.value:
                primary_name = self.graph.get_nodes_from_node_ids(entity_type, [entity_id])[entity_id]  # noqa
            else:
                primary_name = custom_annotation['meta']['allText']
        except KeyError:
            primary_name = custom_annotation['meta']['allText']
        except (BrokenPipeError, ServiceUnavailable):
            raise
        except Exception:
            raise AnnotationError(
                title='Failed to Create Custom Annotation',
                message='A system error occurred while creating the annotation, '
                        'we are working on a solution. Please try again later.',
                code=500)

        annotation_to_add = {
            **custom_annotation,
            'inclusion_date': str(datetime.now(TIMEZONE)),
            'user_id': user.id,
            'uuid': str(uuid.uuid4()),
            'primaryName': primary_name
        }
        term = custom_annotation['meta']['allText'].strip()

        if annotate_all:
            # TODO: refactor this so it doesn't initialize like this
            tokenizer = get_annotation_tokenizer()
            _, parsed = parse_content(file_id=file.id, exclude_references=False)
            is_case_insensitive = custom_annotation['meta']['isCaseInsensitive']

            if custom_annotation['meta']['type'] == EntityType.GENE.value:
                max_words = MAX_GENE_WORD_LENGTH
            elif custom_annotation['meta']['type'] == EntityType.FOOD.value:
                max_words = MAX_FOOD_WORD_LENGTH
            else:
                max_words = MAX_ENTITY_WORD_LENGTH

            if len(term.split(' ')) > max_words:
                raise AnnotationError(
                    title='Unable to Annotate',
                    message=f'There was a problem annotating "{term}". ' +
                            'Please make sure the term is correct, ' +
                            'including correct spacing and no extra characters.',
                    additional_msgs=[
                        f'We currently only allow up to {MAX_ENTITY_WORD_LENGTH} word(s)'
                        ' in length for a term. In addition, we'
                        ' have specific word limits for some entity types:',
                        f'Gene: Max {MAX_GENE_WORD_LENGTH} word.',
                        f'Food: Max {MAX_FOOD_WORD_LENGTH} words.'],
                    code=400)

            matches = self._get_matching_manual_annotations(
                keyword=term,
                is_case_insensitive=is_case_insensitive,
                tokens_list=tokenizer.create(parsed)
            )

            inclusions = [{
                **annotation_to_add,
                'pageNumber': meta['page_number'],
                'rects': meta['rects'],
                'keywords': meta['keywords'],
                'uuid': str(uuid.uuid4()),
                'primaryName': primary_name
            } for meta in matches if not self._annotation_exists(term, meta, file.custom_annotations)]  # noqa

            if not inclusions:
                raise AnnotationError(
                    title='Unable to Annotate',
                    message=f'There was a problem annotating "{term}". ' +
                            'Please make sure the term is correct, ' +
                            'including correct spacing and no extra characters.',
                    additional_msgs=[
                        f'We currently only allow up to {MAX_ENTITY_WORD_LENGTH} word(s)'
                        ' in length for a term. In addition, we'
                        ' have specific word limits for some entity types:',
                        f'Gene: Max {MAX_GENE_WORD_LENGTH} word.',
                        f'Food: Max {MAX_FOOD_WORD_LENGTH} words.'],
                    code=400)
        else:
            if not self._annotation_exists(term, annotation_to_add, file.custom_annotations):
                inclusions = [annotation_to_add]
            else:
                raise AnnotationError(
                    title='Unable to Annotate',
                    message='Annotation already exists.', code=400)

        if annotation_to_add['meta']['includeGlobally']:
            self.save_global(
                annotation_to_add,
                ManualAnnotationType.INCLUSION.value,
                file.content_id,
<<<<<<< HEAD
                user
=======
                file.id
>>>>>>> c1268159
            )

        try:
            version = FileAnnotationsVersion()
            version.cause = AnnotationChangeCause.USER
            version.file = file
            version.custom_annotations = file.custom_annotations
            version.excluded_annotations = file.excluded_annotations
            version.user_id = user.id
            db.session.add(version)

            file.custom_annotations = [*inclusions, *file.custom_annotations]

            db.session.commit()
        except Exception:
            db.session.rollback()
            raise AnnotationError(
                title='Failed to Create Custom Annotation',
                message='A system error occurred while creating the annotation, '
                        'we are working on a solution. Please try again later.',
                code=500)

        return inclusions

    def remove_inclusions(self, file: Files, user: AppUser, uuid, remove_all):
        """ Removes custom annotation from a given file.
        If remove_all is True, removes all custom annotations with matching term and entity type.

        Returns uuids of the removed inclusions.
        """
        annotation_to_remove = next(
            (ann for ann in file.custom_annotations if ann['uuid'] == uuid), None
        )
        if annotation_to_remove is None:
            return []

        if remove_all:
            term = annotation_to_remove['meta']['allText']
            entity_type = annotation_to_remove['meta']['type']
            removed_annotation_uuids = [
                annotation['uuid']
                for annotation in file.custom_annotations
                if self._terms_match(term, annotation['meta']['allText'], annotation['meta']['isCaseInsensitive']) and  # noqa
                annotation['meta']['type'] == entity_type
            ]
        else:
            removed_annotation_uuids = [uuid]

        try:
            version = FileAnnotationsVersion()
            version.cause = AnnotationChangeCause.USER
            version.file = file
            version.custom_annotations = file.custom_annotations
            version.excluded_annotations = file.excluded_annotations
            version.user_id = user.id
            db.session.add(version)

            file.custom_annotations = [
                ann for ann in file.custom_annotations if ann['uuid'] not in removed_annotation_uuids]  # noqa

            db.session.commit()
        except Exception:
            db.session.rollback()
            raise AnnotationError(
                title='Failed to Remove Annotation',
                message='A system error occurred while creating the annotation, '
                        'we are working on a solution. Please try again later.',
                code=500)

        return removed_annotation_uuids

    def add_exclusion(self, file: Files, user: AppUser, exclusion):
        """ Adds exclusion of automatic annotation to a given file.
        """
        excluded_annotation = {
            **exclusion,
            'user_id': user.id,
            'exclusion_date': str(datetime.now(TIMEZONE))
        }

        if excluded_annotation['excludeGlobally']:
            self.save_global(
                excluded_annotation,
                ManualAnnotationType.EXCLUSION.value,
                file.content_id,
<<<<<<< HEAD
                user
=======
                file.id
>>>>>>> c1268159
            )

        try:
            version = FileAnnotationsVersion()
            version.cause = AnnotationChangeCause.USER
            version.file = file
            version.custom_annotations = file.custom_annotations
            version.excluded_annotations = file.excluded_annotations
            version.user_id = user.id
            db.session.add(version)

            file.excluded_annotations = [excluded_annotation, *file.excluded_annotations]

            db.session.commit()
        except Exception:
            db.session.rollback()
            raise AnnotationError(
                title='Failed to Create Custom Annotation',
                message='A system error occurred while creating the annotation, '
                        'we are working on a solution. Please try again later.',
                code=500)

    def remove_exclusion(self, file: Files, user: AppUser, entity_type, term):
        """ Removes exclusion of automatic annotation from a given file.
        """
        initial_length = len(file.excluded_annotations)
        updated_exclusions = [
            exclusion for exclusion in file.excluded_annotations
            if not (exclusion['type'] == entity_type and
                    self._terms_match(term, exclusion['text'], exclusion['isCaseInsensitive']))]

        if initial_length == len(updated_exclusions):
            raise AnnotationError(
                title='Failed to Annotate',
                message='File does not have any annotations.',
                code=404)

        try:
            version = FileAnnotationsVersion()
            version.cause = AnnotationChangeCause.USER
            version.file = file
            version.custom_annotations = file.custom_annotations
            version.excluded_annotations = file.excluded_annotations
            version.user_id = user.id
            db.session.add(version)

            file.excluded_annotations = updated_exclusions
            db.session.commit()
        except Exception:
            db.session.rollback()
            raise AnnotationError(
                title='Failed to Remove Annotation',
                message='A system error occurred while creating the annotation, '
                        'we are working on a solution. Please try again later.',
                code=500)

    # TODO: does this belong here?
    def get_file_annotations(self, file):
        def isExcluded(exclusions, annotation):
            for exclusion in exclusions:
                if (exclusion.get('type') == annotation['meta']['type'] and
                        self._terms_match(
                            exclusion.get('text', 'True'),
                            annotation.get('textInDocument', 'False'),
                            exclusion['isCaseInsensitive'])):
                    return True
            return False
        if len(file.annotations) == 0:
            return file.custom_annotations
        annotations = file.annotations
        # for some reason enrichment table returns list in here
        # should no longer trigger JIRA LL-2820
        # leaving for backward compatibility
        # new tables or re-annotated tables will not have a list
        if isinstance(file.annotations, list):
            annotations = annotations[0]
        annotations = annotations['documents'][0]['passages'][0]['annotations']
        filtered_annotations = [
            annotation for annotation in annotations
            if not isExcluded(file.excluded_annotations, annotation)
        ]
        return filtered_annotations + file.custom_annotations

<<<<<<< HEAD
    def save_global(self, annotation, inclusion_type, file_id, user):
        """Adds global inclusion to the KG, and global exclusion to postgres.

        For the KG, if a global inclusion (seen as a synonym) matches to an
        existing entity via entity_id, then a new synonym node is created,
        and a relationship is added that connects that existing entity node
        to the new synonym node.

        If there is no match with an existing entity, then a new node is created
        with the Lifelike domain/node label.
=======
    def add_to_global_list(self, annotation, annotation_type, file_content_id, file_id):
        """ Adds inclusion or exclusion to a global_list table
        Checks for duplicates and discards them
>>>>>>> c1268159
        """
        if inclusion_type == ManualAnnotationType.INCLUSION.value:
            try:
                entity_type = annotation['meta']['type']
                entity_id = annotation['meta']['id']
                data_source = annotation['meta']['idType']
                common_name = annotation['primaryName']
                synonym = annotation['meta']['allText']
                inclusion_date = annotation['inclusion_date']
                hyperlink = annotation['meta']['idHyperlink']
                is_case_insensitive = annotation['meta']['isCaseInsensitive']
                user_full_name = f'{user.first_name} {user.last_name}'
            except KeyError:
                raise AnnotationError(
                    title='Failed to Create Custom Annotation',
                    message='Could not create global annotation inclusion/exclusion, '
                            'the data is corrupted. Please try again.',
                    code=500)

            createval = {
                'entity_type': entity_type,
                'entity_id': entity_id,
                'synonym': synonym.lower() if is_case_insensitive else synonym,
                'inclusion_date': inclusion_date,
                'user': user_full_name,
                'data_source': data_source if data_source != 'None' else None,
                'hyperlink': hyperlink,
                'common_name': common_name
            }

            # NOTE:
            # definition of `main node`: the node that contains the common/primary name
            # e. g `Homo sapiens` is the common/primary name, while `human` is the synonym
            check = self._global_annotation_exists_in_kg(createval)
            # several possible scenarios
            # 1. main node exists and synonym exists
            # 2. main node exists and synonym does not exist
            # we care whether the label exist so if it does not, then we can add it
            # 3. main node exists and synonym exists and entity label/type does not exist
            # 4. main node exists and synonym exists and entity label/type exists
            # 5. main node does not exist

            # for Mesh, it is possible some nodes do not have the entity label
            # because they're grouped under TopicalDescriptors
            # so that query returns node_has_entity_label value to check for
            # and add the label for the future
            if check['node_exist'] and (not check['synonym_exist'] or check.get('node_has_entity_label', False)):  # noqa
                queries = {
                    EntityType.ANATOMY.value: self.graph.create_mesh_global_inclusion(entity_type),  # noqa
                    EntityType.DISEASE.value: self.graph.create_mesh_global_inclusion(entity_type),  # noqa
                    EntityType.FOOD.value: self.graph.create_mesh_global_inclusion(entity_type),  # noqa
                    EntityType.PHENOMENA.value: self.graph.create_mesh_global_inclusion(entity_type),  # noqa
                    EntityType.PHENOTYPE.value: self.graph.create_mesh_global_inclusion(entity_type),  # noqa
                    EntityType.CHEMICAL.value: self.graph.create_chemical_global_inclusion(),
                    EntityType.COMPOUND.value: self.graph.create_compound_global_inclusion(),
                    EntityType.GENE.value: self.graph.create_gene_global_inclusion(),
                    EntityType.PROTEIN.value: self.graph.create_protein_global_inclusion(),
                    EntityType.SPECIES.value: self.graph.create_species_global_inclusion()
                }

<<<<<<< HEAD
                query = queries.get(entity_type, '')
                try:
                    if query:
                        self.graph.exec_write_query_with_params(query, createval)
                    else:
                        query = self.graph.create_lifelike_global_inclusion(entity_type)
                        self.graph.exec_write_query_with_params(query, createval)
                except (BrokenPipeError, ServiceUnavailable):
                    raise
                except Exception:
                    current_app.logger.error(
                        f'Failed to create global inclusion, knowledge graph failed with query: {query}.',  # noqa
                        extra=EventLog(event_type=LogEventType.ANNOTATION.value).to_dict()
                    )
            elif not check['node_exist']:
                try:
                    query = self.graph.create_lifelike_global_inclusion(entity_type)
                    self.graph.exec_write_query_with_params(query, createval)
                except (BrokenPipeError, ServiceUnavailable):
                    raise
                except Exception:
                    current_app.logger.info(
                        f'Failed to create global inclusion, knowledge graph failed with query: {query}.',  # noqa
                        extra=EventLog(event_type=LogEventType.ANNOTATION.value).to_dict()
                    )
        else:
            if not self._global_annotation_exists(annotation, inclusion_type):
                # global exclusion
                global_list_annotation = GlobalList(
                    annotation=annotation,
                    type=inclusion_type,
                    file_id=file_id,
                )

                try:
                    db.session.add(global_list_annotation)
                    db.session.commit()
                except Exception:
                    db.session.rollback()
                    raise AnnotationError(
                        title='Failed to Create Custom Annotation',
                        message='A system error occurred while creating the annotation, '
                                'we are working on a solution. Please try again later.',
                        code=500)

    def _global_annotation_exists_in_kg(self, values: dict):
        queries = {
            EntityType.ANATOMY.value: self.graph.mesh_global_inclusion_exist(values['entity_type']),  # noqa
            EntityType.DISEASE.value: self.graph.mesh_global_inclusion_exist(values['entity_type']),  # noqa
            EntityType.FOOD.value: self.graph.mesh_global_inclusion_exist(values['entity_type']),
            EntityType.PHENOMENA.value: self.graph.mesh_global_inclusion_exist(values['entity_type']),  # noqa
            EntityType.PHENOTYPE.value: self.graph.mesh_global_inclusion_exist(values['entity_type']),  # noqa
            EntityType.CHEMICAL.value: self.graph.chemical_global_inclusion_exist(),
            EntityType.COMPOUND.value: self.graph.compound_global_inclusion_exist(),
            EntityType.GENE.value: self.graph.gene_global_inclusion_exist(),
            EntityType.PROTEIN.value: self.graph.protein_global_inclusion_exist(),
            EntityType.SPECIES.value: self.graph.species_global_inclusion_exist()
        }
=======
        global_list_annotation = GlobalList(
            annotation=annotation,
            type=annotation_type,
            file_content_id=file_content_id,
            file_id=file_id
        )
>>>>>>> c1268159

        # query can be empty string because some entity types
        # do not exist in the normal domain/labels
        query = queries.get(values['entity_type'], '')
        try:
            result = self.graph.exec_read_query_with_params(query, values)[0] if query else {'node_exist': False}  # noqa
        except (BrokenPipeError, ServiceUnavailable):
            raise
        except Exception:
            current_app.logger.error(
                f'Failed to create global inclusion, knowledge graph failed with query: {query}.',  # noqa
                extra=EventLog(event_type=LogEventType.ANNOTATION.value).to_dict()
            )

        if result['node_exist']:
            return result
        else:
            try:
                query = self.graph.lifelike_global_inclusion_exist(values['entity_type'])
                result = self.graph.exec_read_query_with_params(query, values)[0]
            except (BrokenPipeError, ServiceUnavailable):
                raise
            except Exception:
                current_app.logger.error(
                    f'Failed to create global inclusion, knowledge graph failed with query: {query}.',  # noqa
                    extra=EventLog(event_type=LogEventType.ANNOTATION.value).to_dict()
                )

        return result

    def _global_annotation_exists(self, annotation, inclusion_type):
        global_annotations = GlobalList.query.filter_by(type=inclusion_type).all()

        # TODO: once LL-3143 is done, no need to check for inclusions
        for global_annotation in global_annotations:
            if inclusion_type == ManualAnnotationType.INCLUSION.value:
                existing_term = global_annotation.annotation['meta']['allText']
                existing_type = global_annotation.annotation['meta']['type']
                new_term = annotation['meta']['allText']
                new_type = annotation['meta']['type']
                is_case_insensitive = annotation['meta']['isCaseInsensitive']
            else:
                existing_term = global_annotation.annotation['text']
                existing_type = global_annotation.annotation['type']
                new_term = annotation['text']
                new_type = annotation['type']
                is_case_insensitive = annotation['isCaseInsensitive']
            if new_type == existing_type and \
                    self._terms_match(new_term, existing_term, is_case_insensitive):
                return True
        return False

    def _terms_match(self, term1, term2, is_case_insensitive):
        cleaned_term1 = term1.strip()
        cleaned_term2 = term2.strip()
        if is_case_insensitive:
            return cleaned_term1.lower() == cleaned_term2.lower()
        return cleaned_term1 == cleaned_term2

    def _get_matching_manual_annotations(
        self,
        keyword: str,
        is_case_insensitive: bool,
        tokens_list: List[PDFWord]
    ):
        """Returns coordinate positions and page numbers
        for all matching terms in the document
        """
        matches = []
        for token in tokens_list:
            if not is_case_insensitive:
                if token.keyword != keyword:
                    continue
            elif standardize_str(token.keyword).lower() != standardize_str(keyword).lower():
                continue
            rects = token.coordinates
            keywords = [token.keyword]
            matches.append({
                'page_number': token.page_number,
                'rects': rects,
                'keywords': keywords
            })
        return matches<|MERGE_RESOLUTION|>--- conflicted
+++ resolved
@@ -157,11 +157,8 @@
                 annotation_to_add,
                 ManualAnnotationType.INCLUSION.value,
                 file.content_id,
-<<<<<<< HEAD
+                file.id,
                 user
-=======
-                file.id
->>>>>>> c1268159
             )
 
         try:
@@ -247,11 +244,8 @@
                 excluded_annotation,
                 ManualAnnotationType.EXCLUSION.value,
                 file.content_id,
-<<<<<<< HEAD
+                file.id,
                 user
-=======
-                file.id
->>>>>>> c1268159
             )
 
         try:
@@ -335,8 +329,7 @@
         ]
         return filtered_annotations + file.custom_annotations
 
-<<<<<<< HEAD
-    def save_global(self, annotation, inclusion_type, file_id, user):
+    def save_global(self, annotation, inclusion_type, file_content_id, file_id, user):
         """Adds global inclusion to the KG, and global exclusion to postgres.
 
         For the KG, if a global inclusion (seen as a synonym) matches to an
@@ -346,11 +339,6 @@
 
         If there is no match with an existing entity, then a new node is created
         with the Lifelike domain/node label.
-=======
-    def add_to_global_list(self, annotation, annotation_type, file_content_id, file_id):
-        """ Adds inclusion or exclusion to a global_list table
-        Checks for duplicates and discards them
->>>>>>> c1268159
         """
         if inclusion_type == ManualAnnotationType.INCLUSION.value:
             try:
@@ -411,7 +399,6 @@
                     EntityType.SPECIES.value: self.graph.create_species_global_inclusion()
                 }
 
-<<<<<<< HEAD
                 query = queries.get(entity_type, '')
                 try:
                     if query:
@@ -470,14 +457,6 @@
             EntityType.PROTEIN.value: self.graph.protein_global_inclusion_exist(),
             EntityType.SPECIES.value: self.graph.species_global_inclusion_exist()
         }
-=======
-        global_list_annotation = GlobalList(
-            annotation=annotation,
-            type=annotation_type,
-            file_content_id=file_content_id,
-            file_id=file_id
-        )
->>>>>>> c1268159
 
         # query can be empty string because some entity types
         # do not exist in the normal domain/labels
