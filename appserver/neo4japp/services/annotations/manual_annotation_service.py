--- conflicted
+++ resolved
@@ -4,13 +4,7 @@
 from datetime import datetime
 from flask import current_app
 from http import HTTPStatus
-<<<<<<< HEAD
-from typing import List, Tuple
-
-=======
 from typing import Callable, Dict, List, Tuple
-import uuid
->>>>>>> 1d4d6991
 
 from neo4japp.constants import TIMEZONE, LogEventType
 from neo4japp.database import db
@@ -740,7 +734,6 @@
             EntityType.PATHWAY.value: (get_pathway_global_inclusion_exist_query, other_params)
         }
 
-<<<<<<< HEAD
         if entity_type not in queries:
             return {'node_exist': False}
 
@@ -760,27 +753,6 @@
                 extra=EventLog(event_type=LogEventType.ANNOTATION.value).to_dict()
             )
             raise
-=======
-        if entity_type in queries:
-            try:
-                query_fn, params = queries[entity_type]
-                check = execute_arango_query(
-                    db=get_db(self.arango_client),
-                    query=query_fn(),
-                    **params
-                )[0]
-            except BrokenPipeError:
-                raise
-            except Exception as e:
-                current_app.logger.error(
-                    f'Failed to create global inclusion, '
-                    f'knowledge graph failed with query: {query_fn()}.',
-                    extra=EventLog(event_type=LogEventType.ANNOTATION.value).to_dict()
-                )
-                raise
-        else:
-            check = {'node_exist': False}
->>>>>>> 1d4d6991
 
         if check['node_exist']:
             return check
