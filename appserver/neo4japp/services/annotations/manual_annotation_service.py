from arango.client import ArangoClient
from datetime import datetime
from flask import current_app
from http import HTTPStatus
from typing import List, Tuple
import uuid

from neo4japp.constants import TIMEZONE, LogEventType
from neo4japp.database import db
from neo4japp.exceptions import AnnotationError
from neo4japp.models import Files, GlobalList, AppUser
from neo4japp.models.files import FileAnnotationsVersion, AnnotationChangeCause
from neo4japp.services.arangodb import get_db, execute_arango_query
from neo4japp.util import standardize_str
from neo4japp.utils.logger import EventLog

from .exceptions import AnnotationLimitationError
from .tokenizer import Tokenizer
from .constants import (
    ManualAnnotationType,
    MAX_ENTITY_WORD_LENGTH,
    MAX_GENE_WORD_LENGTH,
    MAX_FOOD_WORD_LENGTH, COMMON_WORDS, WORD_CHECK_REGEX, MIN_ENTITY_LENGTH
)
from .data_transfer_objects.dto import PDFWord
from .utils.common import has_center_point
from .utils.parsing import parse_content
from .utils.graph_queries import *


class ManualAnnotationService:
    def __init__(
        self,
        tokenizer: Tokenizer,
        arango_client: ArangoClient
    ) -> None:
        self.tokenizer = tokenizer
        self.arango_client = arango_client

    def _annotation_exists(
        self,
        term: str,
        new_annotation_metadata: dict,
        custom_annotations: List[dict]
    ):
        for annotation in custom_annotations:
            if (self._terms_match(term, annotation['meta']['allText'],
                                  annotation['meta']['isCaseInsensitive']) and
                    len(annotation['rects']) == len(new_annotation_metadata['rects'])):
                # coordinates can have a small difference depending on
                # where they come from: annotator or pdf viewer
                all_rects_match = all(list(map(
                    has_center_point, annotation['rects'], new_annotation_metadata['rects']
                )))
                if all_rects_match:
                    return True
        return False

    def validate_term(self, term, annotation):
        term_length = len(term.split(' '))

        if annotation['meta']['type'] == EntityType.GENE.value:
            if term_length > MAX_GENE_WORD_LENGTH:
                raise AnnotationLimitationError(
                    message=f'Term "{term}" has {term_length} words, '
                            f'which crosses the limit ({MAX_GENE_WORD_LENGTH}) '
                            f'for "Gene" entity type.'
                )
        elif annotation['meta']['type'] == EntityType.FOOD.value:
            if term_length > MAX_FOOD_WORD_LENGTH:
                raise AnnotationLimitationError(
                    message=f'Term "{term}" has {term_length} words, '
                            f'which crosses the limit ({MAX_FOOD_WORD_LENGTH}) '
                            f'for "Food" entity type.'
                )
        else:
            if term_length > MAX_ENTITY_WORD_LENGTH:
                raise AnnotationLimitationError(
                    message=f'Term "{term}" has {term_length} words, '
                            f'which crosses the maximum term length limit '
                            f'({MAX_ENTITY_WORD_LENGTH}).'
                )

        if len(term) <= MIN_ENTITY_LENGTH:
            raise AnnotationLimitationError(
                message=f'Term ("{term}") must contain more than {MIN_ENTITY_LENGTH} '
                        f'characters to be annotatable.'
            )

        if term.lower() in COMMON_WORDS:
            raise AnnotationLimitationError(
                message=f'Term "{term}" has been listed as commonly used word '
                        f'therefore cannot be annotated.',
                code=HTTPStatus.BAD_REQUEST
            )

        if WORD_CHECK_REGEX.match(term):
            raise AnnotationLimitationError(
                message=f'Term ("{term}") consisting only of punctuation and digits '
                        f'cannot be annotated.',
                code=HTTPStatus.BAD_REQUEST
            )

    def add_inclusions(self, file: Files, user: AppUser, custom_annotation, annotate_all):
        """Adds custom annotation to a given file.

        :params file               file to add custom annotation to
        :params user               user adding the custom annotation
        :params custom_annotation  the custom annotation to create and add
        :params annotate_all       indicate whether to find all occurrences of the annotated term.

        Returns the added inclusions.
        """
        primary_name = custom_annotation['meta']['allText']
        entity_id = custom_annotation['meta']['id']
        entity_type = custom_annotation['meta']['type']

        if entity_id:
            try:
                if entity_type in [
                    EntityType.ANATOMY.value,
                    EntityType.DISEASE.value,
                    EntityType.FOOD.value,
                    EntityType.PHENOMENA.value,
                    EntityType.PHENOTYPE.value,
                    EntityType.CHEMICAL.value,
                    EntityType.COMPOUND.value,
                    EntityType.GENE.value,
                    EntityType.PROTEIN.value,
                    EntityType.SPECIES.value
                ]:
                    result = execute_arango_query(
                        db=get_db(self.arango_client),
                        query=get_docs_by_ids_query(entity_type),
                        ids=[entity_id]
                    )
                    primary_name = {
                        row['entity_id']: row['entity_name']
                        for row in result
                    }[entity_id]
            except KeyError:
                pass
            except BrokenPipeError:
                raise
            except Exception as e:
                raise AnnotationError(
                    title='Failed to Create Custom Annotation',
                    message='A system error occurred while creating the annotation, '
                            'we are working on a solution. Please try again later.',
                ) from e

        annotation_to_add = {
            **custom_annotation,
            'inclusion_date': str(datetime.now(TIMEZONE)),
            'user_id': user.id,
            'uuid': str(uuid.uuid4()),
            'primaryName': primary_name
        }
        term = custom_annotation['meta']['allText'].strip()

        if annotate_all:
            _, parsed = parse_content(file_id=file.id, exclude_references=False)
            is_case_insensitive = custom_annotation['meta']['isCaseInsensitive']
            self.validate_term(term, custom_annotation)

            matches = self._get_matching_manual_annotations(
                keyword=term,
                is_case_insensitive=is_case_insensitive,
                tokens_list=self.tokenizer.create(parsed)
            )

            try:
                abbrev_of = self.tokenizer.abbreviations[term]
            except KeyError:
                pass
            else:
                raise AnnotationLimitationError(
                    message=f'Term "{term}" cannot be annotated because it has been '
                            f'identified as an acronym of "{" ".join(abbrev_of)}".',
                    # fields=dict(abbrev_of=abbrev_of),
                )

            inclusions = [
                {
                    **annotation_to_add,
                    'pageNumber': meta['page_number'],
                    'rects': meta['rects'],
                    'keywords': meta['keywords'],
                    'uuid': str(uuid.uuid4()),
                    'primaryName': primary_name
                } for meta in matches if
                not self._annotation_exists(term, meta, file.custom_annotations)
            ]

            if not inclusions:
                raise AnnotationError()
        else:
            if not self._annotation_exists(term, annotation_to_add, file.custom_annotations):
                inclusions = [annotation_to_add]
            else:
                raise AnnotationError(
                    message='Annotation already exists.',
                    code=HTTPStatus.BAD_REQUEST
                )

        if annotation_to_add['meta']['includeGlobally']:
            self.save_global(
                annotation_to_add,
                ManualAnnotationType.INCLUSION.value,
                file.content_id,
                file.id,
                file.hash_id,
                user.username
            )

        try:
            version = FileAnnotationsVersion()
            version.cause = AnnotationChangeCause.USER
            version.file = file
            version.custom_annotations = file.custom_annotations
            version.excluded_annotations = file.excluded_annotations
            version.user_id = user.id
            db.session.add(version)

            file.custom_annotations = [*inclusions, *file.custom_annotations]

            db.session.commit()
        except Exception as e:
            db.session.rollback()
            raise AnnotationError(
                title='Failed to Create Custom Annotation',
                message='A system error occurred while creating the annotation, '
                        'we are working on a solution. Please try again later.'
            ) from e

        return inclusions

    def remove_inclusions(self, file: Files, user: AppUser, uuid, remove_all):
        """ Removes custom annotation from a given file.
        If remove_all is True, removes all custom annotations with matching term and entity type.

        Returns uuids of the removed inclusions.
        """
        annotation_to_remove = next(
            (ann for ann in file.custom_annotations if ann['uuid'] == uuid), None
        )
        if annotation_to_remove is None:
            return []

        if remove_all:
            term = annotation_to_remove['meta']['allText']
            entity_type = annotation_to_remove['meta']['type']
            removed_annotation_uuids = [
                annotation['uuid']
                for annotation in file.custom_annotations
                if self._terms_match(
                    term,
                    annotation['meta']['allText'],
                    annotation['meta']['isCaseInsensitive']
                ) and annotation['meta']['type'] == entity_type
            ]
        else:
            removed_annotation_uuids = [uuid]

        try:
            version = FileAnnotationsVersion()
            version.cause = AnnotationChangeCause.USER
            version.file = file
            version.custom_annotations = file.custom_annotations
            version.excluded_annotations = file.excluded_annotations
            version.user_id = user.id
            db.session.add(version)

            file.custom_annotations = [
                ann for ann in file.custom_annotations if
                ann['uuid'] not in removed_annotation_uuids
            ]

            db.session.commit()
        except Exception as e:
            db.session.rollback()
            raise AnnotationError(
                title='Failed to Remove Annotation',
                message='A system error occurred while creating the annotation, '
                        'we are working on a solution. Please try again later.'
            ) from e

        return removed_annotation_uuids

    def remove_global_inclusions(self, inclusion_ids: List[Tuple[int, int]]):
        try:
            pairs = [[gid, sid] for gid, sid in inclusion_ids]
            execute_arango_query(
                db=get_db(self.arango_client),
                query=get_delete_global_inclusion_query(),
                pairs=pairs
            )
        except BrokenPipeError:
            raise
        except Exception as e:
            current_app.logger.error(
                f'Failed executing cypher: {get_delete_global_inclusion_query()}.\n' +
                f'PARAMETERS: <pairs: {pairs}>.',
                extra=EventLog(event_type=LogEventType.ANNOTATION.value).to_dict()
            )
            raise AnnotationError(
                title='Failed to Remove Global Inclusion',
                message='A system error occurred while deleting the annotation, '
                        'we are working on a solution. Please try again later.'
            ) from e

        try:
            # we need to do some cleaning up
            # a global could've been added with the wrong entity type
            # so we need to remove those bad labels to prevent
            # incorrect results coming back as synonyms
<<<<<<< HEAD
            results = execute_arango_query(
                db=get_db(self.arango_client),
                query=get_node_labels_and_relationship_query(),
                ids=[gid for gid, _ in inclusion_ids]
            )
        except Exception:
            current_app.logger.info(
                f'Failed During Cleanup of Global Inclusion Removal',
=======
            results = self.graph.exec_read_query_with_params(
                get_node_labels_and_relationship_query(),
                {'node_ids': [gid for gid, _ in inclusion_ids]})

            for result in results:
                mismatch = set(result['node_labels']) - set(result['rel_entity_types'])
                # remove Taxonomy because there is inconsistency between graph and annotations
                # annotation uses Species instead
                if EntityType.SPECIES.value in result['rel_entity_types']:
                    mismatch.remove('Taxonomy')

                s = ''
                for label in list(mismatch):
                    if label not in result['valid_entity_types']:
                        if label == 'Anatomy':
                            s += ':Anatomy'
                        elif label == 'Chemical':
                            s += ':Chemical'
                        elif label == 'Compound':
                            s += ':Compound'
                        elif label == 'Disease':
                            s += ':Disease'
                        elif label == 'Food':
                            s += ':Food'
                        elif label == 'Gene':
                            s += ':Gene'
                        elif label == 'Phenomena':
                            s += ':Phenomena'
                        elif label == 'Phenotype':
                            s += ':Phenotype'
                        elif label == 'Protein':
                            s += ':Protein'
                        elif label == 'Taxonomy':
                            s += ':Taxonomy'
                if s:
                    self.graph.exec_write_query_with_params(
                        query_builder(['MATCH (n) WHERE id(n) = $node_id', f'REMOVE n{s}']),
                        {'node_id': result['node_id']})
        except (BrokenPipeError, ServiceUnavailable):
            raise
        except Exception as e:
            query = query_builder(["MATCH (n) WHERE id(n) = $node_id", f"REMOVE n{s}"])
            current_app.logger.error(
                f'Failed executing cypher: {query}.\n' +
                f'PARAMETERS: <node_id: {result["node_id"]}>.',
>>>>>>> e225e4c8
                extra=EventLog(event_type=LogEventType.ANNOTATION.value).to_dict()
            )
            raise AnnotationError(
                title='Global Inclusion Deleted, But Cleanup Failed',
                message='A system error occurred after deleting the annotation, '
                        'we are working on a solution. Please try again later.'
<<<<<<< HEAD
            )
        for result in results:
            mismatch = set(result['node_labels']) - set(result['rel_entity_types'])
            # remove Taxonomy because there is inconsistency between graph and annotations
            # annotation uses Species instead
            if EntityType.SPECIES.value in result['rel_entity_types']:
                mismatch.remove('Taxonomy')

            s = []
            for label in list(mismatch):
                if label not in result['valid_entity_types']:
                    if label == 'Anatomy':
                        s.append('Anatomy')
                    elif label == 'Chemical':
                        s.append('Chemical')
                    elif label == 'Compound':
                        s.append('Compound')
                    elif label == 'Disease':
                        s.append('Disease')
                    elif label == 'Food':
                        s.append('Food')
                    elif label == 'Gene':
                        s.append('Gene')
                    elif label == 'Phenomena':
                        s.append('Phenomena')
                    elif label == 'Phenotype':
                        s.append('Phenotype')
                    elif label == 'Protein':
                        s.append('Protein')
                    elif label == 'Taxonomy':
                        s.append('Taxonomy')
            if len(s):
                try:
                    query = """
                        FOR doc IN synonym
                            FILTER doc._key == @node_id
                            FOR val IN @labels
                                UPDATE doc WITH {labels: REMOVE_VALUE(doc.labels, val)} IN synonym
                    """
                    execute_arango_query(
                        db=get_db(self.arango_client),
                        query=query,
                        node_id=result['node_id']
                    )
                except BrokenPipeError:
                    raise
                except Exception:
                    query = query_builder(["MATCH (n) WHERE id(n) = $node_id", f"REMOVE n{s}"])
                    current_app.logger.error(
                        f'Failed executing cypher: {query}.\n' +
                        f'PARAMETERS: <node_id: {result["node_id"]}>.',
                        extra=EventLog(event_type=LogEventType.ANNOTATION.value).to_dict()
                    )
                    raise AnnotationError(
                        title='Global Inclusion Deleted, But Cleanup Failed',
                        message='A system error occurred after deleting the annotation, '
                                'we are working on a solution. Please try again later.'
                    )
=======
            ) from e
>>>>>>> e225e4c8

    def add_exclusion(self, file: Files, user: AppUser, exclusion):
        """ Adds exclusion of automatic annotation to a given file.
        """
        excluded_annotation = {
            **exclusion,
            'user_id': user.id,
            'exclusion_date': str(datetime.now(TIMEZONE))
        }

        if excluded_annotation['excludeGlobally']:
            self.save_global(
                excluded_annotation,
                ManualAnnotationType.EXCLUSION.value,
                file.content_id,
                file.id,
                file.hash_id,
                user.username
            )

        try:
            version = FileAnnotationsVersion()
            version.cause = AnnotationChangeCause.USER
            version.file = file
            version.custom_annotations = file.custom_annotations
            version.excluded_annotations = file.excluded_annotations
            version.user_id = user.id
            db.session.add(version)

            file.excluded_annotations = [excluded_annotation, *file.excluded_annotations]

            db.session.commit()
        except Exception as e:
            db.session.rollback()
            raise AnnotationError(
                title='Failed to Create Custom Annotation',
                message='A system error occurred while creating the annotation, '
                        'we are working on a solution. Please try again later.'
            ) from e

    def remove_exclusion(self, file: Files, user: AppUser, entity_type, term):
        """ Removes exclusion of automatic annotation from a given file.
        """
        initial_length = len(file.excluded_annotations)
        updated_exclusions = [
            exclusion for exclusion in file.excluded_annotations
            if not (exclusion['type'] == entity_type and
                    self._terms_match(term, exclusion['text'], exclusion['isCaseInsensitive']))]

        if initial_length == len(updated_exclusions):
            raise AnnotationError(
                title='Failed to Annotate',
                message='File does not have any annotations.',
                code=404
            )

        try:
            version = FileAnnotationsVersion()
            version.cause = AnnotationChangeCause.USER
            version.file = file
            version.custom_annotations = file.custom_annotations
            version.excluded_annotations = file.excluded_annotations
            version.user_id = user.id
            db.session.add(version)

            file.excluded_annotations = updated_exclusions
            db.session.commit()
        except Exception as e:
            db.session.rollback()
            raise AnnotationError(
                title='Failed to Remove Annotation',
                message='A system error occurred while creating the annotation, '
                        'we are working on a solution. Please try again later.',
            ) from e

    # TODO: does this belong here?
    def get_file_annotations(self, file):
        def isExcluded(exclusions, annotation):
            for exclusion in exclusions:
                if (exclusion.get('type') == annotation['meta']['type'] and
                        self._terms_match(
                            exclusion.get('text', 'True'),
                            annotation.get('textInDocument', 'False'),
                            exclusion['isCaseInsensitive'])):
                    return True
            return False
        if len(file.annotations) == 0:
            return file.custom_annotations
        annotations = file.annotations
        # for some reason enrichment table returns list in here
        # should no longer trigger JIRA LL-2820
        # leaving for backward compatibility
        # new tables or re-annotated tables will not have a list
        if isinstance(file.annotations, list):
            annotations = annotations[0]
        annotations = annotations['documents'][0]['passages'][0]['annotations']
        filtered_annotations = [
            annotation for annotation in annotations
            if not isExcluded(file.excluded_annotations, annotation)
        ]
        return filtered_annotations + file.custom_annotations

    # TODO: Seems like there is some unexpected behavior in saving a new global: If both the
    # entity and the synonym already exist, no global is created. This is probably "correct" in the
    # sense that the term should get annotated without the existence of the global, but it's very
    # confusing because the new annotation will not appear in the global list. A term annotated in
    # this way is effectively the same as a local annotation.
    def save_global(
        self,
        annotation: dict,
        inclusion_type: str,
        file_content_id: str,
        file_id: int,
        file_hash_id: str,
        username: str
    ):
        """Adds global inclusion to the KG, and global exclusion to postgres.

        For the KG, if a global inclusion (seen as a synonym) matches to an
        existing entity via entity_id, then a new synonym node is created,
        and a relationship is added that connects that existing entity node
        to the new synonym node.

        If there is no match with an existing entity, then a new node is created
        with the Lifelike domain/node label.
        """
        if inclusion_type == ManualAnnotationType.INCLUSION.value:
            try:
                meta = annotation['meta']
                entity_type = meta['type']
                entity_id = meta['id']
                data_source = meta.get('idType')
                common_name = annotation['primaryName']
                synonym = meta['allText']
                inclusion_date = annotation['inclusion_date']
                hyperlinks = meta['idHyperlinks']
                username = username
            except KeyError as e:
                raise AnnotationError(
                    title='Failed to Create Custom Annotation',
                    message='Could not create global annotation inclusion/exclusion, '
                            'the data is corrupted. Please try again.',
                ) from e

            if entity_id == '':
                entity_id = f'NULL-{str(uuid.uuid4())}'

            all_params = {
                'entity_type': entity_type,
                'entity_id': entity_id,
                'synonym': synonym,
                'inclusion_date': inclusion_date,
                'user': username,
                'data_source': data_source,
                'hyperlinks': hyperlinks,
                'common_name': common_name,
                'file_uuid': file_hash_id
            }

            # NOTE:
            # definition of `main node`: the node that contains the common/primary name
            # e. g `Homo sapiens` is the common/primary name, while `human` is the synonym
            check = self._global_annotation_exists_in_kg(all_params)
            # several possible scenarios
            # 1. main node exists and synonym exists
            # 2. main node exists and synonym does not exist
            # we care whether the label exist so if it does not, then we can add it
            # 3. main node exists and synonym exists and entity label/type does not exist
            # 4. main node exists and synonym exists and entity label/type exists
            # 5. main node does not exist

            # for Mesh, it is possible some nodes do not have the entity label
            # because they're grouped under TopicalDescriptors
            # so that query returns node_has_entity_label value to check for
            # and add the label for the future
            if check['node_exist'] and (
                    not check['synonym_exist']
                    or check.get('node_has_entity_label', False)
            ):
                mesh_params = {
                    'entity_type': entity_type,
                    'entity_id': entity_id,
                    'synonym': synonym,
                    'inclusion_date': inclusion_date,
                    'user': username,
                    'file_uuid': file_hash_id,
                    'hyperlinks': hyperlinks,
                }
                others_params = {
                    'entity_id': entity_id,
                    'synonym': synonym,
                    'inclusion_date': inclusion_date,
                    'user': username,
                    'file_uuid': file_hash_id,
                    'hyperlinks': hyperlinks,
                }

                queries = {
                    EntityType.ANATOMY.value: (get_create_mesh_global_inclusion_query, mesh_params),
                    EntityType.DISEASE.value: (get_create_mesh_global_inclusion_query, mesh_params),
                    EntityType.FOOD.value: (get_create_mesh_global_inclusion_query, mesh_params),
                    EntityType.PHENOMENA.value: (
                        get_create_mesh_global_inclusion_query,
                        mesh_params
                    ),
                    EntityType.PHENOTYPE.value: (
                        get_create_mesh_global_inclusion_query,
                        mesh_params
                    ),
                    EntityType.CHEMICAL.value: (
                        get_create_chemical_global_inclusion_query,
                        others_params
                    ),
                    EntityType.COMPOUND.value: (
                        get_create_compound_global_inclusion_query,
                        others_params
                    ),
                    EntityType.GENE.value: (get_create_gene_global_inclusion_query, others_params),
                    EntityType.PROTEIN.value: (
                        get_create_protein_global_inclusion_query,
                        others_params
                    ),
                    EntityType.SPECIES.value: (
                        get_create_species_global_inclusion_query,
                        others_params
                    ),
                    EntityType.PATHWAY.value: (
                        get_pathway_global_inclusion_exist_query,
                        others_params
                    )
                }

                query_fn, params = queries.get(
                    entity_type,
                    (get_create_***ARANGO_DB_NAME***_global_inclusion_query, all_params)
                )

                try:
                    execute_arango_query(
                        db=get_db(self.arango_client),
                        query=query_fn(),
                        **params,
                    )
                except BrokenPipeError:
                    raise
                except Exception as e:
                    current_app.logger.error(
                        f'Failed to create global inclusion, '
                        f'knowledge graph failed with query: {query_fn()}.',
                        extra=EventLog(event_type=LogEventType.ANNOTATION.value).to_dict()
                    )
<<<<<<< HEAD
                    raise AnnotationError(
                        title='Failed to Create Global Inclusion',
                        message='A system error occurred while creating the annotation, '
                                'we are working on a solution. Please try again later.'
                    )
=======
                    # TODO warning
>>>>>>> e225e4c8
            elif not check['node_exist']:
                try:
                    query = get_create_***ARANGO_DB_NAME***_global_inclusion_query()
                    execute_arango_query(
                        db=get_db(self.arango_client),
                        query=query,
                        **all_params,
                    )
                except BrokenPipeError:
                    raise
                except Exception as e:
                    current_app.logger.info(
                        f'Failed to create global inclusion, '
                        f'knowledge graph failed with query: {query}.',
                        extra=EventLog(event_type=LogEventType.ANNOTATION.value).to_dict()
                    )
<<<<<<< HEAD
                    raise AnnotationError(
                        title='Failed to Create Global Inclusion',
                        message='A system error occurred while creating the annotation, '
                                'we are working on a solution. Please try again later.'
                    )
=======
                    # TODO warning
>>>>>>> e225e4c8
        else:
            if not self._global_annotation_exists(annotation, inclusion_type):
                # global exclusion
                global_list_annotation = GlobalList(
                    annotation=annotation,
                    type=inclusion_type,
                    file_id=file_id,
                    file_content_id=file_content_id
                )

                try:
                    db.session.add(global_list_annotation)
                    db.session.commit()
                except Exception as e:
                    db.session.rollback()
                    raise AnnotationError(
                        title='Failed to Create Custom Annotation',
                        message='A system error occurred while creating the annotation, '
                                'we are working on a solution. Please try again later.',
                    ) from e

    def _global_annotation_exists_in_kg(self, values: dict):
        entity_type = values['entity_type']
        mesh_params = {
            'entity_type': entity_type,
            'entity_id': values['entity_id'],
            'synonym': values['synonym'],
        }
        ***ARANGO_DB_NAME***_params = {
            'common_name': values['common_name'],
            'entity_type': entity_type,
            'synonym': values['synonym'],
        }
        other_params = {
            'entity_id': values['entity_id'],
            'synonym': values['synonym'],
        }
        queries = {
            EntityType.ANATOMY.value: (get_mesh_global_inclusion_exist_query, mesh_params),
            EntityType.DISEASE.value: (get_mesh_global_inclusion_exist_query, mesh_params),
            EntityType.FOOD.value: (get_mesh_global_inclusion_exist_query, mesh_params),
            EntityType.PHENOMENA.value: (get_mesh_global_inclusion_exist_query, mesh_params),
            EntityType.PHENOTYPE.value: (get_mesh_global_inclusion_exist_query, mesh_params),
            EntityType.CHEMICAL.value: (get_chemical_global_inclusion_exist_query, other_params),
            EntityType.COMPOUND.value: (get_compound_global_inclusion_exist_query, other_params),
            EntityType.GENE.value: (get_gene_global_inclusion_exist_query, other_params),
            EntityType.PROTEIN.value: (get_protein_global_inclusion_exist_query, other_params),
            EntityType.SPECIES.value: (get_species_global_inclusion_exist_query, other_params),
            EntityType.PATHWAY.value: (get_pathway_global_inclusion_exist_query, other_params)
        }

        query_fn, params = queries.get(entity_type, (None, None))
        try:
            check = execute_arango_query(
                db=get_db(self.arango_client),
                query=query_fn(),
                **params
            )[0] if query_fn else {'node_exist': False}
        except BrokenPipeError:
            raise
        except Exception as e:
            current_app.logger.error(
                f'Failed to create global inclusion, '
                f'knowledge graph failed with query: {query_fn()}.',
                extra=EventLog(event_type=LogEventType.ANNOTATION.value).to_dict()
            )
<<<<<<< HEAD
            raise
=======
            # TODO warning
>>>>>>> e225e4c8

        if check['node_exist']:
            return check
        else:
            try:
                check = execute_arango_query(
                    db=get_db(self.arango_client),
                    query=get_***ARANGO_DB_NAME***_global_inclusion_exist_query(),
                    *****ARANGO_DB_NAME***_params,
                )[0]
            except BrokenPipeError:
                raise
            except Exception as e:
                current_app.logger.error(
                    f'Failed to create global inclusion, '
                    f'knowledge graph failed with query: {query_fn()}.',
                    extra=EventLog(event_type=LogEventType.ANNOTATION.value).to_dict()
                )
<<<<<<< HEAD
                raise AnnotationError(
                    title='Failed to Create Global Inclusion',
                    message='A system error occurred while creating the annotation, '
                            'we are working on a solution. Please try again later.'
                )
=======
                # TODO warning

>>>>>>> e225e4c8
        return check

    def _global_annotation_exists(self, annotation, inclusion_type):
        global_annotations = GlobalList.query.filter_by(type=inclusion_type).all()

        # TODO: once LL-3143 is done, no need to check for inclusions
        for global_annotation in global_annotations:
            if inclusion_type == ManualAnnotationType.INCLUSION.value:
                existing_term = global_annotation.annotation['meta']['allText']
                existing_type = global_annotation.annotation['meta']['type']
                new_term = annotation['meta']['allText']
                new_type = annotation['meta']['type']
                is_case_insensitive = annotation['meta']['isCaseInsensitive']
            else:
                existing_term = global_annotation.annotation['text']
                existing_type = global_annotation.annotation['type']
                new_term = annotation['text']
                new_type = annotation['type']
                is_case_insensitive = annotation['isCaseInsensitive']
            if new_type == existing_type and \
                    self._terms_match(new_term, existing_term, is_case_insensitive):
                return True
        return False

    def _terms_match(self, term1, term2, is_case_insensitive):
        cleaned_term1 = term1.strip()
        cleaned_term2 = term2.strip()
        if is_case_insensitive:
            return cleaned_term1.lower() == cleaned_term2.lower()
        return cleaned_term1 == cleaned_term2

    def _get_matching_manual_annotations(
        self,
        keyword: str,
        is_case_insensitive: bool,
        tokens_list: List[PDFWord]
    ):
        """Returns coordinate positions and page numbers
        for all matching terms in the document
        """
        matches = []
        for token in tokens_list:
            if not is_case_insensitive:
                if token.keyword != keyword:
                    continue
            elif standardize_str(token.keyword).lower() != standardize_str(keyword).lower():
                continue
            rects = token.coordinates
            keywords = [token.keyword]
            matches.append({
                'page_number': token.page_number,
                'rects': rects,
                'keywords': keywords
            })
        return matches<|MERGE_RESOLUTION|>--- conflicted
+++ resolved
@@ -314,7 +314,6 @@
             # a global could've been added with the wrong entity type
             # so we need to remove those bad labels to prevent
             # incorrect results coming back as synonyms
-<<<<<<< HEAD
             results = execute_arango_query(
                 db=get_db(self.arango_client),
                 query=get_node_labels_and_relationship_query(),
@@ -323,60 +322,12 @@
         except Exception:
             current_app.logger.info(
                 f'Failed During Cleanup of Global Inclusion Removal',
-=======
-            results = self.graph.exec_read_query_with_params(
-                get_node_labels_and_relationship_query(),
-                {'node_ids': [gid for gid, _ in inclusion_ids]})
-
-            for result in results:
-                mismatch = set(result['node_labels']) - set(result['rel_entity_types'])
-                # remove Taxonomy because there is inconsistency between graph and annotations
-                # annotation uses Species instead
-                if EntityType.SPECIES.value in result['rel_entity_types']:
-                    mismatch.remove('Taxonomy')
-
-                s = ''
-                for label in list(mismatch):
-                    if label not in result['valid_entity_types']:
-                        if label == 'Anatomy':
-                            s += ':Anatomy'
-                        elif label == 'Chemical':
-                            s += ':Chemical'
-                        elif label == 'Compound':
-                            s += ':Compound'
-                        elif label == 'Disease':
-                            s += ':Disease'
-                        elif label == 'Food':
-                            s += ':Food'
-                        elif label == 'Gene':
-                            s += ':Gene'
-                        elif label == 'Phenomena':
-                            s += ':Phenomena'
-                        elif label == 'Phenotype':
-                            s += ':Phenotype'
-                        elif label == 'Protein':
-                            s += ':Protein'
-                        elif label == 'Taxonomy':
-                            s += ':Taxonomy'
-                if s:
-                    self.graph.exec_write_query_with_params(
-                        query_builder(['MATCH (n) WHERE id(n) = $node_id', f'REMOVE n{s}']),
-                        {'node_id': result['node_id']})
-        except (BrokenPipeError, ServiceUnavailable):
-            raise
-        except Exception as e:
-            query = query_builder(["MATCH (n) WHERE id(n) = $node_id", f"REMOVE n{s}"])
-            current_app.logger.error(
-                f'Failed executing cypher: {query}.\n' +
-                f'PARAMETERS: <node_id: {result["node_id"]}>.',
->>>>>>> e225e4c8
                 extra=EventLog(event_type=LogEventType.ANNOTATION.value).to_dict()
             )
             raise AnnotationError(
                 title='Global Inclusion Deleted, But Cleanup Failed',
                 message='A system error occurred after deleting the annotation, '
                         'we are working on a solution. Please try again later.'
-<<<<<<< HEAD
             )
         for result in results:
             mismatch = set(result['node_labels']) - set(result['rel_entity_types'])
@@ -435,9 +386,6 @@
                         message='A system error occurred after deleting the annotation, '
                                 'we are working on a solution. Please try again later.'
                     )
-=======
-            ) from e
->>>>>>> e225e4c8
 
     def add_exclusion(self, file: Files, user: AppUser, exclusion):
         """ Adds exclusion of automatic annotation to a given file.
@@ -689,15 +637,7 @@
                         f'knowledge graph failed with query: {query_fn()}.',
                         extra=EventLog(event_type=LogEventType.ANNOTATION.value).to_dict()
                     )
-<<<<<<< HEAD
-                    raise AnnotationError(
-                        title='Failed to Create Global Inclusion',
-                        message='A system error occurred while creating the annotation, '
-                                'we are working on a solution. Please try again later.'
-                    )
-=======
                     # TODO warning
->>>>>>> e225e4c8
             elif not check['node_exist']:
                 try:
                     query = get_create_***ARANGO_DB_NAME***_global_inclusion_query()
@@ -714,15 +654,7 @@
                         f'knowledge graph failed with query: {query}.',
                         extra=EventLog(event_type=LogEventType.ANNOTATION.value).to_dict()
                     )
-<<<<<<< HEAD
-                    raise AnnotationError(
-                        title='Failed to Create Global Inclusion',
-                        message='A system error occurred while creating the annotation, '
-                                'we are working on a solution. Please try again later.'
-                    )
-=======
                     # TODO warning
->>>>>>> e225e4c8
         else:
             if not self._global_annotation_exists(annotation, inclusion_type):
                 # global exclusion
@@ -789,11 +721,7 @@
                 f'knowledge graph failed with query: {query_fn()}.',
                 extra=EventLog(event_type=LogEventType.ANNOTATION.value).to_dict()
             )
-<<<<<<< HEAD
-            raise
-=======
             # TODO warning
->>>>>>> e225e4c8
 
         if check['node_exist']:
             return check
@@ -812,16 +740,8 @@
                     f'knowledge graph failed with query: {query_fn()}.',
                     extra=EventLog(event_type=LogEventType.ANNOTATION.value).to_dict()
                 )
-<<<<<<< HEAD
-                raise AnnotationError(
-                    title='Failed to Create Global Inclusion',
-                    message='A system error occurred while creating the annotation, '
-                            'we are working on a solution. Please try again later.'
-                )
-=======
                 # TODO warning
 
->>>>>>> e225e4c8
         return check
 
     def _global_annotation_exists(self, annotation, inclusion_type):
