import contextlib
import cProfile
import io
import pstats
import os
import requests
import json

from datetime import datetime

from neo4japp.database import db
from neo4japp.factory import create_app
from neo4japp.models import Files
from neo4japp.services.annotations.constants import DEFAULT_ANNOTATION_CONFIGS
from neo4japp.services.annotations.pipeline import create_annotations_from_pdf


# reference to this directory
directory = os.path.realpath(os.path.dirname(__file__))

FALLBACK_ORGANISM_SYNONYM = ''
FALLBACK_ORGANISM_TAXID = ''


ORGANISM_SYNONYM = 'Homo Sapiens'
ORGANISM_TAX_ID = '9606'


@contextlib.contextmanager
def cprofiled():
    """Used to generate cProfile report of function calls.
    """
    pr = cProfile.Profile()
    pr.enable()
    yield
    pr.disable()
    s = io.StringIO()

    try:
        log_path = os.path.join(directory, 'results')
        os.makedirs(log_path)
    except FileExistsError:
        pass
    file_name = f'{log_path}/{datetime.now().isoformat()}-annotations.dmp'
    # ps = pstats.Stats(pr, stream=s).sort_stats('cumulative')
    ps = pstats.Stats(pr, stream=s).dump_stats(file_name)
    # ps.print_stats()
    # uncomment this to see who's calling what
    # ps.print_callers()
    # print(s.getvalue())


def main():
    app = create_app('Functional Test Flask App', config='config.Testing')
    with app.app_context():
        req = requests.post(
            'http://localhost:5000/auth/login',
            data=json.dumps({'email': 'admin@example.com', 'password': 'password'}),
            headers={'Content-type': 'application/json'})

        access_token = json.loads(req.text)['accessToken']['token']

        pdf = os.path.join(
            directory,
            '../../../../tests/database/services/annotations/pdf_samples/Protein Protein Interactions for Covid.pdf')  # noqa

        hash_id = None
        with open(pdf, 'rb') as f:
            upload_req = requests.post(
                'http://localhost:5000/filesystem/objects',
                headers={'Authorization': f'Bearer {access_token}'},
                files={'contentValue': f},
                data={
                    'filename': 'Protein Protein Interactions for Covid.pdf',
                    'parentHashId': 'lazhauxymcrahybaxcvkathnofyissffuidu'}
            )

            hash_id = json.loads(upload_req.text)['result']['hashId']

        f = db.session.query(Files).filter(Files.hash_id == hash_id).one()
        with cprofiled():
            annotations = create_annotations_from_pdf(
<<<<<<< HEAD
                annotation_method=DEFAULT_ANNOTATION_CONFIGS,
                specified_organism_synonym=FALLBACK_ORGANISM_SYNONYM,
                specified_organism_tax_id=FALLBACK_ORGANISM_TAXID,
                document=f,
                filename=f.filename)
=======
                DEFAULT_ANNOTATION_CONFIGS, ORGANISM_SYNONYM, ORGANISM_TAX_ID, f, f.filename)
>>>>>>> 763df3d6


if __name__ == '__main__':
    main()<|MERGE_RESOLUTION|>--- conflicted
+++ resolved
@@ -18,12 +18,9 @@
 # reference to this directory
 directory = os.path.realpath(os.path.dirname(__file__))
 
-FALLBACK_ORGANISM_SYNONYM = ''
-FALLBACK_ORGANISM_TAXID = ''
 
-
-ORGANISM_SYNONYM = 'Homo Sapiens'
-ORGANISM_TAX_ID = '9606'
+ORGANISM_SYNONYM = ''
+ORGANISM_TAX_ID = ''
 
 
 @contextlib.contextmanager
@@ -80,15 +77,11 @@
         f = db.session.query(Files).filter(Files.hash_id == hash_id).one()
         with cprofiled():
             annotations = create_annotations_from_pdf(
-<<<<<<< HEAD
                 annotation_method=DEFAULT_ANNOTATION_CONFIGS,
-                specified_organism_synonym=FALLBACK_ORGANISM_SYNONYM,
-                specified_organism_tax_id=FALLBACK_ORGANISM_TAXID,
+                specified_organism_synonym=ORGANISM_SYNONYM,
+                specified_organism_tax_id=ORGANISM_TAX_ID,
                 document=f,
                 filename=f.filename)
-=======
-                DEFAULT_ANNOTATION_CONFIGS, ORGANISM_SYNONYM, ORGANISM_TAX_ID, f, f.filename)
->>>>>>> 763df3d6
 
 
 if __name__ == '__main__':
