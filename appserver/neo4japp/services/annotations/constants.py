from enum import Enum

from neo4japp.constants import ANNOTATION_STYLES_DICT


PDF_NEW_LINE_THRESHOLD = .30
PDF_CHARACTER_SPACING_THRESHOLD = .325
COMMON_TWO_LETTER_WORDS = {
    'of', 'to', 'in', 'it', 'is', 'be', 'as', 'at',
    'so', 'we', 'he', 'by', 'or', 'on', 'do', 'if',
    'me', 'my', 'up', 'an', 'go', 'no', 'us', 'am',
    'et', 'vs',
}
COMMON_THREE_LETTER_WORDS = {
    'the', 'and', 'for', 'are', 'but', 'not', 'you', 'all',
    'any', 'can', 'had', 'her', 'was', 'one', 'our', 'out',
    'day', 'get', 'has', 'him', 'his', 'how', 'man', 'new',
    'now', 'old', 'see', 'two', 'way', 'who', 'boy', 'did',
    'its', 'let', 'put', 'say', 'she', 'too', 'use', 'end',
    'min', 'far', 'set', 'key', 'tag', 'pdf', 'raw', 'low',
    'med', 'men', 'led', 'add',
}
COMMON_FOUR_LETTER_WORDS = {
    'that', 'with', 'have', 'this', 'will', 'your', 'from',
    'name', 'they', 'know', 'want', 'been', 'good', 'much',
    'some', 'time', 'none', 'link', 'bond', 'acid', 'role',
    'them',
}

COMMON_MISC_WORDS = {
    'patch', 'membrane', 'walker', 'group', 'cluster',
    'protein', 'transporter', 'toxin', 'molecule', 'vitamin',
    'light', 'mixture', 'solution', 'other', 'unknown',
    'collection',
}

COMMON_WORDS = set.union(*[
    COMMON_TWO_LETTER_WORDS,
    COMMON_THREE_LETTER_WORDS,
    COMMON_FOUR_LETTER_WORDS,
    COMMON_MISC_WORDS,
])

# utf-32 unicode
<<<<<<< HEAD
MISC_SYMBOLS_AND_CHARS = {169, 8230}
=======
MISC_SYMBOLS_AND_CHARS = {169, 8230, 174}
>>>>>>> 8cca0c10

TYPO_SYNONYMS = {
    'e coli': ['E. coli', 'Escherichia coli', 'Enterococcus coli'],
    'E.coli': ['E. coli', 'Escherichia coli', 'Enterococcus coli'],
    'Multiple Mitochondrial Dysfunctions Syndromes': ['Multiple Mitochondrial Dysfunctions Syndrome'],  # noqa
    'S-Phase kinase associated protein 2': ['S-Phase kinase-associated protein 2'],
}


class EntityType(Enum):
    Chemical = 'Chemical'
    Compound = 'Compound'
    Disease = 'Disease'
    Gene = 'Gene'
    Protein = 'Protein'
    Species = 'Species'
    Phenotype = 'Phenotype'


ENTITY_TYPE_PRECEDENCE = {
    # larger value takes precedence
<<<<<<< HEAD
    'Chemicals': 3,
    'Compounds': 2,
    'Diseases': 1,
    'Genes': 6,
    'Proteins': 5,
    'Species': 7,
    'Phenotypes': 4,
=======
    EntityType.Chemical.value: 3,
    EntityType.Compound.value: 2,
    EntityType.Disease.value: 1,
    EntityType.Gene.value: 6,
    EntityType.Protein.value: 5,
    EntityType.Species.value: 7,
    EntityType.Phenotype.value: 4,
>>>>>>> 8cca0c10
}

HOMO_SAPIENS_TAX_ID = '9606'


class OrganismCategory(Enum):
    Archaea = 'Archaea'
    Bacteria = 'Bacteria'
    Eukaryota = 'Eukaryota'
    Viruses = 'Viruses'
    Uncategorized = 'Uncategorized'


class EntityColor(Enum):
    Chemical = ANNOTATION_STYLES_DICT['chemical']['color']
    Compound = ANNOTATION_STYLES_DICT['compound']['color']
    Disease = ANNOTATION_STYLES_DICT['disease']['color']
    Gene = ANNOTATION_STYLES_DICT['gene']['color']
    Protein = ANNOTATION_STYLES_DICT['protein']['color']
    Species = ANNOTATION_STYLES_DICT['species']['color']
    Phenotype = ANNOTATION_STYLES_DICT['phenotype']['color']


class EntityIdStr(Enum):
    Chemical = 'chemical_id'
    Compound = 'compound_id'
    Disease = 'disease_id'
    Gene = 'gene_id'
    Protein = 'protein_id'
    Species = 'tax_id'
    Phenotype = 'phenotype_id'


class DatabaseType(Enum):
    Chebi = 'CHEBI'
    Mesh = 'MESH'
    Uniprot = 'UNIPROT'
    Ncbi = 'NCBI'
    Biocyc = 'BIOCYC'


# these links are used in annotations and custom annotations
# first are search links
# then entity hyperlinks
NCBI_LINK = 'https://www.ncbi.nlm.nih.gov/gene/?query='
UNIPROT_LINK = 'https://www.uniprot.org/uniprot/?sort=score&query='
WIKIPEDIA_LINK = 'https://www.google.com/search?q=site:+wikipedia.org+'
GOOGLE_LINK = 'https://www.google.com/search?q='
ENTITY_HYPERLINKS = {
    DatabaseType.Chebi.value: 'https://www.ebi.ac.uk/chebi/searchId.do?chebiId=',
    DatabaseType.Mesh.value: 'https://www.ncbi.nlm.nih.gov/mesh/',
    DatabaseType.Uniprot.value: 'https://www.uniprot.org/uniprot/?sort=score&query=',
    DatabaseType.Ncbi.value: {
        EntityType.Gene.value: 'https://www.ncbi.nlm.nih.gov/gene/',
        EntityType.Species.value: 'https://www.ncbi.nlm.nih.gov/Taxonomy/Browser/wwwtax.cgi?id=',
    },
    DatabaseType.Biocyc.value: 'https://biocyc.org/compound?orgid=META&id=',
}<|MERGE_RESOLUTION|>--- conflicted
+++ resolved
@@ -42,11 +42,7 @@
 ])
 
 # utf-32 unicode
-<<<<<<< HEAD
-MISC_SYMBOLS_AND_CHARS = {169, 8230}
-=======
 MISC_SYMBOLS_AND_CHARS = {169, 8230, 174}
->>>>>>> 8cca0c10
 
 TYPO_SYNONYMS = {
     'e coli': ['E. coli', 'Escherichia coli', 'Enterococcus coli'],
@@ -68,15 +64,6 @@
 
 ENTITY_TYPE_PRECEDENCE = {
     # larger value takes precedence
-<<<<<<< HEAD
-    'Chemicals': 3,
-    'Compounds': 2,
-    'Diseases': 1,
-    'Genes': 6,
-    'Proteins': 5,
-    'Species': 7,
-    'Phenotypes': 4,
-=======
     EntityType.Chemical.value: 3,
     EntityType.Compound.value: 2,
     EntityType.Disease.value: 1,
@@ -84,7 +71,6 @@
     EntityType.Protein.value: 5,
     EntityType.Species.value: 7,
     EntityType.Phenotype.value: 4,
->>>>>>> 8cca0c10
 }
 
 HOMO_SAPIENS_TAX_ID = '9606'
