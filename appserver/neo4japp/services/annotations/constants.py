from enum import Enum


# lmdb database names
ANATOMY_LMDB = 'anatomy_lmdb'
CHEMICALS_LMDB = 'chemicals_lmdb'
COMPOUNDS_LMDB = 'compounds_lmdb'
DISEASES_LMDB = 'diseases_lmdb'
FOODS_LMDB = 'foods_lmdb'
GENES_LMDB = 'genes_lmdb'
PHENOMENAS_LMDB = 'phenomenas_lmdb'
PHENOTYPES_LMDB = 'phenotypes_lmdb'
PROTEINS_LMDB = 'proteins_lmdb'
SPECIES_LMDB = 'species_lmdb'

HOMO_SAPIENS_TAX_ID = '9606'

ORGANISM_DISTANCE_THRESHOLD = 200
PDF_NEW_LINE_THRESHOLD = .30
PDF_CHARACTER_SPACING_THRESHOLD = .325

ABBREVIATION_WORD_LENGTH = {3, 4}
MAX_ABBREVIATION_WORD_LENGTH = 4
MAX_ENTITY_WORD_LENGTH = 6
MAX_GENE_WORD_LENGTH = 1
MAX_FOOD_WORD_LENGTH = 4

REQUEST_TIMEOUT = 60
NLP_SERVICE_ENDPOINT = 'https://nlp-api.***ARANGO_DB_NAME***.bio/v1/predict'
PARSER_RESOURCE_PULL_ENDPOINT = 'http://appserver:5000/annotations/files'
PARSER_PDF_ENDPOINT = 'http://pdfparser:7600/token/rect/json/'
PARSER_TEXT_ENDPOINT = 'http://pdfparser:7600/token/rect/text/json'

COMMON_TWO_LETTER_WORDS = {
    'of', 'to', 'in', 'it', 'is', 'be', 'as', 'at',
    'so', 'we', 'he', 'by', 'or', 'on', 'do', 'if',
    'me', 'my', 'up', 'an', 'go', 'no', 'us', 'am',
    'et', 'vs',
}

COMMON_THREE_LETTER_WORDS = {
    'the', 'and', 'for', 'are', 'but', 'not', 'you', 'all',
    'any', 'can', 'had', 'her', 'was', 'one', 'our', 'out',
    'day', 'get', 'has', 'him', 'his', 'how', 'man', 'new',
    'now', 'old', 'see', 'two', 'way', 'who', 'boy', 'did',
    'its', 'let', 'put', 'say', 'she', 'too', 'use', 'end',
    'min', 'far', 'set', 'key', 'tag', 'pdf', 'raw', 'low',
    'med', 'men', 'led', 'add',
}

COMMON_FOUR_LETTER_WORDS = {
    'that', 'with', 'have', 'this', 'will', 'your', 'from',
    'name', 'they', 'know', 'want', 'been', 'good', 'much',
    'some', 'time', 'none', 'link', 'bond', 'acid', 'role',
    'them', 'even', 'same',
}

COMMON_MISC_WORDS = {
    'patch', 'membrane', 'walker', 'group', 'cluster',
    'protein', 'transporter', 'toxin', 'molecule', 'vitamin',
    'light', 'mixture', 'solution', 'other', 'unknown', 'damage',
}

COMMON_WORDS = set.union(*[
    COMMON_TWO_LETTER_WORDS,
    COMMON_THREE_LETTER_WORDS,
    COMMON_FOUR_LETTER_WORDS,
    COMMON_MISC_WORDS,
])

# utf-32 unicode
# can search these up here: https://www.fileformat.info/info/unicode/index.htm
MISC_SYMBOLS_AND_CHARS = {8211, 160, 8220, 8221, 8216, 8217, 183, 61623}
GREEK_SYMBOLS = {916, 8710}  # just delta unicodes for now

COMMON_TYPOS = {
    'Multiple Mitochondrial Dysfunctions Syndromes': ['Multiple Mitochondrial Dysfunctions Syndrome'],  # noqa
    'S-Phase kinase associated protein 2': ['S-Phase kinase-associated protein 2'],
}

LIGATURES = {
    64256: 'ff',
    64257: 'fi',
    64258: 'fl',
    64259: 'ffi',
    64260: 'ffl',
}


class EntityType(Enum):
    ANATOMY = 'Anatomy'
    CHEMICAL = 'Chemical'
    COMPOUND = 'Compound'
    DISEASE = 'Disease'
    FOOD = 'Food'
    GENE = 'Gene'
    PHENOMENA = 'Phenomena'
    PHENOTYPE = 'Phenotype'
    PROTEIN = 'Protein'
    SPECIES = 'Species'

    # non LMDB entity types
    COMPANY = 'Company'
    ENTITY = 'Entity'


ENTITY_TYPE_PRECEDENCE = {
    # larger value takes precedence
    EntityType.SPECIES.value: 12,
    EntityType.GENE.value: 11,
    EntityType.PROTEIN.value: 10,
    EntityType.PHENOTYPE.value: 9,
    EntityType.PHENOMENA.value: 8,
    EntityType.CHEMICAL.value: 7,
    EntityType.COMPOUND.value: 6,
    EntityType.DISEASE.value: 5,
    EntityType.ANATOMY.value: 4,
    EntityType.FOOD.value: 3,
    EntityType.COMPANY.value: 2,
    EntityType.ENTITY.value: 1
}


class OrganismCategory(Enum):
    ARCHAEA = 'Archaea'
    BACTERIA = 'Bacteria'
    EUKARYOTA = 'Eukaryota'
    VIRUSES = 'Viruses'
    UNCATEGORIZED = 'Uncategorized'


class EntityIdStr(Enum):
    ANATOMY = 'anatomy_id'
    CHEMICAL = 'chemical_id'
    COMPOUND = 'compound_id'
    DISEASE = 'disease_id'
    FOOD = 'food_id'
    GENE = 'gene_id'
    PHENOMENA = 'phenomena_id'
    PHENOTYPE = 'phenotype_id'
    PROTEIN = 'protein_id'
    SPECIES = 'tax_id'

    # non LMDB entity types
    COMPANY = 'company_id'
    ENTITY = 'entity_id'


class DatabaseType(Enum):
    CHEBI = 'ChEBI'
    CUSTOM = 'Custom'
    MESH = 'MeSH'
    UNIPROT = 'UniProt'
    NCBI_GENE = 'NCBI Gene'
    NCBI_TAXONOMY = 'NCBI Taxonomy'
    # TODO: update LMDB again!!! - or keep gene as BioCyc but make compound BioCyc Compound
    BIOCYC_GENE = 'BioCyc Gene'
    BIOCYC_COMPOUND = 'BioCyc Compound'  # TODO: update LMDB
    PUBCHEM = 'PubChem'


class ManualAnnotationType(Enum):
    INCLUSION = 'inclusion'
    EXCLUSION = 'exclusion'


# these links are used in annotations and custom annotations
# first are search links
# then entity hyperlinks
SEARCH_LINKS = {
    'ncbi': 'https://www.ncbi.nlm.nih.gov/gene/?term=',
    'uniprot': 'https://www.uniprot.org/uniprot/?sort=score&query=',
    'mesh': 'https://www.ncbi.nlm.nih.gov/mesh/?term=',
    'chebi': 'https://www.ebi.ac.uk/chebi/advancedSearchFT.do?searchString=',
    'pubchem': 'https://pubchem.ncbi.nlm.nih.gov/#query=',
    'wikipedia': 'https://www.google.com/search?q=site:+wikipedia.org+',
    'google': 'https://www.google.com/search?q=',
}
ENTITY_HYPERLINKS = {
    DatabaseType.CHEBI.value: 'https://www.ebi.ac.uk/chebi/searchId.do?chebiId=',
    DatabaseType.MESH.value: 'https://www.ncbi.nlm.nih.gov/mesh/',
    DatabaseType.UNIPROT.value: 'https://www.uniprot.org/uniprot/?sort=score&query=',
    DatabaseType.NCBI_GENE.value: 'https://www.ncbi.nlm.nih.gov/gene/',
    DatabaseType.NCBI_TAXONOMY.value: 'https://www.ncbi.nlm.nih.gov/Taxonomy/Browser/wwwtax.cgi?id=',  # noqa
<<<<<<< HEAD
    DatabaseType.BIOCYC_GENE.value: 'https://biocyc.org/gene?orgid=PPUT160488&id',
    DatabaseType.BIOCYC_COMPOUND.value: 'https://biocyc.org/compound?orgid=META&id=',
=======
    DatabaseType.BIOCYC.value: {
        EntityType.GENE.value: 'https://biocyc.org/gene?orgid=PPUT160488&id=',
        EntityType.COMPOUND.value: 'https://biocyc.org/compound?orgid=META&id='
    },
>>>>>>> a3bb8e7a
    DatabaseType.CUSTOM.value: SEARCH_LINKS['google'],
}

DEFAULT_ANNOTATION_CONFIGS = {
    'exclude_references': True,
    'annotation_methods': {
        EntityType.CHEMICAL.value: {'nlp': False, 'rules_based': True},
        EntityType.DISEASE.value: {'nlp': False, 'rules_based': True},
        EntityType.GENE.value: {'nlp': False, 'rules_based': True}
    }
}<|MERGE_RESOLUTION|>--- conflicted
+++ resolved
@@ -153,9 +153,7 @@
     UNIPROT = 'UniProt'
     NCBI_GENE = 'NCBI Gene'
     NCBI_TAXONOMY = 'NCBI Taxonomy'
-    # TODO: update LMDB again!!! - or keep gene as BioCyc but make compound BioCyc Compound
-    BIOCYC_GENE = 'BioCyc Gene'
-    BIOCYC_COMPOUND = 'BioCyc Compound'  # TODO: update LMDB
+    BIOCYC = 'BioCyc'
     PUBCHEM = 'PubChem'
 
 
@@ -182,15 +180,10 @@
     DatabaseType.UNIPROT.value: 'https://www.uniprot.org/uniprot/?sort=score&query=',
     DatabaseType.NCBI_GENE.value: 'https://www.ncbi.nlm.nih.gov/gene/',
     DatabaseType.NCBI_TAXONOMY.value: 'https://www.ncbi.nlm.nih.gov/Taxonomy/Browser/wwwtax.cgi?id=',  # noqa
-<<<<<<< HEAD
-    DatabaseType.BIOCYC_GENE.value: 'https://biocyc.org/gene?orgid=PPUT160488&id',
-    DatabaseType.BIOCYC_COMPOUND.value: 'https://biocyc.org/compound?orgid=META&id=',
-=======
     DatabaseType.BIOCYC.value: {
         EntityType.GENE.value: 'https://biocyc.org/gene?orgid=PPUT160488&id=',
         EntityType.COMPOUND.value: 'https://biocyc.org/compound?orgid=META&id='
     },
->>>>>>> a3bb8e7a
     DatabaseType.CUSTOM.value: SEARCH_LINKS['google'],
 }
 
