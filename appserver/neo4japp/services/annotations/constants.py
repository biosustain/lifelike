--- conflicted
+++ resolved
@@ -6,9 +6,6 @@
 from neo4japp.constants import Enumd
 
 # lmdb database names
-<<<<<<< HEAD
-PDF_NEW_LINE_THRESHOLD = .30
-=======
 ANATOMY_LMDB = 'anatomy_lmdb'
 CHEMICALS_LMDB = 'chemicals_lmdb'
 COMPOUNDS_LMDB = 'compounds_lmdb'
@@ -25,7 +22,6 @@
 ORGANISM_DISTANCE_THRESHOLD = 200
 PDF_NEW_LINE_THRESHOLD = 0.30
 PDF_CHARACTER_SPACING_THRESHOLD = 0.325
->>>>>>> b8df4400
 
 ABBREVIATION_WORD_LENGTH = {3, 4}
 MAX_ABBREVIATION_WORD_LENGTH = 4
@@ -34,14 +30,6 @@
 MAX_GENE_WORD_LENGTH = 1
 MAX_FOOD_WORD_LENGTH = 4
 
-<<<<<<< HEAD
-REQUEST_TIMEOUT = int(os.getenv('SERVICE_REQUEST_TIMEOUT', '60'))
-PARSER_RESOURCE_PULL_ENDPOINT = 'http://appserver:5000/annotations/files'
-PARSER_PDF_ENDPOINT = 'http://pdfparser:7600/token/rect/json/'
-PARSER_TEXT_ENDPOINT = 'http://pdfparser:7600/token/rect/text/json'
-
-=======
->>>>>>> b8df4400
 COMMON_TWO_LETTER_WORDS = {
     'of',
     'to',
@@ -207,42 +195,4 @@
     EXCLUSION = 'exclusion'
 
 
-<<<<<<< HEAD
-=======
-# these links are used in annotations and custom annotations
-# first are search links
-# then entity hyperlinks
-SEARCH_LINKS = {
-    'ncbi': 'https://www.ncbi.nlm.nih.gov/gene/?term=',
-    'uniprot': 'https://www.uniprot.org/uniprot/?sort=score&query=',
-    'mesh': 'https://www.ncbi.nlm.nih.gov/mesh/?term=',
-    'chebi': 'https://www.ebi.ac.uk/chebi/advancedSearchFT.do?searchString=',
-    'pubchem': 'https://pubchem.ncbi.nlm.nih.gov/#query=',
-    'wikipedia': 'https://www.google.com/search?q=site:+wikipedia.org+',
-    'google': 'https://www.google.com/search?q=',
-}
-ENTITY_HYPERLINKS: Dict[str, Union[str, Dict[str, str]]] = {
-    DatabaseType.CHEBI.value: 'https://www.ebi.ac.uk/chebi/searchId.do?chebiId=',
-    DatabaseType.MESH.value: 'https://www.ncbi.nlm.nih.gov/mesh/',
-    DatabaseType.UNIPROT.value: 'https://www.uniprot.org/uniprot/?sort=score&query=',
-    DatabaseType.NCBI_GENE.value: 'https://www.ncbi.nlm.nih.gov/gene/',
-    DatabaseType.NCBI_TAXONOMY.value: 'https://www.ncbi.nlm.nih.gov/'
-    + 'Taxonomy/Browser/wwwtax.cgi?id=',
-    DatabaseType.BIOCYC.value: {
-        EntityType.GENE.value: 'https://biocyc.org/gene?orgid=PPUT160488&id=',
-        EntityType.COMPOUND.value: 'https://biocyc.org/compound?orgid=META&id=',
-    },
-    DatabaseType.CUSTOM.value: SEARCH_LINKS['google'],
-}
-
-DEFAULT_ANNOTATION_CONFIGS = {
-    'exclude_references': True,
-    'annotation_methods': {
-        EntityType.CHEMICAL.value: {'nlp': False, 'rules_based': True},
-        EntityType.DISEASE.value: {'nlp': False, 'rules_based': True},
-        EntityType.GENE.value: {'nlp': False, 'rules_based': True},
-    },
-}
-
->>>>>>> b8df4400
 WORD_CHECK_REGEX = re.compile(r'[\d{}]+$'.format(re.escape(punctuation)))