--- conflicted
+++ resolved
@@ -1,10 +1,7 @@
 import json
 import time
-<<<<<<< HEAD
 
 from arango.client import ArangoClient
-=======
->>>>>>> 1b71e316
 from bisect import bisect_left
 from typing import cast, Dict, List, Set, Tuple
 from urllib.parse import quote as uri_encode
