--- conflicted
+++ resolved
@@ -30,11 +30,8 @@
 from neo4japp.services.annotations.util import has_center_point
 from neo4japp.services.annotations.data_transfer_objects import (
     Annotation,
-<<<<<<< HEAD
     BestOrganismMatch,
-=======
     CreateAnnotationObjParams,
->>>>>>> 6426e25f
     EntityResults,
     GeneAnnotation,
     LMDBMatch,
@@ -1084,11 +1081,7 @@
     def add_primary_name(self, annotations: List[Annotation]) -> List[Annotation]:
         """Apply the primary name to the annotations based on the returned data
         from the knowledge graph. Done to Gene and Protein due to organism
-<<<<<<< HEAD
-        matching may change the id.
-=======
         matching may change the id/name.
->>>>>>> 6426e25f
 
         Also update the annotation id to have the source database prefix.
         """
