import itertools
import time

from math import inf, isinf
from typing import cast, Dict, List, Set, Tuple, Union
from uuid import uuid4

from flask import current_app
from pdfminer.layout import LTAnno, LTChar

from neo4japp.constants import LogEventType
from neo4japp.services.annotations import (
    AnnotationDBService,
    AnnotationGraphService,
    AnnotationInterval,
    AnnotationIntervalTree
)
from neo4japp.services.annotations.constants import (
    DatabaseType,
    EntityIdStr,
    EntityType,
    OrganismCategory,
    ENTITY_HYPERLINKS,
    ENTITY_TYPE_PRECEDENCE,
    HOMO_SAPIENS_TAX_ID,
    ORGANISM_DISTANCE_THRESHOLD,
    SEARCH_LINKS,
)
from neo4japp.services.annotations.util import has_center_point
from neo4japp.services.annotations.data_transfer_objects import (
    Annotation,
    BestOrganismMatch,
    EntityResults,
    GeneAnnotation,
    LMDBMatch,
    OrganismAnnotation,
    PDFWord,
    SpecifiedOrganismStrain
)
from neo4japp.exceptions import AnnotationError
from neo4japp.util import normalize_str, standardize_str
from neo4japp.utils.logger import EventLog


class AnnotationService:
    def __init__(
        self,
        db: AnnotationDBService,
        graph: AnnotationGraphService,
    ) -> None:
        self.db = db
        self.graph = graph

        self.organism_frequency: Dict[str, int] = {}
        self.organism_locations: Dict[str, List[Tuple[int, int]]] = {}
        self.organism_categories: Dict[str, str] = {}

    def get_entities_to_annotate(
        self,
        anatomy: bool = True,
        chemical: bool = True,
        compound: bool = True,
        disease: bool = True,
        food: bool = True,
        gene: bool = True,
        phenomena: bool = True,
        phenotype: bool = True,
        protein: bool = True,
        species: bool = True,
        company: bool = True,
        entity: bool = True
    ) -> List[Tuple[str, str]]:
        entity_type_and_id_pairs: List[Tuple[str, str]] = []

        if anatomy:
            entity_type_and_id_pairs.append(
                (EntityType.ANATOMY.value, EntityIdStr.ANATOMY.value))

        if chemical:
            entity_type_and_id_pairs.append(
                (EntityType.CHEMICAL.value, EntityIdStr.CHEMICAL.value))

        if compound:
            entity_type_and_id_pairs.append(
                (EntityType.COMPOUND.value, EntityIdStr.COMPOUND.value))

        if disease:
            entity_type_and_id_pairs.append(
                (EntityType.DISEASE.value, EntityIdStr.DISEASE.value))

        if food:
            entity_type_and_id_pairs.append(
                (EntityType.FOOD.value, EntityIdStr.FOOD.value))

        if phenomena:
            entity_type_and_id_pairs.append(
                (EntityType.PHENOMENA.value, EntityIdStr.PHENOMENA.value))

        if phenotype:
            entity_type_and_id_pairs.append(
                (EntityType.PHENOTYPE.value, EntityIdStr.PHENOTYPE.value))

        if species:
            # Order is IMPORTANT here
            # Species should always be annotated before Genes and Proteins
            entity_type_and_id_pairs.append(
                (EntityType.SPECIES.value, EntityIdStr.SPECIES.value))

        if protein:
            entity_type_and_id_pairs.append(
                (EntityType.PROTEIN.value, EntityIdStr.PROTEIN.value))

        if gene:
            entity_type_and_id_pairs.append(
                (EntityType.GENE.value, EntityIdStr.GENE.value))

        if company:
            entity_type_and_id_pairs.append(
                (EntityType.COMPANY.value, EntityIdStr.COMPANY.value))

        if entity:
            entity_type_and_id_pairs.append(
                (EntityType.ENTITY.value, EntityIdStr.ENTITY.value))

        return entity_type_and_id_pairs

    def _create_annotation_object(
        self,
        token: PDFWord,
        token_type: str,
        entity: dict,
        entity_id: str,
        entity_id_type: str,
        entity_category: str,
        entity_id_hyperlink: str
    ) -> Annotation:
        keyword_starting_idx = token.lo_location_offset
        keyword_ending_idx = token.hi_location_offset
        link_search_term = token.keyword

        # entity here is data structure from LMDB
        # see services/annotations/util.py for definition
        if not entity_id_hyperlink:
            if entity['id_type'] != DatabaseType.NCBI.value:
                hyperlink = ENTITY_HYPERLINKS[entity['id_type']]
            else:
                # type ignore, see https://github.com/python/mypy/issues/8277
                hyperlink = ENTITY_HYPERLINKS[entity['id_type']][token_type]  # type: ignore

            if entity['id_type'] == DatabaseType.MESH.value and DatabaseType.MESH.value in entity_id:  # noqa
                hyperlink += entity_id[5:]  # type: ignore
            else:
                hyperlink += entity_id  # type: ignore
        else:
            hyperlink = entity_id_hyperlink

        id_type = entity_id_type or entity['id_type']
        synonym = entity['synonym']
        primary_name = entity['name']

        if token_type == EntityType.SPECIES.value:
            organism_meta = OrganismAnnotation.OrganismMeta(
                category=entity_category,
                type=token_type,
                id=entity_id,
                id_type=id_type,
                id_hyperlink=cast(str, hyperlink),
                links=OrganismAnnotation.OrganismMeta.Links(
                    **{domain: url + link_search_term for domain, url in SEARCH_LINKS.items()}
                ),
                all_text=synonym,
            )
            # the `keywords` property here is to allow us to know
            # what coordinates map to what text in the PDF
            # we want to actually use the real name inside LMDB
            # for the `keyword` property
            annotation = OrganismAnnotation(
                page_number=token.page_number,
                rects=token.coordinates,
                keywords=[token.keyword],
                keyword=synonym,
                primary_name=primary_name,
                text_in_document=token.keyword,
                keyword_length=len(token.keyword),
                lo_location_offset=keyword_starting_idx,
                hi_location_offset=keyword_ending_idx,
                meta=organism_meta,
                uuid=str(uuid4()),
            )
        elif token_type == EntityType.GENE.value:
            gene_meta = GeneAnnotation.GeneMeta(
                category=entity_category,
                type=token_type,
                id=entity_id,
                id_type=id_type,
                id_hyperlink=cast(str, hyperlink),
                links=GeneAnnotation.GeneMeta.Links(
                    **{domain: url + link_search_term for domain, url in SEARCH_LINKS.items()}
                ),
                all_text=synonym,
            )
            annotation = GeneAnnotation(
                page_number=token.page_number,
                rects=token.coordinates,
                keywords=[token.keyword],
                keyword=synonym,
                primary_name=primary_name,
                text_in_document=token.keyword,
                keyword_length=len(token.keyword),
                lo_location_offset=keyword_starting_idx,
                hi_location_offset=keyword_ending_idx,
                meta=gene_meta,
                uuid=str(uuid4()),
            )  # type: ignore
        else:
            meta = Annotation.Meta(
                type=token_type,
                id=entity_id,
                id_type=id_type,
                id_hyperlink=cast(str, hyperlink),
                links=Annotation.Meta.Links(
                    **{domain: url + link_search_term for domain, url in SEARCH_LINKS.items()}
                ),
                all_text=synonym,
            )
            annotation = Annotation(
                page_number=token.page_number,
                rects=token.coordinates,
                keywords=[token.keyword],
                keyword=synonym,
                primary_name=primary_name,
                text_in_document=token.keyword,
                keyword_length=len(token.keyword),
                lo_location_offset=keyword_starting_idx,
                hi_location_offset=keyword_ending_idx,
                meta=meta,
                uuid=str(uuid4()),
            )  # type: ignore
        return annotation

    def _get_annotation(
        self,
        matches_list: List[LMDBMatch],
        token_type: str,
        id_str: str,
    ) -> List[Annotation]:
        """Create annotation objects for tokens.

        Assumption:
            - An entity in LMDB will always have a common name and synonym
                (1) this means a common name will have itself as a synonym

        Algorithm:
            - Handle common synonyms across multiple common names, because
              cannot infer entity.
                (1) if none of the common names appears, then ignore synonym
                (2) if more than one common name appears, then ignore synonym
                (3) if only one common name appears, identify synonym as entity of common name
            - NOTE: The above DOES NOT apply to synonyms that HAVE ONLY ONE common name
                (1) so if a synonym appears but its common name does not, the synonym
                will be in annotations

            - TODO: Considerations:
                (1) A synonym that is also a common name, and the other common name appears
                    (1a) how to handle? Currently apply above as well (?)

        Returns list of matched annotations
        """
        matches: List[Annotation] = []
        tokens_lowercased = set(match.token.normalized_keyword for match in matches_list)  # noqa
        synonym_common_names_dict: Dict[str, Set[str]] = {}

        for match in matches_list:
            for entity in match.entities:
                entity_synonym = entity['synonym']
                entity_common_name = entity['name']
                if entity_synonym in synonym_common_names_dict:
                    synonym_common_names_dict[entity_synonym].add(normalize_str(entity_common_name))  # noqa
                else:
                    synonym_common_names_dict[entity_synonym] = {normalize_str(entity_common_name)}  # noqa

            for entity in match.entities:
                entity_synonym = entity['synonym']
                common_names_referenced_by_synonym = synonym_common_names_dict[entity_synonym]
                if len(common_names_referenced_by_synonym) > 1:
                    # synonym used by multiple different common names
                    #
                    # for synonyms that are used by more than one common names
                    # if none of those common names appear in the document
                    # or if more than one of those common names appear in the document
                    # do not annotate because cannot infer
                    common_names_in_document = [n for n in common_names_referenced_by_synonym if n in tokens_lowercased]  # noqa

                    if len(common_names_in_document) != 1:
                        continue

                try:
                    annotation = self._create_annotation_object(
                        token=match.token,
                        token_type=token_type,
                        entity=entity,
                        entity_id=entity[id_str],
                        entity_id_type=match.id_type,
                        entity_id_hyperlink=match.id_hyperlink,
                        entity_category=entity.get('category', '')
                    )
                except KeyError:
                    continue
                else:
                    matches.append(annotation)
        return matches

    def _get_closest_entity_organism_pair(
        self,
        entity: PDFWord,
        organism_matches: Dict[str, str],
        above_only: bool = False
    ) -> Tuple[str, str, float]:
        """An entity name may match multiple organisms. To choose which organism to use,
        we first check for the closest one in the document. If two organisms are
        equal in distance, we choose the one that appears more frequently in the document.

        If the two organisms are both equidistant and equally frequent,
        we always prefer homo sapiens if it is either of the two entity.
        Otherwise, we choose the one we matched first.
        """
        entity_location_lo = entity.lo_location_offset
        entity_location_hi = entity.hi_location_offset

        closest_dist = inf
        curr_closest_organism = None

        for organism in organism_matches:
            if curr_closest_organism is None:
                curr_closest_organism = organism

            min_organism_dist = inf
            new_organism_dist = inf

            organism_locations = []

            try:
                organism_locations = self.organism_locations[organism]
            except KeyError:
                current_app.logger.error(
                    f'Organism ID {organism} does not exist in {self.organism_locations}.',
                    extra=EventLog(event_type='annotations').to_dict()
                )
                continue

            # Get the closest instance of this organism
            for organism_pos in organism_locations:
                organism_location_lo = organism_pos[0]
                organism_location_hi = organism_pos[1]

                if entity_location_lo > organism_location_hi:
                    # organism is before entity
                    new_organism_dist = entity_location_lo - organism_location_hi
                else:
                    if not above_only:
                        new_organism_dist = organism_location_lo - entity_location_hi

                if new_organism_dist < min_organism_dist:
                    min_organism_dist = new_organism_dist

            # If this organism is closer than the current closest, update
            if min_organism_dist < closest_dist:
                curr_closest_organism = organism
                closest_dist = min_organism_dist
            # If this organism is equidistant to the current closest, check frequency instead
            elif min_organism_dist == closest_dist:
                try:
                    # If the frequency of this organism is greater, update
                    if self.organism_frequency[organism] > self.organism_frequency[curr_closest_organism]:  # noqa
                        curr_closest_organism = organism
                    elif self.organism_frequency[organism] == self.organism_frequency[curr_closest_organism]:  # noqa
                        # If the organisms are equidistant and equal frequency,
                        # check if the new organism is human, and if so update
                        if organism == HOMO_SAPIENS_TAX_ID:
                            curr_closest_organism = organism
<<<<<<< HEAD
                except KeyError:
                    curr_closest_organism = organism
=======
            except KeyError:
                current_app.logger.error(
                    f'Organism ID {organism} does not exist in {self.organism_locations}.',
                    extra=EventLog(event_type=LogEventType.ANNOTATION.value).to_dict()
                )
>>>>>>> 96cfd56d

        if curr_closest_organism is None:
            raise AnnotationError(
                title='Unable to Annotate',
                message='Cannot get gene ID with no organisms.')

        # Return the gene id of the organism with the highest priority
        return organism_matches[curr_closest_organism], curr_closest_organism, closest_dist

    def _find_best_organism_match(
        self,
        token,
        entity_synonym,
        organisms_to_match,
        fallback_organism_matches,
        type_protein=False
    ) -> BestOrganismMatch:
        """Finds the best entity/organism pair.

        First we start out by trying to find the closest organism (before/after)
        to pair with entity. If that organism distance is greater than threshold,
        try to use the fallback organism if given.

        If no fallback organism was given (or one didn't match), and distance is
        greater than threshold, try to find the closest organism before entity.
        If none found, then use the most frequent organism in document if it is in the
        matched dict, otherwise do not annotate.
        """
        entity_id, organism_id, closest_distance = self._get_closest_entity_organism_pair(
            entity=token,
            organism_matches=organisms_to_match
        )

        specified_organism_id = None
        if closest_distance > ORGANISM_DISTANCE_THRESHOLD:
            has_fallback_match = fallback_organism_matches.get(entity_synonym, False)  # noqa
            find_organism_above = True

            if self.specified_organism.synonym and has_fallback_match:
                fallback_organisms_to_match: Dict[str, str] = {}

                try:
                    if type_protein:
                        raise KeyError  # protein doesn't prioritize

                    # prioritize common name match over synonym
                    fallback_organisms_to_match = fallback_organism_matches[entity_synonym][entity_synonym]  # noqa
                except KeyError:
                    # only take the first gene/protein for the organism
                    # no way for us to infer which to use
                    # logic moved from annotation_graph_service.py
                    for d in list(fallback_organism_matches[entity_synonym].values()):  # noqa
                        key = next(iter(d))
                        if key not in fallback_organisms_to_match:
                            fallback_organisms_to_match[key] = d[key]

                # if matched in KG then set to fallback strain
                if fallback_organisms_to_match.get(self.specified_organism.organism_id, None):  # noqa
                    entity_id = fallback_organisms_to_match[self.specified_organism.organism_id]  # noqa
                    specified_organism_id = self.specified_organism.organism_id
                    find_organism_above = False

            if find_organism_above:
                # try to get organism above
                entity_id, organism_id, closest_distance = self._get_closest_entity_organism_pair(  # noqa
                    entity=token,
                    organism_matches=organisms_to_match,
                    above_only=True
                )
                if isinf(closest_distance):
                    # try to use the most frequent organism
                    most_frequent = max(self.organism_frequency.keys(), key=(lambda k: self.organism_frequency[k]))  # noqa
                    if most_frequent in organisms_to_match:
                        entity_id, organism_id, closest_distance = self._get_closest_entity_organism_pair(  # noqa
                            entity=token,
                            organism_matches={most_frequent: organisms_to_match[most_frequent]}
                        )
        return BestOrganismMatch(
            entity_id=entity_id,
            organism_id=organism_id,
            closest_distance=closest_distance,
            specified_organism_id=specified_organism_id)

    def _annotate_type_gene(
        self,
        entity_id_str: str,
    ) -> List[Annotation]:
        """Gene specific annotation. Nearly identical to `_get_annotation`,
        except that we check genes against the matched organisms found in the
        document.

        It is likely that the annotator will detect keywords that resemble gene
        names, but are not genes in the context of the document.

        It is also possible that two organisms discussed in the document each have a
        gene with the same name. In this case we need a way to distinguish between the
        two.

        To resolve both of the above issues we check the graph database for
        relationships between genes/organisms, and handle each of the following cases:
            1. Exactly one organism match for a given gene
            2. More than one organism match for a given gene
            3. No organism matches for a given gene

        Returns list of matched annotations
        """
        matches_list: List[LMDBMatch] = self.matched_type_gene

        matches: List[Annotation] = []

        entity_token_pairs = []
        gene_names: Set[str] = set()

        for match in matches_list:
            for entity in match.entities:
                entity_synonym = entity['name'] if entity.get('inclusion', None) else entity['synonym']  # noqa
                gene_names.add(entity_synonym)
                entity_token_pairs.append(
                    (entity, match.id_type, match.id_hyperlink, match.token))

        gene_names_list = list(gene_names)
        organism_ids = list(self.organism_frequency.keys())
        gene_organism_matches = {}

        if not self.enrichment_mappings:
            gene_match_time = time.time()
            gene_organism_matches = self.graph.get_gene_to_organism_match_result(
                genes=gene_names_list,
                postgres_genes=self.db.get_genes(
                    genes=gene_names_list, organism_ids=organism_ids),
                matched_organism_ids=organism_ids,
            )
            current_app.logger.info(
                f'Gene organism KG query time {time.time() - gene_match_time}',
                extra=EventLog(event_type=LogEventType.ANNOTATION.value).to_dict()
            )

        # any genes not matched in KG fall back to specified organism
        fallback_gene_organism_matches = {}

        if self.specified_organism.synonym:
            gene_match_time = time.time()
            fallback_gene_organism_matches = \
                self.graph.get_gene_to_organism_match_result(
                    genes=gene_names_list,
                    postgres_genes=self.db.get_genes(
                        genes=gene_names_list, organism_ids=organism_ids),
                    matched_organism_ids=[self.specified_organism.organism_id],
                )
            current_app.logger.info(
                f'Gene fallback organism KG query time {time.time() - gene_match_time}',
                extra=EventLog(event_type=LogEventType.ANNOTATION.value).to_dict()
            )

        for entity, entity_id_type, entity_id_hyperlink, token in entity_token_pairs:
            gene_id = None
            category = None
            try:
                entity_synonym = entity['name'] if entity.get('inclusion', None) else entity['synonym']  # noqa
            except KeyError:
                continue
            else:
                organisms_to_match: Dict[str, str] = {}
                if entity_synonym in gene_organism_matches:
                    try:
                        # prioritize common name match over synonym
                        organisms_to_match = gene_organism_matches[entity_synonym][entity_synonym]
                    except KeyError:
                        # only take the first gene for the organism
                        # no way for us to infer which to use
                        # logic moved from annotation_graph_service.py
                        for d in list(gene_organism_matches[entity_synonym].values()):
                            key = next(iter(d))
                            if key not in organisms_to_match:
                                organisms_to_match[key] = d[key]

                    best_match = self._find_best_organism_match(
                        token=token,
                        entity_synonym=entity_synonym,
                        organisms_to_match=organisms_to_match,
                        fallback_organism_matches=fallback_gene_organism_matches)

                    if isinf(best_match.closest_distance):
                        continue

                    gene_id = best_match.entity_id
                    organism_id = best_match.organism_id
                    specified_organism_id = best_match.specified_organism_id
                    category = self.specified_organism.category if specified_organism_id else self.organism_categories[organism_id]  # noqa
                elif entity_synonym in fallback_gene_organism_matches:
                    try:
                        # prioritize common name match over synonym
                        organisms_to_match = fallback_gene_organism_matches[entity_synonym][entity_synonym]  # noqa
                    except KeyError:
                        # only take the first gene for the organism
                        # no way for us to infer which to use
                        # logic moved from annotation_graph_service.py
                        for d in list(fallback_gene_organism_matches[entity_synonym].values()):
                            key = next(iter(d))
                            if key not in organisms_to_match:
                                organisms_to_match[key] = d[key]
                    try:
                        gene_id = organisms_to_match[self.specified_organism.organism_id]  # noqa
                        category = self.specified_organism.category
                    except KeyError:
                        continue

                if gene_id and category:
                    annotation = self._create_annotation_object(
                        token=token,
                        token_type=EntityType.GENE.value,
                        entity=entity,
                        entity_id=gene_id,
                        entity_id_type=entity_id_type,
                        entity_id_hyperlink=entity_id_hyperlink,
                        entity_category=category
                    )
                    matches.append(annotation)
        return matches

    def _annotate_anatomy(
        self,
        entity_id_str: str
    ) -> List[Annotation]:
        return self._get_annotation(
            matches_list=self.matched_type_anatomy,
            token_type=EntityType.ANATOMY.value,
            id_str=entity_id_str
        )

    def _annotate_type_chemical(
        self,
        entity_id_str: str
    ) -> List[Annotation]:
        return self._get_annotation(
            matches_list=self.matched_type_chemical,
            token_type=EntityType.CHEMICAL.value,
            id_str=entity_id_str
        )

    def _annotate_type_compound(
        self,
        entity_id_str: str
    ) -> List[Annotation]:
        return self._get_annotation(
            matches_list=self.matched_type_compound,
            token_type=EntityType.COMPOUND.value,
            id_str=entity_id_str
        )

    def _annotate_type_disease(
        self,
        entity_id_str: str
    ) -> List[Annotation]:
        return self._get_annotation(
            matches_list=self.matched_type_disease,
            token_type=EntityType.DISEASE.value,
            id_str=entity_id_str
        )

    def _annotate_type_food(
        self,
        entity_id_str: str
    ) -> List[Annotation]:
        return self._get_annotation(
            matches_list=self.matched_type_food,
            token_type=EntityType.FOOD.value,
            id_str=entity_id_str
        )

    def _annotate_type_phenotype(
        self,
        entity_id_str: str
    ) -> List[Annotation]:
        return self._get_annotation(
            matches_list=self.matched_type_phenotype,
            token_type=EntityType.PHENOTYPE.value,
            id_str=entity_id_str
        )

    def _annotate_type_phenomena(
        self,
        entity_id_str: str
    ) -> List[Annotation]:
        return self._get_annotation(
            matches_list=self.matched_type_phenomena,
            token_type=EntityType.PHENOMENA.value,
            id_str=entity_id_str
        )

    def _annotate_type_protein(
        self,
        entity_id_str: str
    ) -> List[Annotation]:
        """Nearly identical to `self._annotate_type_gene`. Return a list of
        protein annotations with the correct protein_id. If the protein
        was not matched in the knowledge graph, then keep the original
        protein_id.
        """
        matches_list: List[LMDBMatch] = self.matched_type_protein

        matches: List[Annotation] = []

        entity_token_pairs = []
        protein_names: Set[str] = set()
        for match in matches_list:
            for entity in match.entities:
                entity_synonym = entity['synonym']
                protein_names.add(entity_synonym)
                entity_token_pairs.append(
                    (entity, match.id_type, match.id_hyperlink, match.token))

        protein_names_list = list(protein_names)
        protein_organism_matches = {}

        if not self.enrichment_mappings:
            protein_match_time = time.time()
            protein_organism_matches = self.graph.get_proteins_to_organisms(
                proteins=protein_names_list,
                organisms=list(self.organism_frequency.keys()),
            )
            current_app.logger.info(
                f'Protein organism KG query time {time.time() - protein_match_time}',
                extra=EventLog(event_type=LogEventType.ANNOTATION.value).to_dict()
            )

        # any proteins not matched in KG fall back to specified organism
        fallback_protein_organism_matches = {}

        if self.specified_organism.synonym:
            protein_match_time = time.time()
            fallback_protein_organism_matches = \
                self.graph.get_proteins_to_organisms(
                    proteins=protein_names_list,
                    organisms=[self.specified_organism.organism_id],
                )
            current_app.logger.info(
                f'Protein fallback organism KG query time {time.time() - protein_match_time}',
                extra=EventLog(event_type=LogEventType.ANNOTATION.value).to_dict()
            )

        for entity, entity_id_type, entity_id_hyperlink, token in entity_token_pairs:
            category = entity.get('category', '')
            try:
                protein_id = entity[EntityIdStr.PROTEIN.value]
                entity_synonym = entity['synonym']
            except KeyError:
                continue
            else:
                if entity_synonym in protein_organism_matches:
                    organisms_to_match: Dict[str, str] = {}
                    # only take the first gene for the organism
                    # no way for us to infer which to use
                    # logic moved from annotation_graph_service.py
                    for d in list(protein_organism_matches[entity_synonym].values()):
                        key = next(iter(d))
                        if key not in organisms_to_match:
                            organisms_to_match[key] = d[key]

                    best_match = self._find_best_organism_match(
                        token=token,
                        entity_synonym=entity_synonym,
                        organisms_to_match=organisms_to_match,
                        fallback_organism_matches=fallback_protein_organism_matches,
                        type_protein=True)

                    if isinf(best_match.closest_distance):
                        continue

                    protein_id = best_match.entity_id
                    organism_id = best_match.organism_id
                    specified_organism_id = best_match.specified_organism_id
                    category = self.specified_organism.category if specified_organism_id else self.organism_categories[organism_id]  # noqa
                elif entity_synonym in fallback_protein_organism_matches:
                    try:
                        protein_id = fallback_protein_organism_matches[entity_synonym][self.specified_organism.organism_id]  # noqa
                        category = self.specified_organism.category
                    except KeyError:
                        continue

                annotation = self._create_annotation_object(
                    token=token,
                    token_type=EntityType.PROTEIN.value,
                    entity=entity,
                    entity_id=protein_id,
                    entity_id_type=entity_id_type,
                    entity_id_hyperlink=entity_id_hyperlink,
                    entity_category=category
                )
                matches.append(annotation)
        return matches

    def _annotate_type_species_local(self) -> List[Annotation]:
        """Similar to self._get_annotation() but for creating
        annotations of custom species.
        However, does not check if a synonym is used by multiple
        common names that all appear in the document, as assume
        user wants these custom species annotations to be
        annotated.
        """
        matches = self.matched_type_species_local

        custom_annotations: List[Annotation] = []

        for match in matches:
            for entity in match.entities:
                try:
                    annotation = self._create_annotation_object(
                        token=match.token,
                        token_type=EntityType.SPECIES.value,
                        entity=entity,
                        entity_id=entity[EntityIdStr.SPECIES.value],
                        entity_id_type=match.id_type,
                        entity_id_hyperlink=match.id_hyperlink,
                        entity_category=entity.get('category', '')
                    )
                except KeyError:
                    continue
                else:
                    custom_annotations.append(annotation)
        return custom_annotations

    def _annotate_type_species(
        self,
        entity_id_str: str,
        custom_annotations: List[dict],
        excluded_annotations: List[dict]
    ) -> List[Annotation]:
        species_annotations = self._get_annotation(
            matches_list=self.matched_type_species,
            token_type=EntityType.SPECIES.value,
            id_str=entity_id_str
        )

        species_annotations_local = self._annotate_type_species_local()

        inclusion_type_species_local = [
            custom for custom in custom_annotations if custom.get(
                'meta', {}).get('type') == EntityType.SPECIES.value and not custom.get(
                    'meta', {}).get('includeGlobally')]

        exclusion_type_species_local = [
            exclude for exclude in excluded_annotations if exclude.get(
                'type') == EntityType.SPECIES.value and not exclude.get(
                    'excludeGlobally')]

        # we only want the annotations with correct coordinates
        # because it is possible for a word to only have one
        # of its occurrences annotated as a custom annotation
        filtered_species_annotations_local: List[Annotation] = []

        for custom in inclusion_type_species_local:
            for custom_anno in species_annotations_local:
                if custom.get('rects') and len(custom['rects']) == len(custom_anno.rects):
                    # check if center point for each rect in custom_anno.rects
                    # is in the corresponding rectangle from custom annotations
                    valid = all(list(map(has_center_point, custom['rects'], custom_anno.rects)))

                    # if center point is in custom annotation rectangle
                    # then add it to list
                    if valid:
                        filtered_species_annotations_local.append(custom_anno)

        # clean species annotations first
        # because genes depend on them
        species_annotations = self._get_fixed_false_positive_unified_annotations(
            annotations_list=species_annotations
        )

        # we only want the annotations with correct coordinates
        # because it is possible for a word to only have one
        # of its occurrences annotated as a custom annotation
        exclusions_to_remove: Set[str] = set()

        for custom in exclusion_type_species_local:
            for anno in species_annotations:
                if custom.get('rects') and len(custom['rects']) == len(anno.rects):
                    # check if center point for each rect in anno.rects
                    # is in the corresponding rectangle from custom annotations
                    valid = all(list(map(has_center_point, custom['rects'], anno.rects)))

                    # if center point is in custom annotation rectangle
                    # then remove it from list
                    if valid:
                        exclusions_to_remove.add(anno.uuid)

        filtered_species_annotations_of_exclusions = [
            anno for anno in species_annotations if anno.uuid not in exclusions_to_remove]

        filtered_species_annotations: List[Annotation] = []

        if inclusion_type_species_local:
            filtered_species_annotations += filtered_species_annotations_local

        if exclusion_type_species_local:
            filtered_species_annotations += filtered_species_annotations_of_exclusions
        else:
            filtered_species_annotations += species_annotations

        self.organism_frequency, self.organism_locations, self.organism_categories = \
            self._get_entity_frequency_location_and_category(
                annotations=filtered_species_annotations)

        return species_annotations

    def _annotate_type_company(self, entity_id_str: str) -> List[Annotation]:
        return self._get_annotation(
            matches_list=self.matched_type_company,
            token_type=EntityType.COMPANY.value,
            id_str=entity_id_str
        )

    def _annotate_type_entity(
        self,
        entity_id_str: str
    ) -> List[Annotation]:
        return self._get_annotation(
            matches_list=self.matched_type_entity,
            token_type=EntityType.ENTITY.value,
            id_str=entity_id_str
        )

    def _update_entity_frequency_map(
        self,
        entity_frequency: Dict[str, int],
        annotation
    ) -> Dict[str, int]:
        entity_id = annotation.meta.id
        if entity_frequency.get(entity_id, None) is not None:
            entity_frequency[entity_id] += 1
        else:
            entity_frequency[entity_id] = 1

        # If this annotation is a virus then we also have to update the homo sapiens frequency
        if annotation.meta.category == OrganismCategory.VIRUSES.value:  # noqa
            if entity_frequency.get(HOMO_SAPIENS_TAX_ID, None) is not None:
                entity_frequency[HOMO_SAPIENS_TAX_ID] += 1
            else:
                entity_frequency[HOMO_SAPIENS_TAX_ID] = 1

        return entity_frequency

    def _update_entity_location_map(
        self,
        matched_entity_locations: Dict[str, List[Tuple[int, int]]],
        annotation
    ) -> Dict[str, List[Tuple[int, int]]]:
        if matched_entity_locations.get(annotation.meta.id, None) is not None:
            matched_entity_locations[annotation.meta.id].append(
                (annotation.lo_location_offset, annotation.hi_location_offset)
            )
        else:
            matched_entity_locations[annotation.meta.id] = [
                (annotation.lo_location_offset, annotation.hi_location_offset)
            ]

        # If the annotation represents a virus, then also mark this location as a human
        # annotation
        if not self.enrichment_mappings and annotation.meta.category == OrganismCategory.VIRUSES.value:  # noqa
            if matched_entity_locations.get(HOMO_SAPIENS_TAX_ID, None) is not None:  # noqa
                matched_entity_locations[HOMO_SAPIENS_TAX_ID].append(  # noqa
                    (annotation.lo_location_offset, annotation.hi_location_offset)
                )
            else:
                matched_entity_locations[HOMO_SAPIENS_TAX_ID] = [
                    (annotation.lo_location_offset, annotation.hi_location_offset)
                ]

        return matched_entity_locations

    def _get_entity_frequency_location_and_category(
        self,
        annotations
    ) -> Tuple[
            Dict[str, int],
            Dict[str, List[Tuple[int, int]]],
            Dict[str, str]]:
        """Takes as input a list of annotation objects (intended to be of a single entity type).

        Returns the frequency of the annotation entities, and their locations within the document.
        """
        matched_entity_locations: Dict[str, List[Tuple[int, int]]] = {}
        entity_frequency: Dict[str, int] = {}
        entity_categories: Dict[str, str] = {}

        for annotation in annotations:
            entity_frequency = self._update_entity_frequency_map(
                entity_frequency=entity_frequency,
                annotation=annotation,
            )
            matched_entity_locations = self._update_entity_location_map(
                matched_entity_locations=matched_entity_locations,
                annotation=annotation,
            )
            entity_categories[annotation.meta.id] = annotation.meta.category or ''

            # Need to add an entry for humans if we annotated a virus
            if not self.enrichment_mappings and annotation.meta.category == OrganismCategory.VIRUSES.value:  # noqa
                entity_categories[HOMO_SAPIENS_TAX_ID] = OrganismCategory.EUKARYOTA.value

        return entity_frequency, matched_entity_locations, entity_categories

    def _get_fixed_false_positive_unified_annotations(
        self,
        annotations_list: List[Annotation]
    ) -> List[Annotation]:
        """Removes any false positive annotations.

        False positives occurred during our matching
        because we normalize the text from the pdf and
        the keys in lmdb.

        False positives are multi length word that
        got matched to a shorter length word due to
        normalizing in lmdb. Or words that get matched
        but the casing were not taken into account, e.g
        gene 'marA' is correct, but 'mara' is not.
        """
        fixed_annotations: List[Annotation] = []

        for annotation in annotations_list:
            text_in_document = annotation.text_in_document.split(' ')

            # TODO: Does the order of these checks matter?

            if isinstance(annotation, GeneAnnotation) or \
            (annotation.meta.type == EntityType.PROTEIN.value and len(text_in_document) == 1):  # noqa
                text_in_document = text_in_document[0]  # type: ignore
                if text_in_document == annotation.keyword:
                    fixed_annotations.append(annotation)
            elif len(text_in_document) > 1:
                keyword_from_annotation = annotation.keyword.split(' ')
                if len(keyword_from_annotation) >= len(text_in_document):
                    fixed_annotations.append(annotation)
                else:
                    # consider case such as `ferredoxin 2` vs `ferredoxin-2` in lmdb
                    keyword_from_annotation = annotation.keyword.split('-')
                    if len(keyword_from_annotation) >= len(text_in_document):
                        fixed_annotations.append(annotation)
            else:
                text_in_document = text_in_document[0]  # type: ignore
                fixed_annotations.append(annotation)

        return fixed_annotations

    def _create_annotations(
        self,
        types_to_annotate: List[Tuple[str, str]],
        custom_annotations: List[dict],
        excluded_annotations: List[dict]
    ) -> List[Annotation]:
        """Create annotations.

        Args:
            types_to_annotate: list of entity types to create annotations of
                - NOTE: IMPORTANT: should always match with `EntityRecognition.identify_entities()`
                - NOTE: IMPORTANT: Species should always be before Genes
                    - because species is used to do gene organism matching
                - e.g [
                    (EntityType.SPECIES.value, EntityIdStr.SPECIES.value),
                    (EntityType.CHEMICAL.value, EntityIdStr.CHEMICAL.value),
                    ...
                ]
        """
        unified_annotations: List[Annotation] = []

        funcs = {
            EntityType.ANATOMY.value: self._annotate_anatomy,
            EntityType.CHEMICAL.value: self._annotate_type_chemical,
            EntityType.COMPOUND.value: self._annotate_type_compound,
            EntityType.DISEASE.value: self._annotate_type_disease,
            EntityType.FOOD.value: self._annotate_type_food,
            EntityType.PHENOMENA.value: self._annotate_type_phenomena,
            EntityType.PHENOTYPE.value: self._annotate_type_phenotype,
            EntityType.SPECIES.value: self._annotate_type_species,
            EntityType.PROTEIN.value: self._annotate_type_protein,
            EntityType.GENE.value: self._annotate_type_gene,
            EntityType.COMPANY.value: self._annotate_type_company,
            EntityType.ENTITY.value: self._annotate_type_entity
        }

        for entity_type, entity_id_str in types_to_annotate:
            annotate_entities = funcs[entity_type]
            if entity_type == EntityType.SPECIES.value:
                annotations = annotate_entities(
                    entity_id_str=entity_id_str,
                    custom_annotations=custom_annotations,
                    excluded_annotations=excluded_annotations
                )  # type: ignore
                unified_annotations.extend(annotations)
            else:
                annotations = annotate_entities(entity_id_str=entity_id_str)  # type: ignore
                unified_annotations.extend(annotations)

        return unified_annotations

    def create_annotations(
        self,
        custom_annotations: List[dict],
        excluded_annotations: List[dict],
        entity_results: EntityResults,
        entity_type_and_id_pairs: List[Tuple[str, str]],
        specified_organism: SpecifiedOrganismStrain,
        enrichment_mappings: Dict[int, dict] = None
    ) -> List[Annotation]:
        self.matched_type_anatomy = entity_results.matched_type_anatomy
        self.matched_type_chemical = entity_results.matched_type_chemical
        self.matched_type_compound = entity_results.matched_type_compound
        self.matched_type_disease = entity_results.matched_type_disease
        self.matched_type_food = entity_results.matched_type_food
        self.matched_type_gene = entity_results.matched_type_gene
        self.matched_type_phenomena = entity_results.matched_type_phenomena
        self.matched_type_phenotype = entity_results.matched_type_phenotype
        self.matched_type_protein = entity_results.matched_type_protein
        self.matched_type_species = entity_results.matched_type_species
        self.matched_type_species_local = entity_results.matched_type_species_local
        self.matched_type_company = entity_results.matched_type_company
        self.matched_type_entity = entity_results.matched_type_entity

        self.specified_organism = specified_organism
        self.enrichment_mappings = enrichment_mappings

        annotations = self._create_annotations(
            types_to_annotate=entity_type_and_id_pairs,
            custom_annotations=custom_annotations,
            excluded_annotations=excluded_annotations
        )

        cleaned = self._clean_annotations(
            annotations=annotations,
            enrichment_mappings=self.enrichment_mappings)
        # update the annotations with the common primary name
        # do this after cleaning because it's easier to
        # query the KG for the primary names after the
        # duplicates/overlapping intervals are removed
        return self.add_primary_name(annotations=cleaned)

    def _clean_annotations(
        self,
        annotations: List[Annotation],
        enrichment_mappings: Dict[int, dict] = None
    ) -> List[Annotation]:
        fixed_unified_annotations = self._get_fixed_false_positive_unified_annotations(
            annotations_list=annotations)

        if enrichment_mappings:
            # need to split up the annotations otherwise
            # a text in a cell could be removed due to
            # overlapping with an adjacent cell
            split: Dict[int, List[Annotation]] = {}
            for k in enrichment_mappings:
                # append annotation to list that is greater
                # than hi_location_offset
                # this means the annotation is part of that sublist
                split[k] = [anno for anno in fixed_unified_annotations if anno.hi_location_offset <= k]  # noqa

            fixed_unified_annotations = list(itertools.chain.from_iterable(
                [self.fix_conflicting_annotations(unified_annotations=v) for _, v in split.items()]
            ))
        else:
            fixed_unified_annotations = self.fix_conflicting_annotations(
                unified_annotations=fixed_unified_annotations)
        return fixed_unified_annotations

    def add_primary_name(self, annotations: List[Annotation]) -> List[Annotation]:
        """Apply the primary name to the annotations based on the returned data
        from the knowledge graph. Done to Gene and Protein due to organism
        matching may change the id.

        Also update the annotation id to have the source database prefix.
        """
        gene_ids = set()
        protein_ids = set()

        for anno in annotations:
            if anno.meta.type == EntityType.GENE.value:
                gene_ids.add(anno.meta.id)
            elif anno.meta.type == EntityType.PROTEIN.value:
                protein_ids.add(anno.meta.id)

        gene_names = self.graph.get_genes_from_gene_ids(list(gene_ids))
        protein_names = self.graph.get_proteins_from_protein_ids(list(protein_ids))

        for anno in annotations:
            try:
                if anno.meta.type == EntityType.GENE.value:
                    anno.primary_name = gene_names[anno.meta.id]
                elif anno.meta.type == EntityType.PROTEIN.value:
                    anno.primary_name = protein_names[anno.meta.id]
            except KeyError:
                # just keep what is already there or use the
                # synonym if blank
                if not anno.primary_name:
                    anno.primary_name = anno.keyword
            finally:
                if anno.meta.id_type not in anno.meta.id:
                    # update annotation id
                    anno.meta.id = f'{anno.meta.id_type}:{anno.meta.id}'
        return annotations

    def fix_conflicting_annotations(
        self,
        unified_annotations: List[Annotation],
    ) -> List[Annotation]:
        """Annotations and keywords may span multiple entity types
        (e.g. compounds, chemicals, organisms, etc.), resulting in conflicting
        annotations.

        An annotation is a conflict if:
        - it has overlapping `lo_location_offset` and `hi_location_offset` with
            another annotation.
        - it has same intervals.
        """
        updated_unified_annotations: List[Annotation] = []
        annotation_interval_dict: Dict[Tuple[int, int], List[Annotation]] = {}
        annotation_interval_set: Set[Tuple[int, int]] = set()

        for unified in unified_annotations:
            interval_pair = (unified.lo_location_offset, unified.hi_location_offset)
            if interval_pair in annotation_interval_dict:
                annotation_interval_dict[interval_pair].append(unified)
            else:
                annotation_interval_dict[interval_pair] = [unified]
            annotation_interval_set.add(interval_pair)

        # it's faster to create an interval tree with just
        # intervals, rather than a tree with intervals and data
        # because the data are viewed as unique, so the tree is bigger
        tree = AnnotationIntervalTree(
            AnnotationInterval(
                begin=lo,
                end=hi
            ) for lo, hi in annotation_interval_set)

        # first clean all annotations with equal intervals
        # this means the same keyword was mapped to multiple entities
        for intervals, annotations in annotation_interval_dict.items():
            if len(annotations) > 1:
                chosen_annotation = None
                for annotation in annotations:
                    if chosen_annotation:
                        chosen_annotation = self.determine_entity_precedence(
                            anno1=chosen_annotation, anno2=annotation)
                    else:
                        chosen_annotation = annotation
                annotation_interval_dict[intervals] = [chosen_annotation]  # type: ignore

        overlap_ranges = tree.merge_overlaps()

        for lo, hi in overlap_ranges:
            overlaps = tree.overlap(lo, hi)

            annotations_to_fix: List[Annotation] = []

            for overlap in overlaps:
                annotations_to_fix += [anno for anno in annotation_interval_dict[(overlap.begin, overlap.end)]]  # noqa

            chosen_annotation = None

            for annotation in annotations_to_fix:
                if chosen_annotation:
                    chosen_annotation = self.determine_entity_precedence(
                        anno1=chosen_annotation, anno2=annotation)
                else:
                    chosen_annotation = annotation
            updated_unified_annotations.append(chosen_annotation)  # type: ignore

        return updated_unified_annotations

    def determine_entity_precedence(
        self,
        anno1: Annotation,
        anno2: Annotation,
    ) -> Annotation:
        key1 = ENTITY_TYPE_PRECEDENCE[anno1.meta.type]
        key2 = ENTITY_TYPE_PRECEDENCE[anno2.meta.type]

        # only do special gene vs protein comparison if they have
        # exact intervals
        # because that means the same normalized text was matched
        # to both
        if ((anno1.meta.type == EntityType.PROTEIN.value or
                anno1.meta.type == EntityType.GENE.value) and
            (anno2.meta.type == EntityType.PROTEIN.value or
                anno2.meta.type == EntityType.GENE.value) and
            (anno1.lo_location_offset == anno2.lo_location_offset and
                anno1.hi_location_offset == anno2.hi_location_offset)):  # noqa
            if anno1.meta.type != anno2.meta.type:
                # protein vs gene
                # protein has capital first letter: CysB
                # gene has lowercase: cysB
                # also cases like gene SerpinA1 vs protein Serpin A1

                """First check for exact match
                if no exact match then check substrings
                e.g `Serpin A1` matched to `serpin A1`
                e.g `SerpinA1` matched to `serpin A1`

                We take the first case will not count hyphens separated
                because hard to infer if it was used as a space
                need to consider precedence in case gene and protein
                have the exact spelling correct annotated word
                """
                gene_protein_precedence_result = None
                if key1 > key2:
                    if anno1.text_in_document == anno1.keyword:
                        gene_protein_precedence_result = anno1
                    elif anno2.text_in_document == anno2.keyword:
                        gene_protein_precedence_result = anno2

                    # no match so far
                    if gene_protein_precedence_result is None:
                        if len(anno1.text_in_document.split(' ')) == len(anno1.keyword.split(' ')):
                            gene_protein_precedence_result = anno1
                        elif len(anno2.text_in_document.split(' ')) == len(anno2.keyword.split(' ')):  # noqa
                            gene_protein_precedence_result = anno2
                else:
                    if anno2.text_in_document == anno2.keyword:
                        gene_protein_precedence_result = anno2
                    elif anno1.text_in_document == anno1.keyword:
                        gene_protein_precedence_result = anno1

                    # no match so far
                    if gene_protein_precedence_result is None:
                        if len(anno2.text_in_document.split(' ')) == len(anno2.keyword.split(' ')):
                            gene_protein_precedence_result = anno2
                        elif len(anno1.text_in_document.split(' ')) == len(anno1.keyword.split(' ')):  # noqa
                            gene_protein_precedence_result = anno1

                if gene_protein_precedence_result is not None:
                    return gene_protein_precedence_result

        if key1 > key2:
            return anno1
        elif key2 > key1:
            return anno2
        else:
            if anno1.keyword_length > anno2.keyword_length:
                return anno1
            else:
                return anno2

    def get_matching_manual_annotations(
        self,
        keyword: str,
        is_case_insensitive: bool,
        tokens_list: List[PDFWord]
    ):
        """Returns coordinate positions and page numbers
        for all matching terms in the document
        """
        matches = []
        for token in tokens_list:
            if not is_case_insensitive:
                if token.keyword != keyword:
                    continue
            elif standardize_str(token.keyword).lower() != standardize_str(keyword).lower():
                continue
            rects = token.coordinates
            keywords = [token.keyword]
            matches.append({
                'pageNumber': token.page_number,
                'rects': rects,
                'keywords': keywords
            })
        return matches<|MERGE_RESOLUTION|>--- conflicted
+++ resolved
@@ -378,16 +378,8 @@
                         # check if the new organism is human, and if so update
                         if organism == HOMO_SAPIENS_TAX_ID:
                             curr_closest_organism = organism
-<<<<<<< HEAD
                 except KeyError:
                     curr_closest_organism = organism
-=======
-            except KeyError:
-                current_app.logger.error(
-                    f'Organism ID {organism} does not exist in {self.organism_locations}.',
-                    extra=EventLog(event_type=LogEventType.ANNOTATION.value).to_dict()
-                )
->>>>>>> 96cfd56d
 
         if curr_closest_organism is None:
             raise AnnotationError(
