--- conflicted
+++ resolved
@@ -51,6 +51,11 @@
 
         return gene_to_organism_map
 
+    def get_genes_from_gene_ids(self, gene_ids: List[str]) -> Set[str]:
+        query = self.get_genes_from_gene_ids_query()
+        result = self.graph.run(query, {'gene_ids': gene_ids}).data()
+        return set(row['gene_name'] for row in result)
+
     def get_gene_to_organism_match_result(
         self,
         genes: List[str],
@@ -70,7 +75,6 @@
 
         return postgres_result
 
-<<<<<<< HEAD
     def get_genes_to_organisms(
         self,
         genes: List[str],
@@ -128,6 +132,13 @@
         """
         return query
 
+    def get_genes_from_gene_ids_query(self):
+        query = """
+            MATCH (g:Gene) WHERE g.id IN $gene_ids
+            RETURN g.name as gene_name
+        """
+        return query
+
     def get_taxonomy_from_synonyms_query(self):
         """Retrieves a list of all taxonomy with a given taxonomy id.
         """
@@ -145,8 +156,4 @@
             MATCH (g)-[:HAS_TAXONOMY]-(t:Taxonomy)
             RETURN g.id AS gene_id, g.name as gene_name, t.id as taxonomy_id, t.name as species_name
         """
-        return query
-=======
-    def get_genes_from_ids(self, gene_ids: List[str]) -> Set[str]:
-        return self.neo4j.get_genes(genes=gene_ids)
->>>>>>> e51ead08
+        return query