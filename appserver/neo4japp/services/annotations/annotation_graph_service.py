from neo4j import Record as Neo4jRecord, Transaction as Neo4jTx
from typing import Dict, List

from neo4japp.database import GraphConnection


class AnnotationGraphService(GraphConnection):
    def get_chemicals_from_chemical_ids(self, chemical_ids: List[str]) -> Dict[str, str]:
        result = self.graph.read_transaction(
            self.get_chemicals_from_chemical_ids_query,
            chemical_ids
        )
        return {row['chemical_id']: row['chemical_name'] for row in result}

    def get_compounds_from_compound_ids(self, compound_ids: List[str]) -> Dict[str, str]:
        result = self.graph.read_transaction(
            self.get_compounds_from_compound_ids_query,
            compound_ids
        )
        return {row['compound_id']: row['compound_name'] for row in result}

    def get_diseases_from_disease_ids(self, disease_ids: List[str]) -> Dict[str, str]:
        result = self.graph.read_transaction(
            self.get_diseases_from_disease_ids_query,
            disease_ids
        )
        return {row['disease_id']: row['disease_name'] for row in result}

    def get_genes_from_gene_ids(self, gene_ids: List[str]) -> Dict[str, str]:
        result = self.graph.read_transaction(
            self.get_genes_from_gene_ids_query,
            gene_ids
        )
        return {row['gene_id']: row['gene_name'] for row in result}

    def get_proteins_from_protein_ids(self, protein_ids: List[str]) -> Dict[str, str]:
        result = self.graph.read_transaction(
            self.get_proteins_from_protein_ids_query,
            protein_ids
        )
        return {row['protein_id']: row['protein_name'] for row in result}

    def get_organisms_from_organism_ids(self, organism_ids: List[str]) -> Dict[str, str]:
        result = self.graph.read_transaction(
            self.get_organisms_from_organism_ids_query,
            organism_ids
        )
        return {row['organism_id']: row['organism_name'] for row in result}

    def get_mesh_from_mesh_ids(self, mesh_ids: List[str]) -> Dict[str, str]:
        result = self.graph.read_transaction(
            self.get_mesh_from_mesh_ids_query,
            mesh_ids
        )
        return {row['mesh_id']: row['mesh_name'] for row in result}

    def get_gene_to_organism_match_result(
        self,
        genes: List[str],
        postgres_genes: Dict[str, Dict[str, Dict[str, str]]],
        matched_organism_ids: List[str],
    ) -> Dict[str, Dict[str, Dict[str, str]]]:
        """Returns a map of gene name to gene id."""
        postgres_result = postgres_genes

        # Collect all the genes that were not matched to an organism in the table, and search
        # the Neo4j database for them
        second_round_genes = [gene for gene in genes if gene not in postgres_result.keys()]
        neo4j_result = self.get_genes_to_organisms(second_round_genes, matched_organism_ids)

        # Join the results of the two queries
        postgres_result.update(neo4j_result)

        return postgres_result

    def get_genes_to_organisms(
        self,
        genes: List[str],
        organisms: List[str],
    ) -> Dict[str, Dict[str, Dict[str, str]]]:
        gene_to_organism_map: Dict[str, Dict[str, Dict[str, str]]] = {}

        result = self.graph.read_transaction(
            self.get_gene_to_organism_query,
            genes,
            organisms,
        )

        for row in result:
            gene_name = row['gene_name']
            gene_synonym = row['gene_synonym']
            gene_id = row['gene_id']
            organism_id = row['organism_id']

            if gene_to_organism_map.get(gene_synonym, None) is not None:
                if gene_to_organism_map[gene_synonym].get(gene_name, None):
                    gene_to_organism_map[gene_synonym][gene_name][organism_id] = gene_id
                else:
                    gene_to_organism_map[gene_synonym][gene_name] = {organism_id: gene_id}
            else:
                gene_to_organism_map[gene_synonym] = {gene_name: {organism_id: gene_id}}

        return gene_to_organism_map

    def get_proteins_to_organisms(
        self,
        proteins: List[str],
        organisms: List[str],
    ) -> Dict[str, Dict[str, Dict[str, str]]]:
        protein_to_organism_map: Dict[str, Dict[str, Dict[str, str]]] = {}

        result = self.graph.read_transaction(
            self.get_protein_to_organism_query,
            proteins,
            organisms,
        )

        for row in result:
            protein_name = row['protein_name']
            protein_synonym = row['protein_synonym']
            organism_id = row['organism_id']
            protein_id = row['protein_id']

            if protein_to_organism_map.get(protein_synonym, None) is not None:
                if protein_to_organism_map[protein_synonym].get(protein_name, None):
                    protein_to_organism_map[protein_synonym][protein_name][organism_id] = protein_id
                else:
                    protein_to_organism_map[protein_synonym][protein_name] = {organism_id: protein_id}  # noqa
            else:
                protein_to_organism_map[protein_synonym] = {protein_name: {organism_id: protein_id}}

        return protein_to_organism_map

    def get_organisms_from_gene_ids(self, gene_ids: List[str]):
        return self.graph.run(
            self.get_organisms_from_gene_ids_query,
            gene_ids
        )

    def get_gene_to_organism_query(
        self,
        tx: Neo4jTx,
        genes: List[str],
        organisms: List[str]
    ) -> List[Neo4jRecord]:
        """Retrieves a list of all the genes with a given name
        in a particular organism."""
        return list(
            tx.run(
                """
                MATCH (s:Synonym)-[]-(g:Gene)
                WHERE s.name IN $genes
                WITH s, g MATCH (g)-[:HAS_TAXONOMY]-(t:Taxonomy)-[:HAS_PARENT*0..2]->(p:Taxonomy)
                WHERE p.id IN $organisms
                RETURN g.name AS gene_name, s.name AS gene_synonym, g.id AS gene_id,
                    p.id AS organism_id
                """,
                genes=genes, organisms=organisms
            )
        )

    def get_protein_to_organism_query(
        self,
        tx: Neo4jTx,
        proteins: List[str],
        organisms: List[str]
    ) -> List[Neo4jRecord]:
        """Retrieves a list of all the protein with a given name
        in a particular organism."""
<<<<<<< HEAD
        query = """
            MATCH (s:Synonym)-[]-(g:db_UniProt)
            WHERE s.name IN $proteins
            WITH s, g MATCH (g)-[:HAS_TAXONOMY]-(t:Taxonomy)-[:HAS_PARENT*0..2]->(p:Taxonomy)
            WHERE p.id IN $organisms
            RETURN g.name AS protein_name, s.name AS protein_synonym,
                g.id AS protein_id, p.id AS organism_id
        """
        return query

    def get_mesh_from_mesh_ids_query(self):
        query = """
            MATCH (n:db_MESH:TopicalDescriptor) WHERE n.id IN $mesh_ids
            RETURN n.id AS mesh_id, n.name AS mesh_name
        """
        return query

    def get_chemicals_from_chemical_ids_query(self):
        query = """
            MATCH (c:Chemical) WHERE c.id IN $chemical_ids
            RETURN c.id AS chemical_id, c.name AS chemical_name
        """
        return query

    def get_compounds_from_compound_ids_query(self):
        query = """
            MATCH (c:Compound) WHERE c.biocyc_id IN $compound_ids
            RETURN c.biocyc_id AS compound_id, c.name AS compound_name
        """
        return query

    def get_diseases_from_disease_ids_query(self):
        query = """
            MATCH (d:Disease) WHERE d.id IN $disease_ids
            RETURN d.id AS disease_id, d.name AS disease_name
        """
        return query

    def get_genes_from_gene_ids_query(self):
        query = """
            MATCH (g:Gene) WHERE g.id IN $gene_ids
            RETURN g.id AS gene_id, g.name AS gene_name
        """
        return query

    def get_proteins_from_protein_ids_query(self):
        query = """
            MATCH (p:db_UniProt) WHERE p.id IN $protein_ids
            RETURN p.id AS protein_id, p.name AS protein_name
        """
        return query

    def get_organisms_from_organism_ids_query(self):
        query = """
            MATCH (t:Taxonomy) WHERE t.id IN $organism_ids
            RETURN t.id AS organism_id, t.name AS organism_name
        """
        return query

    def get_organisms_from_gene_ids_query(self):
=======
        return list(
            tx.run(
                """
                MATCH (s:Synonym)-[]-(g:db_UniProt)
                WHERE s.name IN $proteins
                WITH s, g MATCH (g)-[:HAS_TAXONOMY]-(t:Taxonomy)-[:HAS_PARENT*0..2]->(p:Taxonomy)
                WHERE p.id IN $organisms
                RETURN s.name AS protein, collect(g.id) AS protein_ids, p.id AS organism_id
                """,
                proteins=proteins, organisms=organisms
            )
        )

    def get_mesh_from_mesh_ids_query(self, tx: Neo4jTx, mesh_ids: List[str]) -> List[Neo4jRecord]:
        return list(
            tx.run(
                """
                MATCH (n:db_MESH:TopicalDescriptor) WHERE n.id IN $mesh_ids
                RETURN n.id AS mesh_id, n.name AS mesh_name
                """,
                mesh_ids=mesh_ids
            )
        )

    def get_chemicals_from_chemical_ids_query(
        self,
        tx: Neo4jTx,
        chemical_ids: List[str]
    ) -> List[Neo4jRecord]:
        return list(
            tx.run(
                """
                MATCH (c:Chemical) WHERE c.id IN $chemical_ids
                RETURN c.id AS chemical_id, c.name AS chemical_name
                """,
                chemical_ids=chemical_ids
            )
        )

    def get_compounds_from_compound_ids_query(
        self,
        tx: Neo4jTx,
        compound_ids: List[str]
    ) -> List[Neo4jRecord]:
        return list(
            tx.run(
                """
                MATCH (c:Compound) WHERE c.biocyc_id IN $compound_ids
                RETURN c.biocyc_id AS compound_id, c.name AS compound_name
                """,
                compound_ids=compound_ids
            )
        )

    def get_diseases_from_disease_ids_query(
        self,
        tx: Neo4jTx,
        disease_ids: List[str]
    ) -> List[Neo4jRecord]:
        return list(
            tx.run(
                """
                MATCH (d:Disease) WHERE d.id IN $disease_ids
                RETURN d.id AS disease_id, d.name AS disease_name
                """,
                disease_ids=disease_ids
            )
        )

    def get_genes_from_gene_ids_query(
        self,
        tx: Neo4jTx,
        gene_ids: List[str]
    ) -> List[Neo4jRecord]:
        return list(
            tx.run(
                """
                MATCH (g:Gene) WHERE g.id IN $gene_ids
                RETURN g.id AS gene_id, g.name AS gene_name
                """,
                gene_ids=gene_ids
            )
        )

    def get_proteins_from_protein_ids_query(
        self,
        tx: Neo4jTx,
        protein_ids: List[str]
    ) -> List[Neo4jRecord]:
        return list(
            tx.run(
                """
                MATCH (p:db_UniProt) WHERE p.id IN $protein_ids
                RETURN p.id AS protein_id, p.name AS protein_name
                """,
                protein_ids=protein_ids
            )
        )

    def get_organisms_from_organism_ids_query(
        self,
        tx: Neo4jTx,
        organism_ids: List[str]
    ) -> List[Neo4jRecord]:
        return list(
            tx.run(
                """
                MATCH (t:Taxonomy) WHERE t.id IN $organism_ids
                RETURN t.id AS organism_id, t.name AS organism_name
                """,
                organism_ids=organism_ids
            )
        )

    def get_organisms_from_gene_ids_query(
        self,
        tx: Neo4jTx,
        gene_ids: List[str]
    ) -> List[Neo4jRecord]:
>>>>>>> 1a77cd1b
        """Retrieves a list of gene and corresponding organism data
        from a given list of genes."""
        return list(
            tx.run(
                """
                MATCH (g:Gene) WHERE g.id IN $gene_ids
                WITH g
                MATCH (g)-[:HAS_TAXONOMY]-(t:Taxonomy)
                RETURN g.id AS gene_id, g.name as gene_name, t.id as taxonomy_id,
                    t.name as species_name
                """,
                gene_ids=gene_ids
            )
        )<|MERGE_RESOLUTION|>--- conflicted
+++ resolved
@@ -167,68 +167,6 @@
     ) -> List[Neo4jRecord]:
         """Retrieves a list of all the protein with a given name
         in a particular organism."""
-<<<<<<< HEAD
-        query = """
-            MATCH (s:Synonym)-[]-(g:db_UniProt)
-            WHERE s.name IN $proteins
-            WITH s, g MATCH (g)-[:HAS_TAXONOMY]-(t:Taxonomy)-[:HAS_PARENT*0..2]->(p:Taxonomy)
-            WHERE p.id IN $organisms
-            RETURN g.name AS protein_name, s.name AS protein_synonym,
-                g.id AS protein_id, p.id AS organism_id
-        """
-        return query
-
-    def get_mesh_from_mesh_ids_query(self):
-        query = """
-            MATCH (n:db_MESH:TopicalDescriptor) WHERE n.id IN $mesh_ids
-            RETURN n.id AS mesh_id, n.name AS mesh_name
-        """
-        return query
-
-    def get_chemicals_from_chemical_ids_query(self):
-        query = """
-            MATCH (c:Chemical) WHERE c.id IN $chemical_ids
-            RETURN c.id AS chemical_id, c.name AS chemical_name
-        """
-        return query
-
-    def get_compounds_from_compound_ids_query(self):
-        query = """
-            MATCH (c:Compound) WHERE c.biocyc_id IN $compound_ids
-            RETURN c.biocyc_id AS compound_id, c.name AS compound_name
-        """
-        return query
-
-    def get_diseases_from_disease_ids_query(self):
-        query = """
-            MATCH (d:Disease) WHERE d.id IN $disease_ids
-            RETURN d.id AS disease_id, d.name AS disease_name
-        """
-        return query
-
-    def get_genes_from_gene_ids_query(self):
-        query = """
-            MATCH (g:Gene) WHERE g.id IN $gene_ids
-            RETURN g.id AS gene_id, g.name AS gene_name
-        """
-        return query
-
-    def get_proteins_from_protein_ids_query(self):
-        query = """
-            MATCH (p:db_UniProt) WHERE p.id IN $protein_ids
-            RETURN p.id AS protein_id, p.name AS protein_name
-        """
-        return query
-
-    def get_organisms_from_organism_ids_query(self):
-        query = """
-            MATCH (t:Taxonomy) WHERE t.id IN $organism_ids
-            RETURN t.id AS organism_id, t.name AS organism_name
-        """
-        return query
-
-    def get_organisms_from_gene_ids_query(self):
-=======
         return list(
             tx.run(
                 """
@@ -236,7 +174,8 @@
                 WHERE s.name IN $proteins
                 WITH s, g MATCH (g)-[:HAS_TAXONOMY]-(t:Taxonomy)-[:HAS_PARENT*0..2]->(p:Taxonomy)
                 WHERE p.id IN $organisms
-                RETURN s.name AS protein, collect(g.id) AS protein_ids, p.id AS organism_id
+                RETURN g.name AS protein_name, s.name AS protein_synonym,
+                    g.id AS protein_id, p.id AS organism_id
                 """,
                 proteins=proteins, organisms=organisms
             )
@@ -348,7 +287,6 @@
         tx: Neo4jTx,
         gene_ids: List[str]
     ) -> List[Neo4jRecord]:
->>>>>>> 1a77cd1b
         """Retrieves a list of gene and corresponding organism data
         from a given list of genes."""
         return list(
