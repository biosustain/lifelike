--- conflicted
+++ resolved
@@ -5,16 +5,17 @@
 from flask import current_app
 
 from neo4japp.constants import LogEventType
+from neo4japp.exceptions import InvalidArgument
 from neo4japp.services.arangodb import execute_arango_query, get_db
 from neo4japp.utils import EventLog, normalize_str
+from neo4japp.utils.logger import EventLog
+
 from .constants import EntityType
 from .data_transfer_objects import GlobalInclusions, GeneOrProteinToOrganism
 from .utils.graph_queries import (
     get_gene_to_organism_query,
     get_global_inclusions_by_type_query,
     get_***ARANGO_DB_NAME***_global_inclusions_by_type_query,
-    get_mesh_by_ids,
-    get_nodes_by_ids,
     get_organisms_from_gene_ids_query,
     get_protein_to_organism_query,
 )
@@ -35,7 +36,6 @@
     create_ner_type_lab_strain,
     EntityIdStr,
 )
-<<<<<<< HEAD
 from .utils.graph_queries import (
     collection_labels,
     get_gene_to_organism_query,
@@ -44,18 +44,6 @@
     get_organisms_from_gene_ids_query,
     get_protein_to_organism_query,
 )
-
-from neo4japp.constants import LogEventType
-from neo4japp.exceptions import InvalidArgument
-from neo4japp.util import normalize_str
-from neo4japp.utils.logger import EventLog
-from neo4japp.services.arangodb import execute_arango_query, get_db
-=======
-from ..common import GraphConnection
-from ...exceptions import ServerWarning
-from ...utils.globals import warn
-
->>>>>>> 1b71e316
 
 
 def _create_entity_inclusion(
