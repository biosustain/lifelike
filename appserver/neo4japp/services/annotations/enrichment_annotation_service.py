import bisect
import itertools
import time

from arango.client import ArangoClient
from collections import defaultdict
from typing import Dict, List, Set, Tuple

from flask import current_app

from neo4japp.constants import LogEventType
from neo4japp.utils.logger import EventLog

from .annotation_service import AnnotationService
from .annotation_db_service import AnnotationDBService
from .annotation_graph_service import get_genes_to_organisms, get_proteins_to_organisms
from .constants import EntityType
from .data_transfer_objects import (
    Annotation,
    CreateAnnotationObjParams,
    RecognizedEntities,
    LMDBMatch,
    SpecifiedOrganismStrain,
)


class EnrichmentAnnotationService(AnnotationService):
    def __init__(
        self,
        db: AnnotationDBService,
        # TODO: I don't think this is the best way to handle the arango client connection, but the
        # pattern is pretty deeply ingrained into the annotations pipeline. Keeping it this way for
        # now, but I think we should slowly try to migrate away from the "service-as-an-object"
        # pattern.
        arango_client: ArangoClient
    ) -> None:
        super().__init__(db=db, arango_client=arango_client)

    def _annotate_type_gene(
        self, recognized_entities: RecognizedEntities
    ) -> List[Annotation]:
        matches_list: List[LMDBMatch] = recognized_entities.recognized_genes

        entities_to_create: List[CreateAnnotationObjParams] = []

        entity_token_pairs = []
        gene_names: Set[str] = set()
        for match in matches_list:
            entities_set = set()
            for entity in match.entities:
                gene_names.add(entity['synonym'])
                entities_set.add(
                    (entity['synonym'], entity['id_type'], entity.get('hyperlinks', ''))
                )
            for synonym, datasource, hyperlinks in entities_set:
                if hyperlinks == '':
                    hyperlinks = []
                entity_token_pairs.append(
                    (synonym, datasource, hyperlinks, match.token)
                )

        gene_names_list = list(gene_names)

        gene_match_time = time.time()
<<<<<<< HEAD
        fallback_graph_results = \
            get_genes_to_organisms(
                arango_client=self.arango_client,
                genes=gene_names_list,
                organisms=[self.specified_organism.organism_id],
            )
=======
        fallback_graph_results = self.graph.get_genes_to_organisms(
            genes=gene_names_list,
            organisms=[self.specified_organism.organism_id],
        )
>>>>>>> ea95cbc1
        current_app.logger.info(
            f'Gene fallback organism KG query time {time.time() - gene_match_time}',
            extra=EventLog(event_type=LogEventType.ANNOTATION.value).to_dict(),
        )
        fallback_gene_organism_matches = fallback_graph_results.matches
        gene_data_sources = fallback_graph_results.data_sources
        gene_primary_names = fallback_graph_results.primary_names

        for (
            entity_synonym,
            entity_datasource,
            entity_hyperlinks,
            token,
        ) in entity_token_pairs:
            gene_id = None
            category = None
            organism_id = self.specified_organism.organism_id

            organisms_to_match: Dict[str, str] = {}
            if entity_synonym in fallback_gene_organism_matches:
                fallback_gene_organism_match = fallback_gene_organism_matches[
                    entity_synonym
                ]
                try:
                    # prioritize common name match over synonym
                    organisms_to_match = fallback_gene_organism_match[entity_synonym]
                except KeyError:
                    # an organism can have multiple different genes w/ same synonym
                    # since we don't know which to use, doing this is fine
                    for d in list(fallback_gene_organism_match.values()):
                        organisms_to_match = {**organisms_to_match, **d}
                try:
                    gene_id = organisms_to_match[self.specified_organism.organism_id]
                    category = self.specified_organism.category
                except KeyError:
                    continue
                else:
                    if (
                        entity_datasource
                        != gene_data_sources[f'{entity_synonym}{organism_id}']
                    ):
                        continue
                    entities_to_create.append(
                        CreateAnnotationObjParams(
                            token=token,
                            token_type=EntityType.GENE.value,
                            entity_synonym=entity_synonym,
                            entity_name=gene_primary_names[gene_id],
                            entity_id=gene_id,
                            entity_datasource=entity_datasource,
                            entity_hyperlinks=entity_hyperlinks,
                            entity_category=category,
                        )
                    )
        return self._create_annotation_object(entities_to_create)

    def _annotate_type_protein(
        self, recognized_entities: RecognizedEntities
    ) -> List[Annotation]:
        matches_list: List[LMDBMatch] = recognized_entities.recognized_proteins

        entities_to_create: List[CreateAnnotationObjParams] = []

        entity_token_pairs = []
        protein_names: Set[str] = set()
        for match in matches_list:
            entities_set = set()
            for entity in match.entities:
                protein_names.add(entity['synonym'])
                entities_set.add(
                    (
                        entity['synonym'],
                        entity.get('category', ''),
                        entity['id_type'],
                        entity.get('hyperlinks', ''),
                    )
                )
            for synonym, datasource, category, hyperlinks in entities_set:
                if hyperlinks == '':
                    hyperlinks = []
                entity_token_pairs.append(
                    (synonym, datasource, category, hyperlinks, match.token)
                )

        protein_names_list = list(protein_names)

        protein_match_time = time.time()
        organism = self.specified_organism
        organism_id = organism.organism_id
<<<<<<< HEAD
        fallback_graph_results = \
            get_proteins_to_organisms(
                arango_client=self.arango_client,
                proteins=protein_names_list,
                organisms=[organism_id],
            )
=======
        fallback_graph_results = self.graph.get_proteins_to_organisms(
            proteins=protein_names_list,
            organisms=[organism_id],
        )
>>>>>>> ea95cbc1
        current_app.logger.info(
            f'Protein fallback organism KG query time {time.time() - protein_match_time}',
            extra=EventLog(event_type=LogEventType.ANNOTATION.value).to_dict(),
        )
        fallback_protein_organism_matches = fallback_graph_results.matches
        protein_primary_names = fallback_graph_results.primary_names

        for (
            entity_synonym,
            category,
            entity_datasource,
            entity_hyperlinks,
            token,
        ) in entity_token_pairs:
            # in LMDB we use the synonym as id and name, so do the same here
            protein_id = entity_synonym
            if entity_synonym in fallback_protein_organism_matches:
                try:
                    protein_id = fallback_protein_organism_matches[entity_synonym][
                        organism_id
                    ]
                    category = organism.category
                except KeyError:
                    continue

            entities_to_create.append(
                CreateAnnotationObjParams(
                    token=token,
                    token_type=EntityType.PROTEIN.value,
                    entity_id=protein_id,
                    entity_synonym=entity_synonym,
                    entity_name=protein_primary_names.get(protein_id, entity_synonym),
                    entity_datasource=entity_datasource,
                    entity_hyperlinks=entity_hyperlinks,
                    entity_category=category,
                )
            )
        return self._create_annotation_object(entities_to_create)

    def create_annotations(
        self,
        custom_annotations: List[dict],
        entity_results: RecognizedEntities,
        entity_type_and_id_pairs: List[Tuple[str, str]],
        specified_organism: SpecifiedOrganismStrain,
        **kwargs,
    ) -> List[Annotation]:
        self.specified_organism = specified_organism
        self.enrichment_mappings = kwargs['enrichment_mappings']

        annotations = self._create_annotations(
            types_to_annotate=entity_type_and_id_pairs,
            custom_annotations=custom_annotations,
            recognized_entities=entity_results,
        )

        start = time.time()
        cleaned = self._clean_annotations(annotations=annotations)

        current_app.logger.info(
            f'Time to clean and run annotation interval tree {time.time() - start}',
            extra=EventLog(event_type=LogEventType.ANNOTATION.value).to_dict(),
        )
        return cleaned

    def _clean_annotations(self, annotations: List[Annotation]) -> List[Annotation]:
        fixed_unified_annotations = self._get_fixed_false_positive_unified_annotations(
            annotations_list=annotations
        )

        # need to split up the annotations otherwise
        # a text in a cell could be removed due to
        # overlapping with an adjacent cell
        split = defaultdict(list)
        offsets = [i for i, _ in self.enrichment_mappings]
        for anno in fixed_unified_annotations:
            # get first offset that is greater than hi_location_offset
            # this means the annotation is part of that cell/sublist
            index = bisect.bisect_left(offsets, anno.hi_location_offset)
            split[offsets[index]].append(anno)

        fixed_unified_annotations = list(
            itertools.chain.from_iterable(
                [
                    self.fix_conflicting_annotations(unified_annotations=v)
                    for _, v in split.items()
                ]
            )
        )
        return fixed_unified_annotations<|MERGE_RESOLUTION|>--- conflicted
+++ resolved
@@ -62,19 +62,12 @@
         gene_names_list = list(gene_names)
 
         gene_match_time = time.time()
-<<<<<<< HEAD
         fallback_graph_results = \
             get_genes_to_organisms(
                 arango_client=self.arango_client,
                 genes=gene_names_list,
                 organisms=[self.specified_organism.organism_id],
             )
-=======
-        fallback_graph_results = self.graph.get_genes_to_organisms(
-            genes=gene_names_list,
-            organisms=[self.specified_organism.organism_id],
-        )
->>>>>>> ea95cbc1
         current_app.logger.info(
             f'Gene fallback organism KG query time {time.time() - gene_match_time}',
             extra=EventLog(event_type=LogEventType.ANNOTATION.value).to_dict(),
@@ -164,19 +157,12 @@
         protein_match_time = time.time()
         organism = self.specified_organism
         organism_id = organism.organism_id
-<<<<<<< HEAD
         fallback_graph_results = \
             get_proteins_to_organisms(
                 arango_client=self.arango_client,
                 proteins=protein_names_list,
                 organisms=[organism_id],
             )
-=======
-        fallback_graph_results = self.graph.get_proteins_to_organisms(
-            proteins=protein_names_list,
-            organisms=[organism_id],
-        )
->>>>>>> ea95cbc1
         current_app.logger.info(
             f'Protein fallback organism KG query time {time.time() - protein_match_time}',
             extra=EventLog(event_type=LogEventType.ANNOTATION.value).to_dict(),
