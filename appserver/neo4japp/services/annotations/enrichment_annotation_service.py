--- conflicted
+++ resolved
@@ -93,11 +93,7 @@
                     except KeyError:
                         continue
                     else:
-<<<<<<< HEAD
-                        if entity['id_type'] != gene_data_sources[gene_id]:  # noqa
-=======
                         if entity['id_type'] != gene_data_sources[f'{entity_synonym}{organism_id}']:  # noqa
->>>>>>> a3bb8e7a
                             continue
                         entities_to_create.append(
                             CreateAnnotationObjParams(
