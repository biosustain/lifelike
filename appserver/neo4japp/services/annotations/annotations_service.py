--- conflicted
+++ resolved
@@ -807,15 +807,8 @@
     def _annotate_type_species(
         self,
         entity_id_str: str,
-<<<<<<< HEAD
-        custom_annotations: List[dict]
-=======
-        char_coord_objs_in_pdf: List[Union[LTChar, LTAnno]],
-        cropbox_in_pdf: Tuple[int, int],
-        word_index_dict: Dict[int, str],
         custom_annotations: List[dict],
         excluded_annotations: List[dict]
->>>>>>> d64c18e2
     ) -> List[Annotation]:
         species_annotations = self._get_annotation(
             tokens=self.matched_type_species,
@@ -874,16 +867,9 @@
 
         # clean species annotations first
         # because genes depend on them
-<<<<<<< HEAD
-        species_annotations = self._clean_annotations(
-            annotations=species_annotations)
-=======
         species_annotations = self._get_fixed_false_positive_unified_annotations(
-            annotations_list=species_annotations,
-            char_coord_objs_in_pdf=char_coord_objs_in_pdf,
-            word_index_dict=word_index_dict
-        )
->>>>>>> d64c18e2
+            annotations_list=species_annotations
+        )
 
         # we only want the annotations with correct coordinates
         # because it is possible for a word to only have one
@@ -944,15 +930,8 @@
         self,
         annotation_type: str,
         entity_id_str: str,
-<<<<<<< HEAD
-        custom_annotations: List[dict]
-=======
-        char_coord_objs_in_pdf: List[Union[LTChar, LTAnno]],
-        cropbox_in_pdf: Tuple[int, int],
-        word_index_dict: Dict[int, str],
         custom_annotations: List[dict],
         excluded_annotations: List[dict]
->>>>>>> d64c18e2
     ) -> List[Annotation]:
         funcs = {
             EntityType.ANATOMY.value: self._annotate_anatomy,
@@ -972,15 +951,8 @@
         if annotation_type == EntityType.SPECIES.value:
             return annotate_entities(
                 entity_id_str=entity_id_str,
-<<<<<<< HEAD
-                custom_annotations=custom_annotations
-=======
-                char_coord_objs_in_pdf=char_coord_objs_in_pdf,
-                cropbox_in_pdf=cropbox_in_pdf,
-                word_index_dict=word_index_dict,
                 custom_annotations=custom_annotations,
                 excluded_annotations=excluded_annotations
->>>>>>> d64c18e2
             )  # type: ignore
         else:
             return annotate_entities(
@@ -1113,13 +1085,8 @@
     def _create_annotations(
         self,
         types_to_annotate: List[Tuple[str, str]],
-<<<<<<< HEAD
-        custom_annotations: List[dict]
-=======
-        word_index_dict: Dict[int, str],
         custom_annotations: List[dict],
         excluded_annotations: List[dict]
->>>>>>> d64c18e2
     ) -> List[Annotation]:
         """Create annotations.
 
@@ -1144,15 +1111,8 @@
             annotations = self.annotate(
                 annotation_type=entity_type,
                 entity_id_str=entity_id_str,
-<<<<<<< HEAD
-                custom_annotations=custom_annotations
-=======
-                char_coord_objs_in_pdf=char_coord_objs_in_pdf,
-                cropbox_in_pdf=cropbox_in_pdf,
-                word_index_dict=word_index_dict,
                 custom_annotations=custom_annotations,
                 excluded_annotations=excluded_annotations
->>>>>>> d64c18e2
             )
             unified_annotations.extend(annotations)
 
@@ -1161,12 +1121,8 @@
     def create_rules_based_annotations(
         self,
         custom_annotations: List[dict],
-<<<<<<< HEAD
+        excluded_annotations: List[dict],
         tokens: PDFTokensList,
-=======
-        excluded_annotations: List[dict],
-        tokens: PDFTokenPositionsList,
->>>>>>> d64c18e2
         entity_results: EntityResults,
         entity_type_and_id_pairs: List[Tuple[str, str]],
         specified_organism: SpecifiedOrganismStrain,
@@ -1189,13 +1145,8 @@
 
         annotations = self._create_annotations(
             types_to_annotate=entity_type_and_id_pairs,
-<<<<<<< HEAD
-            custom_annotations=custom_annotations
-=======
-            word_index_dict=tokens.word_index_dict,
             custom_annotations=custom_annotations,
             excluded_annotations=excluded_annotations
->>>>>>> d64c18e2
         )
         return self._clean_annotations(
             annotations=annotations)
@@ -1205,24 +1156,14 @@
         nlp_resp: List[dict],
         species_annotations: List[Annotation],
         custom_annotations: List[dict],
-<<<<<<< HEAD
+        excluded_annotations: List[dict],
         entity_type_and_id_pairs: List[Tuple[str, str]]
-=======
-        excluded_annotations: List[dict],
-        entity_type_and_id_pairs: List[Tuple[str, str]],
-        word_index_dict: Dict[int, str]
->>>>>>> d64c18e2
     ) -> List[Annotation]:
         """Create annotations based on NLP."""
         nlp_annotations = self._create_annotations(
             types_to_annotate=entity_type_and_id_pairs,
-<<<<<<< HEAD
-            custom_annotations=custom_annotations
-=======
-            word_index_dict=word_index_dict,
             custom_annotations=custom_annotations,
             excluded_annotations=excluded_annotations
->>>>>>> d64c18e2
         )
 
         unified_annotations = species_annotations + nlp_annotations
