--- conflicted
+++ resolved
@@ -440,6 +440,7 @@
             lookup_key = normalize_str(token.keyword).encode('utf-8')
 
         lowered_word = token.keyword.lower()
+        # TODO: this might not be needed once Jira LL-1505 is fixed
         no_spaces_word = token.keyword.replace(' ', '')
 
         if len(lookup_key) > 2:
@@ -461,25 +462,17 @@
                 else:
                     self.matched_species[token.keyword] = [token]
             else:
-<<<<<<< HEAD
-                if self.custom_species and lowered_word not in SPECIES_EXCLUSION and no_spaces_word in self.custom_species:  # noqa
-                    # remove any whitespaces to be consistent because the data
-                    # from the client browser could sometimes parse
-                    # the PDF text without spaces
-                    if token.keyword in self.matched_custom_species:
-                        self.matched_custom_species[no_spaces_word].append(token)
-                    else:
-                        self.matched_custom_species[no_spaces_word] = [token]
-=======
+                # didn't find a match in LMDB so look in custom annotations
                 if token.keyword not in self.get_species_annotations_to_exclude():
                     if (self.custom_species and
                         lowered_word not in SPECIES_EXCLUSION and
-                        token.keyword in self.custom_species):  # noqa
+                        # TODO: this might not be needed once Jira LL-1505 is fixed
+                        # see where self.custom_species is set and updated that too
+                        no_spaces_word in self.custom_species):  # noqa
                         if token.keyword in self.matched_custom_species:
                             self.matched_custom_species[token.keyword].append(token)
                         else:
                             self.matched_custom_species[token.keyword] = [token]
->>>>>>> 6f5aca6e
 
             return species_val
 
