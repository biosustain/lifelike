--- conflicted
+++ resolved
@@ -76,7 +76,6 @@
         # for word tokens that are typos
         self.correct_spellings: Dict[str, str] = {}
 
-<<<<<<< HEAD
         # for the global and local, structured the same as LMDB
         self.local_species_inclusion: Dict[str, List[dict]] = {}
         self.global_chemical_inclusion: Dict[str, List[dict]] = {}
@@ -86,11 +85,6 @@
         self.global_phenotype_inclusion: Dict[str, List[dict]] = {}
         self.global_protein_inclusion: Dict[str, List[dict]] = {}
         self.global_species_inclusion: Dict[str, List[dict]] = {}
-=======
-        # custom annotations should be init when needed
-        # TODO: different entity types?
-        self.local_species_inclusion: Dict[str, List[dict]] = {}
->>>>>>> ae6015f9
 
         self.matched_genes: Dict[str, List[PDFTokenPositions]] = {}
         self.matched_chemicals: Dict[str, List[PDFTokenPositions]] = {}
@@ -125,7 +119,6 @@
                 )
             ]
 
-<<<<<<< HEAD
         self.global_annotations_to_include = [
             inclusion for inclusion, in self.annotation_neo4j.session.query(
                 GlobalList.annotation).filter(
@@ -138,9 +131,6 @@
             ]
 
     def _get_chemical_annotations_to_exclude(self):
-=======
-    def get_chemical_annotations_to_exclude(self):
->>>>>>> ae6015f9
         return set(
             exclusion.get('text') for exclusion in self.global_annotations_to_exclude if
                 exclusion.get('type') == EntityType.Chemical.value and exclusion.get('text'))  # noqa
@@ -175,7 +165,6 @@
             exclusion.get('text') for exclusion in self.global_annotations_to_exclude if
                 exclusion.get('type') == EntityType.Species.value and exclusion.get('text'))  # noqa
 
-<<<<<<< HEAD
     def _get_global_inclusion_pairs(self) -> List[Tuple[str, str, Any, Any]]:
         return [
             (EntityType.Chemical.value, EntityIdStr.Chemical.value, self.global_chemical_inclusion, create_chemical_for_ner),  # noqa
@@ -187,8 +176,6 @@
             (EntityType.Species.value, EntityIdStr.Species.value, self.global_species_inclusion, create_species_for_ner),  # noqa
         ]
 
-=======
->>>>>>> ae6015f9
     def _set_local_species_inclusion(self, custom_annotations: List[dict]) -> None:
         """Creates a dictionary structured very similar to LMDB.
         Used for local species custom annotation lookups.
@@ -212,7 +199,6 @@
                             # can have multiple of the same entity
                             if unique:
                                 self.local_species_inclusion[normalized_species_name].append(
-<<<<<<< HEAD
                                     create_species_for_ner(
                                         id_=species_id,
                                         name=species_name,
@@ -301,24 +287,6 @@
                                 global_inclusion[normalized_entity_name].append(entity)
                             else:
                                 global_inclusion[normalized_entity_name] = [entity]
-=======
-                                    {
-                                        'tax_id': species_id,
-                                        'id_type': DatabaseType.Ncbi.value,
-                                        'name': species_name,
-                                        'synonym': species_name,
-                                    }
-                                )
-                        else:
-                            self.local_species_inclusion[normalized_species_name] = [
-                                {
-                                    'tax_id': species_id,
-                                    'id_type': DatabaseType.Ncbi.value,
-                                    'name': species_name,
-                                    'synonym': species_name,
-                                }
-                            ]
->>>>>>> ae6015f9
 
     def validate_chemicals_lmdb(
         self,
@@ -348,19 +316,11 @@
 
         lowered_word = token.keyword.lower()
 
-<<<<<<< HEAD
         if len(lookup_key) > 2 and lowered_word not in self.exclusion_words and token.keyword not in self._get_chemical_annotations_to_exclude():  # noqa:
             # check chemical
             if nlp_predicted_type == EntityType.Chemical.value:
                 chem_val = self.lmdb_session.chemicals_txn.get(lookup_key)
             elif nlp_predicted_type is None:
-=======
-        if len(lookup_key) > 2 and lowered_word not in self.exclusion_words and token.keyword not in self.get_chemical_annotations_to_exclude():  # noqa:
-            # check chemical
-            if nlp_predicted_type == EntityType.Chemical.value:
-                chem_val = self.lmdb_session.chemicals_txn.get(lookup_key)
-            else:
->>>>>>> ae6015f9
                 chem_val = self.lmdb_session.chemicals_txn.get(lookup_key)
 
             if chem_val:
@@ -408,19 +368,11 @@
 
         lowered_word = token.keyword.lower()
 
-<<<<<<< HEAD
         if len(lookup_key) > 2 and lowered_word not in self.exclusion_words and token.keyword not in self._get_compound_annotations_to_exclude():  # noqa:
             # check compound
             if nlp_predicted_type == EntityType.Compound.value:
                 comp_val = self.lmdb_session.compounds_txn.get(lookup_key)
             elif nlp_predicted_type is None:
-=======
-        if len(lookup_key) > 2 and lowered_word not in self.exclusion_words and token.keyword not in self.get_compound_annotations_to_exclude():  # noqa:
-            # check compound
-            if nlp_predicted_type == EntityType.Compound.value:
-                comp_val = self.lmdb_session.compounds_txn.get(lookup_key)
-            else:
->>>>>>> ae6015f9
                 comp_val = self.lmdb_session.compounds_txn.get(lookup_key)
 
             if comp_val:
@@ -468,19 +420,11 @@
 
         lowered_word = token.keyword.lower()
 
-<<<<<<< HEAD
         if len(lookup_key) > 2 and lowered_word not in self.exclusion_words and token.keyword not in self._get_disease_annotations_to_exclude():  # noqa
             # check disease
             if nlp_predicted_type == EntityType.Disease.value:
                 diseases_val = self.lmdb_session.diseases_txn.get(lookup_key)
             elif nlp_predicted_type is None:
-=======
-        if len(lookup_key) > 2 and lowered_word not in self.exclusion_words and token.keyword not in self.get_disease_annotations_to_exclude():  # noqa
-            # check disease
-            if nlp_predicted_type == EntityType.Disease.value:
-                diseases_val = self.lmdb_session.diseases_txn.get(lookup_key)
-            else:
->>>>>>> ae6015f9
                 diseases_val = self.lmdb_session.diseases_txn.get(lookup_key)
 
             if diseases_val:
@@ -528,19 +472,11 @@
 
         lowered_word = token.keyword.lower()
 
-<<<<<<< HEAD
         if len(lookup_key) > 2 and lowered_word not in self.exclusion_words and token.keyword not in self._get_gene_annotations_to_exclude():  # noqa
             # check gene
             if nlp_predicted_type == EntityType.Gene.value:
                 gene_val = self.lmdb_session.genes_txn.get(lookup_key)
             elif nlp_predicted_type is None:
-=======
-        if len(lookup_key) > 2 and lowered_word not in self.exclusion_words and token.keyword not in self.get_gene_annotations_to_exclude():  # noqa
-            # check gene
-            if nlp_predicted_type == EntityType.Gene.value:
-                gene_val = self.lmdb_session.genes_txn.get(lookup_key)
-            else:
->>>>>>> ae6015f9
                 gene_val = self.lmdb_session.genes_txn.get(lookup_key)
 
             if gene_val:
@@ -588,19 +524,11 @@
 
         lowered_word = token.keyword.lower()
 
-<<<<<<< HEAD
         if len(lookup_key) > 2 and lowered_word not in self.exclusion_words and token.keyword not in self._get_phenotype_annotations_to_exclude():  # noqa
             # check phenotype
             if nlp_predicted_type == EntityType.Phenotype.value:
                 phenotype_val = self.lmdb_session.phenotypes_txn.get(lookup_key)
             elif nlp_predicted_type is None:
-=======
-        if len(lookup_key) > 2 and lowered_word not in self.exclusion_words and token.keyword not in self.get_phenotype_annotations_to_exclude():  # noqa
-            # check phenotype
-            if nlp_predicted_type == EntityType.Phenotype.value:
-                phenotype_val = self.lmdb_session.phenotypes_txn.get(lookup_key)
-            else:
->>>>>>> ae6015f9
                 phenotype_val = self.lmdb_session.phenotypes_txn.get(lookup_key)
 
             if phenotype_val:
@@ -648,19 +576,11 @@
 
         lowered_word = token.keyword.lower()
 
-<<<<<<< HEAD
         if len(lookup_key) > 2 and lowered_word not in self.exclusion_words and token.keyword not in self._get_protein_annotations_to_exclude():  # noqa
             # check protein
             if nlp_predicted_type == EntityType.Protein.value:
                 protein_val = self.lmdb_session.proteins_txn.get(lookup_key)
             elif nlp_predicted_type is None:
-=======
-        if len(lookup_key) > 2 and lowered_word not in self.exclusion_words and token.keyword not in self.get_protein_annotations_to_exclude():  # noqa
-            # check protein
-            if nlp_predicted_type == EntityType.Protein.value:
-                protein_val = self.lmdb_session.proteins_txn.get(lookup_key)
-            else:
->>>>>>> ae6015f9
                 protein_val = self.lmdb_session.proteins_txn.get(lookup_key)
 
             if protein_val:
@@ -708,21 +628,13 @@
 
         lowered_word = token.keyword.lower()
 
-<<<<<<< HEAD
         if len(lookup_key) > 2 and lowered_word not in SPECIES_EXCLUSION and token.keyword not in self._get_species_annotations_to_exclude():  # noqa
-=======
-        if len(lookup_key) > 2 and lowered_word not in SPECIES_EXCLUSION and token.keyword not in self.get_species_annotations_to_exclude():  # noqa
->>>>>>> ae6015f9
             # check species
             # TODO: Bacteria because for now NLP has that instead of
             # generic `Species`
             if nlp_predicted_type == EntityType.Species.value or nlp_predicted_type == 'Bacteria':  # noqa
                 species_val = self.lmdb_session.species_txn.get(lookup_key)
-<<<<<<< HEAD
             elif nlp_predicted_type is None:
-=======
-            else:
->>>>>>> ae6015f9
                 species_val = self.lmdb_session.species_txn.get(lookup_key)
 
             if species_val:
@@ -732,7 +644,6 @@
                     self.matched_species[token.keyword] = [token]
             else:
                 # didn't find a match in LMDB so look in custom annotations
-<<<<<<< HEAD
                 # for local inclusions add to separate dict than the
                 # matched LMDB one
                 if self.local_species_inclusion and lookup_key.decode('utf-8') in self.local_species_inclusion:  # noqa
@@ -748,13 +659,6 @@
                         self.matched_species[token.keyword].append(token)
                     else:
                         self.matched_species[token.keyword] = [token]
-=======
-                if self.local_species_inclusion and lookup_key.decode('utf-8') in self.local_species_inclusion:  # noqa
-                    if token.keyword in self.matched_custom_species:
-                        self.matched_custom_species[token.keyword].append(token)
-                    else:
-                        self.matched_custom_species[token.keyword] = [token]
->>>>>>> ae6015f9
 
             return species_val
 
@@ -1396,18 +1300,11 @@
             )
 
         for entity, token_positions in entity_tokenpos_pairs:
-<<<<<<< HEAD
             entity_synonym = entity['name'] if entity.get('inclusion', None) else entity['synonym']  # noqa
             if entity_synonym in gene_organism_matches:
                 gene_id, organism_id = self._get_closest_gene_organism_pair(
                     gene_position=token_positions,
                     organism_matches=gene_organism_matches[entity_synonym]
-=======
-            if entity['synonym'] in gene_organism_matches:
-                gene_id, organism_id = self._get_closest_gene_organism_pair(
-                    gene_position=token_positions,
-                    organism_matches=gene_organism_matches[entity['synonym']]
->>>>>>> ae6015f9
                 )
 
                 category = self.organism_categories[organism_id]
@@ -1490,21 +1387,13 @@
         user wants these custom species annotations to be
         annotated.
         """
-<<<<<<< HEAD
         tokens = self.matched_local_species_inclusion
-=======
-        tokens = self.matched_custom_species
->>>>>>> ae6015f9
 
         custom_annotations: List[Annotation] = []
 
         for word, token_list in tokens.items():
             entities = self.local_species_inclusion.get(normalize_str(word), None) or []
             for token_positions in token_list:
-<<<<<<< HEAD
-                entities = self.local_species_inclusion.get(normalize_str(word), None) or []
-=======
->>>>>>> ae6015f9
                 for entity in entities:
                     annotation = self._create_annotation_object(
                         char_coord_objs_in_pdf=char_coord_objs_in_pdf,
