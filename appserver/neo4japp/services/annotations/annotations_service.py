import json
import re

from math import inf
from string import ascii_lowercase, digits, punctuation
from typing import cast, Dict, List, Optional, Set, Tuple, Union

from pdfminer.layout import LTAnno, LTChar

from .annotation_interval_tree import (
    AnnotationInterval,
    AnnotationIntervalTree,
)
from .constants import (
    COMMON_WORDS,
    TYPO_SYNONYMS,
    DatabaseType,
    EntityColor,
    EntityIdStr,
    EntityType,
    ENTITY_HYPERLINKS,
    ENTITY_TYPE_PRECEDENCE,
    PDF_NEW_LINE_THRESHOLD,
    NCBI_LINK,
    UNIPROT_LINK,
    WIKIPEDIA_LINK,
    GOOGLE_LINK,
)
from .lmdb_dao import LMDBDao
from .util import normalize_str

from neo4japp.data_transfer_objects import (
    Annotation,
    PDFTokenPositions,
    PDFTokenPositionsList,
)
from neo4japp.database import get_hybrid_neo4j_postgres_service
from neo4japp.util import compute_hash


class AnnotationsService:
    def __init__(
        self,
        lmdb_session: LMDBDao,
    ) -> None:
        self.regex_for_floats = r'^-?\d+(?:\.\d+)?$'

        self.lmdb_session = lmdb_session

        # for word tokens that are typos
        self.correct_synonyms: Dict[str, str] = {}

        self.matched_genes: Dict[str, List[PDFTokenPositions]] = {}
        self.matched_chemicals: Dict[str, List[PDFTokenPositions]] = {}
        self.matched_compounds: Dict[str, List[PDFTokenPositions]] = {}
        self.matched_proteins: Dict[str, List[PDFTokenPositions]] = {}
        self.matched_species: Dict[str, List[PDFTokenPositions]] = {}
        self.matched_diseases: Dict[str, List[PDFTokenPositions]] = {}
        self.matched_phenotypes: Dict[str, List[PDFTokenPositions]] = {}

        self.validated_genes_tokens: Set[str] = set()
        self.validated_chemicals_tokens: Set[str] = set()
        self.validated_compounds_tokens: Set[str] = set()
        self.validated_proteins_tokens: Set[str] = set()
        self.validated_species_tokens: Set[str] = set()
        self.validated_diseases_tokens: Set[str] = set()
        self.validated_phenotypes_tokens: Set[str] = set()

    def lmdb_validation(
        self,
        word: str,
        token: PDFTokenPositions,
        synonym: Optional[str] = None,
    ):
        """Validate the lookup key exists in LMDB. If it
        does, then add it as a match.

        Args:
            word: the token text
            synonym: the correct spelling (if word is misspelled) or normalized token
        """
        if synonym:
            lookup_key = normalize_str(synonym).encode('utf-8')
        else:
            lookup_key = word.encode('utf-8')
        hashval = compute_hash(token.to_dict())

        gene_val = self.lmdb_session.genes_txn.get(lookup_key)
        if gene_val and hashval not in self.validated_genes_tokens:
            self.validated_genes_tokens.add(hashval)
            if word in self.matched_genes:
                self.matched_genes[word].append(token)
            else:
                self.matched_genes[word] = [token]

        chem_val = self.lmdb_session.chemicals_txn.get(lookup_key)
        if chem_val and hashval not in self.validated_chemicals_tokens:
            self.validated_chemicals_tokens.add(hashval)
            if word in self.matched_chemicals:
                self.matched_chemicals[word].append(token)
            else:
                self.matched_chemicals[word] = [token]

        comp_val = self.lmdb_session.compounds_txn.get(lookup_key)
        if comp_val and hashval not in self.validated_compounds_tokens:
            self.validated_compounds_tokens.add(hashval)
            if word in self.matched_compounds:
                self.matched_compounds[word].append(token)
            else:
                self.matched_compounds[word] = [token]

        protein_val = self.lmdb_session.proteins_txn.get(lookup_key)
        if protein_val and hashval not in self.validated_proteins_tokens:
            self.validated_proteins_tokens.add(hashval)
            if word in self.matched_proteins:
                self.matched_proteins[word].append(token)
            else:
                self.matched_proteins[word] = [token]

        species_val = self.lmdb_session.species_txn.get(lookup_key)
        if species_val and hashval not in self.validated_species_tokens:
            self.validated_species_tokens.add(hashval)
            if word in self.matched_species:
                self.matched_species[word].append(token)
            else:
                self.matched_species[word] = [token]

        diseases_val = self.lmdb_session.diseases_txn.get(lookup_key)
        if diseases_val and hashval not in self.validated_diseases_tokens:
            self.validated_diseases_tokens.add(hashval)
            if word in self.matched_diseases:
                self.matched_diseases[word].append(token)
            else:
                self.matched_diseases[word] = [token]

        phenotype_val = self.lmdb_session.phenotypes_txn.get(lookup_key)
        if phenotype_val and hashval not in self.validated_phenotypes_tokens:
            self.validated_phenotypes_tokens.add(hashval)
            if word in self.matched_phenotypes:
                self.matched_phenotypes[word].append(token)
            else:
                self.matched_phenotypes[word] = [token]

        return [
            gene_val, chem_val, comp_val,
            protein_val, species_val, diseases_val,
            phenotype_val,
        ]

    def _filter_tokens(self, tokens: PDFTokenPositionsList) -> None:
        """Filter the tokens into separate matched sets in LMDB."""
        for token in tokens.token_positions:
            token_normalized = normalize_str(token.keyword)

            if token_normalized:
                if (token_normalized not in COMMON_WORDS and
                        not re.match(self.regex_for_floats, token_normalized) and
                        token_normalized not in ascii_lowercase and
                        token_normalized not in digits):

                    if token_normalized in TYPO_SYNONYMS:
                        for correct_synonym in TYPO_SYNONYMS[token_normalized]:
                            validations = self.lmdb_validation(
                                word=token_normalized,
                                token=token,
                                synonym=correct_synonym,
                            )

                            # just get the first match is fine
                            if any(validations):
                                self.correct_synonyms[token_normalized] = correct_synonym
                                break
                    else:
                        self.lmdb_validation(
                            word=token_normalized,
                            token=token,
                        )

    def _create_keyword_objects(
        self,
        curr_page_coor_obj: List[Union[LTChar, LTAnno]],
        indexes: List[int],
        cropbox: Tuple[int, int],
        keyword_positions: List[Annotation.TextPosition] = [],
    ) -> None:
        """Creates the keyword objects with the keyword
        text, along with their coordinate positions and
        page number.

        Determines whether a part of the keyword is on a
        new line or not. If it is on a new line, then
        create a new coordinate object for that part of the keyword.

        E.g
            E. \nColi -> [
                {keyword: 'E.', x: ..., ...}, keyword: 'Coli', x: ..., ...}
            ]

            E. Coli -> [{keyword: 'E. Coli', x: ..., ...}]
        """
        def _skip_lt_anno(
            curr_page_coor_obj: List[Union[LTChar, LTAnno]],
            pos_idx: int,
        ) -> int:
            i = pos_idx
            while isinstance(curr_page_coor_obj[i], LTAnno) and i >= 0:
                i -= 1
            return i

        start_lower_x = None
        start_lower_y = None
        end_upper_x = None
        end_upper_y = None

        keyword = ''
        for i, pos_idx in enumerate(indexes):
            if isinstance(curr_page_coor_obj[pos_idx], LTChar):
                lower_x, lower_y, upper_x, upper_y = curr_page_coor_obj[pos_idx].bbox  # noqa

                if (start_lower_x is None and
                        start_lower_y is None and
                        end_upper_x is None and
                        end_upper_y is None):
                    start_lower_x = lower_x
                    start_lower_y = lower_y
                    end_upper_x = upper_x
                    end_upper_y = upper_y
                else:
                    if lower_y != start_lower_y:
                        diff = abs(lower_y - start_lower_y)
                        prev_idx = _skip_lt_anno(
                            curr_page_coor_obj=curr_page_coor_obj,
                            pos_idx=pos_idx-1,
                        )
                        height = curr_page_coor_obj[prev_idx].height

                        # if diff is greater than height ratio
                        # then part of keyword is on a new line
                        if diff > height * PDF_NEW_LINE_THRESHOLD:
                            self._create_keyword_objects(
                                curr_page_coor_obj=curr_page_coor_obj,
                                indexes=indexes[i:],
                                keyword_positions=keyword_positions,
                                cropbox=cropbox,
                            )
                            break
                        else:
                            if upper_y > end_upper_y:
                                end_upper_y = upper_y

                            if upper_x > end_upper_x:
                                end_upper_x = upper_x

                            keyword += curr_page_coor_obj[pos_idx].get_text()
                    else:
                        if upper_y > end_upper_y:
                            end_upper_y = upper_y

                        if upper_x > end_upper_x:
                            end_upper_x = upper_x

                        keyword += curr_page_coor_obj[pos_idx].get_text()

        start_lower_x += cropbox[0]  # type: ignore
        end_upper_x += cropbox[0]  # type: ignore
        start_lower_y += cropbox[1]  # type: ignore
        end_upper_y += cropbox[1]  # type: ignore

        keyword_positions.append(
            Annotation.TextPosition(
                value=keyword,
                positions=[
                    start_lower_x, start_lower_y, end_upper_x, end_upper_y],  # type: ignore
            )
        )

    def _create_annotation_object(
        self,
        token_positions: PDFTokenPositions,
        coor_obj_per_pdf_page: Dict[int, List[Union[LTChar, LTAnno]]],
        cropbox_per_page: Dict[int, Tuple[int, int]],
        token_type: str,
        entity: dict,
        entity_id: str,
        color: str,
    ):
        # create list of positions boxes
        curr_page_coor_obj = coor_obj_per_pdf_page[
            token_positions.page_number]
        cropbox = cropbox_per_page[token_positions.page_number]

        keyword_positions: List[Annotation.TextPosition] = []
        char_indexes = list(token_positions.char_positions.keys())

        self._create_keyword_objects(
            curr_page_coor_obj=curr_page_coor_obj,
            indexes=char_indexes,
            keyword_positions=keyword_positions,
            cropbox=cropbox,
        )

        keyword_starting_idx = char_indexes[0]
        keyword_ending_idx = char_indexes[-1]
        link_search_term = entity['name']

        meta = Annotation.Meta(
            keyword_type=token_type,
            color=color,
            id=entity_id,
            id_type=entity['id_type'],
            links=Annotation.Meta.Links(
                ncbi=NCBI_LINK + link_search_term,
                uniprot=UNIPROT_LINK + link_search_term,
                wikipedia=WIKIPEDIA_LINK + link_search_term,
                google=GOOGLE_LINK + link_search_term,
            ),
        )

        # the `keywords` property here is to allow us to know
        # what coordinates map to what text in the PDF
        # we want to actually use the real name inside LMDB
        # for the `keyword` and `keyword_length` properties
        return Annotation(
            page_number=token_positions.page_number,
            rects=[pos.positions for pos in keyword_positions],  # type: ignore
            keywords=[k.value for k in keyword_positions],
            keyword=link_search_term,
            keyword_length=len(link_search_term),
            lo_location_offset=keyword_starting_idx,
            hi_location_offset=keyword_ending_idx,
            meta=meta,
        )

    def _get_annotation(
        self,
        tokens: Dict[str, List[PDFTokenPositions]],
        token_type: str,
        color: str,
        transaction,
        id_str: str,
        correct_synonyms: Dict[str, str],
        coor_obj_per_pdf_page: Dict[int, List[Union[LTChar, LTAnno]]],
        cropbox_per_page: Dict[int, Tuple[int, int]],
    ) -> Tuple[List[Annotation], Set[str]]:
        """Create annotation objects for tokens.

        Assumption:
            - An entity in LMDB will always have a common name
                (1) this means a common name will have itself as a common name
                (2) synonyms will have at least one common name

        Algorithm:
            - Normalize the tokens and consider correct spelling
            - Handle common synonyms across multiple common names, because
              cannot infer entity.
                (1) if none of the common names appears, then ignore synonym
                (2) if more than one common name appears, then ignore synonym
                (3) if only one common name appears, identify synonym as entity of common name
            - NOTE: The above DOES NOT apply to synonyms that HAVE ONLY ONE common name
                (1) so if a synonym appears but its common name does not, the synonym
                will be in annotations

            - TODO: Considerations:
                (1) A synonym that is also a common name, and the other common name appears
                    (1a) how to handle? Currently ignore synonym because can't infer (?)
        """
        matches: List[Annotation] = []
        unwanted_matches: Set[str] = set()

        tokens_lowercased = set(tokens.keys())

        for word, token_positions_list in tokens.items():
            for token_positions in token_positions_list:
                if word in correct_synonyms:
                    lookup_key = correct_synonyms[word]
                else:
                    lookup_key = word

                lookup_key = normalize_str(lookup_key)
                entity = json.loads(transaction.get(lookup_key.encode('utf-8')))

                common_name_count = 0
                if len(entity['common_name']) > 1:
                    common_names = set([v for _, v in entity['common_name'].items()])
                    common_names_in_doc_text = [n in tokens_lowercased for n in common_names]  # noqa

                    # skip if none of the common names appear
                    if not any(common_names_in_doc_text):
                        continue
                    else:
                        for k, v in entity['common_name'].items():
                            if v in tokens_lowercased:
                                common_name_count += 1
                                entity_id = k
                else:
                    common_name_count = 1
                    entity_id = entity[id_str]

                if common_name_count == 1:
<<<<<<< HEAD
                    matches.append(self._create_annotation_object(
                        coor_obj_per_pdf_page=coor_obj_per_pdf_page,
                        cropbox_per_page=cropbox_per_page,
                        token_positions=token_positions,
                        token_type=token_type,
                        entity=entity,
                        entity_id=entity_id,
                        color=color,
                    ))
=======
                    # create list of positions boxes
                    curr_page_coor_obj = coor_obj_per_pdf_page[
                        token_positions.page_number]
                    cropbox = cropbox_per_page[token_positions.page_number]

                    keyword_positions: List[Annotation.TextPosition] = []
                    char_indexes = list(token_positions.char_positions.keys())

                    self._create_keyword_objects(
                        curr_page_coor_obj=curr_page_coor_obj,
                        indexes=char_indexes,
                        keyword_positions=keyword_positions,
                        cropbox=cropbox,
                    )

                    keyword_starting_idx = char_indexes[0]
                    keyword_ending_idx = char_indexes[-1]
                    link_search_term = entity['name']
                    if entity['id_type'] != DatabaseType.Ncbi.value:
                        hyperlink = ENTITY_HYPERLINKS[entity['id_type']]
                    else:
                        # type ignore, see https://github.com/python/mypy/issues/8277
                        hyperlink = ENTITY_HYPERLINKS[entity['id_type']][token_type]  # type: ignore

                    if entity['id_type'] == DatabaseType.Mesh.value:
                        hyperlink += entity_id[5:]  # type: ignore
                    else:
                        hyperlink += entity_id  # type: ignore

                    meta = Annotation.Meta(
                        keyword_type=token_type,
                        color=color,
                        id=entity_id,
                        id_type=entity['id_type'],
                        id_hyperlink=cast(str, hyperlink),
                        links=Annotation.Meta.Links(
                            ncbi=NCBI_LINK + link_search_term,
                            uniprot=UNIPROT_LINK + link_search_term,
                            wikipedia=WIKIPEDIA_LINK + link_search_term,
                            google=GOOGLE_LINK + link_search_term,
                        ),
                    )

                    # the `keywords` property here is to allow us to know
                    # what coordinates map to what text in the PDF
                    # we want to actually use the real name inside LMDB
                    # for the `keyword` and `keyword_length` properties
                    matches.append(
                        Annotation(
                            page_number=token_positions.page_number,
                            rects=[pos.positions for pos in keyword_positions],  # type: ignore
                            keywords=[k.value for k in keyword_positions],
                            keyword=link_search_term,
                            keyword_length=len(link_search_term),
                            lo_location_offset=keyword_starting_idx,
                            hi_location_offset=keyword_ending_idx,
                            meta=meta,
                        )
                    )
>>>>>>> dad8f70b
                else:
                    unwanted_matches.add(word)
        return matches, unwanted_matches

    def _get_gene_id_for_annotation(
        self,
        word: str,
        token_positions: PDFTokenPositions,
        match_result: Dict[str, Dict[str, str]],
        matched_organism_locations: Dict[int, Dict[str, List[Tuple[int, int]]]],
        organism_frequency: Dict[str, int],
    ):
        """Gets the correct gene ID for a given gene and its list of matching organisms.

        A gene name may match multiple organisms. To choose which organism to use, we first
        check for the closest one in the document. Currently we are limited to checking only
        the page the gene occurs on. If no matching organism is on the page, then we check
        which organism in the matching list appears most frequently in the document.
        """
        char_indexes = list(token_positions.char_positions.keys())
        keyword_starting_idx = char_indexes[0]
        keyword_ending_idx = char_indexes[-1]

        # If a gene was matched to at least one organism in the document,
        # we have to get the corresponding gene data. If a gene matches
        # more than one organism, we first check for the closest organism
        # on the current page.
        organism_to_gene_pairs = match_result[word]
        organisms_on_this_page = matched_organism_locations.get(token_positions.page_number, None)  # noqa
        if organisms_on_this_page is not None and len(set(organism_to_gene_pairs.keys()).intersection(set(organisms_on_this_page.keys()))) > 0:  # noqa
            closest_organism = str()
            smallest_distance = inf

            for organism_id in organism_to_gene_pairs.keys():
                if organisms_on_this_page.get(organism_id, None) is not None:
                    for organism_occurrence in organisms_on_this_page[organism_id]:
                        organism_starting_idx, organism_ending_idx = organism_occurrence
                        if keyword_starting_idx > organism_ending_idx:
                            distance_from_gene_to_this_organism = keyword_starting_idx - organism_ending_idx  # noqa
                        else:
                            distance_from_gene_to_this_organism = organism_starting_idx - keyword_ending_idx  # noqa

                        if distance_from_gene_to_this_organism < smallest_distance:
                            closest_organism = organism_id
                            smallest_distance = distance_from_gene_to_this_organism
            return organism_to_gene_pairs[closest_organism]
        # If there is no closest match on the page,
        # then we use the one with the highest frequency within the document.
        # We may fine-tune this later.
        else:
            most_frequent_organism = str()
            greatest_frequency = 0

            for organism_id in organism_to_gene_pairs.keys():
                if organism_frequency[organism_id] > greatest_frequency:
                    greatest_frequency = organism_frequency[organism_id]
                    most_frequent_organism = organism_id

            return organism_to_gene_pairs[most_frequent_organism]

    def _annotate_genes(
        self,
        matched_organism_locations: Dict[int, Dict[str, List[Tuple[int, int]]]],
        organism_frequency: Dict[str, int],
        coor_obj_per_pdf_page: Dict[int, List[Union[LTChar, LTAnno]]],
        cropbox_per_page: Dict[int, Tuple[int, int]],
    ) -> Tuple[List[Annotation], Set[str]]:
        """Gene specific annotation. Nearly identical to `_get_annotation`,
        except that we check genes against the matched organisms found in the
        document.

        It is likely that the annotator will detect keywords that resemble gene
        names, but are not genes in the context of the document.

        It is also possible that two organisms discussed in the document each have a
        gene with the same name. In this case we need a way to distinguish between the
        two.

        To resolve both of the above issues we check the graph database for
        relationships between genes/organisms, and handle each of the following cases:
            1. Exactly one organism match for a given gene
            2. More than one organism match for a given gene
            3. No organism matches for a given gene
        """
        tokens: Dict[str, List[PDFTokenPositions]] = self.matched_genes
        token_type: str = EntityType.Genes.value
        color: str = EntityColor.Genes.value
        transaction = self.lmdb_session.genes_txn
        correct_synonyms: Dict[str, str] = self.correct_synonyms

        matches: List[Annotation] = []
        unwanted_matches: Set[str] = set()

        tokens_lowercased = set(tokens.keys())

        hybrid_neo4j_postgres_service = get_hybrid_neo4j_postgres_service()
        match_result = hybrid_neo4j_postgres_service.get_gene_to_organism_match_result(
            genes=list(tokens.keys()),
            matched_organism_ids=list(organism_frequency.keys()),
        )

        for word, token_positions_list in tokens.items():
            # If the "gene" is not matched to any organism in the paper, ignore it
            if word not in match_result.keys():
                continue

            for token_positions in token_positions_list:
                if word in correct_synonyms:
                    lookup_key = correct_synonyms[word]
                else:
                    lookup_key = word

                lookup_key = normalize_str(lookup_key)

                entity = json.loads(transaction.get(lookup_key.encode('utf-8')))

                common_name_count = 0
                if len(entity['common_name']) > 1:
                    common_names = set([v for _, v in entity['common_name'].items()])
                    common_names_in_doc_text = [n in tokens_lowercased for n in common_names]  # noqa

                    # skip if none of the common names appear
                    if not any(common_names_in_doc_text):
                        continue
                    else:
                        for _, v in entity['common_name'].items():
                            if v in tokens_lowercased:
                                common_name_count += 1
                else:
                    common_name_count = 1

                if common_name_count == 1:
                    entity_id = self._get_gene_id_for_annotation(
                        word=word,
                        token_positions=token_positions,
                        match_result=match_result,
                        matched_organism_locations=matched_organism_locations,
                        organism_frequency=organism_frequency,
                    )

<<<<<<< HEAD
                    matches.append(self._create_annotation_object(
                        coor_obj_per_pdf_page=coor_obj_per_pdf_page,
                        cropbox_per_page=cropbox_per_page,
                        token_positions=token_positions,
                        token_type=token_type,
                        entity=entity,
                        entity_id=entity_id,
                        color=color,
                    ))
=======
                    keyword_starting_idx = char_indexes[0]
                    keyword_ending_idx = char_indexes[-1]
                    link_search_term = entity['name']
                    if entity['id_type'] != DatabaseType.Ncbi.value:
                        hyperlink = ENTITY_HYPERLINKS[entity['id_type']]
                    else:
                        # type ignore, see https://github.com/python/mypy/issues/8277
                        hyperlink = ENTITY_HYPERLINKS[entity['id_type']][token_type]  # type: ignore

                    if entity['id_type'] == DatabaseType.Mesh.value:
                        hyperlink += entity_id[5:]  # type: ignore
                    else:
                        hyperlink += entity_id  # type: ignore

                    meta = Annotation.Meta(
                        keyword_type=token_type,
                        color=color,
                        id=entity_id,
                        id_type=entity['id_type'],
                        id_hyperlink=cast(str, hyperlink),
                        links=Annotation.Meta.Links(
                            ncbi=NCBI_LINK + link_search_term,
                            uniprot=UNIPROT_LINK + link_search_term,
                            wikipedia=WIKIPEDIA_LINK + link_search_term,
                            google=GOOGLE_LINK + link_search_term,
                        ),
                    )

                    matches.append(
                        Annotation(
                            page_number=token_positions.page_number,
                            rects=[pos.positions for pos in keyword_positions],  # type: ignore
                            keywords=[k.value for k in keyword_positions],
                            keyword=link_search_term,
                            keyword_length=len(link_search_term),
                            lo_location_offset=keyword_starting_idx,
                            hi_location_offset=keyword_ending_idx,
                            meta=meta,
                        )
                    )
>>>>>>> dad8f70b
                else:
                    unwanted_matches.add(word)
        return matches, unwanted_matches

    def _annotate_chemicals(
        self,
        entity_id_str: str,
        coor_obj_per_pdf_page: Dict[int, List[Union[LTChar, LTAnno]]],
        cropbox_per_page: Dict[int, Tuple[int, int]],
    ) -> Tuple[List[Annotation], Set[str]]:
        return self._get_annotation(
            tokens=self.matched_chemicals,
            token_type=EntityType.Chemicals.value,
            color=EntityColor.Chemicals.value,
            transaction=self.lmdb_session.chemicals_txn,
            id_str=entity_id_str,
            correct_synonyms=self.correct_synonyms,
            coor_obj_per_pdf_page=coor_obj_per_pdf_page,
            cropbox_per_page=cropbox_per_page,
        )

    def _annotate_compounds(
        self,
        entity_id_str: str,
        coor_obj_per_pdf_page: Dict[int, List[Union[LTChar, LTAnno]]],
        cropbox_per_page: Dict[int, Tuple[int, int]],
    ) -> Tuple[List[Annotation], Set[str]]:
        return self._get_annotation(
            tokens=self.matched_compounds,
            token_type=EntityType.Compounds.value,
            color=EntityColor.Compounds.value,
            transaction=self.lmdb_session.compounds_txn,
            id_str=entity_id_str,
            correct_synonyms=self.correct_synonyms,
            coor_obj_per_pdf_page=coor_obj_per_pdf_page,
            cropbox_per_page=cropbox_per_page,
        )

    def _annotate_proteins(
        self,
        entity_id_str: str,
        coor_obj_per_pdf_page: Dict[int, List[Union[LTChar, LTAnno]]],
        cropbox_per_page: Dict[int, Tuple[int, int]],
    ) -> Tuple[List[Annotation], Set[str]]:
        return self._get_annotation(
            tokens=self.matched_proteins,
            token_type=EntityType.Proteins.value,
            color=EntityColor.Proteins.value,
            transaction=self.lmdb_session.proteins_txn,
            id_str=entity_id_str,
            correct_synonyms=self.correct_synonyms,
            coor_obj_per_pdf_page=coor_obj_per_pdf_page,
            cropbox_per_page=cropbox_per_page,
        )

    def _annotate_species(
        self,
        entity_id_str: str,
        coor_obj_per_pdf_page: Dict[int, List[Union[LTChar, LTAnno]]],
        cropbox_per_page: Dict[int, Tuple[int, int]],
    ) -> Tuple[List[Annotation], Set[str]]:
        return self._get_annotation(
            tokens=self.matched_species,
            token_type=EntityType.Species.value,
            color=EntityColor.Species.value,
            transaction=self.lmdb_session.species_txn,
            id_str=entity_id_str,
            correct_synonyms=self.correct_synonyms,
            coor_obj_per_pdf_page=coor_obj_per_pdf_page,
            cropbox_per_page=cropbox_per_page,
        )

    def _annotate_diseases(
        self,
        entity_id_str: str,
        coor_obj_per_pdf_page: Dict[int, List[Union[LTChar, LTAnno]]],
        cropbox_per_page: Dict[int, Tuple[int, int]],
    ) -> Tuple[List[Annotation], Set[str]]:
        return self._get_annotation(
            tokens=self.matched_diseases,
            token_type=EntityType.Diseases.value,
            color=EntityColor.Diseases.value,
            transaction=self.lmdb_session.diseases_txn,
            id_str=entity_id_str,
            correct_synonyms=self.correct_synonyms,
            coor_obj_per_pdf_page=coor_obj_per_pdf_page,
            cropbox_per_page=cropbox_per_page,
        )

    def _annotate_phenotypes(
        self,
        entity_id_str: str,
        coor_obj_per_pdf_page: Dict[int, List[Union[LTChar, LTAnno]]],
        cropbox_per_page: Dict[int, Tuple[int, int]],
    ) -> Tuple[List[Annotation], Set[str]]:
        return self._get_annotation(
            tokens=self.matched_phenotypes,
            token_type=EntityType.Phenotypes.value,
            color=EntityColor.Phenotypes.value,
            transaction=self.lmdb_session.phenotypes_txn,
            id_str=entity_id_str,
            correct_synonyms=self.correct_synonyms,
            coor_obj_per_pdf_page=coor_obj_per_pdf_page,
            cropbox_per_page=cropbox_per_page,
        )

    def annotate(
        self,
        annotation_type: str,
        entity_id_str: str,
        coor_obj_per_pdf_page: Dict[int, List[Union[LTChar, LTAnno]]],
        cropbox_per_page: Dict[int, Tuple[int, int]],
    ) -> Tuple[List[Annotation], Set[str]]:
        funcs = {
            EntityType.Chemicals.value: self._annotate_chemicals,
            EntityType.Compounds.value: self._annotate_compounds,
            EntityType.Proteins.value: self._annotate_proteins,
            EntityType.Species.value: self._annotate_species,
            EntityType.Diseases.value: self._annotate_diseases,
            EntityType.Phenotypes.value: self._annotate_phenotypes,
        }

        annotate_entities = funcs[annotation_type]
        return annotate_entities(
            entity_id_str=entity_id_str,
            coor_obj_per_pdf_page=coor_obj_per_pdf_page,
            cropbox_per_page=cropbox_per_page,
        )

    def _get_entity_frequency(
        self,
        annotations: List[Annotation],
    ) -> Dict[str, int]:
        entity_frequency: Dict[str, int] = dict()
        for annotation in annotations:
            entity_id = annotation.meta.id
            if entity_frequency.get(entity_id, None) is not None:
                entity_frequency[entity_id] += 1
            else:
                entity_frequency[entity_id] = 1
        return entity_frequency

    def _get_entity_locations(
        self,
        annotations: List[Annotation],
    ) -> Dict[int, Dict[str, List[Tuple[int, int]]]]:
        matched_organism_locations: Dict[int, Dict[str, List[Tuple[int, int]]]] = {}
        for anno in annotations:
            if matched_organism_locations.get(anno.page_number, None) is not None:
                if matched_organism_locations[anno.page_number].get(anno.meta.id, None) is not None:
                    matched_organism_locations[anno.page_number][anno.meta.id].append(
                        (anno.lo_location_offset, anno.hi_location_offset)
                    )
                else:
                    matched_organism_locations[anno.page_number][anno.meta.id] = [
                        (anno.lo_location_offset, anno.hi_location_offset)
                    ]
            else:
                matched_organism_locations[anno.page_number] = {
                    anno.meta.id: [(anno.lo_location_offset, anno.hi_location_offset)]
                }
        return matched_organism_locations

    def _remove_unwanted_keywords(
        self,
        matches: List[Annotation],
        unwanted_keywords: Set[str],
    ) -> List[Annotation]:
        """Remove any unwanted keywords from annotations.
        """
        new_matches = []
        for match in matches:
            if normalize_str(match.keyword) not in unwanted_keywords:
                new_matches.append(match)
        return new_matches

    def create_annotations(
        self,
        tokens: PDFTokenPositionsList,
    ) -> List[Annotation]:
        self._filter_tokens(tokens=tokens)

        matched_species, unwanted_species = self.annotate(
            annotation_type=EntityType.Species.value,
            entity_id_str=EntityIdStr.Species.value,
            coor_obj_per_pdf_page=tokens.coor_obj_per_pdf_page,
            cropbox_per_page=tokens.cropbox_per_page,
        )

        matched_genes, unwanted_genes = self._annotate_genes(
            matched_organism_locations=self._get_entity_locations(matched_species),
            organism_frequency=self._get_entity_frequency(matched_species),
            coor_obj_per_pdf_page=tokens.coor_obj_per_pdf_page,
            cropbox_per_page=tokens.cropbox_per_page,
        )

        matched_chemicals, unwanted_chemicals = self.annotate(
            annotation_type=EntityType.Chemicals.value,
            entity_id_str=EntityIdStr.Chemicals.value,
            coor_obj_per_pdf_page=tokens.coor_obj_per_pdf_page,
            cropbox_per_page=tokens.cropbox_per_page,
        )

        matched_compounds, unwanted_compounds = self.annotate(
            annotation_type=EntityType.Compounds.value,
            entity_id_str=EntityIdStr.Compounds.value,
            coor_obj_per_pdf_page=tokens.coor_obj_per_pdf_page,
            cropbox_per_page=tokens.cropbox_per_page,
        )

        matched_proteins, unwanted_proteins = self.annotate(
            annotation_type=EntityType.Proteins.value,
            entity_id_str=EntityIdStr.Proteins.value,
            coor_obj_per_pdf_page=tokens.coor_obj_per_pdf_page,
            cropbox_per_page=tokens.cropbox_per_page,
        )

        matched_diseases, unwanted_diseases = self.annotate(
            annotation_type=EntityType.Diseases.value,
            entity_id_str=EntityIdStr.Diseases.value,
            coor_obj_per_pdf_page=tokens.coor_obj_per_pdf_page,
            cropbox_per_page=tokens.cropbox_per_page,
        )

        matched_phenotypes, unwanted_phenotypes = self.annotate(
            annotation_type=EntityType.Phenotypes.value,
            entity_id_str=EntityIdStr.Phenotypes.value,
            coor_obj_per_pdf_page=tokens.coor_obj_per_pdf_page,
            cropbox_per_page=tokens.cropbox_per_page,
        )

        unwanted_matches_set_list = [
            unwanted_genes,
            unwanted_chemicals,
            unwanted_compounds,
            unwanted_proteins,
            unwanted_species,
            unwanted_diseases,
            unwanted_phenotypes,
        ]

        unwanted_keywords_set = set.union(*unwanted_matches_set_list)

        updated_matched_genes = self._remove_unwanted_keywords(
            matches=matched_genes,
            unwanted_keywords=unwanted_keywords_set,
        )

        updated_matched_chemicals = self._remove_unwanted_keywords(
            matches=matched_chemicals,
            unwanted_keywords=unwanted_keywords_set,
        )

        updated_matched_compounds = self._remove_unwanted_keywords(
            matches=matched_compounds,
            unwanted_keywords=unwanted_keywords_set,
        )

        updated_matched_proteins = self._remove_unwanted_keywords(
            matches=matched_proteins,
            unwanted_keywords=unwanted_keywords_set,
        )

        updated_matched_species = self._remove_unwanted_keywords(
            matches=matched_species,
            unwanted_keywords=unwanted_keywords_set,
        )

        updated_matched_diseases = self._remove_unwanted_keywords(
            matches=matched_diseases,
            unwanted_keywords=unwanted_keywords_set,
        )

        updated_matched_phenotypes = self._remove_unwanted_keywords(
            matches=matched_phenotypes,
            unwanted_keywords=unwanted_keywords_set,
        )

        unified_annotations: List[Annotation] = []
        unified_annotations.extend(updated_matched_genes)
        unified_annotations.extend(updated_matched_chemicals)
        unified_annotations.extend(updated_matched_compounds)
        unified_annotations.extend(updated_matched_proteins)
        unified_annotations.extend(updated_matched_species)
        unified_annotations.extend(updated_matched_diseases)
        unified_annotations.extend(updated_matched_phenotypes)

        fixed_unified_annotations = self.fix_conflicting_annotations(
            unified_annotations=unified_annotations)

        return fixed_unified_annotations

    def fix_conflicting_annotations(
        self,
        unified_annotations: List[Annotation],
    ) -> List[Annotation]:
        """Fix any conflicting annotations.

        An annotation is a conflict if it has overlapping
        `lo_location_offset` and `hi_location_offset` with another annotation.
        """
        updated_unified_annotations: List[Annotation] = []
        unified_annotations_dict: Dict[int, List[Annotation]] = {}

        # need to go page by page because coordinates
        # reset on each page
        for unified in unified_annotations:
            if unified.lo_location_offset == unified.hi_location_offset:
                # keyword is a single character
                # should not have overlaps
                updated_unified_annotations.append(unified)
            elif unified.page_number in unified_annotations_dict:
                unified_annotations_dict[unified.page_number].append(unified)
            else:
                unified_annotations_dict[unified.page_number] = [unified]

        conflicting_annotations: Dict[int, List[Annotation]] = {}
        # don't need to separate by page
        # because hashes will always be different
        conflicting_annotations_hashes: Set[str] = set()

        for page_number, annotations in unified_annotations_dict.items():
            conflicts = self.find_conflicting_annotations(annotations)
            conflicting_annotations_hashes = set.union(*[
                {compute_hash(c.to_dict()) for c in conflicts} if conflicts else set(),
                conflicting_annotations_hashes,
            ])

            conflicting_annotations[page_number] = conflicts or []

        for no_conflict_anno in unified_annotations:
            hashval = compute_hash(no_conflict_anno.to_dict())
            if hashval not in conflicting_annotations_hashes:
                updated_unified_annotations.append(no_conflict_anno)

        fixed_annotations = self._remove_overlapping_annotations(
            conflicting_annotations=conflicting_annotations)

        updated_unified_annotations.extend(fixed_annotations)
        return updated_unified_annotations

    def _compute_interval_hashes(self, annotation: Annotation) -> str:
        return compute_hash({
            'keyword': annotation.keyword,
            'lo_location_offset': annotation.lo_location_offset,
            'hi_location_offset': annotation.hi_location_offset,
        })

    def create_annotation_tree(
        self,
        annotations: List[Annotation],
    ) -> AnnotationIntervalTree:
        tree = AnnotationIntervalTree()
        for annotation in annotations:
            tree.add(
                AnnotationInterval(
                    begin=annotation.lo_location_offset,
                    end=annotation.hi_location_offset,
                    data=annotation,
                ),
            )
        return tree

    def _remove_overlapping_annotations(
        self,
        conflicting_annotations: Dict[int, List[Annotation]],
    ) -> List[Annotation]:
        """Remove annotations based on these rules:

        (1) If exact intervals, then consider entity precedence.
        (2) If overlapping, then consider longest length.
            - If overlapping but same length, then consider
            entity precedence.
        """
        fixed_annotations: List[Annotation] = []

        for _, conflicting_annos in conflicting_annotations.items():
            if conflicting_annos:
                overlapping_annotations: Dict[str, Annotation] = {}
                tmp_fixed_annotations: List[Annotation] = []

                for annotation in conflicting_annos:
                    hashval = self._compute_interval_hashes(annotation)

                    if hashval not in overlapping_annotations:
                        overlapping_annotations[hashval] = annotation
                    else:
                        # exact intervals so choose entity precedence
                        conflicting_anno = overlapping_annotations.pop(hashval)

                        key1 = ENTITY_TYPE_PRECEDENCE[annotation.meta.keyword_type]
                        key2 = ENTITY_TYPE_PRECEDENCE[conflicting_anno.meta.keyword_type]

                        if key1 > key2:
                            overlapping_annotations[hashval] = annotation
                        else:
                            overlapping_annotations[hashval] = conflicting_anno

                # at this point all annotations
                # with exact duplicate intervals and exact
                # keywords are fixed
                tmp_fixed_annotations = [anno for _, anno in overlapping_annotations.items()]

                tree = self.create_annotation_tree(annotations=tmp_fixed_annotations)
                processed: Set[str] = set()

                # fix any leftover annotations with overlapping intervals
                for annotation in tmp_fixed_annotations:
                    conflicts = tree.overlap(
                        begin=annotation.lo_location_offset,
                        end=annotation.hi_location_offset,
                    )
                    if len(conflicts) == 1:
                        fixed_annotations.extend(conflicts)
                    else:
                        chosen_annotation = None
                        for conflict in conflicts:
                            if chosen_annotation is None:
                                chosen_annotation = conflict
                            else:
                                if conflict.keyword_length > chosen_annotation.keyword_length:
                                    chosen_annotation = conflict
                                elif conflict.keyword_length == chosen_annotation.keyword_length:
                                    key1 = ENTITY_TYPE_PRECEDENCE[conflict.meta.keyword_type]
                                    key2 = ENTITY_TYPE_PRECEDENCE[chosen_annotation.meta.keyword_type]  # noqa

                                    if key1 > key2:
                                        chosen_annotation = conflict

                        hashval = compute_hash(chosen_annotation.to_dict())  # type: ignore
                        if hashval not in processed:
                            fixed_annotations.append(chosen_annotation)  # type: ignore
                            processed.add(hashval)
        return fixed_annotations

    def find_conflicting_annotations(
        self,
        annotations: List[Annotation],
    ) -> List[Annotation]:
        """Find all of the annotations that have overlapping
        index intervals. The intervals implies the same keyword has been
        annotated several times, each as different entities. So we
        need to choose which entity to go with.

        Additionally, the overlap also tells us two keywords are
        either substrings of each other, or two keywords contain a
        common word between them.
        """
        tree = self.create_annotation_tree(annotations=annotations)
        return tree.split_overlaps()<|MERGE_RESOLUTION|>--- conflicted
+++ resolved
@@ -302,12 +302,23 @@
         keyword_starting_idx = char_indexes[0]
         keyword_ending_idx = char_indexes[-1]
         link_search_term = entity['name']
+        if entity['id_type'] != DatabaseType.Ncbi.value:
+            hyperlink = ENTITY_HYPERLINKS[entity['id_type']]
+        else:
+            # type ignore, see https://github.com/python/mypy/issues/8277
+            hyperlink = ENTITY_HYPERLINKS[entity['id_type']][token_type]  # type: ignore
+
+        if entity['id_type'] == DatabaseType.Mesh.value:
+            hyperlink += entity_id[5:]  # type: ignore
+        else:
+            hyperlink += entity_id  # type: ignore
 
         meta = Annotation.Meta(
             keyword_type=token_type,
             color=color,
             id=entity_id,
             id_type=entity['id_type'],
+            id_hyperlink=cast(str, hyperlink),
             links=Annotation.Meta.Links(
                 ncbi=NCBI_LINK + link_search_term,
                 uniprot=UNIPROT_LINK + link_search_term,
@@ -397,7 +408,6 @@
                     entity_id = entity[id_str]
 
                 if common_name_count == 1:
-<<<<<<< HEAD
                     matches.append(self._create_annotation_object(
                         coor_obj_per_pdf_page=coor_obj_per_pdf_page,
                         cropbox_per_page=cropbox_per_page,
@@ -407,67 +417,6 @@
                         entity_id=entity_id,
                         color=color,
                     ))
-=======
-                    # create list of positions boxes
-                    curr_page_coor_obj = coor_obj_per_pdf_page[
-                        token_positions.page_number]
-                    cropbox = cropbox_per_page[token_positions.page_number]
-
-                    keyword_positions: List[Annotation.TextPosition] = []
-                    char_indexes = list(token_positions.char_positions.keys())
-
-                    self._create_keyword_objects(
-                        curr_page_coor_obj=curr_page_coor_obj,
-                        indexes=char_indexes,
-                        keyword_positions=keyword_positions,
-                        cropbox=cropbox,
-                    )
-
-                    keyword_starting_idx = char_indexes[0]
-                    keyword_ending_idx = char_indexes[-1]
-                    link_search_term = entity['name']
-                    if entity['id_type'] != DatabaseType.Ncbi.value:
-                        hyperlink = ENTITY_HYPERLINKS[entity['id_type']]
-                    else:
-                        # type ignore, see https://github.com/python/mypy/issues/8277
-                        hyperlink = ENTITY_HYPERLINKS[entity['id_type']][token_type]  # type: ignore
-
-                    if entity['id_type'] == DatabaseType.Mesh.value:
-                        hyperlink += entity_id[5:]  # type: ignore
-                    else:
-                        hyperlink += entity_id  # type: ignore
-
-                    meta = Annotation.Meta(
-                        keyword_type=token_type,
-                        color=color,
-                        id=entity_id,
-                        id_type=entity['id_type'],
-                        id_hyperlink=cast(str, hyperlink),
-                        links=Annotation.Meta.Links(
-                            ncbi=NCBI_LINK + link_search_term,
-                            uniprot=UNIPROT_LINK + link_search_term,
-                            wikipedia=WIKIPEDIA_LINK + link_search_term,
-                            google=GOOGLE_LINK + link_search_term,
-                        ),
-                    )
-
-                    # the `keywords` property here is to allow us to know
-                    # what coordinates map to what text in the PDF
-                    # we want to actually use the real name inside LMDB
-                    # for the `keyword` and `keyword_length` properties
-                    matches.append(
-                        Annotation(
-                            page_number=token_positions.page_number,
-                            rects=[pos.positions for pos in keyword_positions],  # type: ignore
-                            keywords=[k.value for k in keyword_positions],
-                            keyword=link_search_term,
-                            keyword_length=len(link_search_term),
-                            lo_location_offset=keyword_starting_idx,
-                            hi_location_offset=keyword_ending_idx,
-                            meta=meta,
-                        )
-                    )
->>>>>>> dad8f70b
                 else:
                     unwanted_matches.add(word)
         return matches, unwanted_matches
@@ -608,7 +557,6 @@
                         organism_frequency=organism_frequency,
                     )
 
-<<<<<<< HEAD
                     matches.append(self._create_annotation_object(
                         coor_obj_per_pdf_page=coor_obj_per_pdf_page,
                         cropbox_per_page=cropbox_per_page,
@@ -618,48 +566,6 @@
                         entity_id=entity_id,
                         color=color,
                     ))
-=======
-                    keyword_starting_idx = char_indexes[0]
-                    keyword_ending_idx = char_indexes[-1]
-                    link_search_term = entity['name']
-                    if entity['id_type'] != DatabaseType.Ncbi.value:
-                        hyperlink = ENTITY_HYPERLINKS[entity['id_type']]
-                    else:
-                        # type ignore, see https://github.com/python/mypy/issues/8277
-                        hyperlink = ENTITY_HYPERLINKS[entity['id_type']][token_type]  # type: ignore
-
-                    if entity['id_type'] == DatabaseType.Mesh.value:
-                        hyperlink += entity_id[5:]  # type: ignore
-                    else:
-                        hyperlink += entity_id  # type: ignore
-
-                    meta = Annotation.Meta(
-                        keyword_type=token_type,
-                        color=color,
-                        id=entity_id,
-                        id_type=entity['id_type'],
-                        id_hyperlink=cast(str, hyperlink),
-                        links=Annotation.Meta.Links(
-                            ncbi=NCBI_LINK + link_search_term,
-                            uniprot=UNIPROT_LINK + link_search_term,
-                            wikipedia=WIKIPEDIA_LINK + link_search_term,
-                            google=GOOGLE_LINK + link_search_term,
-                        ),
-                    )
-
-                    matches.append(
-                        Annotation(
-                            page_number=token_positions.page_number,
-                            rects=[pos.positions for pos in keyword_positions],  # type: ignore
-                            keywords=[k.value for k in keyword_positions],
-                            keyword=link_search_term,
-                            keyword_length=len(link_search_term),
-                            lo_location_offset=keyword_starting_idx,
-                            hi_location_offset=keyword_ending_idx,
-                            meta=meta,
-                        )
-                    )
->>>>>>> dad8f70b
                 else:
                     unwanted_matches.add(word)
         return matches, unwanted_matches
