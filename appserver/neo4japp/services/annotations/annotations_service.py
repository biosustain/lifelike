import json
import re

from math import inf
from string import ascii_letters, digits, punctuation
from typing import cast, Dict, List, Optional, Set, Tuple, Union

from pdfminer.layout import LTAnno, LTChar

from .annotation_interval_tree import (
    AnnotationInterval,
    AnnotationIntervalTree,
)
from .constants import (
    DatabaseType,
    EntityColor,
    EntityIdStr,
    EntityType,
    OrganismCategory,
    COMMON_WORDS,
    ENTITY_HYPERLINKS,
    ENTITY_TYPE_PRECEDENCE,
    GOOGLE_LINK,
    HOMO_SAPIENS_TAX_ID,
    NCBI_LINK,
    PDF_NEW_LINE_THRESHOLD,
    TYPO_SYNONYMS,
    UNIPROT_LINK,
    WIKIPEDIA_LINK,
)
from .lmdb_dao import LMDBDao
from .util import normalize_str

from neo4japp.data_transfer_objects import (
    Annotation,
    PDFTokenPositions,
    PDFTokenPositionsList,
    OrganismAnnotation,
)
from neo4japp.database import get_hybrid_neo4j_postgres_service


class AnnotationsService:
    def __init__(
        self,
        lmdb_session: LMDBDao,
    ) -> None:
        self.regex_for_floats = r'^-?\d+(?:\.\d+)?$'

        self.lmdb_session = lmdb_session

        self.hybrid_neo4j_postgres_service = get_hybrid_neo4j_postgres_service()

        # for word tokens that are typos
        self.correct_synonyms: Dict[str, str] = {}

        self.matched_genes: Dict[str, List[PDFTokenPositions]] = {}
        self.matched_chemicals: Dict[str, List[PDFTokenPositions]] = {}
        self.matched_compounds: Dict[str, List[PDFTokenPositions]] = {}
        self.matched_proteins: Dict[str, List[PDFTokenPositions]] = {}
        self.matched_species: Dict[str, List[PDFTokenPositions]] = {}
        self.matched_diseases: Dict[str, List[PDFTokenPositions]] = {}
        self.matched_phenotypes: Dict[str, List[PDFTokenPositions]] = {}

        self.validated_genes_tokens: Set[str] = set()
        self.validated_chemicals_tokens: Set[str] = set()
        self.validated_compounds_tokens: Set[str] = set()
        self.validated_proteins_tokens: Set[str] = set()
        self.validated_species_tokens: Set[str] = set()
        self.validated_diseases_tokens: Set[str] = set()
        self.validated_phenotypes_tokens: Set[str] = set()

    def lmdb_validation(
        self,
        word: str,
        token: PDFTokenPositions,
        synonym: Optional[str] = None,
    ):
        """Validate the lookup key exists in LMDB. If it
        does, then add it as a match.

        Args:
            word: the token text
            synonym: the correct spelling (if word is misspelled) or normalized token
        """
        if synonym:
            lookup_key = normalize_str(synonym).encode('utf-8')
        else:
            lookup_key = normalize_str(word).encode('utf-8')
        hashval = token.to_dict_hash()

        gene_val = self.lmdb_session.genes_txn.get(lookup_key)
        if gene_val and hashval not in self.validated_genes_tokens:
            self.validated_genes_tokens.add(hashval)
            if word in self.matched_genes:
                self.matched_genes[word].append(token)
            else:
                self.matched_genes[word] = [token]

        chem_val = self.lmdb_session.chemicals_txn.get(lookup_key)
        if chem_val and hashval not in self.validated_chemicals_tokens:
            self.validated_chemicals_tokens.add(hashval)
            if word in self.matched_chemicals:
                self.matched_chemicals[word].append(token)
            else:
                self.matched_chemicals[word] = [token]

        comp_val = self.lmdb_session.compounds_txn.get(lookup_key)
        if comp_val and hashval not in self.validated_compounds_tokens:
            self.validated_compounds_tokens.add(hashval)
            if word in self.matched_compounds:
                self.matched_compounds[word].append(token)
            else:
                self.matched_compounds[word] = [token]

        protein_val = self.lmdb_session.proteins_txn.get(lookup_key)
        if protein_val and hashval not in self.validated_proteins_tokens:
            self.validated_proteins_tokens.add(hashval)
            if word in self.matched_proteins:
                self.matched_proteins[word].append(token)
            else:
                self.matched_proteins[word] = [token]

        species_val = self.lmdb_session.species_txn.get(lookup_key)
        if species_val and hashval not in self.validated_species_tokens:
            self.validated_species_tokens.add(hashval)
            if word in self.matched_species:
                self.matched_species[word].append(token)
            else:
                self.matched_species[word] = [token]

        diseases_val = self.lmdb_session.diseases_txn.get(lookup_key)
        if diseases_val and hashval not in self.validated_diseases_tokens:
            self.validated_diseases_tokens.add(hashval)
            if word in self.matched_diseases:
                self.matched_diseases[word].append(token)
            else:
                self.matched_diseases[word] = [token]

        phenotype_val = self.lmdb_session.phenotypes_txn.get(lookup_key)
        if phenotype_val and hashval not in self.validated_phenotypes_tokens:
            self.validated_phenotypes_tokens.add(hashval)
            if word in self.matched_phenotypes:
                self.matched_phenotypes[word].append(token)
            else:
                self.matched_phenotypes[word] = [token]

        return [
            gene_val, chem_val, comp_val,
            protein_val, species_val, diseases_val,
            phenotype_val,
        ]

    def _filter_tokens(self, tokens: PDFTokenPositionsList) -> None:
        """Filter the tokens into separate matched sets in LMDB."""
        compiled_regex = re.compile(self.regex_for_floats)

        for token in tokens.token_positions:
            word = token.keyword

            if word:
                if (word.lower() not in COMMON_WORDS and
                        not re.match(compiled_regex, word) and
                        word not in ascii_letters and
                        word not in digits):

                    if word in TYPO_SYNONYMS:
                        for correct_synonym in TYPO_SYNONYMS[word]:
                            validations = self.lmdb_validation(
                                word=word,
                                token=token,
                                synonym=correct_synonym,
                            )

                            # just get the first match is fine
                            if any(validations):
                                self.correct_synonyms[word] = correct_synonym
                                break
                    else:
                        self.lmdb_validation(
                            word=word,
                            token=token,
                        )

    def _create_keyword_objects(
        self,
        curr_page_coor_obj: List[Union[LTChar, LTAnno]],
        indexes: List[int],
        cropbox: Tuple[int, int],
        keyword_positions: List[Annotation.TextPosition] = [],
    ) -> None:
        """Creates the keyword objects with the keyword
        text, along with their coordinate positions and
        page number.

        Determines whether a part of the keyword is on a
        new line or not. If it is on a new line, then
        create a new coordinate object for that part of the keyword.

        E.g
            E. \nColi -> [
                {keyword: 'E.', x: ..., ...}, keyword: 'Coli', x: ..., ...}
            ]

            E. Coli -> [{keyword: 'E. Coli', x: ..., ...}]
        """
        def _skip_lt_anno(
            curr_page_coor_obj: List[Union[LTChar, LTAnno]],
            pos_idx: int,
        ) -> int:
            i = pos_idx
            while isinstance(curr_page_coor_obj[i], LTAnno) and i >= 0:
                i -= 1
            return i

        start_lower_x = None
        start_lower_y = None
        end_upper_x = None
        end_upper_y = None

        keyword = ''
        for i, pos_idx in enumerate(indexes):
            if isinstance(curr_page_coor_obj[pos_idx], LTChar):
                lower_x, lower_y, upper_x, upper_y = curr_page_coor_obj[pos_idx].bbox  # noqa

                if (start_lower_x is None and
                        start_lower_y is None and
                        end_upper_x is None and
                        end_upper_y is None):
                    start_lower_x = lower_x
                    start_lower_y = lower_y
                    end_upper_x = upper_x
                    end_upper_y = upper_y

                    keyword += curr_page_coor_obj[pos_idx].get_text()
                else:
                    if lower_y != start_lower_y:
                        diff = abs(lower_y - start_lower_y)
                        prev_idx = _skip_lt_anno(
                            curr_page_coor_obj=curr_page_coor_obj,
                            pos_idx=pos_idx-1,
                        )
                        height = curr_page_coor_obj[prev_idx].height

                        # if diff is greater than height ratio
                        # then part of keyword is on a new line
                        if diff > height * PDF_NEW_LINE_THRESHOLD:
                            self._create_keyword_objects(
                                curr_page_coor_obj=curr_page_coor_obj,
                                indexes=indexes[i:],
                                keyword_positions=keyword_positions,
                                cropbox=cropbox,
                            )
                            break
                        else:
                            if upper_y > end_upper_y:
                                end_upper_y = upper_y

                            if upper_x > end_upper_x:
                                end_upper_x = upper_x

                            keyword += curr_page_coor_obj[pos_idx].get_text()
                    else:
                        if upper_y > end_upper_y:
                            end_upper_y = upper_y

                        if upper_x > end_upper_x:
                            end_upper_x = upper_x

                        keyword += curr_page_coor_obj[pos_idx].get_text()

        start_lower_x += cropbox[0]  # type: ignore
        end_upper_x += cropbox[0]  # type: ignore
        start_lower_y += cropbox[1]  # type: ignore
        end_upper_y += cropbox[1]  # type: ignore

        keyword_positions.append(
            Annotation.TextPosition(
                value=keyword,
                positions=[
                    start_lower_x, start_lower_y, end_upper_x, end_upper_y],  # type: ignore
            )
        )

    def _create_annotation_object(
        self,
        token_positions: PDFTokenPositions,
        char_coord_objs_in_pdf: List[Union[LTChar, LTAnno]],
        cropbox_in_pdf: Tuple[int, int],
        token_type: str,
        entity: dict,
        entity_id: str,
        color: str,
        correct_synonyms: Dict[str, str],
    ):
        curr_page_coor_obj = char_coord_objs_in_pdf
        cropbox = cropbox_in_pdf

        keyword_positions: List[Annotation.TextPosition] = []
        char_indexes = list(token_positions.char_positions.keys())

        self._create_keyword_objects(
            curr_page_coor_obj=curr_page_coor_obj,
            indexes=char_indexes,
            keyword_positions=keyword_positions,
            cropbox=cropbox,
        )

        keyword_starting_idx = char_indexes[0]
        keyword_ending_idx = char_indexes[-1]
        link_search_term = entity['name']
        if entity['id_type'] != DatabaseType.Ncbi.value:
            hyperlink = ENTITY_HYPERLINKS[entity['id_type']]
        else:
            # type ignore, see https://github.com/python/mypy/issues/8277
            hyperlink = ENTITY_HYPERLINKS[entity['id_type']][token_type]  # type: ignore

        if entity['id_type'] == DatabaseType.Mesh.value:
            hyperlink += entity_id[5:]  # type: ignore
        else:
            hyperlink += entity_id  # type: ignore

        if token_type == EntityType.Species.value:
            organism_meta = OrganismAnnotation.OrganismMeta(
                category=entity['category'],
                keyword_type=token_type,
                color=color,
                id=entity_id,
                id_type=entity['id_type'],
                id_hyperlink=cast(str, hyperlink),
                links=OrganismAnnotation.OrganismMeta.Links(
                    ncbi=NCBI_LINK + link_search_term,
                    uniprot=UNIPROT_LINK + link_search_term,
                    wikipedia=WIKIPEDIA_LINK + link_search_term,
                    google=GOOGLE_LINK + link_search_term,
                ),
                all_text=link_search_term,
            )
            # the `keywords` property here is to allow us to know
            # what coordinates map to what text in the PDF
            # we want to actually use the real name inside LMDB
            # for the `keyword` and `keyword_length` properties
            annotation = OrganismAnnotation(
                page_number=token_positions.page_number,
                rects=[pos.positions for pos in keyword_positions],  # type: ignore
                keywords=[k.value for k in keyword_positions],
                keyword=link_search_term,
                keyword_length=len(link_search_term),
                lo_location_offset=keyword_starting_idx,
                hi_location_offset=keyword_ending_idx,
                meta=organism_meta,
            )
        else:
            meta = Annotation.Meta(
                keyword_type=token_type,
                color=color,
                id=entity_id,
                id_type=entity['id_type'],
                id_hyperlink=cast(str, hyperlink),
                links=Annotation.Meta.Links(
                    ncbi=NCBI_LINK + link_search_term,
                    uniprot=UNIPROT_LINK + link_search_term,
                    wikipedia=WIKIPEDIA_LINK + link_search_term,
                    google=GOOGLE_LINK + link_search_term,
                ),
                all_text=link_search_term,
            )
            annotation = Annotation(
                page_number=token_positions.page_number,
                rects=[pos.positions for pos in keyword_positions],  # type: ignore
                keywords=[k.value for k in keyword_positions],
                keyword=link_search_term,
                keyword_length=len(link_search_term),
                lo_location_offset=keyword_starting_idx,
                hi_location_offset=keyword_ending_idx,
                meta=meta,
            )

        real_keyword = token_positions.keyword if token_positions.keyword not in correct_synonyms else correct_synonyms[token_positions.keyword]  # noqa
        # return annotation and the original text from PDF
        # because we the real lmdb name in annotation.keyword
        # but need the original text from PDF
        # to clean false positives
        return annotation, {annotation.to_dict_hash(): real_keyword}

    def _get_annotation(
        self,
        tokens: Dict[str, List[PDFTokenPositions]],
        token_type: str,
        color: str,
        transaction,
        id_str: str,
        correct_synonyms: Dict[str, str],
        char_coord_objs_in_pdf: List[Union[LTChar, LTAnno]],
        cropbox_in_pdf: Tuple[int, int],
    ) -> Tuple[List[Annotation], Set[str], Dict[str, str]]:
        """Create annotation objects for tokens.

        Assumption:
            - An entity in LMDB will always have a common name
                (1) this means a common name will have itself as a common name
                (2) synonyms will have at least one common name

        Algorithm:
            - Normalize the tokens and consider correct spelling
            - Handle common synonyms across multiple common names, because
              cannot infer entity.
                (1) if none of the common names appears, then ignore synonym
                (2) if more than one common name appears, then ignore synonym
                (3) if only one common name appears, identify synonym as entity of common name
            - NOTE: The above DOES NOT apply to synonyms that HAVE ONLY ONE common name
                (1) so if a synonym appears but its common name does not, the synonym
                will be in annotations

            - TODO: Considerations:
                (1) A synonym that is also a common name, and the other common name appears
                    (1a) how to handle? Currently ignore synonym because can't infer (?)

        Returns tuple:
            - matched annotation keywords
            - unwanted keywords
            - the original text in the document for an annotation
        """
        matches: List[Annotation] = []
        unwanted_matches: Set[str] = set()
        # annotation object hash with it's keyword
        # as appeared in pdf
        annotations_text_in_document: Dict[str, str] = {}

        tokens_lowercased = set([normalize_str(s) for s in list(tokens.keys())])

        for word, token_positions_list in tokens.items():
            for token_positions in token_positions_list:
                if word in correct_synonyms:
                    lookup_key = correct_synonyms[word]
                else:
                    lookup_key = word

                lookup_key = normalize_str(lookup_key)
                entity = json.loads(transaction.get(lookup_key.encode('utf-8')))

                common_name_count = 0
                if len(entity['common_name']) > 1:
                    common_names = set([v for _, v in entity['common_name'].items()])
                    common_names_in_doc_text = [n in tokens_lowercased for n in common_names]  # noqa

                    # skip if none of the common names appear
                    if not any(common_names_in_doc_text):
                        continue
                    else:
                        for k, v in entity['common_name'].items():
                            if v in tokens_lowercased:
                                common_name_count += 1
                                entity_id = k
                else:
                    common_name_count = 1
                    entity_id = entity[id_str]

                if common_name_count == 1:
                    annotation, annotation_text_in_document = self._create_annotation_object(
                        char_coord_objs_in_pdf=char_coord_objs_in_pdf,
                        cropbox_in_pdf=cropbox_in_pdf,
                        token_positions=token_positions,
                        token_type=token_type,
                        entity=entity,
                        entity_id=entity_id,
                        color=color,
                        correct_synonyms=correct_synonyms,
                    )
                    matches.append(annotation)
                    annotations_text_in_document = {
                        **annotations_text_in_document,
                        **annotation_text_in_document,
                    }
                else:
                    unwanted_matches.add(word)
        return matches, unwanted_matches, annotations_text_in_document

    def _get_gene_id_for_annotation(
        self,
        word: str,
        token_positions: PDFTokenPositions,
        match_result: Dict[str, Dict[str, str]],
        matched_organism_locations: Dict[int, Dict[str, List[Tuple[int, int]]]],
        organism_frequency: Dict[str, int],
    ):
        """Gets the correct gene ID for a given gene and its list of matching organisms.

        A gene name may match multiple organisms. To choose which organism to use, we first
        check for the closest one in the document. Currently we are limited to checking only
        the page the gene occurs on. If no matching organism is on the page, then we check
        which organism in the matching list appears most frequently in the document.
        """
        char_indexes = list(token_positions.char_positions.keys())
        keyword_starting_idx = char_indexes[0]
        keyword_ending_idx = char_indexes[-1]

        # If a gene was matched to at least one organism in the document,
        # we have to get the corresponding gene data. If a gene matches
        # more than one organism, we first check for the closest organism
        # on the current page.
        organism_to_gene_pairs = match_result[word]
        organisms_on_this_page = matched_organism_locations.get(token_positions.page_number, dict())  # noqa
        organisms_found = set(organism_to_gene_pairs.keys()).intersection(set(organisms_on_this_page.keys()))  # noqa
        if len(organisms_on_this_page) > 0 and len(organisms_found) > 0:
            closest_organism = str()
            smallest_distance = inf

            for organism_id in organisms_found:
                for organism_occurrence in organisms_on_this_page[organism_id]:
                    organism_starting_idx, organism_ending_idx = organism_occurrence
                    if keyword_starting_idx > organism_ending_idx:
                        distance_from_gene_to_this_organism = keyword_starting_idx - organism_ending_idx  # noqa
                    else:
                        distance_from_gene_to_this_organism = organism_starting_idx - keyword_ending_idx  # noqa

                    # If the new distance is the same as the current closest distance, and either
                    # the current closest organism is homo sapiens, or the closest organism ISN'T
                    # homo sapiens AND the new organism IS, then prefer homo sapiens.
                    if (distance_from_gene_to_this_organism == smallest_distance and
                            (closest_organism == HOMO_SAPIENS_TAX_ID or
                                (closest_organism != HOMO_SAPIENS_TAX_ID and organism_id == HOMO_SAPIENS_TAX_ID))):  # noqa
                        closest_organism = HOMO_SAPIENS_TAX_ID
                    elif distance_from_gene_to_this_organism < smallest_distance:
                        closest_organism = organism_id
                        smallest_distance = distance_from_gene_to_this_organism
            return organism_to_gene_pairs[closest_organism]
        # If there is no closest match on the page,
        # then we use the one with the highest frequency within the document.
        # We may fine-tune this later.
        else:
            most_frequent_organism = str()
            greatest_frequency = 0

            for organism_id in organism_to_gene_pairs.keys():
                if organism_frequency[organism_id] > greatest_frequency:
                    greatest_frequency = organism_frequency[organism_id]
                    most_frequent_organism = organism_id

            return organism_to_gene_pairs[most_frequent_organism]

    def _annotate_genes(
        self,
        matched_organism_locations: Dict[int, Dict[str, List[Tuple[int, int]]]],
        organism_frequency: Dict[str, int],
        char_coord_objs_in_pdf: List[Union[LTChar, LTAnno]],
        cropbox_in_pdf: Tuple[int, int],
    ) -> Tuple[List[Annotation], Set[str], Dict[str, str]]:
        """Gene specific annotation. Nearly identical to `_get_annotation`,
        except that we check genes against the matched organisms found in the
        document.

        It is likely that the annotator will detect keywords that resemble gene
        names, but are not genes in the context of the document.

        It is also possible that two organisms discussed in the document each have a
        gene with the same name. In this case we need a way to distinguish between the
        two.

        To resolve both of the above issues we check the graph database for
        relationships between genes/organisms, and handle each of the following cases:
            1. Exactly one organism match for a given gene
            2. More than one organism match for a given gene
            3. No organism matches for a given gene

        Returns tuple:
            - matched annotation keywords
            - unwanted keywords
            - the original text in the document for an annotation
        """
        tokens: Dict[str, List[PDFTokenPositions]] = self.matched_genes
        token_type: str = EntityType.Gene.value
        color: str = EntityColor.Gene.value
        transaction = self.lmdb_session.genes_txn
        correct_synonyms: Dict[str, str] = self.correct_synonyms

        matches: List[Annotation] = []
        unwanted_matches: Set[str] = set()
        # annotation object hash with it's keyword
        # as appeared in pdf
        annotations_text_in_document: Dict[str, str] = {}

        tokens_lowercased = set([normalize_str(s) for s in list(tokens.keys())])

        # TODO: do we need to normalize when searching in neo4j?
        # some genes have punctuation
        # see JIRA LL-802
        match_result = self.hybrid_neo4j_postgres_service.get_gene_to_organism_match_result(
            genes=[normalize_str(s) for s in list(tokens.keys())],
            matched_organism_ids=list(organism_frequency.keys()),
        )

        for word, token_positions_list in tokens.items():
            normalized_word = normalize_str(word)
            # If the "gene" is not matched to any organism in the paper, ignore it
            if normalized_word not in match_result.keys():
                continue

            for token_positions in token_positions_list:
                if word in correct_synonyms:
                    lookup_key = correct_synonyms[word]
                else:
                    lookup_key = word

                lookup_key = normalize_str(lookup_key)

                entity = json.loads(transaction.get(lookup_key.encode('utf-8')))

                common_name_count = 0
                if len(entity['common_name']) > 1:
                    common_names = set([v for _, v in entity['common_name'].items()])
                    common_names_in_doc_text = [n in tokens_lowercased for n in common_names]  # noqa

                    # skip if none of the common names appear
                    if not any(common_names_in_doc_text):
                        continue
                    else:
                        for _, v in entity['common_name'].items():
                            if v in tokens_lowercased:
                                common_name_count += 1
                else:
                    common_name_count = 1

                if common_name_count == 1:
                    entity_id = self._get_gene_id_for_annotation(
                        word=normalized_word,
                        token_positions=token_positions,
                        match_result=match_result,
                        matched_organism_locations=matched_organism_locations,
                        organism_frequency=organism_frequency,
                    )

                    annotation, annotation_text_in_document = self._create_annotation_object(
                        char_coord_objs_in_pdf=char_coord_objs_in_pdf,
                        cropbox_in_pdf=cropbox_in_pdf,
                        token_positions=token_positions,
                        token_type=token_type,
                        entity=entity,
                        entity_id=entity_id,
                        color=color,
                        correct_synonyms=correct_synonyms,
                    )
                    matches.append(annotation)
                    annotations_text_in_document = {
                        **annotations_text_in_document,
                        **annotation_text_in_document,
                    }
                else:
                    unwanted_matches.add(word)
        return matches, unwanted_matches, annotations_text_in_document

    def _annotate_chemicals(
        self,
        entity_id_str: str,
        char_coord_objs_in_pdf: List[Union[LTChar, LTAnno]],
        cropbox_in_pdf: Tuple[int, int],
    ) -> Tuple[List[Annotation], Set[str], Dict[str, str]]:
        return self._get_annotation(
            tokens=self.matched_chemicals,
            token_type=EntityType.Chemical.value,
            color=EntityColor.Chemical.value,
            transaction=self.lmdb_session.chemicals_txn,
            id_str=entity_id_str,
            correct_synonyms=self.correct_synonyms,
            char_coord_objs_in_pdf=char_coord_objs_in_pdf,
            cropbox_in_pdf=cropbox_in_pdf,
        )

    def _annotate_compounds(
        self,
        entity_id_str: str,
        char_coord_objs_in_pdf: List[Union[LTChar, LTAnno]],
        cropbox_in_pdf: Tuple[int, int],
    ) -> Tuple[List[Annotation], Set[str], Dict[str, str]]:
        return self._get_annotation(
            tokens=self.matched_compounds,
            token_type=EntityType.Compound.value,
            color=EntityColor.Compound.value,
            transaction=self.lmdb_session.compounds_txn,
            id_str=entity_id_str,
            correct_synonyms=self.correct_synonyms,
            char_coord_objs_in_pdf=char_coord_objs_in_pdf,
            cropbox_in_pdf=cropbox_in_pdf,
        )

    def _annotate_proteins(
        self,
        entity_id_str: str,
        char_coord_objs_in_pdf: List[Union[LTChar, LTAnno]],
        cropbox_in_pdf: Tuple[int, int],
    ) -> Tuple[List[Annotation], Set[str], Dict[str, str]]:
        return self._get_annotation(
            tokens=self.matched_proteins,
            token_type=EntityType.Protein.value,
            color=EntityColor.Protein.value,
            transaction=self.lmdb_session.proteins_txn,
            id_str=entity_id_str,
            correct_synonyms=self.correct_synonyms,
            char_coord_objs_in_pdf=char_coord_objs_in_pdf,
            cropbox_in_pdf=cropbox_in_pdf,
        )

    def _annotate_species(
        self,
        entity_id_str: str,
        char_coord_objs_in_pdf: List[Union[LTChar, LTAnno]],
        cropbox_in_pdf: Tuple[int, int],
    ) -> Tuple[List[Annotation], Set[str], Dict[str, str]]:
        return self._get_annotation(
            tokens=self.matched_species,
            token_type=EntityType.Species.value,
            color=EntityColor.Species.value,
            transaction=self.lmdb_session.species_txn,
            id_str=entity_id_str,
            correct_synonyms=self.correct_synonyms,
            char_coord_objs_in_pdf=char_coord_objs_in_pdf,
            cropbox_in_pdf=cropbox_in_pdf,
        )

    def _annotate_diseases(
        self,
        entity_id_str: str,
        char_coord_objs_in_pdf: List[Union[LTChar, LTAnno]],
        cropbox_in_pdf: Tuple[int, int],
    ) -> Tuple[List[Annotation], Set[str], Dict[str, str]]:
        return self._get_annotation(
            tokens=self.matched_diseases,
            token_type=EntityType.Disease.value,
            color=EntityColor.Disease.value,
            transaction=self.lmdb_session.diseases_txn,
            id_str=entity_id_str,
            correct_synonyms=self.correct_synonyms,
            char_coord_objs_in_pdf=char_coord_objs_in_pdf,
            cropbox_in_pdf=cropbox_in_pdf,
        )

    def _annotate_phenotypes(
        self,
        entity_id_str: str,
        char_coord_objs_in_pdf: List[Union[LTChar, LTAnno]],
        cropbox_in_pdf: Tuple[int, int],
    ) -> Tuple[List[Annotation], Set[str], Dict[str, str]]:
        return self._get_annotation(
            tokens=self.matched_phenotypes,
            token_type=EntityType.Phenotype.value,
            color=EntityColor.Phenotype.value,
            transaction=self.lmdb_session.phenotypes_txn,
            id_str=entity_id_str,
            correct_synonyms=self.correct_synonyms,
            char_coord_objs_in_pdf=char_coord_objs_in_pdf,
            cropbox_in_pdf=cropbox_in_pdf,
        )

    def annotate(
        self,
        annotation_type: str,
        entity_id_str: str,
        char_coord_objs_in_pdf: List[Union[LTChar, LTAnno]],
        cropbox_in_pdf: Tuple[int, int],
    ) -> Tuple[List[Annotation], Set[str], Dict[str, str]]:
        funcs = {
            EntityType.Chemical.value: self._annotate_chemicals,
            EntityType.Compound.value: self._annotate_compounds,
            EntityType.Protein.value: self._annotate_proteins,
            EntityType.Species.value: self._annotate_species,
            EntityType.Disease.value: self._annotate_diseases,
            EntityType.Phenotype.value: self._annotate_phenotypes,
        }

        annotate_entities = funcs[annotation_type]
        return annotate_entities(
            entity_id_str=entity_id_str,
            char_coord_objs_in_pdf=char_coord_objs_in_pdf,
            cropbox_in_pdf=cropbox_in_pdf,
        )

    def _update_entity_frequency_map(
        self,
        entity_frequency: Dict[str, int],
        annotation: Annotation,
    ) -> Dict[str, int]:
        entity_id = annotation.meta.id
        if entity_frequency.get(entity_id, None) is not None:
            entity_frequency[entity_id] += 1
        else:
            entity_frequency[entity_id] = 1

        # If this annotation is a virus then we also have to update the homo sapiens frequency
        if isinstance(annotation.meta, OrganismAnnotation.OrganismMeta) and annotation.meta.category == OrganismCategory.Viruses.value:  # noqa
            if entity_frequency.get(HOMO_SAPIENS_TAX_ID, None) is not None:
                entity_frequency[HOMO_SAPIENS_TAX_ID] += 1
            else:
                entity_frequency[HOMO_SAPIENS_TAX_ID] = 1

        return entity_frequency

    def _update_entity_location_map(
        self,
        matched_entity_locations: Dict[int, Dict[str, List[Tuple[int, int]]]],
        annotation: Annotation,
    ) -> Dict[int, Dict[str, List[Tuple[int, int]]]]:
        def _check_if_human_id_should_be_added(
            matched_entity_locations: Dict[int, Dict[str, List[Tuple[int, int]]]],
            annotation: Annotation,
        ):
            if isinstance(annotation.meta, OrganismAnnotation.OrganismMeta) and annotation.meta.category == OrganismCategory.Viruses.value:  # noqa
                if matched_entity_locations[annotation.page_number].get(HOMO_SAPIENS_TAX_ID, None) is not None:  # noqa
                    matched_entity_locations[annotation.page_number][HOMO_SAPIENS_TAX_ID].append(  # noqa
                        (annotation.lo_location_offset, annotation.hi_location_offset)
                    )
                else:
                    matched_entity_locations[annotation.page_number][HOMO_SAPIENS_TAX_ID] = [
                        (annotation.lo_location_offset, annotation.hi_location_offset)
                    ]
            return matched_entity_locations

        if matched_entity_locations.get(annotation.page_number, None) is not None:
            if matched_entity_locations[annotation.page_number].get(annotation.meta.id, None) is not None:  # noqa
                matched_entity_locations[annotation.page_number][annotation.meta.id].append(
                    (annotation.lo_location_offset, annotation.hi_location_offset)
                )
            else:
                matched_entity_locations[annotation.page_number][annotation.meta.id] = [
                    (annotation.lo_location_offset, annotation.hi_location_offset)
                ]

            # If the annotation represents a virus, then also mark this location as a human
            # annotation
            matched_entity_locations = _check_if_human_id_should_be_added(
                matched_entity_locations=matched_entity_locations,
                annotation=annotation,
            )
        else:
            matched_entity_locations[annotation.page_number] = {
                annotation.meta.id: [(annotation.lo_location_offset, annotation.hi_location_offset)]
            }

            # If the annotation represents a virus, then also mark this location as a human
            # annotation
            matched_entity_locations = _check_if_human_id_should_be_added(
                matched_entity_locations=matched_entity_locations,
                annotation=annotation,
            )

        return matched_entity_locations

    def _get_entity_frequency_and_locations(
        self,
        annotations: List[Annotation],
    ) -> Tuple[Dict[str, int], Dict[int, Dict[str, List[Tuple[int, int]]]]]:
        """Takes as input a list of annotation objects (intended to be of a single entity type).

        Returns the frequency of the annotation entities, and their locations within the document.
        """
        matched_entity_locations: Dict[int, Dict[str, List[Tuple[int, int]]]] = {}
        entity_frequency: Dict[str, int] = dict()

        for annotation in annotations:
            entity_frequency = self._update_entity_frequency_map(
                entity_frequency=entity_frequency,
                annotation=annotation,
            )
            matched_entity_locations = self._update_entity_location_map(
                matched_entity_locations=matched_entity_locations,
                annotation=annotation,
            )

        return entity_frequency, matched_entity_locations

    def _remove_unwanted_keywords(
        self,
        matches: List[Annotation],
        unwanted_keywords: Set[str],
    ) -> List[Annotation]:
        """Remove any unwanted keywords from annotations.
        """
        new_matches = []
        for match in matches:
            if match.keyword not in unwanted_keywords:
                new_matches.append(match)
        return new_matches

    def _create_initial_annotations_list(
        self,
        tokens: PDFTokenPositionsList,
    ) -> Tuple[List[List[Annotation]], List[Set[str]], Dict[str, str]]:
        """Takes as input a list of keyword tokens.

        Returns an initial list of candidate annotation objects, as well
        as a list of keyword sets for words we intend to drop from our
        annotation list.
        """
        entity_type_and_id_pairs = [
            (EntityType.Species.value, EntityIdStr.Species.value),
            (EntityType.Chemical.value, EntityIdStr.Chemical.value),
            (EntityType.Compound.value, EntityIdStr.Compound.value),
            (EntityType.Protein.value, EntityIdStr.Protein.value),
            (EntityType.Disease.value, EntityIdStr.Disease.value),
            (EntityType.Phenotype.value, EntityIdStr.Phenotype.value),
        ]

        matched_list, unwanted_matches_set_list = [], []
        annotations_text_in_document: Dict[str, str] = {}

        for entity_type, entity_id_str in entity_type_and_id_pairs:
            matched, unwanted, annotation_text_in_document = self.annotate(
                annotation_type=entity_type,
                entity_id_str=entity_id_str,
                char_coord_objs_in_pdf=tokens.char_coord_objs_in_pdf,
                cropbox_in_pdf=tokens.cropbox_in_pdf,
            )
            matched_list.append(matched)  # type: ignore
            unwanted_matches_set_list.append(unwanted)  # type: ignore
            annotations_text_in_document = {
                **annotations_text_in_document, **annotation_text_in_document}  # type: ignore

        return matched_list, unwanted_matches_set_list, annotations_text_in_document

    def _get_fixed_unified_annotations(
        self,
        matched_list: List[List[Annotation]],
        unwanted_matches_set_list: Set[str],
        annotations_text_in_document: Dict[str, str],
    ) -> List[Annotation]:
        """Takes as input a list of annotations, and a set of unwanted keywords.
        Annotations and keywords may span multiple entity types (e.g. compounds,
        chemicals, organisms, etc.).

        Returns an updated list of annotations with
        undesired annotations stripped out, and with conflicting annotations
        resolved.
        """
        updated_annotations = []
        for matched_entities in matched_list:
            updated_annotations.append(
                self._remove_unwanted_keywords(
                    matches=matched_entities,
                    unwanted_keywords=unwanted_matches_set_list,
                )
            )

        unified_annotations: List[Annotation] = []
        for updated_annotation_set in updated_annotations:
            unified_annotations.extend(updated_annotation_set)

        return self.fix_conflicting_annotations(
            unified_annotations=unified_annotations,
            annotations_text_in_document=annotations_text_in_document,
        )

    def _get_fixed_false_positive_unified_annotations(
        self,
        annotations_list: List[Annotation],
        annotations_text_in_document: Dict[str, str],
    ) -> List[Annotation]:
        """Removes any false positive annotations.

        False positives occurred during our matching
        because we normalize the text from the pdf and
        the keys in lmdb.

        False positives are multi length word that
        got matched to a shorter length word due to
        normalizing in lmdb.
        """
        fixed_annotations: List[Annotation] = []

        for annotation in annotations_list:
            hashval = annotation.to_dict_hash()
            keyword_from_pdf = annotations_text_in_document[hashval].split(' ')

            if len(keyword_from_pdf) > 1:
                keyword_from_annotation = annotation.keyword.split(' ')
                if len(keyword_from_annotation) >= len(keyword_from_pdf):
                    fixed_annotations.append(annotation)
                else:
                    # consider case such as `ferredoxin 2` vs `ferredoxin-2` in lmdb
                    keyword_from_annotation = annotation.keyword.split('-')
                    if len(keyword_from_annotation) >= len(keyword_from_pdf):
                        fixed_annotations.append(annotation)
            else:
                fixed_annotations.append(annotation)

        return fixed_annotations

    def create_annotations(
        self,
        tokens: PDFTokenPositionsList,
    ) -> List[Annotation]:
        self._filter_tokens(tokens=tokens)

        # Get matches for Species, Chemicals, Compounds, Diseases, Proteins, and Phenotypes
        (matched_list,
        unwanted_matches_list,
        annotations_text_in_document) = self._create_initial_annotations_list(
            tokens=tokens,
        )  # noqa

        # Do first round of filtering on the matched list
        unwanted_matches_set_list = set.union(*unwanted_matches_list)
        fixed_unified_annotations = self._get_fixed_unified_annotations(
            matched_list=matched_list,
            unwanted_matches_set_list=unwanted_matches_set_list,
            annotations_text_in_document=annotations_text_in_document,
        )

        # Create a list of species annotations
        matched_reduced_species = [
            anno for anno in fixed_unified_annotations
            if anno.meta.keyword_type == EntityType.Species.value
        ]

        organism_frequency, matched_organism_locations = self._get_entity_frequency_and_locations(
            annotations=matched_reduced_species,
        )

        # Match genes with the reduced set of organisms
        matched_genes, unwanted_genes, hashed_gene_annotation_keyword = self._annotate_genes(
            matched_organism_locations=matched_organism_locations,
            organism_frequency=organism_frequency,
            char_coord_objs_in_pdf=tokens.char_coord_objs_in_pdf,
            cropbox_in_pdf=tokens.cropbox_in_pdf,
        )

        matched_list.append(matched_genes)
        unwanted_matches_list.append(unwanted_genes)
        annotations_text_in_document = {
            **annotations_text_in_document, **hashed_gene_annotation_keyword}

        # Do second round of filtering, now with genes
        unwanted_matches_set_list = set.union(*unwanted_matches_list)
        fixed_unified_annotations = self._get_fixed_unified_annotations(
            matched_list=matched_list,
            unwanted_matches_set_list=unwanted_matches_set_list,
            annotations_text_in_document=annotations_text_in_document,
        )

        fixed_unified_annotations = self._get_fixed_false_positive_unified_annotations(
            annotations_list=fixed_unified_annotations,
            annotations_text_in_document=annotations_text_in_document,
        )

        return fixed_unified_annotations

    def fix_conflicting_annotations(
        self,
        unified_annotations: List[Annotation],
        annotations_text_in_document: Dict[str, str],
    ) -> List[Annotation]:
        """Fix any conflicting annotations.

        An annotation is a conflict if:
        - it has overlapping `lo_location_offset` and `hi_location_offset` with
            another annotation.
        - it has adjacent intervals, meaning a `hi_location_offset` equals
            the `lo_location_offset` of another annotation.
        """
        updated_unified_annotations: List[Annotation] = []
        annotations_to_clean: List[Annotation] = []

        for unified in unified_annotations:
            if unified.lo_location_offset == unified.hi_location_offset:
                # keyword is a single character
                # should not have overlaps
                updated_unified_annotations.append(unified)
            else:
                annotations_to_clean.append(unified)

        tree = self.create_annotation_tree(annotations=annotations_to_clean)
        # first clean all annotations with equal intervals
        # this means the same keyword was mapped to multiple entities
        cleaned_of_equal_intervals = tree.merge_equals(
            data_reducer=self.determine_entity_precedence,
            annotations_text_in_document=annotations_text_in_document,
        )

        fixed_annotations = self._remove_overlapping_annotations(
            conflicting_annotations=cleaned_of_equal_intervals,
            annotations_text_in_document=annotations_text_in_document,
        )

        updated_unified_annotations.extend(fixed_annotations)
        return updated_unified_annotations

    def create_annotation_tree(
        self,
        annotations: List[Annotation],
    ) -> AnnotationIntervalTree:
        tree = AnnotationIntervalTree()
        for annotation in annotations:
            tree.add(
                AnnotationInterval(
                    begin=annotation.lo_location_offset,
                    end=annotation.hi_location_offset,
                    data=annotation,
                ),
            )
        return tree

    def determine_entity_precedence(
        self,
        anno1: Annotation,
        anno2: Annotation,
        annotations_text_in_document: Dict[str, str],
    ) -> Annotation:
        key1 = ENTITY_TYPE_PRECEDENCE[anno1.meta.keyword_type]
        key2 = ENTITY_TYPE_PRECEDENCE[anno2.meta.keyword_type]

<<<<<<< HEAD
        if ((anno1.meta.keyword_type == EntityType.Protein.value or
                anno1.meta.keyword_type == EntityType.Gene.value) and
            (anno2.meta.keyword_type == EntityType.Protein.value or
                anno2.meta.keyword_type == EntityType.Gene.value)):  # noqa
            if anno1.meta.keyword_type != anno2.meta.keyword_type and normalize_str(anno1.keyword) == normalize_str(anno2.keyword):  # noqa
                # protein vs gene
                # protein has capital first letter: CysB vs cysB
                # if start of a new sentence go with protein can't infer
                if anno1.meta.keyword_type == EntityType.Protein.value and len(anno1.keywords) == 1 and anno1.keywords[0][0].isupper():  # noqa
                    # checked the keyword text from pdf
=======
        # only do special gene vs protein comparison if they have
        # exact intervals
        # because that means the same normalized text was matched
        # to both
        if ((anno1.meta.keyword_type == EntityType.Protein.value or
                anno1.meta.keyword_type == EntityType.Gene.value) and
            (anno2.meta.keyword_type == EntityType.Protein.value or
                anno2.meta.keyword_type == EntityType.Gene.value) and
            (anno1.lo_location_offset == anno2.lo_location_offset and
                anno1.hi_location_offset == anno2.hi_location_offset)):  # noqa
            if anno1.meta.keyword_type != anno2.meta.keyword_type:
                # protein vs gene
                # protein has capital first letter: CysB
                # gene has lowercase: cysB
                # also cases like gene SerpinA1 vs protein Serpin A1
                hashval1 = anno1.to_dict_hash()
                hashval2 = anno2.to_dict_hash()
                anno1_text_in_document = annotations_text_in_document[hashval1]
                anno2_text_in_document = annotations_text_in_document[hashval2]

                # first check for exact match
                if anno1_text_in_document == anno1.keyword:
>>>>>>> 8cca0c10
                    return anno1
                if anno2_text_in_document == anno2.keyword:
                    return anno2

<<<<<<< HEAD
                if anno2.meta.keyword_type == EntityType.Protein.value and len(anno2.keywords) == 1 and anno2.keywords[0][0].isupper():  # noqa
                    # checked the keyword text from pdf
=======
                # no exact match so check substrings
                # e.g `Serpin A1` matched to `serpin A1`
                # e.g `SerpinA1` matched to `serpin A1`
                # we take the first case
                # will not count hyphens separated
                # because hard to infer if it was used
                # as a space
                if len(anno1_text_in_document.split(' ')) == len(anno1.keyword.split(' ')):
                    return anno1
                if len(anno2_text_in_document.split(' ')) == len(anno2.keyword.split(' ')):
>>>>>>> 8cca0c10
                    return anno2

        if key1 > key2:
            return anno1
        elif key2 > key1:
            return anno2
        else:
            if anno1.keyword_length > anno2.keyword_length:
                return anno1
            else:
                return anno2

    def _remove_overlapping_annotations(
        self,
        conflicting_annotations: List[Annotation],
        annotations_text_in_document: Dict[str, str],
    ) -> List[Annotation]:
        """Remove annotations based on rules defined in
        self.determine_entity_precedence().
        """
        fixed_annotations: List[Annotation] = []

        if conflicting_annotations:
            tree = self.create_annotation_tree(annotations=conflicting_annotations)
            fixed_annotations.extend(
                tree.merge_overlaps(
                    data_reducer=self.determine_entity_precedence,
                    annotations_text_in_document=annotations_text_in_document,
                ),
            )
        return fixed_annotations<|MERGE_RESOLUTION|>--- conflicted
+++ resolved
@@ -1106,18 +1106,6 @@
         key1 = ENTITY_TYPE_PRECEDENCE[anno1.meta.keyword_type]
         key2 = ENTITY_TYPE_PRECEDENCE[anno2.meta.keyword_type]
 
-<<<<<<< HEAD
-        if ((anno1.meta.keyword_type == EntityType.Protein.value or
-                anno1.meta.keyword_type == EntityType.Gene.value) and
-            (anno2.meta.keyword_type == EntityType.Protein.value or
-                anno2.meta.keyword_type == EntityType.Gene.value)):  # noqa
-            if anno1.meta.keyword_type != anno2.meta.keyword_type and normalize_str(anno1.keyword) == normalize_str(anno2.keyword):  # noqa
-                # protein vs gene
-                # protein has capital first letter: CysB vs cysB
-                # if start of a new sentence go with protein can't infer
-                if anno1.meta.keyword_type == EntityType.Protein.value and len(anno1.keywords) == 1 and anno1.keywords[0][0].isupper():  # noqa
-                    # checked the keyword text from pdf
-=======
         # only do special gene vs protein comparison if they have
         # exact intervals
         # because that means the same normalized text was matched
@@ -1140,15 +1128,10 @@
 
                 # first check for exact match
                 if anno1_text_in_document == anno1.keyword:
->>>>>>> 8cca0c10
                     return anno1
                 if anno2_text_in_document == anno2.keyword:
                     return anno2
 
-<<<<<<< HEAD
-                if anno2.meta.keyword_type == EntityType.Protein.value and len(anno2.keywords) == 1 and anno2.keywords[0][0].isupper():  # noqa
-                    # checked the keyword text from pdf
-=======
                 # no exact match so check substrings
                 # e.g `Serpin A1` matched to `serpin A1`
                 # e.g `SerpinA1` matched to `serpin A1`
@@ -1159,7 +1142,6 @@
                 if len(anno1_text_in_document.split(' ')) == len(anno1.keyword.split(' ')):
                     return anno1
                 if len(anno2_text_in_document.split(' ')) == len(anno2.keyword.split(' ')):
->>>>>>> 8cca0c10
                     return anno2
 
         if key1 > key2:
