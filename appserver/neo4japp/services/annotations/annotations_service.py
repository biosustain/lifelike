import json
import re
import requests

from math import inf
from typing import cast, Dict, List, Optional, Set, Tuple, Union
from uuid import uuid4

from flask import current_app
from pdfminer.layout import LTAnno, LTChar

from .annotation_interval_tree import (
    AnnotationInterval,
    AnnotationIntervalTree,
)
from .annotations_neo4j_service import AnnotationsNeo4jService
from .constants import (
    DatabaseType,
    EntityColor,
    EntityIdStr,
    EntityType,
    OrganismCategory,
    ENTITY_HYPERLINKS,
    ENTITY_TYPE_PRECEDENCE,
    GOOGLE_LINK,
    HOMO_SAPIENS_TAX_ID,
    NCBI_LINK,
    PDF_NEW_LINE_THRESHOLD,
    COMMON_TYPOS,
    UNIPROT_LINK,
    WIKIPEDIA_LINK,
    NLP_ENDPOINT,
)
from .lmdb_dao import LMDBDao
<<<<<<< HEAD
from .util import normalize_str
=======
from .util import (
    create_chemical_for_ner,
    create_compound_for_ner,
    create_disease_for_ner,
    create_gene_for_ner,
    create_phenotype_for_ner,
    create_protein_for_ner,
    create_species_for_ner,
    normalize_str,
    standardize_str,
)
>>>>>>> d8982ea9

from neo4japp.data_transfer_objects import (
    Annotation,
    EntityResults,
    GeneAnnotation,
    LMDBMatch,
    OrganismAnnotation,
    PDFTokenPositions,
    PDFTokenPositionsList,
)
from neo4japp.exceptions import AnnotationError
from neo4japp.utils.logger import EventLog


class AnnotationsService:
    def __init__(
        self,
        annotation_neo4j: AnnotationsNeo4jService,
    ) -> None:
        self.annotation_neo4j = annotation_neo4j

        self.organism_frequency: Dict[str, int] = {}
        self.organism_locations: Dict[str, List[Tuple[int, int]]] = {}
        self.organism_categories: Dict[str, str] = {}

    def get_entities_to_annotate(
        self,
        chemical: bool = True,
        compound: bool = True,
        disease: bool = True,
        gene: bool = True,
        phenotype: bool = True,
        protein: bool = True,
        species: bool = True,
    ) -> List[Tuple[str, str]]:
        entity_type_and_id_pairs: List[Tuple[str, str]] = []

        if chemical:
            entity_type_and_id_pairs.append(
                (EntityType.Chemical.value, EntityIdStr.Chemical.value))

        if compound:
            entity_type_and_id_pairs.append(
                (EntityType.Compound.value, EntityIdStr.Compound.value))

        if disease:
            entity_type_and_id_pairs.append(
                (EntityType.Disease.value, EntityIdStr.Disease.value))

        if phenotype:
            entity_type_and_id_pairs.append(
                (EntityType.Phenotype.value, EntityIdStr.Phenotype.value))

        if protein:
            entity_type_and_id_pairs.append(
                (EntityType.Protein.value, EntityIdStr.Protein.value))

        if species:
            # Order is IMPORTANT here, Species should always be annotated before Genes
            entity_type_and_id_pairs.append(
                (EntityType.Species.value, EntityIdStr.Species.value))

        if gene:
            entity_type_and_id_pairs.append(
                (EntityType.Gene.value, EntityIdStr.Gene.value))

        return entity_type_and_id_pairs

    def _create_keyword_objects(
        self,
        curr_page_coor_obj: List[Union[LTChar, LTAnno]],
        indexes: List[int],
        cropbox: Tuple[int, int],
        keyword_positions: List[Annotation.TextPosition] = [],
    ) -> None:
        """Creates the keyword objects with the keyword
        text, along with their coordinate positions and
        page number.

        Determines whether a part of the keyword is on a
        new line or not. If it is on a new line, then
        create a new coordinate object for that part of the keyword.

        E.g
            E. \nColi -> [
                {keyword: 'E.', x: ..., ...}, keyword: 'Coli', x: ..., ...}
            ]

            E. Coli -> [{keyword: 'E. Coli', x: ..., ...}]
        """
        def _skip_lt_anno(
            curr_page_coor_obj: List[Union[LTChar, LTAnno]],
            pos_idx: int,
        ) -> int:
            i = pos_idx
            while i >= 0 and isinstance(curr_page_coor_obj[i], LTAnno):
                i -= 1
            return i

        start_lower_x = None
        start_lower_y = None
        end_upper_x = None
        end_upper_y = None

        keyword = ''
        for i, pos_idx in enumerate(indexes):
            try:
                if isinstance(curr_page_coor_obj[pos_idx], LTChar):
                    lower_x, lower_y, upper_x, upper_y = curr_page_coor_obj[pos_idx].bbox  # noqa

                    if (start_lower_x is None and
                            start_lower_y is None and
                            end_upper_x is None and
                            end_upper_y is None):
                        start_lower_x = lower_x
                        start_lower_y = lower_y
                        end_upper_x = upper_x
                        end_upper_y = upper_y

                        keyword += curr_page_coor_obj[pos_idx].get_text()
                    else:
                        if lower_y != start_lower_y:
                            diff = abs(lower_y - start_lower_y)
                            prev_idx = _skip_lt_anno(
                                curr_page_coor_obj=curr_page_coor_obj,
                                pos_idx=pos_idx-1,
                            )
                            height = curr_page_coor_obj[prev_idx].height

                            # if diff is greater than height ratio
                            # then part of keyword is on a new line
                            if diff > height * PDF_NEW_LINE_THRESHOLD:
                                self._create_keyword_objects(
                                    curr_page_coor_obj=curr_page_coor_obj,
                                    indexes=indexes[i:],
                                    keyword_positions=keyword_positions,
                                    cropbox=cropbox,
                                )
                                break
                            else:
                                if upper_y > end_upper_y:
                                    end_upper_y = upper_y

                                if upper_x > end_upper_x:
                                    end_upper_x = upper_x

                                keyword += curr_page_coor_obj[pos_idx].get_text()
                        else:
                            if upper_y > end_upper_y:
                                end_upper_y = upper_y

                            if upper_x > end_upper_x:
                                end_upper_x = upper_x

                            keyword += curr_page_coor_obj[pos_idx].get_text()
            except IndexError:
                raise AnnotationError(
                    'An indexing error occurred when creating annotation keyword objects.')
            except Exception:
                raise AnnotationError(
                    'Unexpected error when creating annotation keyword objects')

        start_lower_x += cropbox[0]  # type: ignore
        end_upper_x += cropbox[0]  # type: ignore
        start_lower_y += cropbox[1]  # type: ignore
        end_upper_y += cropbox[1]  # type: ignore

        keyword_positions.append(
            Annotation.TextPosition(
                value=keyword,
                positions=[
                    start_lower_x, start_lower_y, end_upper_x, end_upper_y],  # type: ignore
            )
        )

    def _create_annotation_object(
        self,
        token_positions: PDFTokenPositions,
        char_coord_objs_in_pdf: List[Union[LTChar, LTAnno]],
        cropbox_in_pdf: Tuple[int, int],
        token_type: str,
        entity: dict,
        entity_id: str,
        entity_category: str,
        color: str,
    ) -> Annotation:
        curr_page_coor_obj = char_coord_objs_in_pdf
        cropbox = cropbox_in_pdf

        keyword_positions: List[Annotation.TextPosition] = []
        char_indexes = list(token_positions.char_positions.keys())

        self._create_keyword_objects(
            curr_page_coor_obj=curr_page_coor_obj,
            indexes=char_indexes,
            keyword_positions=keyword_positions,
            cropbox=cropbox,
        )

        # entity here is data structure from LMDB
        # see services/annotations/util.py for definition
        keyword_starting_idx = char_indexes[0]
        keyword_ending_idx = char_indexes[-1]
        link_search_term = entity['synonym']
        if entity['id_type'] != DatabaseType.Ncbi.value:
            hyperlink = ENTITY_HYPERLINKS[entity['id_type']]
        else:
            # type ignore, see https://github.com/python/mypy/issues/8277
            hyperlink = ENTITY_HYPERLINKS[entity['id_type']][token_type]  # type: ignore

        if entity['id_type'] == DatabaseType.Mesh.value:
            hyperlink += entity_id[5:]  # type: ignore
        else:
            hyperlink += entity_id  # type: ignore

        if token_type == EntityType.Species.value:
            organism_meta = OrganismAnnotation.OrganismMeta(
                category=entity_category,
                type=token_type,
                color=color,
                id=entity_id,
                id_type=entity['id_type'],
                id_hyperlink=cast(str, hyperlink),
                links=OrganismAnnotation.OrganismMeta.Links(
                    ncbi=NCBI_LINK + link_search_term,
                    uniprot=UNIPROT_LINK + link_search_term,
                    wikipedia=WIKIPEDIA_LINK + link_search_term,
                    google=GOOGLE_LINK + link_search_term,
                ),
                all_text=link_search_term,
            )
            # the `keywords` property here is to allow us to know
            # what coordinates map to what text in the PDF
            # we want to actually use the real name inside LMDB
            # for the `keyword` property
            annotation = OrganismAnnotation(
                page_number=token_positions.page_number,
                rects=[pos.positions for pos in keyword_positions],  # type: ignore
                keywords=[k.value for k in keyword_positions],
                keyword=link_search_term,
                text_in_document=token_positions.keyword,
                keyword_length=len(token_positions.keyword),
                lo_location_offset=keyword_starting_idx,
                hi_location_offset=keyword_ending_idx,
                meta=organism_meta,
                uuid=str(uuid4()),
            )
        elif token_type == EntityType.Gene.value:
            gene_meta = GeneAnnotation.GeneMeta(
                category=entity_category,
                type=token_type,
                color=color,
                id=entity_id,
                id_type=entity['id_type'],
                id_hyperlink=cast(str, hyperlink),
                links=OrganismAnnotation.OrganismMeta.Links(
                    ncbi=NCBI_LINK + link_search_term,
                    uniprot=UNIPROT_LINK + link_search_term,
                    wikipedia=WIKIPEDIA_LINK + link_search_term,
                    google=GOOGLE_LINK + link_search_term,
                ),
                all_text=link_search_term,
            )
            annotation = GeneAnnotation(
                page_number=token_positions.page_number,
                rects=[pos.positions for pos in keyword_positions],  # type: ignore
                keywords=[k.value for k in keyword_positions],
                keyword=link_search_term,
                text_in_document=token_positions.keyword,
                keyword_length=len(token_positions.keyword),
                lo_location_offset=keyword_starting_idx,
                hi_location_offset=keyword_ending_idx,
                meta=gene_meta,
                uuid=str(uuid4()),
            )
        else:
            meta = Annotation.Meta(
                type=token_type,
                color=color,
                id=entity_id,
                id_type=entity['id_type'],
                id_hyperlink=cast(str, hyperlink),
                links=Annotation.Meta.Links(
                    ncbi=NCBI_LINK + link_search_term,
                    uniprot=UNIPROT_LINK + link_search_term,
                    wikipedia=WIKIPEDIA_LINK + link_search_term,
                    google=GOOGLE_LINK + link_search_term,
                ),
                all_text=link_search_term,
            )
            annotation = Annotation(
                page_number=token_positions.page_number,
                rects=[pos.positions for pos in keyword_positions],  # type: ignore
                keywords=[k.value for k in keyword_positions],
                keyword=link_search_term,
                text_in_document=token_positions.keyword,
                keyword_length=len(token_positions.keyword),
                lo_location_offset=keyword_starting_idx,
                hi_location_offset=keyword_ending_idx,
                meta=meta,
                uuid=str(uuid4()),
            )
        return annotation

    def _get_annotation(
        self,
        tokens: Dict[str, LMDBMatch],
        token_type: str,
        color: str,
        id_str: str,
        char_coord_objs_in_pdf: List[Union[LTChar, LTAnno]],
        cropbox_in_pdf: Tuple[int, int],
    ) -> List[Annotation]:
        """Create annotation objects for tokens.

        Assumption:
            - An entity in LMDB will always have a common name and synonym
                (1) this means a common name will have itself as a synonym

        Algorithm:
            - Normalize the tokens and consider correct spelling
            - Handle common synonyms across multiple common names, because
              cannot infer entity.
                (1) if none of the common names appears, then ignore synonym
                (2) if more than one common name appears, then ignore synonym
                (3) if only one common name appears, identify synonym as entity of common name
            - NOTE: The above DOES NOT apply to synonyms that HAVE ONLY ONE common name
                (1) so if a synonym appears but its common name does not, the synonym
                will be in annotations

            - TODO: Considerations:
                (1) A synonym that is also a common name, and the other common name appears
                    (1a) how to handle? Currently ignore synonym because can't infer (?)

        Returns list of matched annotations
        """
        matches: List[Annotation] = []
        tokens_lowercased = set([normalize_str(s) for s in list(tokens.keys())])

        for word, lmdb_match in tokens.items():
            for token_positions in lmdb_match.tokens:
                synonym_common_names_dict: Dict[str, Set[str]] = {}

                for entity in lmdb_match.entities:
                    entity_synonym = entity['synonym']
                    entity_common_name = entity['name']
                    if entity_synonym in synonym_common_names_dict:
                        synonym_common_names_dict[entity_synonym].add(normalize_str(entity_common_name))  # noqa
                    else:
                        synonym_common_names_dict[entity_synonym] = {normalize_str(entity_common_name)}  # noqa

                for entity in lmdb_match.entities:
                    entity_synonym = entity['synonym']
                    common_names_referenced_by_synonym = synonym_common_names_dict[entity_synonym]
                    if len(common_names_referenced_by_synonym) > 1:
                        # synonym used by multiple different common names
                        #
                        # for synonyms that are used by more than one common names
                        # if none of those common names appear in the document
                        # or if more than one of those common names appear in the document
                        # do not annotate because cannot infer
                        common_names_in_document = [n for n in common_names_referenced_by_synonym if n in tokens_lowercased]  # noqa

                        if len(common_names_in_document) != 1:
                            continue

                    annotation = self._create_annotation_object(
                        char_coord_objs_in_pdf=char_coord_objs_in_pdf,
                        cropbox_in_pdf=cropbox_in_pdf,
                        token_positions=token_positions,
                        token_type=token_type,
                        entity=entity,
                        entity_id=entity[id_str],
                        entity_category=entity.get('category', ''),
                        color=color,
                    )
                    matches.append(annotation)
        return matches

    def _get_closest_gene_organism_pair(
        self,
        gene_position: PDFTokenPositions,
        organism_matches: Dict[str, str],
    ) -> Tuple[str, str]:
        """Gets the correct gene/organism pair for a given gene and its list of matching organisms.

        A gene name may match multiple organisms. To choose which organism to use, we first
        check for the closest one in the document. If two organisms are equal in distance,
        we choose the one that appears most frequently in the document. If the two organisms
        are both equidistant and equally frequent, we always prefer homo sapiens if it is
        either of the two genes. Otherwise, we choose the one we matched first.
        """

        char_indexes = list(gene_position.char_positions.keys())
        gene_location_lo = char_indexes[0]
        gene_location_hi = char_indexes[-1]

        closest_dist = inf
        curr_closest_organism = None

        for organism in organism_matches:
            try:
                if curr_closest_organism is None:
                    curr_closest_organism = organism

                min_organism_dist = inf

                # Get the closest instance of this organism
                for organism_pos in self.organism_locations[organism]:
                    organism_location_lo = organism_pos[0]
                    organism_location_hi = organism_pos[1]

                    if gene_location_lo > organism_location_hi:
                        new_organism_dist = gene_location_lo - organism_location_hi
                    else:
                        new_organism_dist = organism_location_lo - gene_location_hi

                    if new_organism_dist < min_organism_dist:
                        min_organism_dist = new_organism_dist

                # If this organism is closer than the current closest, update
                if min_organism_dist < closest_dist:
                    curr_closest_organism = organism
                    closest_dist = min_organism_dist
                # If this organism is equidistant to the current closest, check frequency instead
                elif min_organism_dist == closest_dist:
                    # If the frequency of this organism is greater, update
                    if self.organism_frequency[organism] > self.organism_frequency[curr_closest_organism]:  # noqa
                        curr_closest_organism = organism
                    elif self.organism_frequency[organism] == self.organism_frequency[curr_closest_organism]:  # noqa
                        # If the organisms are equidistant and equal frequency,
                        # check if the new organism is human, and if so update
                        if organism == HOMO_SAPIENS_TAX_ID:
                            curr_closest_organism = organism
            except KeyError:
                raise AnnotationError(f'Organism ID {organism} does not exist.')  # noqa

        if curr_closest_organism is None:
            raise AnnotationError('Cannot get gene ID with empty organism match dict.')

        # Return the gene id of the organism with the highest priority
        return organism_matches[curr_closest_organism], curr_closest_organism

    def _annotate_genes(
        self,
        entity_id_str: str,
        char_coord_objs_in_pdf: List[Union[LTChar, LTAnno]],
        cropbox_in_pdf: Tuple[int, int],
    ) -> List[Annotation]:
        """Gene specific annotation. Nearly identical to `_get_annotation`,
        except that we check genes against the matched organisms found in the
        document.

        It is likely that the annotator will detect keywords that resemble gene
        names, but are not genes in the context of the document.

        It is also possible that two organisms discussed in the document each have a
        gene with the same name. In this case we need a way to distinguish between the
        two.

        To resolve both of the above issues we check the graph database for
        relationships between genes/organisms, and handle each of the following cases:
            1. Exactly one organism match for a given gene
            2. More than one organism match for a given gene
            3. No organism matches for a given gene

        Returns list of matched annotations
        """
        tokens: Dict[str, LMDBMatch] = self.matched_genes

        matches: List[Annotation] = []

        entity_tokenpos_pairs = []
        gene_names: Set[str] = set()
        for word, lmdb_match in tokens.items():
            for token_positions in lmdb_match.tokens:

                for entity in lmdb_match.entities:
                    entity_synonym = entity['name'] if entity.get('inclusion', None) else entity['synonym']  # noqa
                    gene_names.add(entity_synonym)

                    entity_tokenpos_pairs.append((entity, token_positions))

        gene_organism_matches = \
            self.annotation_neo4j.get_gene_to_organism_match_result(
                genes=list(gene_names),
                matched_organism_ids=list(self.organism_frequency.keys()),
            )

        for entity, token_positions in entity_tokenpos_pairs:
            entity_synonym = entity['name'] if entity.get('inclusion', None) else entity['synonym']  # noqa
            if entity_synonym in gene_organism_matches:
                gene_id, organism_id = self._get_closest_gene_organism_pair(
                    gene_position=token_positions,
                    organism_matches=gene_organism_matches[entity_synonym]
                )

                category = self.organism_categories[organism_id]

                annotation = self._create_annotation_object(
                    char_coord_objs_in_pdf=char_coord_objs_in_pdf,
                    cropbox_in_pdf=cropbox_in_pdf,
                    token_positions=token_positions,
                    token_type=EntityType.Gene.value,
                    entity=entity,
                    entity_id=gene_id,
                    entity_category=category,
                    color=EntityColor.Gene.value,
                )
                matches.append(annotation)
        return matches

    def _annotate_chemicals(
        self,
        entity_id_str: str,
        char_coord_objs_in_pdf: List[Union[LTChar, LTAnno]],
        cropbox_in_pdf: Tuple[int, int],
    ) -> List[Annotation]:
        return self._get_annotation(
            tokens=self.matched_chemicals,
            token_type=EntityType.Chemical.value,
            color=EntityColor.Chemical.value,
            id_str=entity_id_str,
            char_coord_objs_in_pdf=char_coord_objs_in_pdf,
            cropbox_in_pdf=cropbox_in_pdf,
        )

    def _annotate_compounds(
        self,
        entity_id_str: str,
        char_coord_objs_in_pdf: List[Union[LTChar, LTAnno]],
        cropbox_in_pdf: Tuple[int, int],
    ) -> List[Annotation]:
        return self._get_annotation(
            tokens=self.matched_compounds,
            token_type=EntityType.Compound.value,
            color=EntityColor.Compound.value,
            id_str=entity_id_str,
            char_coord_objs_in_pdf=char_coord_objs_in_pdf,
            cropbox_in_pdf=cropbox_in_pdf,
        )

    def _annotate_proteins(
        self,
        entity_id_str: str,
        char_coord_objs_in_pdf: List[Union[LTChar, LTAnno]],
        cropbox_in_pdf: Tuple[int, int],
    ) -> List[Annotation]:
        return self._get_annotation(
            tokens=self.matched_proteins,
            token_type=EntityType.Protein.value,
            color=EntityColor.Protein.value,
            id_str=entity_id_str,
            char_coord_objs_in_pdf=char_coord_objs_in_pdf,
            cropbox_in_pdf=cropbox_in_pdf,
        )

    def _annotate_local_species_inclusions(
        self,
        char_coord_objs_in_pdf: List[Union[LTChar, LTAnno]],
        cropbox_in_pdf: Tuple[int, int],
    ) -> List[Annotation]:
        """Similar to self._get_annotation() but for creating
        annotations of custom species.

        However, does not check if a synonym is used by multiple
        common names that all appear in the document, as assume
        user wants these custom species annotations to be
        annotated.
        """
        tokens = self.matched_local_species_inclusion

        custom_annotations: List[Annotation] = []

        for word, token_list in tokens.items():
            entities = self.local_species_inclusion.get(normalize_str(word), [])
            for token_positions in token_list:
                for entity in entities:
                    annotation = self._create_annotation_object(
                        char_coord_objs_in_pdf=char_coord_objs_in_pdf,
                        cropbox_in_pdf=cropbox_in_pdf,
                        token_positions=token_positions,
                        token_type=EntityType.Species.value,
                        entity=entity,
                        entity_id=entity[EntityIdStr.Species.value],
                        entity_category=entity.get('category', ''),
                        color=EntityColor.Species.value,
                    )

                    custom_annotations.append(annotation)
        return custom_annotations

    def _annotate_species(
        self,
        entity_id_str: str,
        char_coord_objs_in_pdf: List[Union[LTChar, LTAnno]],
        cropbox_in_pdf: Tuple[int, int],
        organisms_from_custom_annotations: List[dict],
    ) -> List[Annotation]:
        species_annotations = self._get_annotation(
            tokens=self.matched_species,
            token_type=EntityType.Species.value,
            color=EntityColor.Species.value,
            id_str=entity_id_str,
            char_coord_objs_in_pdf=char_coord_objs_in_pdf,
            cropbox_in_pdf=cropbox_in_pdf,
        )

        species_inclusions = self._annotate_local_species_inclusions(
            char_coord_objs_in_pdf=char_coord_objs_in_pdf,
            cropbox_in_pdf=cropbox_in_pdf,
        )

        def has_center_point(
            custom_rect_coords: List[float],
            rect_coords: List[float],
        ) -> bool:
            x1 = rect_coords[0]
            y1 = rect_coords[1]
            x2 = rect_coords[2]
            y2 = rect_coords[3]

            center_x = (x1 + x2)/2
            center_y = (y1 + y2)/2

            rect_x1 = custom_rect_coords[0]
            rect_y1 = custom_rect_coords[1]
            rect_x2 = custom_rect_coords[2]
            rect_y2 = custom_rect_coords[3]

            return rect_x1 <= center_x <= rect_x2 and rect_y1 <= center_y <= rect_y2

        # we only want the annotations with correct coordinates
        # because it is possible for a word to only have one
        # of its occurrences annotated as a custom annotation
        filtered_custom_species_annotations: List[Annotation] = []
        for custom in organisms_from_custom_annotations:
            for custom_anno in species_inclusions:
                if custom.get('rects', None):
                    if len(custom['rects']) == len(custom_anno.rects):
                        # check if center point for each rect in custom_anno.rects
                        # is in the corresponding rectangle from custom annotations
                        valid = all(list(map(has_center_point, custom['rects'], custom_anno.rects)))

                        # if center point is in custom annotation rectangle
                        # then add it to list
                        if valid:
                            filtered_custom_species_annotations.append(custom_anno)
                else:
                    raise AnnotationError(
                        'Manual annotations unexpectedly missing attribute "rects".')

        self.organism_frequency, self.organism_locations, self.organism_categories = \
            self._get_entity_frequency_location_and_category(
                annotations=species_annotations + filtered_custom_species_annotations,
            )

        # don't return the custom annotations because they should stay as custom
        return species_annotations

    def _annotate_diseases(
        self,
        entity_id_str: str,
        char_coord_objs_in_pdf: List[Union[LTChar, LTAnno]],
        cropbox_in_pdf: Tuple[int, int],
    ) -> List[Annotation]:
        return self._get_annotation(
            tokens=self.matched_diseases,
            token_type=EntityType.Disease.value,
            color=EntityColor.Disease.value,
            id_str=entity_id_str,
            char_coord_objs_in_pdf=char_coord_objs_in_pdf,
            cropbox_in_pdf=cropbox_in_pdf,
        )

    def _annotate_phenotypes(
        self,
        entity_id_str: str,
        char_coord_objs_in_pdf: List[Union[LTChar, LTAnno]],
        cropbox_in_pdf: Tuple[int, int],
    ) -> List[Annotation]:
        return self._get_annotation(
            tokens=self.matched_phenotypes,
            token_type=EntityType.Phenotype.value,
            color=EntityColor.Phenotype.value,
            id_str=entity_id_str,
            char_coord_objs_in_pdf=char_coord_objs_in_pdf,
            cropbox_in_pdf=cropbox_in_pdf,
        )

    def annotate(
        self,
        annotation_type: str,
        entity_id_str: str,
        char_coord_objs_in_pdf: List[Union[LTChar, LTAnno]],
        cropbox_in_pdf: Tuple[int, int],
        organisms_from_custom_annotations: List[dict],
    ) -> List[Annotation]:
        funcs = {
            EntityType.Chemical.value: self._annotate_chemicals,
            EntityType.Compound.value: self._annotate_compounds,
            EntityType.Protein.value: self._annotate_proteins,
            EntityType.Species.value: self._annotate_species,
            EntityType.Disease.value: self._annotate_diseases,
            EntityType.Phenotype.value: self._annotate_phenotypes,
            EntityType.Gene.value: self._annotate_genes,
        }

        annotate_entities = funcs[annotation_type]
        if annotation_type == EntityType.Species.value:
            return annotate_entities(
                entity_id_str=entity_id_str,
                char_coord_objs_in_pdf=char_coord_objs_in_pdf,
                cropbox_in_pdf=cropbox_in_pdf,
                organisms_from_custom_annotations=organisms_from_custom_annotations,
            )  # type: ignore
        else:
            return annotate_entities(
                entity_id_str=entity_id_str,
                char_coord_objs_in_pdf=char_coord_objs_in_pdf,
                cropbox_in_pdf=cropbox_in_pdf,
            )  # type: ignore

    def _update_entity_frequency_map(
        self,
        entity_frequency: Dict[str, int],
        annotation: Annotation,
    ) -> Dict[str, int]:
        entity_id = annotation.meta.id
        if entity_frequency.get(entity_id, None) is not None:
            entity_frequency[entity_id] += 1
        else:
            entity_frequency[entity_id] = 1

        # If this annotation is a virus then we also have to update the homo sapiens frequency
        if isinstance(annotation.meta, OrganismAnnotation.OrganismMeta) and annotation.meta.category == OrganismCategory.Viruses.value:  # noqa
            if entity_frequency.get(HOMO_SAPIENS_TAX_ID, None) is not None:
                entity_frequency[HOMO_SAPIENS_TAX_ID] += 1
            else:
                entity_frequency[HOMO_SAPIENS_TAX_ID] = 1

        return entity_frequency

    def _update_entity_location_map(
        self,
        matched_entity_locations: Dict[str, List[Tuple[int, int]]],
        annotation: Annotation,
    ) -> Dict[str, List[Tuple[int, int]]]:
        if matched_entity_locations.get(annotation.meta.id, None) is not None:
            matched_entity_locations[annotation.meta.id].append(
                (annotation.lo_location_offset, annotation.hi_location_offset)
            )
        else:
            matched_entity_locations[annotation.meta.id] = [
                (annotation.lo_location_offset, annotation.hi_location_offset)
            ]

        # If the annotation represents a virus, then also mark this location as a human
        # annotation
        if isinstance(annotation.meta, OrganismAnnotation.OrganismMeta) and annotation.meta.category == OrganismCategory.Viruses.value:  # noqa
            if matched_entity_locations.get(HOMO_SAPIENS_TAX_ID, None) is not None:  # noqa
                matched_entity_locations[HOMO_SAPIENS_TAX_ID].append(  # noqa
                    (annotation.lo_location_offset, annotation.hi_location_offset)
                )
            else:
                matched_entity_locations[HOMO_SAPIENS_TAX_ID] = [
                    (annotation.lo_location_offset, annotation.hi_location_offset)
                ]

        return matched_entity_locations

    def _get_entity_frequency_location_and_category(
        self,
        annotations: List[Annotation],
    ) -> Tuple[
            Dict[str, int],
            Dict[str, List[Tuple[int, int]]],
            Dict[str, str]]:
        """Takes as input a list of annotation objects (intended to be of a single entity type).

        Returns the frequency of the annotation entities, and their locations within the document.
        """
        matched_entity_locations: Dict[str, List[Tuple[int, int]]] = {}
        entity_frequency: Dict[str, int] = {}
        entity_categories: Dict[str, str] = {}

        for annotation in annotations:
            entity_frequency = self._update_entity_frequency_map(
                entity_frequency=entity_frequency,
                annotation=annotation,
            )
            matched_entity_locations = self._update_entity_location_map(
                matched_entity_locations=matched_entity_locations,
                annotation=annotation,
            )
            entity_categories[annotation.meta.id] = annotation.meta.to_dict().get('category', '')

            # Need to add an entry for humans if we annotated a virus
            if isinstance(annotation, OrganismAnnotation) and isinstance(annotation.meta, OrganismAnnotation.OrganismMeta):  # noqa
                if annotation.meta.category == OrganismCategory.Viruses.value:  # noqa
                    entity_categories[HOMO_SAPIENS_TAX_ID] = OrganismCategory.Eukaryota.value

        return entity_frequency, matched_entity_locations, entity_categories

    def _get_fixed_false_positive_unified_annotations(
        self,
        annotations_list: List[Annotation],
    ) -> List[Annotation]:
        """Removes any false positive annotations.

        False positives occurred during our matching
        because we normalize the text from the pdf and
        the keys in lmdb.

        False positives are multi length word that
        got matched to a shorter length word due to
        normalizing in lmdb.

        Gene related false positives are bacterial
        genes in the form of cysB, algA, deaD, etc.
        """
        fixed_annotations: List[Annotation] = []

        for annotation in annotations_list:
            text_in_document = annotation.text_in_document.split(' ')

            # TODO: Does the order of these checks matter?

            if len(text_in_document) > 1:
                keyword_from_annotation = annotation.keyword.split(' ')
                if len(keyword_from_annotation) >= len(text_in_document):
                    fixed_annotations.append(annotation)
                else:
                    # consider case such as `ferredoxin 2` vs `ferredoxin-2` in lmdb
                    keyword_from_annotation = annotation.keyword.split('-')
                    if len(keyword_from_annotation) >= len(text_in_document):
                        fixed_annotations.append(annotation)
            elif isinstance(annotation, GeneAnnotation):
                text_in_document = text_in_document[0]  # type: ignore
                if text_in_document == annotation.keyword:
                    fixed_annotations.append(annotation)
            else:
                fixed_annotations.append(annotation)

        return fixed_annotations

    def _create_annotations(
        self,
        char_coord_objs_in_pdf: List[Union[LTChar, LTAnno]],
        cropbox_in_pdf: Tuple[int, int],
        types_to_annotate: List[Tuple[str, str]],
        organisms_from_custom_annotations: List[dict],
    ) -> List[Annotation]:
        """Create annotations.

        Args:
            tokens: list of PDFTokenPositions
            char_coord_objs_in_pdf: list of char objects from pdfminer
            cropbox_in_pdf: the mediabox/cropbox offset from pdfminer
                - boolean determines whether to check lmdb for that entity
            types_to_annotate: list of entity types to create annotations of
                - NOTE: IMPORTANT: should always match with `EntityRecognition.identify_entities()`
                - NOTE: IMPORTANT: Species should always be before Genes
                    - because species is used to do gene organism matching
                - e.g [
                    (EntityType.Species.value, EntityIdStr.Species.value),
                    (EntityType.Gene.value, EntityIdStr.Gene.value),
                    ...
                ]
        """
        unified_annotations: List[Annotation] = []

        for entity_type, entity_id_str in types_to_annotate:
            annotations = self.annotate(
                annotation_type=entity_type,
                entity_id_str=entity_id_str,
                char_coord_objs_in_pdf=char_coord_objs_in_pdf,
                cropbox_in_pdf=cropbox_in_pdf,
                organisms_from_custom_annotations=organisms_from_custom_annotations,
            )
            unified_annotations.extend(annotations)

        return unified_annotations

    def create_rules_based_annotations(
        self,
        tokens: PDFTokenPositionsList,
        custom_annotations: List[dict],
        entity_results: EntityResults,
        entity_type_and_id_pairs: List[Tuple[str, str]],
    ) -> List[Annotation]:
        """Create annotations based on semantic rules."""
        self.local_species_inclusion = entity_results.local_species_inclusion
        self.matched_local_species_inclusion = entity_results.matched_local_species_inclusion
        self.matched_chemicals = entity_results.matched_chemicals
        self.matched_compounds = entity_results.matched_compounds
        self.matched_diseases = entity_results.matched_diseases
        self.matched_genes = entity_results.matched_genes
        self.matched_phenotypes = entity_results.matched_phenotypes
        self.matched_proteins = entity_results.matched_proteins
        self.matched_species = entity_results.matched_species

        annotations = self._create_annotations(
            char_coord_objs_in_pdf=tokens.char_coord_objs_in_pdf,
            cropbox_in_pdf=tokens.cropbox_in_pdf,
            types_to_annotate=entity_type_and_id_pairs,
            organisms_from_custom_annotations=custom_annotations,
        )
        return self._clean_annotations(annotations=annotations)

    def get_nlp_entities(
        self,
        page_index: Dict[int, int],
        text: str,
        tokens: PDFTokenPositionsList,
    ) -> Tuple[List[PDFTokenPositions], List[dict]]:
        """Makes a call to the NLP service.
        There is a memory issue with the NLP service, so for now
        the REST call is broken into one per PDF page.

        Returns the NLP tokens and combined NLP response.
        """
        combined_nlp_resp = []
        nlp_tokens: List[PDFTokenPositions] = []
        req = None
        pages_to_index = {v: k for k, v in page_index.items()}
        pages = list(pages_to_index)
        text_in_page: List[Tuple[int, str]] = []

        # TODO: Breaking the request into pages
        # because doing the entire PDF seem to cause
        # the NLP service container to crash with no
        # errors and exit code of 247... (memory related)
        length = len(pages) - 1
        for i, page in enumerate(pages):
            if i == length:
                text_in_page.append((page, text[pages_to_index[page]:]))
            else:
                text_in_page.append((page, text[pages_to_index[page]:pages_to_index[page+1]]))

        for page, page_text in text_in_page:
            try:
                req = requests.post(NLP_ENDPOINT, json={'text': page_text}, timeout=30)
                nlp_resp = req.json()

                for predicted in nlp_resp:
                    # TODO: nlp only checks for Bacteria right now
                    # replace with Species in the future
                    if predicted['type'] != 'Bacteria':
                        # need to do offset here because index resets
                        # after each text string for page
                        offset = pages_to_index[page]
                        curr_char_idx_mappings = {
                            i+offset: char for i, char in zip(
                                range(predicted['low_index'], predicted['high_index']),
                                predicted['item'],
                            )
                        }

                        # determine page keyword is on
                        page_idx = -1
                        min_page_idx_list = list(tokens.min_idx_in_page)
                        for min_page_idx in min_page_idx_list:
                            # include offset here, see above
                            if predicted['high_index']+offset <= min_page_idx:
                                # reminder: can break here because dict in python 3.8+ are
                                # insertion order
                                break
                            else:
                                page_idx = min_page_idx
                        token = PDFTokenPositions(
                            page_number=tokens.min_idx_in_page[page_idx],
                            keyword=predicted['item'],
                            char_positions=curr_char_idx_mappings,
                            token_type=predicted['type'],
                        )
                        nlp_tokens.append(token)

                        offset_predicted = {k: v for k, v in predicted.items()}
                        offset_predicted['high_index'] += offset
                        offset_predicted['low_index'] += offset

                        combined_nlp_resp.append(offset_predicted)
            except requests.exceptions.ConnectTimeout:
                raise AnnotationError(
                    'The request timed out while trying to connect to the NLP service.')
            except requests.exceptions.Timeout:
                raise AnnotationError(
                    'The request to the NLP service timed out.')
            except requests.exceptions.RequestException:
                raise AnnotationError(
                    'An unexpected error occurred with the NLP service.')

        current_app.logger.info(
            f'NLP Response Output: {json.dumps(combined_nlp_resp)}',
            extra=EventLog(event_type='annotations').to_dict()
        )

        if req:
            req.close()
        return nlp_tokens, combined_nlp_resp

    def create_nlp_annotations(
        self,
        nlp_resp: List[dict],
        species_annotations: List[Annotation],
        char_coord_objs_in_pdf: List[Union[LTChar, LTAnno]],
        cropbox_in_pdf: Tuple[int, int],
        custom_annotations: List[dict],
        entity_type_and_id_pairs: List[Tuple[str, str]]
    ) -> List[Annotation]:
        """Create annotations based on NLP."""
        nlp_annotations = self._create_annotations(
            char_coord_objs_in_pdf=char_coord_objs_in_pdf,
            cropbox_in_pdf=cropbox_in_pdf,
            types_to_annotate=entity_type_and_id_pairs,
            organisms_from_custom_annotations=custom_annotations,
        )

        unified_annotations = species_annotations + nlp_annotations

        # TODO: TEMP to keep track of things not matched in LMDB
        matched: Set[str] = set()
        predicted_set: Set[str] = set()
        for predicted in nlp_resp:
            predicted_str = predicted['item']
            predicted_type = predicted['type']
            predicted_hashstr = f'{predicted_str},{predicted_type}'
            predicted_set.add(predicted_hashstr)

        for anno in unified_annotations:
            # TODO: temp for now as NLP only use Bacteria
            if anno.meta.type == 'Species':
                keyword_type = 'Bacteria'
            else:
                keyword_type = anno.meta.type
            hashstr = f'{anno.text_in_document},{keyword_type}'
            matched.add(hashstr)

        not_matched = predicted_set - matched

        current_app.logger.info(
            f'NLP TOKENS NOT MATCHED TO LMDB {not_matched}',
            extra=EventLog(event_type='annotations').to_dict()
        )
        return self._clean_annotations(annotations=unified_annotations)

    def _clean_annotations(
        self,
        annotations: List[Annotation],
    ) -> List[Annotation]:
        fixed_unified_annotations = self._get_fixed_false_positive_unified_annotations(
            annotations_list=annotations,
        )
        fixed_unified_annotations = self.fix_conflicting_annotations(
            unified_annotations=fixed_unified_annotations,
        )
        return fixed_unified_annotations

    def fix_conflicting_annotations(
        self,
        unified_annotations: List[Annotation],
    ) -> List[Annotation]:
        """Annotations and keywords may span multiple entity types
        (e.g. compounds, chemicals, organisms, etc.), resulting in conflicting
        annotations.

        An annotation is a conflict if:
        - it has overlapping `lo_location_offset` and `hi_location_offset` with
            another annotation.
        - it has adjacent intervals, meaning a `hi_location_offset` equals
            the `lo_location_offset` of another annotation.
        """
        updated_unified_annotations: List[Annotation] = []
        annotations_to_clean: List[Annotation] = []

        for unified in unified_annotations:
            if unified.lo_location_offset == unified.hi_location_offset:
                # keyword is a single character
                # should not have overlaps
                updated_unified_annotations.append(unified)
            else:
                annotations_to_clean.append(unified)

        tree = self.create_annotation_tree(annotations=annotations_to_clean)
        # first clean all annotations with equal intervals
        # this means the same keyword was mapped to multiple entities
        cleaned_of_equal_intervals = tree.merge_equals(
            data_reducer=self.determine_entity_precedence,
        )

        fixed_annotations = self._remove_overlapping_annotations(
            conflicting_annotations=cleaned_of_equal_intervals,
        )

        updated_unified_annotations.extend(fixed_annotations)
        return updated_unified_annotations

    def create_annotation_tree(
        self,
        annotations: List[Annotation],
    ) -> AnnotationIntervalTree:
        return AnnotationIntervalTree(
            [AnnotationInterval(
                begin=anno.lo_location_offset,
                end=anno.hi_location_offset,
                data=anno
            ) for anno in annotations]
        )

    def determine_entity_precedence(
        self,
        anno1: Annotation,
        anno2: Annotation,
    ) -> Annotation:
        key1 = ENTITY_TYPE_PRECEDENCE[anno1.meta.type]
        key2 = ENTITY_TYPE_PRECEDENCE[anno2.meta.type]

        # only do special gene vs protein comparison if they have
        # exact intervals
        # because that means the same normalized text was matched
        # to both
        if ((anno1.meta.type == EntityType.Protein.value or
                anno1.meta.type == EntityType.Gene.value) and
            (anno2.meta.type == EntityType.Protein.value or
                anno2.meta.type == EntityType.Gene.value) and
            (anno1.lo_location_offset == anno2.lo_location_offset and
                anno1.hi_location_offset == anno2.hi_location_offset)):  # noqa
            if anno1.meta.type != anno2.meta.type:
                # protein vs gene
                # protein has capital first letter: CysB
                # gene has lowercase: cysB
                # also cases like gene SerpinA1 vs protein Serpin A1

                def check_gene_protein(
                    anno1: Annotation,
                    anno2: Annotation,
                    anno1_text_in_document: str,
                    anno2_text_in_document: str,
                ):
                    """First check for exact match
                    if no exact match then check substrings
                    e.g `Serpin A1` matched to `serpin A1`
                    e.g `SerpinA1` matched to `serpin A1`

                    We take the first case will not count hyphens separated
                    because hard to infer if it was used as a space
                    need to consider precedence in case gene and protein
                    have the exact spelling correct annotated word
                    """
                    if anno1_text_in_document == anno1.keyword:
                        return anno1
                    if anno2_text_in_document == anno2.keyword:
                        return anno2

                    if len(anno1_text_in_document.split(' ')) == len(anno1.keyword.split(' ')):
                        return anno1
                    if len(anno2_text_in_document.split(' ')) == len(anno2.keyword.split(' ')):
                        return anno2

                    return None

                if key1 > key2:
                    gene_protein_precedence_result = check_gene_protein(
                        anno1=anno1,
                        anno2=anno2,
                        anno1_text_in_document=anno1.text_in_document,
                        anno2_text_in_document=anno2.text_in_document,
                    )
                else:
                    gene_protein_precedence_result = check_gene_protein(
                        anno1=anno2,
                        anno2=anno1,
                        anno1_text_in_document=anno2.text_in_document,
                        anno2_text_in_document=anno1.text_in_document,
                    )

                if gene_protein_precedence_result is not None:
                    return gene_protein_precedence_result

        if key1 > key2:
            return anno1
        elif key2 > key1:
            return anno2
        else:
            if anno1.keyword_length > anno2.keyword_length:
                return anno1
            else:
                return anno2

    def _remove_overlapping_annotations(
        self,
        conflicting_annotations: List[Annotation],
    ) -> List[Annotation]:
        """Remove annotations based on rules defined in
        self.determine_entity_precedence().
        """
        fixed_annotations: List[Annotation] = []

        if conflicting_annotations:
            tree = self.create_annotation_tree(annotations=conflicting_annotations)
            fixed_annotations.extend(
                tree.merge_overlaps(
                    data_reducer=self.determine_entity_precedence,
                ),
            )
        return fixed_annotations

    def get_matching_manual_annotations(
        self,
        keyword: str,
        keyword_type: str,
        tokens: PDFTokenPositionsList
    ):
        """Returns coordinate positions and page numbers
        for all matching terms in the document
        """
        matches = []
        for token in tokens.token_positions:
            if keyword_type == EntityType.Gene.value:
                if token.keyword != keyword:
                    continue
            elif standardize_str(token.keyword) != standardize_str(keyword):
                continue
            keyword_positions: List[Annotation.TextPosition] = []
            self._create_keyword_objects(
                curr_page_coor_obj=tokens.char_coord_objs_in_pdf,
                indexes=list(token.char_positions.keys()),
                keyword_positions=keyword_positions,
                cropbox=tokens.cropbox_in_pdf,
            )
            rects = [pos.positions for pos in keyword_positions]
            keywords = [pos.value for pos in keyword_positions]
            matches.append({
                'pageNumber': token.page_number,
                'rects': rects,
                'keywords': keywords
            })
        return matches<|MERGE_RESOLUTION|>--- conflicted
+++ resolved
@@ -32,21 +32,7 @@
     NLP_ENDPOINT,
 )
 from .lmdb_dao import LMDBDao
-<<<<<<< HEAD
-from .util import normalize_str
-=======
-from .util import (
-    create_chemical_for_ner,
-    create_compound_for_ner,
-    create_disease_for_ner,
-    create_gene_for_ner,
-    create_phenotype_for_ner,
-    create_protein_for_ner,
-    create_species_for_ner,
-    normalize_str,
-    standardize_str,
-)
->>>>>>> d8982ea9
+from .util import normalize_str, standardize_str
 
 from neo4japp.data_transfer_objects import (
     Annotation,
