--- conflicted
+++ resolved
@@ -95,25 +95,9 @@
             else:
                 self.matched_genes[word] = [token]
 
-<<<<<<< HEAD
-        chem_val = self.lmdb_session.chemicals_txn.get(lookup_key)
-        if chem_val:
-            if word in self.matched_chemicals:
-                self.matched_chemicals[word].append(token)
-            else:
-                self.matched_chemicals[word] = [token]
-
-        comp_val = self.lmdb_session.compounds_txn.get(lookup_key)
-        if comp_val:
-            if word in self.matched_compounds:
-                self.matched_compounds[word].append(token)
-            else:
-                self.matched_compounds[word] = [token]
-=======
         if word.lower() not in CHEMICAL_EXCLUSION:
             chem_val = self.lmdb_session.chemicals_txn.get(lookup_key)
-            if chem_val and hashval not in self.validated_chemicals_tokens:
-                self.validated_chemicals_tokens.add(hashval)
+            if chem_val:
                 if word in self.matched_chemicals:
                     self.matched_chemicals[word].append(token)
                 else:
@@ -121,13 +105,11 @@
 
         if word.lower() not in COMPOUND_EXCLUSION:
             comp_val = self.lmdb_session.compounds_txn.get(lookup_key)
-            if comp_val and hashval not in self.validated_compounds_tokens:
-                self.validated_compounds_tokens.add(hashval)
+            if comp_val:
                 if word in self.matched_compounds:
                     self.matched_compounds[word].append(token)
                 else:
                     self.matched_compounds[word] = [token]
->>>>>>> b9f63ad7
 
         protein_val = self.lmdb_session.proteins_txn.get(lookup_key)
         if protein_val:
@@ -136,23 +118,13 @@
             else:
                 self.matched_proteins[word] = [token]
 
-<<<<<<< HEAD
-        species_val = self.lmdb_session.species_txn.get(lookup_key)
-        if species_val:
-            if word in self.matched_species:
-                self.matched_species[word].append(token)
-            else:
-                self.matched_species[word] = [token]
-=======
         if word.lower() not in SPECIES_EXCLUSION:
             species_val = self.lmdb_session.species_txn.get(lookup_key)
-            if species_val and hashval not in self.validated_species_tokens:
-                self.validated_species_tokens.add(hashval)
+            if species_val:
                 if word in self.matched_species:
                     self.matched_species[word].append(token)
                 else:
                     self.matched_species[word] = [token]
->>>>>>> b9f63ad7
 
         diseases_val = self.lmdb_session.diseases_txn.get(lookup_key)
         if diseases_val:
