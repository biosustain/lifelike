import json
import re
import requests

from math import inf
from typing import cast, Dict, List, Optional, Set, Tuple, Union
from uuid import uuid4

from flask import current_app
from pdfminer.layout import LTAnno, LTChar

from .annotation_interval_tree import (
    AnnotationInterval,
    AnnotationIntervalTree,
)
from .annotations_neo4j_service import AnnotationsNeo4jService
from .constants import (
    DatabaseType,
    EntityColor,
    EntityIdStr,
    EntityType,
    OrganismCategory,
    ENTITY_HYPERLINKS,
    ENTITY_TYPE_PRECEDENCE,
    GOOGLE_LINK,
    HOMO_SAPIENS_TAX_ID,
    NCBI_LINK,
    PDF_NEW_LINE_THRESHOLD,
    COMMON_TYPOS,
    UNIPROT_LINK,
    WIKIPEDIA_LINK,
    NLP_ENDPOINT,
)
from .lmdb_dao import LMDBDao
from .util import normalize_str, standardize_str

from neo4japp.data_transfer_objects import (
    Annotation,
    EntityResults,
    GeneAnnotation,
    LMDBMatch,
    OrganismAnnotation,
    PDFTokenPositions,
    PDFTokenPositionsList,
)
from neo4japp.exceptions import AnnotationError
from neo4japp.utils.logger import EventLog


class AnnotationsService:
    def __init__(
        self,
        annotation_neo4j: AnnotationsNeo4jService,
    ) -> None:
        self.annotation_neo4j = annotation_neo4j

        self.organism_frequency: Dict[str, int] = {}
        self.organism_locations: Dict[str, List[Tuple[int, int]]] = {}
        self.organism_categories: Dict[str, str] = {}

<<<<<<< HEAD
    def get_entities_to_annotate(
        self,
        chemical: bool = True,
        compound: bool = True,
        disease: bool = True,
        gene: bool = True,
        phenotype: bool = True,
        protein: bool = True,
        species: bool = True,
    ) -> List[Tuple[str, str]]:
        entity_type_and_id_pairs: List[Tuple[str, str]] = []

        if chemical:
            entity_type_and_id_pairs.append(
                (EntityType.Chemical.value, EntityIdStr.Chemical.value))

        if compound:
            entity_type_and_id_pairs.append(
                (EntityType.Compound.value, EntityIdStr.Compound.value))

        if disease:
            entity_type_and_id_pairs.append(
                (EntityType.Disease.value, EntityIdStr.Disease.value))

        if phenotype:
            entity_type_and_id_pairs.append(
                (EntityType.Phenotype.value, EntityIdStr.Phenotype.value))

        if protein:
            entity_type_and_id_pairs.append(
                (EntityType.Protein.value, EntityIdStr.Protein.value))

        if species:
            # Order is IMPORTANT here, Species should always be annotated before Genes
            entity_type_and_id_pairs.append(
                (EntityType.Species.value, EntityIdStr.Species.value))
=======
        # TODO: could potentially put into a cache if these words will not be updated
        # often. But future feature will allow users to upload and add
        # to this list, so that means would have to recache.
        # leave as is for now?
        self.exclusion_words = set(
            result.word for result in self.annotation_neo4j.session.query(
                AnnotationStopWords).all())

        self.global_annotations_to_exclude = [
            exclusion for exclusion, in self.annotation_neo4j.session.query(
                GlobalList.annotation).filter(
                    and_(
                        GlobalList.type == ManualAnnotationType.EXCLUSION.value,
                        # TODO: Uncomment once feature to review is there
                        # GlobalList.reviewed.is_(True),
                    )
                )
            ]

        self.global_annotations_to_include = [
            inclusion for inclusion, in self.annotation_neo4j.session.query(
                GlobalList.annotation).filter(
                    and_(
                        GlobalList.type == ManualAnnotationType.INCLUSION.value,
                        # TODO: Uncomment once feature to review is there
                        # GlobalList.reviewed.is_(True),
                    )
                )
            ]

    def _get_chemical_annotations_to_exclude(self):
        return set(
            exclusion.get('text') for exclusion in self.global_annotations_to_exclude if
                exclusion.get('type') == EntityType.CHEMICAL.value and exclusion.get('text'))  # noqa

    def _get_compound_annotations_to_exclude(self):
        return set(
            exclusion.get('text') for exclusion in self.global_annotations_to_exclude if
                exclusion.get('type') == EntityType.COMPOUND.value and exclusion.get('text'))  # noqa

    def _get_disease_annotations_to_exclude(self):
        return set(
            exclusion.get('text') for exclusion in self.global_annotations_to_exclude if
                exclusion.get('type') == EntityType.DISEASE.value and exclusion.get('text'))  # noqa

    def _get_gene_annotations_to_exclude(self):
        return set(
            exclusion.get('text') for exclusion in self.global_annotations_to_exclude if
                exclusion.get('type') == EntityType.GENE.value and exclusion.get('text'))  # noqa

    def _get_phenotype_annotations_to_exclude(self):
        return set(
            exclusion.get('text') for exclusion in self.global_annotations_to_exclude if
                exclusion.get('type') == EntityType.PHENOTYPE.value and exclusion.get('text'))  # noqa

    def _get_protein_annotations_to_exclude(self):
        return set(
            exclusion.get('text') for exclusion in self.global_annotations_to_exclude if
                exclusion.get('type') == EntityType.PROTEIN.value and exclusion.get('text'))  # noqa

    def _get_species_annotations_to_exclude(self):
        return set(
            exclusion.get('text') for exclusion in self.global_annotations_to_exclude if
                exclusion.get('type') == EntityType.SPECIES.value and exclusion.get('text'))  # noqa

    def _get_global_inclusion_pairs(self) -> List[Tuple[str, str, Any, Any]]:
        return [
            (EntityType.CHEMICAL.value, EntityIdStr.CHEMICAL.value, self.global_chemical_inclusion, create_chemical_for_ner),  # noqa
            (EntityType.COMPOUND.value, EntityIdStr.COMPOUND.value, self.global_compound_inclusion, create_compound_for_ner),  # noqa
            (EntityType.DISEASE.value, EntityIdStr.DISEASE.value, self.global_disease_inclusion, create_disease_for_ner),  # noqa
            (EntityType.GENE.value, EntityIdStr.GENE.value, self.global_gene_inclusion, create_gene_for_ner),  # noqa
            (EntityType.PHENOTYPE.value, EntityIdStr.PHENOTYPE.value, self.global_phenotype_inclusion, create_phenotype_for_ner),  # noqa
            (EntityType.PROTEIN.value, EntityIdStr.PROTEIN.value, self.global_protein_inclusion, create_protein_for_ner),  # noqa
            (EntityType.SPECIES.value, EntityIdStr.SPECIES.value, self.global_species_inclusion, create_species_for_ner),  # noqa
        ]

    def _set_local_species_inclusion(self, custom_annotations: List[dict]) -> None:
        """Creates a dictionary structured very similar to LMDB.
        Used for local species custom annotation lookups.
        """
        for custom in custom_annotations:
            if custom.get('meta', None):
                if custom['meta'].get('type', None) == EntityType.SPECIES.value:
                    species_id = custom['meta'].get('id', None)
                    species_name = custom['meta'].get('allText', None)
                    normalized_species_name = normalize_str(species_name)

                    if species_id and species_name:
                        if normalized_species_name in self.local_species_inclusion:
                            unique = all(
                                [
                                    entity['tax_id'] != species_id for
                                    entity in self.local_species_inclusion[normalized_species_name]
                                ]
                            )
                            # need to check unique because a custom annotation
                            # can have multiple of the same entity
                            if unique:
                                self.local_species_inclusion[normalized_species_name].append(
                                    create_species_for_ner(
                                        id_=species_id,
                                        name=species_name,
                                        synonym=species_name,
                                    )
                                )
                        else:
                            self.local_species_inclusion[normalized_species_name] = [
                                create_species_for_ner(
                                    id_=species_id,
                                    name=species_name,
                                    synonym=species_name,
                                )
                            ]

    def _set_global_inclusions(
        self,
        entity_type: str,
        entity_id_str: str,
        global_inclusion: Dict[str, List[dict]],
        create_entity_ner_func,
    ) -> None:
        """Creates a dictionary structured very similar to LMDB.
        Used for global entity custom annotation lookups.
        """
        current_app.logger.info(
            f'Creating global inclusion lookup for {entity_type}',
            extra=EventLog(event_type='annotations').to_dict()
        )
        for inclusion in self.global_annotations_to_include:
            if inclusion.get('meta', None):
                if inclusion['meta'].get('type', None) == entity_type:
                    entity_id = inclusion['meta'].get('id', None)
                    entity_name = inclusion['meta'].get('allText', None)
                    normalized_entity_name = normalize_str(entity_name)

                    if entity_id and entity_name:
                        unique = all(
                            [
                                entity[entity_id_str] != entity_id for
                                entity in global_inclusion.get(normalized_entity_name, [])  # noqa
                            ]
                        )
                        # need to check unique because a custom annotation
                        # can have multiple of the same entity
                        if unique:
                            entity = {}  # to avoid UnboundLocalError
                            if entity_type in {
                                EntityType.CHEMICAL.value,
                                EntityType.COMPOUND.value,
                                EntityType.DISEASE.value,
                                EntityType.PHENOTYPE.value,
                                EntityType.SPECIES.value
                            }:
                                entity = create_entity_ner_func(
                                    id_=entity_id,
                                    name=entity_name,
                                    synonym=entity_name
                                )
                            else:
                                if entity_type == EntityType.GENE.value:
                                    # the word manually annotated by user
                                    # will not be in the KG
                                    # otherwise it would've been annotated
                                    # so we use the gene_id to query the KG to get
                                    # the correct gene name and use that gene name
                                    # as the synonym too for gene/organism matching
                                    gene_name = self.annotation_neo4j.get_genes_from_gene_ids(gene_ids=[entity_id])  # noqa
                                    if gene_name:
                                        entity = create_entity_ner_func(
                                            name=gene_name.pop(),
                                            synonym=entity_name
                                        )

                                        # gene doesn't have id in LMDB
                                        # but we need to add it here for global inclusions
                                        # because the user could add a gene id
                                        # which we use to check for unique above
                                        entity[entity_id_str] = entity_id
                                    else:
                                        current_app.logger.info(
                                            f'Did not find a gene match with id {entity_id}.',
                                            extra=EventLog(event_type='annotations').to_dict()
                                        )
                                        current_app.logger.debug(
                                            f'<_set_global_inclusions()>: Failed to find a gene match in ' +  # noqa
                                            f'the knowledge graph with id {entity_id}.',
                                            extra=EventLog(event_type='annotations').to_dict()
                                        )
                                        # continue here, otherwise will reach
                                        # entity['inclusion'] = True below and
                                        # we don't want that, get KeyError entity['name'] later
                                        continue
                                else:
                                    entity = create_entity_ner_func(
                                        name=entity_name,
                                        synonym=entity_name
                                    )

                            # differentiate between LMDB
                            entity['inclusion'] = True

                            if normalized_entity_name in global_inclusion:
                                global_inclusion[normalized_entity_name].append(entity)
                            else:
                                global_inclusion[normalized_entity_name] = [entity]

    def entity_lookup_for_chemicals(
        self,
        token: PDFTokenPositions,
        synonym: Optional[str] = None,
    ):
        """Do entity lookups for chemical. First check in LMDB,
        if nothing was found, then check in global inclusions.

        Args:
            token: the token with pdf text and it's positions
            synonym: the correct spelling (if word is misspelled)
        """
        chem_val = None
        nlp_predicted_type = None

        if token.token_type:
            nlp_predicted_type = token.token_type

        if synonym:
            lookup_key = normalize_str(synonym)
        else:
            lookup_key = normalize_str(token.keyword)

        if len(lookup_key) > 2:
            if nlp_predicted_type == EntityType.CHEMICAL.value:
                chem_val = self.lmdb_session.get_lmdb_values(
                    txn=self.lmdb_session.chemicals_txn,
                    key=lookup_key,
                    token_type=EntityType.CHEMICAL.value
                )
            elif nlp_predicted_type is None:
                chem_val = self.lmdb_session.get_lmdb_values(
                    txn=self.lmdb_session.chemicals_txn,
                    key=lookup_key,
                    token_type=EntityType.CHEMICAL.value
                )

            if not chem_val:
                # didn't find in LMDB so look in global inclusion
                chem_val = self.global_chemical_inclusion.get(lookup_key, [])

            lowered_word = token.keyword.lower()
            global_exclusion = self._get_chemical_annotations_to_exclude()

            if chem_val:
                if token.keyword in global_exclusion:
                    current_app.logger.info(
                        f'Found a match in entity lookup but token "{token.keyword}" is a global exclusion.',  # noqa
                        extra=EventLog(event_type='annotations').to_dict()
                    )
                    current_app.logger.debug(
                        f'<entity_lookup_for_chemicals()> Found a match in entity lookup for "{token.keyword}". '  # noqa
                        f'But token "{token.keyword}" is in <_get_chemical_annotations_to_exclude()>.',  # noqa
                        extra=EventLog(event_type='annotations').to_dict()
                    )
                elif lowered_word in self.exclusion_words:
                    current_app.logger.info(
                        f'Found a match in entity lookup but token "{token.keyword}" is a stop word.',  # noqa
                        extra=EventLog(event_type='annotations').to_dict()
                    )
                    current_app.logger.debug(
                        f'<entity_lookup_for_chemicals()> Found a match in entity lookup for "{token.keyword}". '  # noqa
                        f'But token "{token.keyword}" is in <annotation_stop_words> database table.',  # noqa
                        extra=EventLog(event_type='annotations').to_dict()
                    )
                else:
                    if token.keyword in self.matched_chemicals:
                        self.matched_chemicals[token.keyword].tokens.append(token)
                    else:
                        self.matched_chemicals[token.keyword] = LMDBMatch(entities=chem_val, tokens=[token])  # noqa

        return chem_val

    def entity_lookup_for_compounds(
        self,
        token: PDFTokenPositions,
        synonym: Optional[str] = None,
    ):
        """Do entity lookups for compound. First check in LMDB,
        if nothing was found, then check in global inclusions.

        Args:
            token: the token with pdf text and it's positions
            synonym: the correct spelling (if word is misspelled)
        """
        comp_val = None
        nlp_predicted_type = None

        if token.token_type:
            nlp_predicted_type = token.token_type

        if synonym:
            lookup_key = normalize_str(synonym)
        else:
            lookup_key = normalize_str(token.keyword)

        if len(lookup_key) > 2:
            if nlp_predicted_type == EntityType.COMPOUND.value:
                comp_val = self.lmdb_session.get_lmdb_values(
                    txn=self.lmdb_session.compounds_txn,
                    key=lookup_key,
                    token_type=EntityType.COMPOUND.value
                )
            elif nlp_predicted_type is None:
                comp_val = self.lmdb_session.get_lmdb_values(
                    txn=self.lmdb_session.compounds_txn,
                    key=lookup_key,
                    token_type=EntityType.COMPOUND.value
                )

            if not comp_val:
                # didn't find in LMDB so look in global inclusion
                comp_val = self.global_compound_inclusion.get(lookup_key, [])

            lowered_word = token.keyword.lower()
            global_exclusion = self._get_compound_annotations_to_exclude()

            if comp_val:
                if token.keyword in global_exclusion:
                    current_app.logger.info(
                        f'Found a match in entity lookup but token "{token.keyword}" is a global exclusion.',  # noqa
                        extra=EventLog(event_type='annotations').to_dict()
                    )
                    current_app.logger.debug(
                        f'<entity_lookup_for_compounds()> Found a match in entity lookup for "{token.keyword}". '  # noqa
                        f'But token "{token.keyword}" is in <_get_compound_annotations_to_exclude()>.',  # noqa
                        extra=EventLog(event_type='annotations').to_dict()
                    )
                elif lowered_word in self.exclusion_words:
                    current_app.logger.info(
                        f'Found a match in entity lookup but token "{token.keyword}" is a stop word.',  # noqa
                        extra=EventLog(event_type='annotations').to_dict()
                    )
                    current_app.logger.debug(
                        f'<entity_lookup_for_compounds()> Found a match in entity lookup for "{token.keyword}". '  # noqa
                        f'But token "{token.keyword}" is in <annotation_stop_words> database table.',  # noqa
                        extra=EventLog(event_type='annotations').to_dict()
                    )
                else:
                    if token.keyword in self.matched_compounds:
                        self.matched_compounds[token.keyword].tokens.append(token)
                    else:
                        self.matched_compounds[token.keyword] = LMDBMatch(entities=comp_val, tokens=[token])  # noqa

        return comp_val

    def entity_lookup_for_diseases(
        self,
        token: PDFTokenPositions,
        synonym: Optional[str] = None,
    ):
        """Do entity lookups for disease. First check in LMDB,
        if nothing was found, then check in global inclusions.

        Args:
            token: the token with pdf text and it's positions
            synonym: the correct spelling (if word is misspelled)
        """
        diseases_val = None
        nlp_predicted_type = None

        if token.token_type:
            nlp_predicted_type = token.token_type

        if synonym:
            lookup_key = normalize_str(synonym)
        else:
            lookup_key = normalize_str(token.keyword)

        if len(lookup_key) > 2:
            if nlp_predicted_type == EntityType.DISEASE.value:
                diseases_val = self.lmdb_session.get_lmdb_values(
                    txn=self.lmdb_session.diseases_txn,
                    key=lookup_key,
                    token_type=EntityType.DISEASE.value
                )
            elif nlp_predicted_type is None:
                diseases_val = self.lmdb_session.get_lmdb_values(
                    txn=self.lmdb_session.diseases_txn,
                    key=lookup_key,
                    token_type=EntityType.DISEASE.value
                )

            if not diseases_val:
                # didn't find in LMDB so look in global inclusion
                diseases_val = self.global_disease_inclusion.get(lookup_key, [])

            lowered_word = token.keyword.lower()
            global_exclusion = self._get_disease_annotations_to_exclude()

            if diseases_val:
                if token.keyword in global_exclusion:
                    current_app.logger.info(
                        f'Found a match in entity lookup but token "{token.keyword}" is a global exclusion.',  # noqa
                        extra=EventLog(event_type='annotations').to_dict()
                    )
                    current_app.logger.debug(
                        f'<entity_lookup_for_diseases()> Found a match in entity lookup for "{token.keyword}". '  # noqa
                        f'But token "{token.keyword}" is in <_get_disease_annotations_to_exclude()>.',  # noqa
                        extra=EventLog(event_type='annotations').to_dict()
                    )
                elif lowered_word in self.exclusion_words:
                    current_app.logger.info(
                        f'Found a match in entity lookup but token "{token.keyword}" is a stop word.',  # noqa
                        extra=EventLog(event_type='annotations').to_dict()
                    )
                    current_app.logger.debug(
                        f'<entity_lookup_for_diseases()> Found a match in entity lookup for "{token.keyword}". '  # noqa
                        f'But token "{token.keyword}" is in <annotation_stop_words> database table.',  # noqa
                        extra=EventLog(event_type='annotations').to_dict()
                    )
                else:
                    if token.keyword in self.matched_diseases:
                        self.matched_diseases[token.keyword].tokens.append(token)
                    else:
                        self.matched_diseases[token.keyword] = LMDBMatch(entities=diseases_val, tokens=[token])  # noqa

        return diseases_val

    def entity_lookup_for_genes(
        self,
        token: PDFTokenPositions,
        synonym: Optional[str] = None,
    ):
        """Do entity lookups for gene. First check in LMDB,
        if nothing was found, then check in global inclusions.

        Args:
            token: the token with pdf text and it's positions
            synonym: the correct spelling (if word is misspelled)
        """
        gene_val = None
        nlp_predicted_type = None

        if token.token_type:
            nlp_predicted_type = token.token_type

        if synonym:
            lookup_key = normalize_str(synonym)
        else:
            lookup_key = normalize_str(token.keyword)

        if len(lookup_key) > 2:
            if nlp_predicted_type == EntityType.GENE.value:
                gene_val = self.lmdb_session.get_lmdb_values(
                    txn=self.lmdb_session.genes_txn,
                    key=lookup_key,
                    token_type=EntityType.GENE.value
                )
            elif nlp_predicted_type is None:
                gene_val = self.lmdb_session.get_lmdb_values(
                    txn=self.lmdb_session.genes_txn,
                    key=lookup_key,
                    token_type=EntityType.GENE.value
                )

            if not gene_val:
                # didn't find in LMDB so look in global inclusion
                gene_val = self.global_gene_inclusion.get(lookup_key, [])

            lowered_word = token.keyword.lower()
            global_exclusion = self._get_gene_annotations_to_exclude()

            if gene_val:
                if token.keyword in global_exclusion:
                    current_app.logger.info(
                        f'Found a match in entity lookup but token "{token.keyword}" is a global exclusion.',  # noqa
                        extra=EventLog(event_type='annotations').to_dict()
                    )
                    current_app.logger.debug(
                        f'<entity_lookup_for_genes()> Found a match in entity lookup for "{token.keyword}". '  # noqa
                        f'But token "{token.keyword}" is in <_get_gene_annotations_to_exclude()>.',  # noqa
                        extra=EventLog(event_type='annotations').to_dict()
                    )
                elif lowered_word in self.exclusion_words:
                    current_app.logger.info(
                        f'Found a match in entity lookup but token "{token.keyword}" is a stop word.',  # noqa
                        extra=EventLog(event_type='annotations').to_dict()
                    )
                    current_app.logger.debug(
                        f'<entity_lookup_for_genes()> Found a match in entity lookup for "{token.keyword}". '  # noqa
                        f'But token "{token.keyword}" is in <annotation_stop_words> database table.',  # noqa
                        extra=EventLog(event_type='annotations').to_dict()
                    )
                else:
                    if token.keyword in self.matched_genes:
                        self.matched_genes[token.keyword].tokens.append(token)
                    else:
                        self.matched_genes[token.keyword] = LMDBMatch(entities=gene_val, tokens=[token])  # noqa

        return gene_val

    def validate_phenotypes_lmdb(
        self,
        token: PDFTokenPositions,
        synonym: Optional[str] = None,
    ):
        """Do entity lookups for phenotype. First check in LMDB,
        if nothing was found, then check in global inclusions.

        Args:
            token: the token with pdf text and it's positions
            synonym: the correct spelling (if word is misspelled)
        """
        phenotype_val = None
        nlp_predicted_type = None

        if token.token_type:
            nlp_predicted_type = token.token_type

        if synonym:
            lookup_key = normalize_str(synonym)
        else:
            lookup_key = normalize_str(token.keyword)

        if len(lookup_key) > 2:
            if nlp_predicted_type == EntityType.PHENOTYPE.value:
                phenotype_val = self.lmdb_session.get_lmdb_values(
                    txn=self.lmdb_session.phenotypes_txn,
                    key=lookup_key,
                    token_type=EntityType.PHENOTYPE.value
                )
            elif nlp_predicted_type is None:
                phenotype_val = self.lmdb_session.get_lmdb_values(
                    txn=self.lmdb_session.phenotypes_txn,
                    key=lookup_key,
                    token_type=EntityType.PHENOTYPE.value
                )

            if not phenotype_val:
                # didn't find in LMDB so look in global inclusion
                phenotype_val = self.global_phenotype_inclusion.get(lookup_key, [])

            lowered_word = token.keyword.lower()
            global_exclusion = self._get_phenotype_annotations_to_exclude()

            if phenotype_val:
                if token.keyword in global_exclusion:
                    current_app.logger.info(
                        f'Found a match in entity lookup but token "{token.keyword}" is a global exclusion.',  # noqa
                        extra=EventLog(event_type='annotations').to_dict()
                    )
                    current_app.logger.debug(
                        f'<validate_phenotypes_lmdb()> Found a match in entity lookup for "{token.keyword}". '  # noqa
                        f'But token "{token.keyword}" is in <_get_phenotype_annotations_to_exclude()>.',  # noqa
                        extra=EventLog(event_type='annotations').to_dict()
                    )
                elif lowered_word in self.exclusion_words:
                    current_app.logger.info(
                        f'Found a match in entity lookup but token "{token.keyword}" is a stop word.',  # noqa
                        extra=EventLog(event_type='annotations').to_dict()
                    )
                    current_app.logger.debug(
                        f'<validate_phenotypes_lmdb()> Found a match in entity lookup for "{token.keyword}". '  # noqa
                        f'But token "{token.keyword}" is in <annotation_stop_words> database table.',  # noqa
                        extra=EventLog(event_type='annotations').to_dict()
                    )
                else:
                    if token.keyword in self.matched_phenotypes:
                        self.matched_phenotypes[token.keyword].tokens.append(token)
                    else:
                        self.matched_phenotypes[token.keyword] = LMDBMatch(entities=phenotype_val, tokens=[token])  # noqa

        return phenotype_val

    def entity_lookup_for_proteins(
        self,
        token: PDFTokenPositions,
        synonym: Optional[str] = None,
    ):
        """Do entity lookups for protein. First check in LMDB,
        if nothing was found, then check in global inclusions.

        Args:
            token: the token with pdf text and it's positions
            synonym: the correct spelling (if word is misspelled)
        """
        protein_val = None
        nlp_predicted_type = None

        if token.token_type:
            nlp_predicted_type = token.token_type

        if synonym:
            lookup_key = normalize_str(synonym)
        else:
            lookup_key = normalize_str(token.keyword)

        if len(lookup_key) > 2:
            if nlp_predicted_type == EntityType.PROTEIN.value:
                protein_val = self.lmdb_session.get_lmdb_values(
                    txn=self.lmdb_session.proteins_txn,
                    key=lookup_key,
                    token_type=EntityType.PROTEIN.value
                )
            elif nlp_predicted_type is None:
                protein_val = self.lmdb_session.get_lmdb_values(
                    txn=self.lmdb_session.proteins_txn,
                    key=lookup_key,
                    token_type=EntityType.PROTEIN.value
                )

            if protein_val:
                entities_to_use = [entity for entity in protein_val if entity['synonym'] == token.keyword]  # noqa
                if entities_to_use:
                    protein_val = entities_to_use

            if not protein_val:
                # didn't find in LMDB so look in global inclusion
                protein_val = self.global_protein_inclusion.get(lookup_key, [])

            lowered_word = token.keyword.lower()
            global_exclusion = self._get_protein_annotations_to_exclude()

            if protein_val:
                if token.keyword in global_exclusion:
                    current_app.logger.info(
                        f'Found a match in entity lookup but token "{token.keyword}" is a global exclusion.',  # noqa
                        extra=EventLog(event_type='annotations').to_dict()
                    )
                    current_app.logger.debug(
                        f'<entity_lookup_for_proteins()> Found a match in entity lookup for "{token.keyword}". '  # noqa
                        f'But token "{token.keyword}" is in <_get_protein_annotations_to_exclude()>.',  # noqa
                        extra=EventLog(event_type='annotations').to_dict()
                    )
                elif lowered_word in self.exclusion_words:
                    current_app.logger.info(
                        f'Found a match in entity lookup but token "{token.keyword}" is a stop word.',  # noqa
                        extra=EventLog(event_type='annotations').to_dict()
                    )
                    current_app.logger.debug(
                        f'<entity_lookup_for_proteins()> Found a match in entity lookup for "{token.keyword}". '  # noqa
                        f'But token "{token.keyword}" is in <annotation_stop_words> database table.',  # noqa
                        extra=EventLog(event_type='annotations').to_dict()
                    )
                else:
                    if token.keyword in self.matched_proteins:
                        self.matched_proteins[token.keyword].tokens.append(token)
                    else:
                        self.matched_proteins[token.keyword] = LMDBMatch(entities=protein_val, tokens=[token])  # noqa

        return protein_val

    def entity_lookup_for_species(
        self,
        token: PDFTokenPositions,
        synonym: Optional[str] = None,
    ):
        """Do entity lookups for species. First check in LMDB,
        if nothing was found, then check in global inclusions.

        Args:
            token: the token with pdf text and it's positions
            synonym: the correct spelling (if word is misspelled)
        """
        species_val = None
        nlp_predicted_type = None

        if token.token_type:
            nlp_predicted_type = token.token_type

        if synonym:
            lookup_key = normalize_str(synonym)
        else:
            lookup_key = normalize_str(token.keyword)

        if len(lookup_key) > 2:
            # check species
            # TODO: Bacteria because for now NLP has that instead of
            # generic `Species`
            if nlp_predicted_type == EntityType.SPECIES.value or nlp_predicted_type == 'Bacteria':  # noqa
                species_val = self.lmdb_session.get_lmdb_values(
                    txn=self.lmdb_session.species_txn,
                    key=lookup_key,
                    token_type=EntityType.SPECIES.value
                )
            elif nlp_predicted_type is None:
                species_val = self.lmdb_session.get_lmdb_values(
                    txn=self.lmdb_session.species_txn,
                    key=lookup_key,
                    token_type=EntityType.SPECIES.value
                )

            if not species_val:
                # didn't find in LMDB so look in global inclusion
                species_val = self.global_species_inclusion.get(lookup_key, [])

            lowered_word = token.keyword.lower()
            global_exclusion = self._get_species_annotations_to_exclude()

            if species_val or lookup_key in self.local_species_inclusion:  # noqa
                if token.keyword in global_exclusion:
                    current_app.logger.info(
                        f'Found a match in entity lookup but token "{token.keyword}" is a global exclusion.',  # noqa
                        extra=EventLog(event_type='annotations').to_dict()
                    )
                    current_app.logger.debug(
                        f'<entity_lookup_for_species()> Found a match in entity lookup for "{token.keyword}". '  # noqa
                        f'But token "{token.keyword}" is in <_get_species_annotations_to_exclude()>.',  # noqa
                        extra=EventLog(event_type='annotations').to_dict()
                    )
                elif lowered_word in SPECIES_EXCLUSION:
                    current_app.logger.info(
                        f'Found a match in entity lookup but token "{token.keyword}" is a stop word.',  # noqa
                        extra=EventLog(event_type='annotations').to_dict()
                    )
                    current_app.logger.debug(
                        f'<entity_lookup_for_species()> Found a match in entity lookup for "{token.keyword}". '  # noqa
                        f'But token "{token.keyword}" is in <{SPECIES_EXCLUSION}>.',  # noqa
                        extra=EventLog(event_type='annotations').to_dict()
                    )
                else:
                    # for LMDB and global inclusions, add to same dict
                    # for local inclusions use separate
                    #
                    # TODO: can it be both?
                    if lookup_key in self.local_species_inclusion:
                        if token.keyword in self.matched_local_species_inclusion:
                            self.matched_local_species_inclusion[token.keyword].append(token)
                        else:
                            self.matched_local_species_inclusion[token.keyword] = [token]
                    else:
                        if token.keyword in self.matched_species:
                            self.matched_species[token.keyword].tokens.append(token)
                        else:
                            self.matched_species[token.keyword] = LMDBMatch(
                                entities=species_val,  # type: ignore
                                tokens=[token]
                            )

        return species_val

    def _find_lmdb_match(
        self,
        token: PDFTokenPositions,
        check_entities: Dict[str, bool],
    ) -> None:
        if check_entities.get(EntityType.CHEMICAL.value, False):
            self._find_chemical_match(token)

        if check_entities.get(EntityType.COMPOUND.value, False):
            self._find_compound_match(token)

        if check_entities.get(EntityType.DISEASE.value, False):
            self._find_disease_match(token)

        if check_entities.get(EntityType.GENE.value, False):
            self._find_gene_match(token)

        if check_entities.get(EntityType.PHENOTYPE.value, False):
            self._find_phenotype_match(token)

        if check_entities.get(EntityType.PROTEIN.value, False):
            self._find_protein_match(token)

        if check_entities.get(EntityType.SPECIES.value, False):
            self._find_species_match(token)

    def _find_chemical_match(self, token: PDFTokenPositions) -> None:
        word = token.keyword
        if word:
            if word in COMMON_TYPOS:
                for correct_spelling in COMMON_TYPOS[word]:
                    exist = self.entity_lookup_for_chemicals(
                        token=token,
                        synonym=correct_spelling,
                    )

                    # if any that means there was a match
                    if exist is not None:
                        break
            else:
                self.entity_lookup_for_chemicals(
                    token=token,
                )

    def _find_compound_match(self, token: PDFTokenPositions) -> None:
        word = token.keyword
        if word:
            if word in COMMON_TYPOS:
                for correct_spelling in COMMON_TYPOS[word]:
                    exist = self.entity_lookup_for_compounds(
                        token=token,
                        synonym=correct_spelling,
                    )

                    # if any that means there was a match
                    if exist is not None:
                        break
            else:
                self.entity_lookup_for_compounds(
                    token=token,
                )

    def _find_disease_match(self, token: PDFTokenPositions) -> None:
        word = token.keyword
        if word:
            if word in COMMON_TYPOS:
                for correct_spelling in COMMON_TYPOS[word]:
                    exist = self.entity_lookup_for_diseases(
                        token=token,
                        synonym=correct_spelling,
                    )

                    # if any that means there was a match
                    if exist is not None:
                        break
            else:
                self.entity_lookup_for_diseases(
                    token=token,
                )

    def _find_gene_match(self, token: PDFTokenPositions) -> None:
        word = token.keyword
        if word:
            if word in COMMON_TYPOS:
                for correct_spelling in COMMON_TYPOS[word]:
                    exist = self.entity_lookup_for_genes(
                        token=token,
                        synonym=correct_spelling,
                    )

                    # if any that means there was a match
                    if exist is not None:
                        break
            else:
                self.entity_lookup_for_genes(
                    token=token,
                )

    def _find_phenotype_match(self, token: PDFTokenPositions) -> None:
        word = token.keyword
        if word:
            if word in COMMON_TYPOS:
                for correct_spelling in COMMON_TYPOS[word]:
                    exist = self.validate_phenotypes_lmdb(
                        token=token,
                        synonym=correct_spelling,
                    )

                    # if any that means there was a match
                    if exist is not None:
                        break
            else:
                self.validate_phenotypes_lmdb(
                    token=token,
                )

    def _find_protein_match(self, token: PDFTokenPositions) -> None:
        word = token.keyword
        if word:
            if word in COMMON_TYPOS:
                for correct_spelling in COMMON_TYPOS[word]:
                    exist = self.entity_lookup_for_proteins(
                        token=token,
                        synonym=correct_spelling,
                    )
>>>>>>> 5fd656c9

        if gene:
            entity_type_and_id_pairs.append(
                (EntityType.Gene.value, EntityIdStr.Gene.value))

        return entity_type_and_id_pairs

    def _create_keyword_objects(
        self,
        curr_page_coor_obj: List[Union[LTChar, LTAnno]],
        indexes: List[int],
        cropbox: Tuple[int, int],
        keyword_positions: List[Annotation.TextPosition] = [],
    ) -> None:
        """Creates the keyword objects with the keyword
        text, along with their coordinate positions and
        page number.

        Determines whether a part of the keyword is on a
        new line or not. If it is on a new line, then
        create a new coordinate object for that part of the keyword.

        E.g
            E. \nColi -> [
                {keyword: 'E.', x: ..., ...}, keyword: 'Coli', x: ..., ...}
            ]

            E. Coli -> [{keyword: 'E. Coli', x: ..., ...}]
        """
        def _skip_lt_anno(
            curr_page_coor_obj: List[Union[LTChar, LTAnno]],
            pos_idx: int,
        ) -> int:
            i = pos_idx
            while i >= 0 and isinstance(curr_page_coor_obj[i], LTAnno):
                i -= 1
            return i

        start_lower_x = None
        start_lower_y = None
        end_upper_x = None
        end_upper_y = None

        keyword = ''
        for i, pos_idx in enumerate(indexes):
            try:
                if isinstance(curr_page_coor_obj[pos_idx], LTChar):
                    lower_x, lower_y, upper_x, upper_y = curr_page_coor_obj[pos_idx].bbox  # noqa

                    if (start_lower_x is None and
                            start_lower_y is None and
                            end_upper_x is None and
                            end_upper_y is None):
                        start_lower_x = lower_x
                        start_lower_y = lower_y
                        end_upper_x = upper_x
                        end_upper_y = upper_y

                        keyword += curr_page_coor_obj[pos_idx].get_text()
                    else:
                        if lower_y != start_lower_y:
                            diff = abs(lower_y - start_lower_y)
                            prev_idx = _skip_lt_anno(
                                curr_page_coor_obj=curr_page_coor_obj,
                                pos_idx=pos_idx-1,
                            )
                            height = curr_page_coor_obj[prev_idx].height

                            # if diff is greater than height ratio
                            # then part of keyword is on a new line
                            if diff > height * PDF_NEW_LINE_THRESHOLD:
                                self._create_keyword_objects(
                                    curr_page_coor_obj=curr_page_coor_obj,
                                    indexes=indexes[i:],
                                    keyword_positions=keyword_positions,
                                    cropbox=cropbox,
                                )
                                break
                            else:
                                if upper_y > end_upper_y:
                                    end_upper_y = upper_y

                                if upper_x > end_upper_x:
                                    end_upper_x = upper_x

                                keyword += curr_page_coor_obj[pos_idx].get_text()
                        else:
                            if upper_y > end_upper_y:
                                end_upper_y = upper_y

                            if upper_x > end_upper_x:
                                end_upper_x = upper_x

                            keyword += curr_page_coor_obj[pos_idx].get_text()
            except IndexError:
                raise AnnotationError(
                    'An indexing error occurred when creating annotation keyword objects.')
            except Exception:
                raise AnnotationError(
                    'Unexpected error when creating annotation keyword objects')

        start_lower_x += cropbox[0]  # type: ignore
        end_upper_x += cropbox[0]  # type: ignore
        start_lower_y += cropbox[1]  # type: ignore
        end_upper_y += cropbox[1]  # type: ignore

        keyword_positions.append(
            Annotation.TextPosition(
                value=keyword,
                positions=[
                    start_lower_x, start_lower_y, end_upper_x, end_upper_y],  # type: ignore
            )
        )

    def _create_annotation_object(
        self,
        token_positions: PDFTokenPositions,
        char_coord_objs_in_pdf: List[Union[LTChar, LTAnno]],
        cropbox_in_pdf: Tuple[int, int],
        token_type: str,
        entity: dict,
        entity_id: str,
        entity_category: str,
        color: str,
    ) -> Annotation:
        curr_page_coor_obj = char_coord_objs_in_pdf
        cropbox = cropbox_in_pdf

        keyword_positions: List[Annotation.TextPosition] = []
        char_indexes = list(token_positions.char_positions.keys())

        self._create_keyword_objects(
            curr_page_coor_obj=curr_page_coor_obj,
            indexes=char_indexes,
            keyword_positions=keyword_positions,
            cropbox=cropbox,
        )

        # entity here is data structure from LMDB
        # see services/annotations/util.py for definition
        keyword_starting_idx = char_indexes[0]
        keyword_ending_idx = char_indexes[-1]
        link_search_term = entity['synonym']
        if entity['id_type'] != DatabaseType.NCBI.value:
            hyperlink = ENTITY_HYPERLINKS[entity['id_type']]
        else:
            # type ignore, see https://github.com/python/mypy/issues/8277
            hyperlink = ENTITY_HYPERLINKS[entity['id_type']][token_type]  # type: ignore

        if entity['id_type'] == DatabaseType.MESH.value:
            hyperlink += entity_id[5:]  # type: ignore
        else:
            hyperlink += entity_id  # type: ignore

        if token_type == EntityType.SPECIES.value:
            organism_meta = OrganismAnnotation.OrganismMeta(
                category=entity_category,
                type=token_type,
                color=color,
                id=entity_id,
                id_type=entity['id_type'],
                id_hyperlink=cast(str, hyperlink),
                links=OrganismAnnotation.OrganismMeta.Links(
                    ncbi=NCBI_LINK + link_search_term,
                    uniprot=UNIPROT_LINK + link_search_term,
                    wikipedia=WIKIPEDIA_LINK + link_search_term,
                    google=GOOGLE_LINK + link_search_term,
                ),
                all_text=link_search_term,
            )
            # the `keywords` property here is to allow us to know
            # what coordinates map to what text in the PDF
            # we want to actually use the real name inside LMDB
            # for the `keyword` property
            annotation = OrganismAnnotation(
                page_number=token_positions.page_number,
                rects=[pos.positions for pos in keyword_positions],  # type: ignore
                keywords=[k.value for k in keyword_positions],
                keyword=link_search_term,
                text_in_document=token_positions.keyword,
                keyword_length=len(token_positions.keyword),
                lo_location_offset=keyword_starting_idx,
                hi_location_offset=keyword_ending_idx,
                meta=organism_meta,
                uuid=str(uuid4()),
            )
        elif token_type == EntityType.GENE.value:
            gene_meta = GeneAnnotation.GeneMeta(
                category=entity_category,
                type=token_type,
                color=color,
                id=entity_id,
                id_type=entity['id_type'],
                id_hyperlink=cast(str, hyperlink),
                links=OrganismAnnotation.OrganismMeta.Links(
                    ncbi=NCBI_LINK + link_search_term,
                    uniprot=UNIPROT_LINK + link_search_term,
                    wikipedia=WIKIPEDIA_LINK + link_search_term,
                    google=GOOGLE_LINK + link_search_term,
                ),
                all_text=link_search_term,
            )
            annotation = GeneAnnotation(
                page_number=token_positions.page_number,
                rects=[pos.positions for pos in keyword_positions],  # type: ignore
                keywords=[k.value for k in keyword_positions],
                keyword=link_search_term,
                text_in_document=token_positions.keyword,
                keyword_length=len(token_positions.keyword),
                lo_location_offset=keyword_starting_idx,
                hi_location_offset=keyword_ending_idx,
                meta=gene_meta,
                uuid=str(uuid4()),
            )
        else:
            meta = Annotation.Meta(
                type=token_type,
                color=color,
                id=entity_id,
                id_type=entity['id_type'],
                id_hyperlink=cast(str, hyperlink),
                links=Annotation.Meta.Links(
                    ncbi=NCBI_LINK + link_search_term,
                    uniprot=UNIPROT_LINK + link_search_term,
                    wikipedia=WIKIPEDIA_LINK + link_search_term,
                    google=GOOGLE_LINK + link_search_term,
                ),
                all_text=link_search_term,
            )
            annotation = Annotation(
                page_number=token_positions.page_number,
                rects=[pos.positions for pos in keyword_positions],  # type: ignore
                keywords=[k.value for k in keyword_positions],
                keyword=link_search_term,
                text_in_document=token_positions.keyword,
                keyword_length=len(token_positions.keyword),
                lo_location_offset=keyword_starting_idx,
                hi_location_offset=keyword_ending_idx,
                meta=meta,
                uuid=str(uuid4()),
            )
        return annotation

    def _get_annotation(
        self,
        tokens: Dict[str, LMDBMatch],
        token_type: str,
        color: str,
        id_str: str,
        char_coord_objs_in_pdf: List[Union[LTChar, LTAnno]],
        cropbox_in_pdf: Tuple[int, int],
    ) -> List[Annotation]:
        """Create annotation objects for tokens.

        Assumption:
            - An entity in LMDB will always have a common name and synonym
                (1) this means a common name will have itself as a synonym

        Algorithm:
            - Handle common synonyms across multiple common names, because
              cannot infer entity.
                (1) if none of the common names appears, then ignore synonym
                (2) if more than one common name appears, then ignore synonym
                (3) if only one common name appears, identify synonym as entity of common name
            - NOTE: The above DOES NOT apply to synonyms that HAVE ONLY ONE common name
                (1) so if a synonym appears but its common name does not, the synonym
                will be in annotations

            - TODO: Considerations:
                (1) A synonym that is also a common name, and the other common name appears
                    (1a) how to handle? Currently apply above as well (?)

        Returns list of matched annotations
        """
        matches: List[Annotation] = []
        tokens_lowercased = set([normalize_str(s) for s in list(tokens.keys())])

        for word, lmdb_match in tokens.items():
            for token_positions in lmdb_match.tokens:
                synonym_common_names_dict: Dict[str, Set[str]] = {}

                for entity in lmdb_match.entities:
                    entity_synonym = entity['synonym']
                    entity_common_name = entity['name']
                    if entity_synonym in synonym_common_names_dict:
                        synonym_common_names_dict[entity_synonym].add(normalize_str(entity_common_name))  # noqa
                    else:
                        synonym_common_names_dict[entity_synonym] = {normalize_str(entity_common_name)}  # noqa

                for entity in lmdb_match.entities:
                    entity_synonym = entity['synonym']
                    common_names_referenced_by_synonym = synonym_common_names_dict[entity_synonym]
                    if len(common_names_referenced_by_synonym) > 1:
                        # synonym used by multiple different common names
                        #
                        # for synonyms that are used by more than one common names
                        # if none of those common names appear in the document
                        # or if more than one of those common names appear in the document
                        # do not annotate because cannot infer
                        common_names_in_document = [n for n in common_names_referenced_by_synonym if n in tokens_lowercased]  # noqa

                        if len(common_names_in_document) != 1:
                            continue

                    annotation = self._create_annotation_object(
                        char_coord_objs_in_pdf=char_coord_objs_in_pdf,
                        cropbox_in_pdf=cropbox_in_pdf,
                        token_positions=token_positions,
                        token_type=token_type,
                        entity=entity,
                        entity_id=entity[id_str],
                        entity_category=entity.get('category', ''),
                        color=color,
                    )
                    matches.append(annotation)
        return matches

    def _get_closest_gene_organism_pair(
        self,
        gene_position: PDFTokenPositions,
        organism_matches: Dict[str, str],
    ) -> Tuple[str, str]:
        """Gets the correct gene/organism pair for a given gene and its list of matching organisms.

        A gene name may match multiple organisms. To choose which organism to use, we first
        check for the closest one in the document. If two organisms are equal in distance,
        we choose the one that appears most frequently in the document. If the two organisms
        are both equidistant and equally frequent, we always prefer homo sapiens if it is
        either of the two genes. Otherwise, we choose the one we matched first.
        """

        char_indexes = list(gene_position.char_positions.keys())
        gene_location_lo = char_indexes[0]
        gene_location_hi = char_indexes[-1]

        closest_dist = inf
        curr_closest_organism = None

        for organism in organism_matches:
            try:
                if curr_closest_organism is None:
                    curr_closest_organism = organism

                min_organism_dist = inf

                # Get the closest instance of this organism
                for organism_pos in self.organism_locations[organism]:
                    organism_location_lo = organism_pos[0]
                    organism_location_hi = organism_pos[1]

                    if gene_location_lo > organism_location_hi:
                        new_organism_dist = gene_location_lo - organism_location_hi
                    else:
                        new_organism_dist = organism_location_lo - gene_location_hi

                    if new_organism_dist < min_organism_dist:
                        min_organism_dist = new_organism_dist

                # If this organism is closer than the current closest, update
                if min_organism_dist < closest_dist:
                    curr_closest_organism = organism
                    closest_dist = min_organism_dist
                # If this organism is equidistant to the current closest, check frequency instead
                elif min_organism_dist == closest_dist:
                    # If the frequency of this organism is greater, update
                    if self.organism_frequency[organism] > self.organism_frequency[curr_closest_organism]:  # noqa
                        curr_closest_organism = organism
                    elif self.organism_frequency[organism] == self.organism_frequency[curr_closest_organism]:  # noqa
                        # If the organisms are equidistant and equal frequency,
                        # check if the new organism is human, and if so update
                        if organism == HOMO_SAPIENS_TAX_ID:
                            curr_closest_organism = organism
            except KeyError:
                raise AnnotationError(f'Organism ID {organism} does not exist.')  # noqa

        if curr_closest_organism is None:
            raise AnnotationError('Cannot get gene ID with empty organism match dict.')

        # Return the gene id of the organism with the highest priority
        return organism_matches[curr_closest_organism], curr_closest_organism

    def _annotate_genes(
        self,
        entity_id_str: str,
        char_coord_objs_in_pdf: List[Union[LTChar, LTAnno]],
        cropbox_in_pdf: Tuple[int, int],
    ) -> List[Annotation]:
        """Gene specific annotation. Nearly identical to `_get_annotation`,
        except that we check genes against the matched organisms found in the
        document.

        It is likely that the annotator will detect keywords that resemble gene
        names, but are not genes in the context of the document.

        It is also possible that two organisms discussed in the document each have a
        gene with the same name. In this case we need a way to distinguish between the
        two.

        To resolve both of the above issues we check the graph database for
        relationships between genes/organisms, and handle each of the following cases:
            1. Exactly one organism match for a given gene
            2. More than one organism match for a given gene
            3. No organism matches for a given gene

        Returns list of matched annotations
        """
        tokens: Dict[str, LMDBMatch] = self.matched_genes

        matches: List[Annotation] = []

        entity_tokenpos_pairs = []
        gene_names: Set[str] = set()
        for word, lmdb_match in tokens.items():
            for token_positions in lmdb_match.tokens:
                for entity in lmdb_match.entities:
                    entity_synonym = entity['name'] if entity.get('inclusion', None) else entity['synonym']  # noqa
                    gene_names.add(entity_synonym)

                    entity_tokenpos_pairs.append((entity, token_positions))

        gene_organism_matches = \
            self.annotation_neo4j.get_gene_to_organism_match_result(
                genes=list(gene_names),
                matched_organism_ids=list(self.organism_frequency.keys()),
            )

        for entity, token_positions in entity_tokenpos_pairs:
            entity_synonym = entity['name'] if entity.get('inclusion', None) else entity['synonym']  # noqa
            if entity_synonym in gene_organism_matches:
                gene_id, organism_id = self._get_closest_gene_organism_pair(
                    gene_position=token_positions,
                    organism_matches=gene_organism_matches[entity_synonym]
                )

                category = self.organism_categories[organism_id]

                annotation = self._create_annotation_object(
                    char_coord_objs_in_pdf=char_coord_objs_in_pdf,
                    cropbox_in_pdf=cropbox_in_pdf,
                    token_positions=token_positions,
                    token_type=EntityType.GENE.value,
                    entity=entity,
                    entity_id=gene_id,
                    entity_category=category,
                    color=EntityColor.GENE.value,
                )
                matches.append(annotation)
        return matches

    def _annotate_chemicals(
        self,
        entity_id_str: str,
        char_coord_objs_in_pdf: List[Union[LTChar, LTAnno]],
        cropbox_in_pdf: Tuple[int, int],
    ) -> List[Annotation]:
        return self._get_annotation(
            tokens=self.matched_chemicals,
            token_type=EntityType.CHEMICAL.value,
            color=EntityColor.CHEMICAL.value,
            id_str=entity_id_str,
            char_coord_objs_in_pdf=char_coord_objs_in_pdf,
            cropbox_in_pdf=cropbox_in_pdf,
        )

    def _annotate_compounds(
        self,
        entity_id_str: str,
        char_coord_objs_in_pdf: List[Union[LTChar, LTAnno]],
        cropbox_in_pdf: Tuple[int, int],
    ) -> List[Annotation]:
        return self._get_annotation(
            tokens=self.matched_compounds,
            token_type=EntityType.COMPOUND.value,
            color=EntityColor.COMPOUND.value,
            id_str=entity_id_str,
            char_coord_objs_in_pdf=char_coord_objs_in_pdf,
            cropbox_in_pdf=cropbox_in_pdf,
        )

    def _annotate_proteins(
        self,
        entity_id_str: str,
        char_coord_objs_in_pdf: List[Union[LTChar, LTAnno]],
        cropbox_in_pdf: Tuple[int, int],
    ) -> List[Annotation]:
        return self._get_annotation(
            tokens=self.matched_proteins,
            token_type=EntityType.PROTEIN.value,
            color=EntityColor.PROTEIN.value,
            id_str=entity_id_str,
            char_coord_objs_in_pdf=char_coord_objs_in_pdf,
            cropbox_in_pdf=cropbox_in_pdf,
        )

    def _annotate_local_species_inclusions(
        self,
        char_coord_objs_in_pdf: List[Union[LTChar, LTAnno]],
        cropbox_in_pdf: Tuple[int, int],
    ) -> List[Annotation]:
        """Similar to self._get_annotation() but for creating
        annotations of custom species.

        However, does not check if a synonym is used by multiple
        common names that all appear in the document, as assume
        user wants these custom species annotations to be
        annotated.
        """
        tokens = self.matched_local_species_inclusion

        custom_annotations: List[Annotation] = []

        for word, token_list in tokens.items():
            entities = self.local_species_inclusion.get(normalize_str(word), [])
            for token_positions in token_list:
                for entity in entities:
                    annotation = self._create_annotation_object(
                        char_coord_objs_in_pdf=char_coord_objs_in_pdf,
                        cropbox_in_pdf=cropbox_in_pdf,
                        token_positions=token_positions,
                        token_type=EntityType.SPECIES.value,
                        entity=entity,
                        entity_id=entity[EntityIdStr.SPECIES.value],
                        entity_category=entity.get('category', ''),
                        color=EntityColor.SPECIES.value,
                    )

                    custom_annotations.append(annotation)
        return custom_annotations

    def _annotate_species(
        self,
        entity_id_str: str,
        char_coord_objs_in_pdf: List[Union[LTChar, LTAnno]],
        cropbox_in_pdf: Tuple[int, int],
        organisms_from_custom_annotations: List[dict],
    ) -> List[Annotation]:
        species_annotations = self._get_annotation(
            tokens=self.matched_species,
            token_type=EntityType.SPECIES.value,
            color=EntityColor.SPECIES.value,
            id_str=entity_id_str,
            char_coord_objs_in_pdf=char_coord_objs_in_pdf,
            cropbox_in_pdf=cropbox_in_pdf,
        )

        species_inclusions = self._annotate_local_species_inclusions(
            char_coord_objs_in_pdf=char_coord_objs_in_pdf,
            cropbox_in_pdf=cropbox_in_pdf,
        )

        def has_center_point(
            custom_rect_coords: List[float],
            rect_coords: List[float],
        ) -> bool:
            x1 = rect_coords[0]
            y1 = rect_coords[1]
            x2 = rect_coords[2]
            y2 = rect_coords[3]

            center_x = (x1 + x2)/2
            center_y = (y1 + y2)/2

            rect_x1 = custom_rect_coords[0]
            rect_y1 = custom_rect_coords[1]
            rect_x2 = custom_rect_coords[2]
            rect_y2 = custom_rect_coords[3]

            return rect_x1 <= center_x <= rect_x2 and rect_y1 <= center_y <= rect_y2

        # we only want the annotations with correct coordinates
        # because it is possible for a word to only have one
        # of its occurrences annotated as a custom annotation
        filtered_custom_species_annotations: List[Annotation] = []
        for custom in organisms_from_custom_annotations:
            for custom_anno in species_inclusions:
                if custom.get('rects', None):
                    if len(custom['rects']) == len(custom_anno.rects):
                        # check if center point for each rect in custom_anno.rects
                        # is in the corresponding rectangle from custom annotations
                        valid = all(list(map(has_center_point, custom['rects'], custom_anno.rects)))

                        # if center point is in custom annotation rectangle
                        # then add it to list
                        if valid:
                            filtered_custom_species_annotations.append(custom_anno)
                else:
                    raise AnnotationError(
                        'Manual annotations unexpectedly missing attribute "rects".')

        self.organism_frequency, self.organism_locations, self.organism_categories = \
            self._get_entity_frequency_location_and_category(
                annotations=species_annotations + filtered_custom_species_annotations,
            )

        # don't return the custom annotations because they should stay as custom
        return species_annotations

    def _annotate_diseases(
        self,
        entity_id_str: str,
        char_coord_objs_in_pdf: List[Union[LTChar, LTAnno]],
        cropbox_in_pdf: Tuple[int, int],
    ) -> List[Annotation]:
        return self._get_annotation(
            tokens=self.matched_diseases,
            token_type=EntityType.DISEASE.value,
            color=EntityColor.DISEASE.value,
            id_str=entity_id_str,
            char_coord_objs_in_pdf=char_coord_objs_in_pdf,
            cropbox_in_pdf=cropbox_in_pdf,
        )

    def _annotate_phenotypes(
        self,
        entity_id_str: str,
        char_coord_objs_in_pdf: List[Union[LTChar, LTAnno]],
        cropbox_in_pdf: Tuple[int, int],
    ) -> List[Annotation]:
        return self._get_annotation(
            tokens=self.matched_phenotypes,
            token_type=EntityType.PHENOTYPE.value,
            color=EntityColor.PHENOTYPE.value,
            id_str=entity_id_str,
            char_coord_objs_in_pdf=char_coord_objs_in_pdf,
            cropbox_in_pdf=cropbox_in_pdf,
        )

    def annotate(
        self,
        annotation_type: str,
        entity_id_str: str,
        char_coord_objs_in_pdf: List[Union[LTChar, LTAnno]],
        cropbox_in_pdf: Tuple[int, int],
        organisms_from_custom_annotations: List[dict],
    ) -> List[Annotation]:
        funcs = {
            EntityType.CHEMICAL.value: self._annotate_chemicals,
            EntityType.COMPOUND.value: self._annotate_compounds,
            EntityType.PROTEIN.value: self._annotate_proteins,
            EntityType.SPECIES.value: self._annotate_species,
            EntityType.DISEASE.value: self._annotate_diseases,
            EntityType.PHENOTYPE.value: self._annotate_phenotypes,
            EntityType.GENE.value: self._annotate_genes,
        }

        annotate_entities = funcs[annotation_type]
        if annotation_type == EntityType.SPECIES.value:
            return annotate_entities(
                entity_id_str=entity_id_str,
                char_coord_objs_in_pdf=char_coord_objs_in_pdf,
                cropbox_in_pdf=cropbox_in_pdf,
                organisms_from_custom_annotations=organisms_from_custom_annotations,
            )  # type: ignore
        else:
            return annotate_entities(
                entity_id_str=entity_id_str,
                char_coord_objs_in_pdf=char_coord_objs_in_pdf,
                cropbox_in_pdf=cropbox_in_pdf,
            )  # type: ignore

    def _update_entity_frequency_map(
        self,
        entity_frequency: Dict[str, int],
        annotation: Annotation,
    ) -> Dict[str, int]:
        entity_id = annotation.meta.id
        if entity_frequency.get(entity_id, None) is not None:
            entity_frequency[entity_id] += 1
        else:
            entity_frequency[entity_id] = 1

        # If this annotation is a virus then we also have to update the homo sapiens frequency
        if isinstance(annotation.meta, OrganismAnnotation.OrganismMeta) and annotation.meta.category == OrganismCategory.VIRUSES.value:  # noqa
            if entity_frequency.get(HOMO_SAPIENS_TAX_ID, None) is not None:
                entity_frequency[HOMO_SAPIENS_TAX_ID] += 1
            else:
                entity_frequency[HOMO_SAPIENS_TAX_ID] = 1

        return entity_frequency

    def _update_entity_location_map(
        self,
        matched_entity_locations: Dict[str, List[Tuple[int, int]]],
        annotation: Annotation,
    ) -> Dict[str, List[Tuple[int, int]]]:
        if matched_entity_locations.get(annotation.meta.id, None) is not None:
            matched_entity_locations[annotation.meta.id].append(
                (annotation.lo_location_offset, annotation.hi_location_offset)
            )
        else:
            matched_entity_locations[annotation.meta.id] = [
                (annotation.lo_location_offset, annotation.hi_location_offset)
            ]

        # If the annotation represents a virus, then also mark this location as a human
        # annotation
        if isinstance(annotation.meta, OrganismAnnotation.OrganismMeta) and annotation.meta.category == OrganismCategory.VIRUSES.value:  # noqa
            if matched_entity_locations.get(HOMO_SAPIENS_TAX_ID, None) is not None:  # noqa
                matched_entity_locations[HOMO_SAPIENS_TAX_ID].append(  # noqa
                    (annotation.lo_location_offset, annotation.hi_location_offset)
                )
            else:
                matched_entity_locations[HOMO_SAPIENS_TAX_ID] = [
                    (annotation.lo_location_offset, annotation.hi_location_offset)
                ]

        return matched_entity_locations

    def _get_entity_frequency_location_and_category(
        self,
        annotations: List[Annotation],
    ) -> Tuple[
            Dict[str, int],
            Dict[str, List[Tuple[int, int]]],
            Dict[str, str]]:
        """Takes as input a list of annotation objects (intended to be of a single entity type).

        Returns the frequency of the annotation entities, and their locations within the document.
        """
        matched_entity_locations: Dict[str, List[Tuple[int, int]]] = {}
        entity_frequency: Dict[str, int] = {}
        entity_categories: Dict[str, str] = {}

        for annotation in annotations:
            entity_frequency = self._update_entity_frequency_map(
                entity_frequency=entity_frequency,
                annotation=annotation,
            )
            matched_entity_locations = self._update_entity_location_map(
                matched_entity_locations=matched_entity_locations,
                annotation=annotation,
            )
            entity_categories[annotation.meta.id] = annotation.meta.to_dict().get('category', '')

            # Need to add an entry for humans if we annotated a virus
            if isinstance(annotation, OrganismAnnotation) and isinstance(annotation.meta, OrganismAnnotation.OrganismMeta):  # noqa
                if annotation.meta.category == OrganismCategory.VIRUSES.value:  # noqa
                    entity_categories[HOMO_SAPIENS_TAX_ID] = OrganismCategory.EUKARYOTA.value

        return entity_frequency, matched_entity_locations, entity_categories

    def _get_fixed_false_positive_unified_annotations(
        self,
        annotations_list: List[Annotation],
    ) -> List[Annotation]:
        """Removes any false positive annotations.

        False positives occurred during our matching
        because we normalize the text from the pdf and
        the keys in lmdb.

        False positives are multi length word that
        got matched to a shorter length word due to
        normalizing in lmdb.

        Gene related false positives are bacterial
        genes in the form of cysB, algA, deaD, etc.
        """
        fixed_annotations: List[Annotation] = []

        for annotation in annotations_list:
            text_in_document = annotation.text_in_document.split(' ')

            # TODO: Does the order of these checks matter?

            if len(text_in_document) > 1:
                keyword_from_annotation = annotation.keyword.split(' ')
                if len(keyword_from_annotation) >= len(text_in_document):
                    fixed_annotations.append(annotation)
                else:
                    # consider case such as `ferredoxin 2` vs `ferredoxin-2` in lmdb
                    keyword_from_annotation = annotation.keyword.split('-')
                    if len(keyword_from_annotation) >= len(text_in_document):
                        fixed_annotations.append(annotation)
            elif isinstance(annotation, GeneAnnotation):
                text_in_document = text_in_document[0]  # type: ignore
                if text_in_document == annotation.keyword:
                    fixed_annotations.append(annotation)
            else:
                fixed_annotations.append(annotation)

        return fixed_annotations

    def _create_annotations(
        self,
        char_coord_objs_in_pdf: List[Union[LTChar, LTAnno]],
        cropbox_in_pdf: Tuple[int, int],
        types_to_annotate: List[Tuple[str, str]],
        organisms_from_custom_annotations: List[dict],
    ) -> List[Annotation]:
        """Create annotations.

        Args:
            tokens: list of PDFTokenPositions
            char_coord_objs_in_pdf: list of char objects from pdfminer
            cropbox_in_pdf: the mediabox/cropbox offset from pdfminer
                - boolean determines whether to check lmdb for that entity
            types_to_annotate: list of entity types to create annotations of
                - NOTE: IMPORTANT: should always match with `EntityRecognition.identify_entities()`
                - NOTE: IMPORTANT: Species should always be before Genes
                    - because species is used to do gene organism matching
                - e.g [
<<<<<<< HEAD
                    (EntityType.Species.value, EntityIdStr.Species.value),
                    (EntityType.Gene.value, EntityIdStr.Gene.value),
=======
                    (EntityType.SPECIES.value, EntityIdStr.SPECIES.value),
                    (EntityType.CHEMICAL.value, EntityIdStr.CHEMICAL.value),
>>>>>>> 5fd656c9
                    ...
                ]
        """
        unified_annotations: List[Annotation] = []

        for entity_type, entity_id_str in types_to_annotate:
            annotations = self.annotate(
                annotation_type=entity_type,
                entity_id_str=entity_id_str,
                char_coord_objs_in_pdf=char_coord_objs_in_pdf,
                cropbox_in_pdf=cropbox_in_pdf,
                organisms_from_custom_annotations=organisms_from_custom_annotations,
            )
            unified_annotations.extend(annotations)

        return unified_annotations

    def create_rules_based_annotations(
        self,
        tokens: PDFTokenPositionsList,
        custom_annotations: List[dict],
        entity_results: EntityResults,
        entity_type_and_id_pairs: List[Tuple[str, str]],
    ) -> List[Annotation]:
<<<<<<< HEAD
        """Create annotations based on semantic rules."""
        self.local_species_inclusion = entity_results.local_species_inclusion
        self.matched_local_species_inclusion = entity_results.matched_local_species_inclusion
        self.matched_chemicals = entity_results.matched_chemicals
        self.matched_compounds = entity_results.matched_compounds
        self.matched_diseases = entity_results.matched_diseases
        self.matched_genes = entity_results.matched_genes
        self.matched_phenotypes = entity_results.matched_phenotypes
        self.matched_proteins = entity_results.matched_proteins
        self.matched_species = entity_results.matched_species
=======
        entity_type_and_id_pairs = [
            # TODO: move this to a getter function since it's used multiple times
            # Order is IMPORTANT here, Species should always be annotated before Genes
            (EntityType.CHEMICAL.value, EntityIdStr.CHEMICAL.value),
            (EntityType.COMPOUND.value, EntityIdStr.COMPOUND.value),
            (EntityType.PROTEIN.value, EntityIdStr.PROTEIN.value),
            (EntityType.DISEASE.value, EntityIdStr.DISEASE.value),
            (EntityType.PHENOTYPE.value, EntityIdStr.PHENOTYPE.value),
            (EntityType.SPECIES.value, EntityIdStr.SPECIES.value),
            (EntityType.GENE.value, EntityIdStr.GENE.value),
        ]

        # TODO: hard coding for now until UI is done
        entities_to_check = {
            EntityType.CHEMICAL.value: True,
            EntityType.COMPOUND.value: True,
            EntityType.DISEASE.value: True,
            EntityType.GENE.value: True,
            EntityType.PHENOTYPE.value: True,
            EntityType.PROTEIN.value: True,
            EntityType.SPECIES.value: True,
        }

        self._set_local_species_inclusion(custom_annotations)
        self._process_inclusions_and_lmdb(
            tokens=tokens.token_positions,
            check_entities_in_lmdb=entities_to_check,
            global_inclusions=self._get_global_inclusion_pairs()
        )
>>>>>>> 5fd656c9

        annotations = self._create_annotations(
            char_coord_objs_in_pdf=tokens.char_coord_objs_in_pdf,
            cropbox_in_pdf=tokens.cropbox_in_pdf,
            types_to_annotate=entity_type_and_id_pairs,
            organisms_from_custom_annotations=custom_annotations,
        )
        return self._clean_annotations(annotations=annotations)

    def get_nlp_entities(
        self,
        page_index: Dict[int, int],
        text: str,
        tokens: PDFTokenPositionsList,
    ) -> Tuple[List[PDFTokenPositions], List[dict]]:
        """Makes a call to the NLP service.
        There is a memory issue with the NLP service, so for now
        the REST call is broken into one per PDF page.

        Returns the NLP tokens and combined NLP response.
        """
        combined_nlp_resp = []
        nlp_tokens: List[PDFTokenPositions] = []
        req = None
        pages_to_index = {v: k for k, v in page_index.items()}
        pages = list(pages_to_index)
        text_in_page: List[Tuple[int, str]] = []

        # TODO: Breaking the request into pages
        # because doing the entire PDF seem to cause
        # the NLP service container to crash with no
        # errors and exit code of 247... (memory related)
        length = len(pages) - 1
        for i, page in enumerate(pages):
            if i == length:
                text_in_page.append((page, text[pages_to_index[page]:]))
            else:
                text_in_page.append((page, text[pages_to_index[page]:pages_to_index[page+1]]))

        for page, page_text in text_in_page:
            try:
                req = requests.post(NLP_ENDPOINT, json={'text': page_text}, timeout=30)
                nlp_resp = req.json()

                for predicted in nlp_resp:
                    # TODO: nlp only checks for Bacteria right now
                    # replace with Species in the future
                    if predicted['type'] != 'Bacteria':
                        # need to do offset here because index resets
                        # after each text string for page
                        offset = pages_to_index[page]
                        curr_char_idx_mappings = {
                            i+offset: char for i, char in zip(
                                range(predicted['low_index'], predicted['high_index']),
                                predicted['item'],
                            )
                        }

                        # determine page keyword is on
                        page_idx = -1
                        min_page_idx_list = list(tokens.min_idx_in_page)
                        for min_page_idx in min_page_idx_list:
                            # include offset here, see above
                            if predicted['high_index']+offset <= min_page_idx:
                                # reminder: can break here because dict in python 3.8+ are
                                # insertion order
                                break
                            else:
                                page_idx = min_page_idx
                        token = PDFTokenPositions(
                            page_number=tokens.min_idx_in_page[page_idx],
                            keyword=predicted['item'],
                            char_positions=curr_char_idx_mappings,
                            token_type=predicted['type'],
                        )
                        nlp_tokens.append(token)

                        offset_predicted = {k: v for k, v in predicted.items()}
                        offset_predicted['high_index'] += offset
                        offset_predicted['low_index'] += offset

                        combined_nlp_resp.append(offset_predicted)
            except requests.exceptions.ConnectTimeout:
                raise AnnotationError(
                    'The request timed out while trying to connect to the NLP service.')
            except requests.exceptions.Timeout:
                raise AnnotationError(
                    'The request to the NLP service timed out.')
            except requests.exceptions.RequestException:
                raise AnnotationError(
                    'An unexpected error occurred with the NLP service.')

        current_app.logger.info(
            f'NLP Response Output: {json.dumps(combined_nlp_resp)}',
            extra=EventLog(event_type='annotations').to_dict()
        )

        if req:
            req.close()
        return nlp_tokens, combined_nlp_resp

<<<<<<< HEAD
    def create_nlp_annotations(
        self,
        nlp_resp: List[dict],
        species_annotations: List[Annotation],
        char_coord_objs_in_pdf: List[Union[LTChar, LTAnno]],
        cropbox_in_pdf: Tuple[int, int],
        custom_annotations: List[dict],
        entity_type_and_id_pairs: List[Tuple[str, str]]
    ) -> List[Annotation]:
        """Create annotations based on NLP."""
=======
        # match species using rules based approach
        # TODO: possibly until nlp gets better at identifying species
        entity_type_and_id_pairs = [
            (EntityType.SPECIES.value, EntityIdStr.SPECIES.value),
        ]

        # TODO: hard coding for now until UI is done
        entities_to_check = {EntityType.SPECIES.value: True}

        self._set_local_species_inclusion(custom_annotations)
        self._process_inclusions_and_lmdb(
            tokens=tokens.token_positions,
            check_entities_in_lmdb=entities_to_check,
            global_inclusions=self._get_global_inclusion_pairs()
        )

        species_annotations = self._create_annotations(
            char_coord_objs_in_pdf=tokens.char_coord_objs_in_pdf,
            cropbox_in_pdf=tokens.cropbox_in_pdf,
            types_to_annotate=entity_type_and_id_pairs,
            organisms_from_custom_annotations=custom_annotations,
        )

        # now annotate what nlp found
        entity_type_and_id_pairs = [
            (EntityType.CHEMICAL.value, EntityIdStr.CHEMICAL.value),
            (EntityType.COMPOUND.value, EntityIdStr.COMPOUND.value),
            (EntityType.PROTEIN.value, EntityIdStr.PROTEIN.value),
            (EntityType.DISEASE.value, EntityIdStr.DISEASE.value),
            (EntityType.PHENOTYPE.value, EntityIdStr.PHENOTYPE.value),
            (EntityType.GENE.value, EntityIdStr.GENE.value),
        ]

        # TODO: hard coding for now until UI is done
        entities_to_check = {
            EntityType.CHEMICAL.value: True,
            EntityType.COMPOUND.value: True,
            EntityType.DISEASE.value: True,
            EntityType.GENE.value: True,
            EntityType.PHENOTYPE.value: True,
            EntityType.PROTEIN.value: True,
        }

        self._process_inclusions_and_lmdb(
            tokens=nlp_tokens,
            check_entities_in_lmdb=entities_to_check,
            global_inclusions=self._get_global_inclusion_pairs()
        )

>>>>>>> 5fd656c9
        nlp_annotations = self._create_annotations(
            char_coord_objs_in_pdf=char_coord_objs_in_pdf,
            cropbox_in_pdf=cropbox_in_pdf,
            types_to_annotate=entity_type_and_id_pairs,
            organisms_from_custom_annotations=custom_annotations,
        )

        unified_annotations = species_annotations + nlp_annotations

        # TODO: TEMP to keep track of things not matched in LMDB
        matched: Set[str] = set()
        predicted_set: Set[str] = set()
        for predicted in nlp_resp:
            predicted_str = predicted['item']
            predicted_type = predicted['type']
            predicted_hashstr = f'{predicted_str},{predicted_type}'
            predicted_set.add(predicted_hashstr)

        for anno in unified_annotations:
            # TODO: temp for now as NLP only use Bacteria
            if anno.meta.type == 'Species':
                keyword_type = 'Bacteria'
            else:
                keyword_type = anno.meta.type
            hashstr = f'{anno.text_in_document},{keyword_type}'
            matched.add(hashstr)

        not_matched = predicted_set - matched

        current_app.logger.info(
            f'NLP TOKENS NOT MATCHED TO LMDB {not_matched}',
            extra=EventLog(event_type='annotations').to_dict()
        )
        return self._clean_annotations(annotations=unified_annotations)

    def _clean_annotations(
        self,
        annotations: List[Annotation],
    ) -> List[Annotation]:
        fixed_unified_annotations = self._get_fixed_false_positive_unified_annotations(
            annotations_list=annotations,
        )
        fixed_unified_annotations = self.fix_conflicting_annotations(
            unified_annotations=fixed_unified_annotations,
        )
        return fixed_unified_annotations

    def fix_conflicting_annotations(
        self,
        unified_annotations: List[Annotation],
    ) -> List[Annotation]:
        """Annotations and keywords may span multiple entity types
        (e.g. compounds, chemicals, organisms, etc.), resulting in conflicting
        annotations.

        An annotation is a conflict if:
        - it has overlapping `lo_location_offset` and `hi_location_offset` with
            another annotation.
        - it has adjacent intervals, meaning a `hi_location_offset` equals
            the `lo_location_offset` of another annotation.
        """
        updated_unified_annotations: List[Annotation] = []
        annotations_to_clean: List[Annotation] = []

        for unified in unified_annotations:
            if unified.lo_location_offset == unified.hi_location_offset:
                # keyword is a single character
                # should not have overlaps
                updated_unified_annotations.append(unified)
            else:
                annotations_to_clean.append(unified)

        tree = self.create_annotation_tree(annotations=annotations_to_clean)
        # first clean all annotations with equal intervals
        # this means the same keyword was mapped to multiple entities
        cleaned_of_equal_intervals = tree.merge_equals(
            data_reducer=self.determine_entity_precedence,
        )

        fixed_annotations = self._remove_overlapping_annotations(
            conflicting_annotations=cleaned_of_equal_intervals,
        )

        updated_unified_annotations.extend(fixed_annotations)
        return updated_unified_annotations

    def create_annotation_tree(
        self,
        annotations: List[Annotation],
    ) -> AnnotationIntervalTree:
        return AnnotationIntervalTree(
            [AnnotationInterval(
                begin=anno.lo_location_offset,
                end=anno.hi_location_offset,
                data=anno
            ) for anno in annotations]
        )

    def determine_entity_precedence(
        self,
        anno1: Annotation,
        anno2: Annotation,
    ) -> Annotation:
        key1 = ENTITY_TYPE_PRECEDENCE[anno1.meta.type]
        key2 = ENTITY_TYPE_PRECEDENCE[anno2.meta.type]

        # if custom phenotype and MESH phenotype
        # then choose MESH
        if ((anno1.meta.type == EntityType.PHENOTYPE.value and
                anno2.meta.type == EntityType.PHENOTYPE.value) and
            (anno1.lo_location_offset == anno2.lo_location_offset and
                anno1.hi_location_offset == anno2.hi_location_offset)):  # noqa
            if anno1.meta.id_type == DatabaseType.MESH.value:
                return anno1
            elif anno2.meta.id_type == DatabaseType.MESH.value:
                return anno2

        # only do special gene vs protein comparison if they have
        # exact intervals
        # because that means the same normalized text was matched
        # to both
        if ((anno1.meta.type == EntityType.PROTEIN.value or
                anno1.meta.type == EntityType.GENE.value) and
            (anno2.meta.type == EntityType.PROTEIN.value or
                anno2.meta.type == EntityType.GENE.value) and
            (anno1.lo_location_offset == anno2.lo_location_offset and
                anno1.hi_location_offset == anno2.hi_location_offset)):  # noqa
            if anno1.meta.type != anno2.meta.type:
                # protein vs gene
                # protein has capital first letter: CysB
                # gene has lowercase: cysB
                # also cases like gene SerpinA1 vs protein Serpin A1

                def check_gene_protein(
                    anno1: Annotation,
                    anno2: Annotation,
                    anno1_text_in_document: str,
                    anno2_text_in_document: str,
                ):
                    """First check for exact match
                    if no exact match then check substrings
                    e.g `Serpin A1` matched to `serpin A1`
                    e.g `SerpinA1` matched to `serpin A1`

                    We take the first case will not count hyphens separated
                    because hard to infer if it was used as a space
                    need to consider precedence in case gene and protein
                    have the exact spelling correct annotated word
                    """
                    if anno1_text_in_document == anno1.keyword:
                        return anno1
                    if anno2_text_in_document == anno2.keyword:
                        return anno2

                    if len(anno1_text_in_document.split(' ')) == len(anno1.keyword.split(' ')):
                        return anno1
                    if len(anno2_text_in_document.split(' ')) == len(anno2.keyword.split(' ')):
                        return anno2

                    return None

                if key1 > key2:
                    gene_protein_precedence_result = check_gene_protein(
                        anno1=anno1,
                        anno2=anno2,
                        anno1_text_in_document=anno1.text_in_document,
                        anno2_text_in_document=anno2.text_in_document,
                    )
                else:
                    gene_protein_precedence_result = check_gene_protein(
                        anno1=anno2,
                        anno2=anno1,
                        anno1_text_in_document=anno2.text_in_document,
                        anno2_text_in_document=anno1.text_in_document,
                    )

                if gene_protein_precedence_result is not None:
                    return gene_protein_precedence_result

        if key1 > key2:
            return anno1
        elif key2 > key1:
            return anno2
        else:
            if anno1.keyword_length > anno2.keyword_length:
                return anno1
            else:
                return anno2

    def _remove_overlapping_annotations(
        self,
        conflicting_annotations: List[Annotation],
    ) -> List[Annotation]:
        """Remove annotations based on rules defined in
        self.determine_entity_precedence().
        """
        fixed_annotations: List[Annotation] = []

        if conflicting_annotations:
            tree = self.create_annotation_tree(annotations=conflicting_annotations)
            fixed_annotations.extend(
                tree.merge_overlaps(
                    data_reducer=self.determine_entity_precedence,
                ),
            )
        return fixed_annotations

    def get_matching_manual_annotations(
        self,
        keyword: str,
        keyword_type: str,
        tokens: PDFTokenPositionsList
    ):
        """Returns coordinate positions and page numbers
        for all matching terms in the document
        """
        matches = []
        for token in tokens.token_positions:
            if keyword_type == EntityType.GENE.value:
                if token.keyword != keyword:
                    continue
            elif standardize_str(token.keyword) != standardize_str(keyword):
                continue
            keyword_positions: List[Annotation.TextPosition] = []
            self._create_keyword_objects(
                curr_page_coor_obj=tokens.char_coord_objs_in_pdf,
                indexes=list(token.char_positions.keys()),
                keyword_positions=keyword_positions,
                cropbox=tokens.cropbox_in_pdf,
            )
            rects = [pos.positions for pos in keyword_positions]
            keywords = [pos.value for pos in keyword_positions]
            matches.append({
                'pageNumber': token.page_number,
                'rects': rects,
                'keywords': keywords
            })
        return matches<|MERGE_RESOLUTION|>--- conflicted
+++ resolved
@@ -58,7 +58,6 @@
         self.organism_locations: Dict[str, List[Tuple[int, int]]] = {}
         self.organism_categories: Dict[str, str] = {}
 
-<<<<<<< HEAD
     def get_entities_to_annotate(
         self,
         chemical: bool = True,
@@ -73,897 +72,32 @@
 
         if chemical:
             entity_type_and_id_pairs.append(
-                (EntityType.Chemical.value, EntityIdStr.Chemical.value))
+                (EntityType.CHEMICAL.value, EntityIdStr.CHEMICAL.value))
 
         if compound:
             entity_type_and_id_pairs.append(
-                (EntityType.Compound.value, EntityIdStr.Compound.value))
+                (EntityType.COMPOUND.value, EntityIdStr.COMPOUND.value))
 
         if disease:
             entity_type_and_id_pairs.append(
-                (EntityType.Disease.value, EntityIdStr.Disease.value))
+                (EntityType.DISEASE.value, EntityIdStr.DISEASE.value))
 
         if phenotype:
             entity_type_and_id_pairs.append(
-                (EntityType.Phenotype.value, EntityIdStr.Phenotype.value))
+                (EntityType.PHENOTYPE.value, EntityIdStr.PHENOTYPE.value))
 
         if protein:
             entity_type_and_id_pairs.append(
-                (EntityType.Protein.value, EntityIdStr.Protein.value))
+                (EntityType.PROTEIN.value, EntityIdStr.PROTEIN.value))
 
         if species:
             # Order is IMPORTANT here, Species should always be annotated before Genes
             entity_type_and_id_pairs.append(
-                (EntityType.Species.value, EntityIdStr.Species.value))
-=======
-        # TODO: could potentially put into a cache if these words will not be updated
-        # often. But future feature will allow users to upload and add
-        # to this list, so that means would have to recache.
-        # leave as is for now?
-        self.exclusion_words = set(
-            result.word for result in self.annotation_neo4j.session.query(
-                AnnotationStopWords).all())
-
-        self.global_annotations_to_exclude = [
-            exclusion for exclusion, in self.annotation_neo4j.session.query(
-                GlobalList.annotation).filter(
-                    and_(
-                        GlobalList.type == ManualAnnotationType.EXCLUSION.value,
-                        # TODO: Uncomment once feature to review is there
-                        # GlobalList.reviewed.is_(True),
-                    )
-                )
-            ]
-
-        self.global_annotations_to_include = [
-            inclusion for inclusion, in self.annotation_neo4j.session.query(
-                GlobalList.annotation).filter(
-                    and_(
-                        GlobalList.type == ManualAnnotationType.INCLUSION.value,
-                        # TODO: Uncomment once feature to review is there
-                        # GlobalList.reviewed.is_(True),
-                    )
-                )
-            ]
-
-    def _get_chemical_annotations_to_exclude(self):
-        return set(
-            exclusion.get('text') for exclusion in self.global_annotations_to_exclude if
-                exclusion.get('type') == EntityType.CHEMICAL.value and exclusion.get('text'))  # noqa
-
-    def _get_compound_annotations_to_exclude(self):
-        return set(
-            exclusion.get('text') for exclusion in self.global_annotations_to_exclude if
-                exclusion.get('type') == EntityType.COMPOUND.value and exclusion.get('text'))  # noqa
-
-    def _get_disease_annotations_to_exclude(self):
-        return set(
-            exclusion.get('text') for exclusion in self.global_annotations_to_exclude if
-                exclusion.get('type') == EntityType.DISEASE.value and exclusion.get('text'))  # noqa
-
-    def _get_gene_annotations_to_exclude(self):
-        return set(
-            exclusion.get('text') for exclusion in self.global_annotations_to_exclude if
-                exclusion.get('type') == EntityType.GENE.value and exclusion.get('text'))  # noqa
-
-    def _get_phenotype_annotations_to_exclude(self):
-        return set(
-            exclusion.get('text') for exclusion in self.global_annotations_to_exclude if
-                exclusion.get('type') == EntityType.PHENOTYPE.value and exclusion.get('text'))  # noqa
-
-    def _get_protein_annotations_to_exclude(self):
-        return set(
-            exclusion.get('text') for exclusion in self.global_annotations_to_exclude if
-                exclusion.get('type') == EntityType.PROTEIN.value and exclusion.get('text'))  # noqa
-
-    def _get_species_annotations_to_exclude(self):
-        return set(
-            exclusion.get('text') for exclusion in self.global_annotations_to_exclude if
-                exclusion.get('type') == EntityType.SPECIES.value and exclusion.get('text'))  # noqa
-
-    def _get_global_inclusion_pairs(self) -> List[Tuple[str, str, Any, Any]]:
-        return [
-            (EntityType.CHEMICAL.value, EntityIdStr.CHEMICAL.value, self.global_chemical_inclusion, create_chemical_for_ner),  # noqa
-            (EntityType.COMPOUND.value, EntityIdStr.COMPOUND.value, self.global_compound_inclusion, create_compound_for_ner),  # noqa
-            (EntityType.DISEASE.value, EntityIdStr.DISEASE.value, self.global_disease_inclusion, create_disease_for_ner),  # noqa
-            (EntityType.GENE.value, EntityIdStr.GENE.value, self.global_gene_inclusion, create_gene_for_ner),  # noqa
-            (EntityType.PHENOTYPE.value, EntityIdStr.PHENOTYPE.value, self.global_phenotype_inclusion, create_phenotype_for_ner),  # noqa
-            (EntityType.PROTEIN.value, EntityIdStr.PROTEIN.value, self.global_protein_inclusion, create_protein_for_ner),  # noqa
-            (EntityType.SPECIES.value, EntityIdStr.SPECIES.value, self.global_species_inclusion, create_species_for_ner),  # noqa
-        ]
-
-    def _set_local_species_inclusion(self, custom_annotations: List[dict]) -> None:
-        """Creates a dictionary structured very similar to LMDB.
-        Used for local species custom annotation lookups.
-        """
-        for custom in custom_annotations:
-            if custom.get('meta', None):
-                if custom['meta'].get('type', None) == EntityType.SPECIES.value:
-                    species_id = custom['meta'].get('id', None)
-                    species_name = custom['meta'].get('allText', None)
-                    normalized_species_name = normalize_str(species_name)
-
-                    if species_id and species_name:
-                        if normalized_species_name in self.local_species_inclusion:
-                            unique = all(
-                                [
-                                    entity['tax_id'] != species_id for
-                                    entity in self.local_species_inclusion[normalized_species_name]
-                                ]
-                            )
-                            # need to check unique because a custom annotation
-                            # can have multiple of the same entity
-                            if unique:
-                                self.local_species_inclusion[normalized_species_name].append(
-                                    create_species_for_ner(
-                                        id_=species_id,
-                                        name=species_name,
-                                        synonym=species_name,
-                                    )
-                                )
-                        else:
-                            self.local_species_inclusion[normalized_species_name] = [
-                                create_species_for_ner(
-                                    id_=species_id,
-                                    name=species_name,
-                                    synonym=species_name,
-                                )
-                            ]
-
-    def _set_global_inclusions(
-        self,
-        entity_type: str,
-        entity_id_str: str,
-        global_inclusion: Dict[str, List[dict]],
-        create_entity_ner_func,
-    ) -> None:
-        """Creates a dictionary structured very similar to LMDB.
-        Used for global entity custom annotation lookups.
-        """
-        current_app.logger.info(
-            f'Creating global inclusion lookup for {entity_type}',
-            extra=EventLog(event_type='annotations').to_dict()
-        )
-        for inclusion in self.global_annotations_to_include:
-            if inclusion.get('meta', None):
-                if inclusion['meta'].get('type', None) == entity_type:
-                    entity_id = inclusion['meta'].get('id', None)
-                    entity_name = inclusion['meta'].get('allText', None)
-                    normalized_entity_name = normalize_str(entity_name)
-
-                    if entity_id and entity_name:
-                        unique = all(
-                            [
-                                entity[entity_id_str] != entity_id for
-                                entity in global_inclusion.get(normalized_entity_name, [])  # noqa
-                            ]
-                        )
-                        # need to check unique because a custom annotation
-                        # can have multiple of the same entity
-                        if unique:
-                            entity = {}  # to avoid UnboundLocalError
-                            if entity_type in {
-                                EntityType.CHEMICAL.value,
-                                EntityType.COMPOUND.value,
-                                EntityType.DISEASE.value,
-                                EntityType.PHENOTYPE.value,
-                                EntityType.SPECIES.value
-                            }:
-                                entity = create_entity_ner_func(
-                                    id_=entity_id,
-                                    name=entity_name,
-                                    synonym=entity_name
-                                )
-                            else:
-                                if entity_type == EntityType.GENE.value:
-                                    # the word manually annotated by user
-                                    # will not be in the KG
-                                    # otherwise it would've been annotated
-                                    # so we use the gene_id to query the KG to get
-                                    # the correct gene name and use that gene name
-                                    # as the synonym too for gene/organism matching
-                                    gene_name = self.annotation_neo4j.get_genes_from_gene_ids(gene_ids=[entity_id])  # noqa
-                                    if gene_name:
-                                        entity = create_entity_ner_func(
-                                            name=gene_name.pop(),
-                                            synonym=entity_name
-                                        )
-
-                                        # gene doesn't have id in LMDB
-                                        # but we need to add it here for global inclusions
-                                        # because the user could add a gene id
-                                        # which we use to check for unique above
-                                        entity[entity_id_str] = entity_id
-                                    else:
-                                        current_app.logger.info(
-                                            f'Did not find a gene match with id {entity_id}.',
-                                            extra=EventLog(event_type='annotations').to_dict()
-                                        )
-                                        current_app.logger.debug(
-                                            f'<_set_global_inclusions()>: Failed to find a gene match in ' +  # noqa
-                                            f'the knowledge graph with id {entity_id}.',
-                                            extra=EventLog(event_type='annotations').to_dict()
-                                        )
-                                        # continue here, otherwise will reach
-                                        # entity['inclusion'] = True below and
-                                        # we don't want that, get KeyError entity['name'] later
-                                        continue
-                                else:
-                                    entity = create_entity_ner_func(
-                                        name=entity_name,
-                                        synonym=entity_name
-                                    )
-
-                            # differentiate between LMDB
-                            entity['inclusion'] = True
-
-                            if normalized_entity_name in global_inclusion:
-                                global_inclusion[normalized_entity_name].append(entity)
-                            else:
-                                global_inclusion[normalized_entity_name] = [entity]
-
-    def entity_lookup_for_chemicals(
-        self,
-        token: PDFTokenPositions,
-        synonym: Optional[str] = None,
-    ):
-        """Do entity lookups for chemical. First check in LMDB,
-        if nothing was found, then check in global inclusions.
-
-        Args:
-            token: the token with pdf text and it's positions
-            synonym: the correct spelling (if word is misspelled)
-        """
-        chem_val = None
-        nlp_predicted_type = None
-
-        if token.token_type:
-            nlp_predicted_type = token.token_type
-
-        if synonym:
-            lookup_key = normalize_str(synonym)
-        else:
-            lookup_key = normalize_str(token.keyword)
-
-        if len(lookup_key) > 2:
-            if nlp_predicted_type == EntityType.CHEMICAL.value:
-                chem_val = self.lmdb_session.get_lmdb_values(
-                    txn=self.lmdb_session.chemicals_txn,
-                    key=lookup_key,
-                    token_type=EntityType.CHEMICAL.value
-                )
-            elif nlp_predicted_type is None:
-                chem_val = self.lmdb_session.get_lmdb_values(
-                    txn=self.lmdb_session.chemicals_txn,
-                    key=lookup_key,
-                    token_type=EntityType.CHEMICAL.value
-                )
-
-            if not chem_val:
-                # didn't find in LMDB so look in global inclusion
-                chem_val = self.global_chemical_inclusion.get(lookup_key, [])
-
-            lowered_word = token.keyword.lower()
-            global_exclusion = self._get_chemical_annotations_to_exclude()
-
-            if chem_val:
-                if token.keyword in global_exclusion:
-                    current_app.logger.info(
-                        f'Found a match in entity lookup but token "{token.keyword}" is a global exclusion.',  # noqa
-                        extra=EventLog(event_type='annotations').to_dict()
-                    )
-                    current_app.logger.debug(
-                        f'<entity_lookup_for_chemicals()> Found a match in entity lookup for "{token.keyword}". '  # noqa
-                        f'But token "{token.keyword}" is in <_get_chemical_annotations_to_exclude()>.',  # noqa
-                        extra=EventLog(event_type='annotations').to_dict()
-                    )
-                elif lowered_word in self.exclusion_words:
-                    current_app.logger.info(
-                        f'Found a match in entity lookup but token "{token.keyword}" is a stop word.',  # noqa
-                        extra=EventLog(event_type='annotations').to_dict()
-                    )
-                    current_app.logger.debug(
-                        f'<entity_lookup_for_chemicals()> Found a match in entity lookup for "{token.keyword}". '  # noqa
-                        f'But token "{token.keyword}" is in <annotation_stop_words> database table.',  # noqa
-                        extra=EventLog(event_type='annotations').to_dict()
-                    )
-                else:
-                    if token.keyword in self.matched_chemicals:
-                        self.matched_chemicals[token.keyword].tokens.append(token)
-                    else:
-                        self.matched_chemicals[token.keyword] = LMDBMatch(entities=chem_val, tokens=[token])  # noqa
-
-        return chem_val
-
-    def entity_lookup_for_compounds(
-        self,
-        token: PDFTokenPositions,
-        synonym: Optional[str] = None,
-    ):
-        """Do entity lookups for compound. First check in LMDB,
-        if nothing was found, then check in global inclusions.
-
-        Args:
-            token: the token with pdf text and it's positions
-            synonym: the correct spelling (if word is misspelled)
-        """
-        comp_val = None
-        nlp_predicted_type = None
-
-        if token.token_type:
-            nlp_predicted_type = token.token_type
-
-        if synonym:
-            lookup_key = normalize_str(synonym)
-        else:
-            lookup_key = normalize_str(token.keyword)
-
-        if len(lookup_key) > 2:
-            if nlp_predicted_type == EntityType.COMPOUND.value:
-                comp_val = self.lmdb_session.get_lmdb_values(
-                    txn=self.lmdb_session.compounds_txn,
-                    key=lookup_key,
-                    token_type=EntityType.COMPOUND.value
-                )
-            elif nlp_predicted_type is None:
-                comp_val = self.lmdb_session.get_lmdb_values(
-                    txn=self.lmdb_session.compounds_txn,
-                    key=lookup_key,
-                    token_type=EntityType.COMPOUND.value
-                )
-
-            if not comp_val:
-                # didn't find in LMDB so look in global inclusion
-                comp_val = self.global_compound_inclusion.get(lookup_key, [])
-
-            lowered_word = token.keyword.lower()
-            global_exclusion = self._get_compound_annotations_to_exclude()
-
-            if comp_val:
-                if token.keyword in global_exclusion:
-                    current_app.logger.info(
-                        f'Found a match in entity lookup but token "{token.keyword}" is a global exclusion.',  # noqa
-                        extra=EventLog(event_type='annotations').to_dict()
-                    )
-                    current_app.logger.debug(
-                        f'<entity_lookup_for_compounds()> Found a match in entity lookup for "{token.keyword}". '  # noqa
-                        f'But token "{token.keyword}" is in <_get_compound_annotations_to_exclude()>.',  # noqa
-                        extra=EventLog(event_type='annotations').to_dict()
-                    )
-                elif lowered_word in self.exclusion_words:
-                    current_app.logger.info(
-                        f'Found a match in entity lookup but token "{token.keyword}" is a stop word.',  # noqa
-                        extra=EventLog(event_type='annotations').to_dict()
-                    )
-                    current_app.logger.debug(
-                        f'<entity_lookup_for_compounds()> Found a match in entity lookup for "{token.keyword}". '  # noqa
-                        f'But token "{token.keyword}" is in <annotation_stop_words> database table.',  # noqa
-                        extra=EventLog(event_type='annotations').to_dict()
-                    )
-                else:
-                    if token.keyword in self.matched_compounds:
-                        self.matched_compounds[token.keyword].tokens.append(token)
-                    else:
-                        self.matched_compounds[token.keyword] = LMDBMatch(entities=comp_val, tokens=[token])  # noqa
-
-        return comp_val
-
-    def entity_lookup_for_diseases(
-        self,
-        token: PDFTokenPositions,
-        synonym: Optional[str] = None,
-    ):
-        """Do entity lookups for disease. First check in LMDB,
-        if nothing was found, then check in global inclusions.
-
-        Args:
-            token: the token with pdf text and it's positions
-            synonym: the correct spelling (if word is misspelled)
-        """
-        diseases_val = None
-        nlp_predicted_type = None
-
-        if token.token_type:
-            nlp_predicted_type = token.token_type
-
-        if synonym:
-            lookup_key = normalize_str(synonym)
-        else:
-            lookup_key = normalize_str(token.keyword)
-
-        if len(lookup_key) > 2:
-            if nlp_predicted_type == EntityType.DISEASE.value:
-                diseases_val = self.lmdb_session.get_lmdb_values(
-                    txn=self.lmdb_session.diseases_txn,
-                    key=lookup_key,
-                    token_type=EntityType.DISEASE.value
-                )
-            elif nlp_predicted_type is None:
-                diseases_val = self.lmdb_session.get_lmdb_values(
-                    txn=self.lmdb_session.diseases_txn,
-                    key=lookup_key,
-                    token_type=EntityType.DISEASE.value
-                )
-
-            if not diseases_val:
-                # didn't find in LMDB so look in global inclusion
-                diseases_val = self.global_disease_inclusion.get(lookup_key, [])
-
-            lowered_word = token.keyword.lower()
-            global_exclusion = self._get_disease_annotations_to_exclude()
-
-            if diseases_val:
-                if token.keyword in global_exclusion:
-                    current_app.logger.info(
-                        f'Found a match in entity lookup but token "{token.keyword}" is a global exclusion.',  # noqa
-                        extra=EventLog(event_type='annotations').to_dict()
-                    )
-                    current_app.logger.debug(
-                        f'<entity_lookup_for_diseases()> Found a match in entity lookup for "{token.keyword}". '  # noqa
-                        f'But token "{token.keyword}" is in <_get_disease_annotations_to_exclude()>.',  # noqa
-                        extra=EventLog(event_type='annotations').to_dict()
-                    )
-                elif lowered_word in self.exclusion_words:
-                    current_app.logger.info(
-                        f'Found a match in entity lookup but token "{token.keyword}" is a stop word.',  # noqa
-                        extra=EventLog(event_type='annotations').to_dict()
-                    )
-                    current_app.logger.debug(
-                        f'<entity_lookup_for_diseases()> Found a match in entity lookup for "{token.keyword}". '  # noqa
-                        f'But token "{token.keyword}" is in <annotation_stop_words> database table.',  # noqa
-                        extra=EventLog(event_type='annotations').to_dict()
-                    )
-                else:
-                    if token.keyword in self.matched_diseases:
-                        self.matched_diseases[token.keyword].tokens.append(token)
-                    else:
-                        self.matched_diseases[token.keyword] = LMDBMatch(entities=diseases_val, tokens=[token])  # noqa
-
-        return diseases_val
-
-    def entity_lookup_for_genes(
-        self,
-        token: PDFTokenPositions,
-        synonym: Optional[str] = None,
-    ):
-        """Do entity lookups for gene. First check in LMDB,
-        if nothing was found, then check in global inclusions.
-
-        Args:
-            token: the token with pdf text and it's positions
-            synonym: the correct spelling (if word is misspelled)
-        """
-        gene_val = None
-        nlp_predicted_type = None
-
-        if token.token_type:
-            nlp_predicted_type = token.token_type
-
-        if synonym:
-            lookup_key = normalize_str(synonym)
-        else:
-            lookup_key = normalize_str(token.keyword)
-
-        if len(lookup_key) > 2:
-            if nlp_predicted_type == EntityType.GENE.value:
-                gene_val = self.lmdb_session.get_lmdb_values(
-                    txn=self.lmdb_session.genes_txn,
-                    key=lookup_key,
-                    token_type=EntityType.GENE.value
-                )
-            elif nlp_predicted_type is None:
-                gene_val = self.lmdb_session.get_lmdb_values(
-                    txn=self.lmdb_session.genes_txn,
-                    key=lookup_key,
-                    token_type=EntityType.GENE.value
-                )
-
-            if not gene_val:
-                # didn't find in LMDB so look in global inclusion
-                gene_val = self.global_gene_inclusion.get(lookup_key, [])
-
-            lowered_word = token.keyword.lower()
-            global_exclusion = self._get_gene_annotations_to_exclude()
-
-            if gene_val:
-                if token.keyword in global_exclusion:
-                    current_app.logger.info(
-                        f'Found a match in entity lookup but token "{token.keyword}" is a global exclusion.',  # noqa
-                        extra=EventLog(event_type='annotations').to_dict()
-                    )
-                    current_app.logger.debug(
-                        f'<entity_lookup_for_genes()> Found a match in entity lookup for "{token.keyword}". '  # noqa
-                        f'But token "{token.keyword}" is in <_get_gene_annotations_to_exclude()>.',  # noqa
-                        extra=EventLog(event_type='annotations').to_dict()
-                    )
-                elif lowered_word in self.exclusion_words:
-                    current_app.logger.info(
-                        f'Found a match in entity lookup but token "{token.keyword}" is a stop word.',  # noqa
-                        extra=EventLog(event_type='annotations').to_dict()
-                    )
-                    current_app.logger.debug(
-                        f'<entity_lookup_for_genes()> Found a match in entity lookup for "{token.keyword}". '  # noqa
-                        f'But token "{token.keyword}" is in <annotation_stop_words> database table.',  # noqa
-                        extra=EventLog(event_type='annotations').to_dict()
-                    )
-                else:
-                    if token.keyword in self.matched_genes:
-                        self.matched_genes[token.keyword].tokens.append(token)
-                    else:
-                        self.matched_genes[token.keyword] = LMDBMatch(entities=gene_val, tokens=[token])  # noqa
-
-        return gene_val
-
-    def validate_phenotypes_lmdb(
-        self,
-        token: PDFTokenPositions,
-        synonym: Optional[str] = None,
-    ):
-        """Do entity lookups for phenotype. First check in LMDB,
-        if nothing was found, then check in global inclusions.
-
-        Args:
-            token: the token with pdf text and it's positions
-            synonym: the correct spelling (if word is misspelled)
-        """
-        phenotype_val = None
-        nlp_predicted_type = None
-
-        if token.token_type:
-            nlp_predicted_type = token.token_type
-
-        if synonym:
-            lookup_key = normalize_str(synonym)
-        else:
-            lookup_key = normalize_str(token.keyword)
-
-        if len(lookup_key) > 2:
-            if nlp_predicted_type == EntityType.PHENOTYPE.value:
-                phenotype_val = self.lmdb_session.get_lmdb_values(
-                    txn=self.lmdb_session.phenotypes_txn,
-                    key=lookup_key,
-                    token_type=EntityType.PHENOTYPE.value
-                )
-            elif nlp_predicted_type is None:
-                phenotype_val = self.lmdb_session.get_lmdb_values(
-                    txn=self.lmdb_session.phenotypes_txn,
-                    key=lookup_key,
-                    token_type=EntityType.PHENOTYPE.value
-                )
-
-            if not phenotype_val:
-                # didn't find in LMDB so look in global inclusion
-                phenotype_val = self.global_phenotype_inclusion.get(lookup_key, [])
-
-            lowered_word = token.keyword.lower()
-            global_exclusion = self._get_phenotype_annotations_to_exclude()
-
-            if phenotype_val:
-                if token.keyword in global_exclusion:
-                    current_app.logger.info(
-                        f'Found a match in entity lookup but token "{token.keyword}" is a global exclusion.',  # noqa
-                        extra=EventLog(event_type='annotations').to_dict()
-                    )
-                    current_app.logger.debug(
-                        f'<validate_phenotypes_lmdb()> Found a match in entity lookup for "{token.keyword}". '  # noqa
-                        f'But token "{token.keyword}" is in <_get_phenotype_annotations_to_exclude()>.',  # noqa
-                        extra=EventLog(event_type='annotations').to_dict()
-                    )
-                elif lowered_word in self.exclusion_words:
-                    current_app.logger.info(
-                        f'Found a match in entity lookup but token "{token.keyword}" is a stop word.',  # noqa
-                        extra=EventLog(event_type='annotations').to_dict()
-                    )
-                    current_app.logger.debug(
-                        f'<validate_phenotypes_lmdb()> Found a match in entity lookup for "{token.keyword}". '  # noqa
-                        f'But token "{token.keyword}" is in <annotation_stop_words> database table.',  # noqa
-                        extra=EventLog(event_type='annotations').to_dict()
-                    )
-                else:
-                    if token.keyword in self.matched_phenotypes:
-                        self.matched_phenotypes[token.keyword].tokens.append(token)
-                    else:
-                        self.matched_phenotypes[token.keyword] = LMDBMatch(entities=phenotype_val, tokens=[token])  # noqa
-
-        return phenotype_val
-
-    def entity_lookup_for_proteins(
-        self,
-        token: PDFTokenPositions,
-        synonym: Optional[str] = None,
-    ):
-        """Do entity lookups for protein. First check in LMDB,
-        if nothing was found, then check in global inclusions.
-
-        Args:
-            token: the token with pdf text and it's positions
-            synonym: the correct spelling (if word is misspelled)
-        """
-        protein_val = None
-        nlp_predicted_type = None
-
-        if token.token_type:
-            nlp_predicted_type = token.token_type
-
-        if synonym:
-            lookup_key = normalize_str(synonym)
-        else:
-            lookup_key = normalize_str(token.keyword)
-
-        if len(lookup_key) > 2:
-            if nlp_predicted_type == EntityType.PROTEIN.value:
-                protein_val = self.lmdb_session.get_lmdb_values(
-                    txn=self.lmdb_session.proteins_txn,
-                    key=lookup_key,
-                    token_type=EntityType.PROTEIN.value
-                )
-            elif nlp_predicted_type is None:
-                protein_val = self.lmdb_session.get_lmdb_values(
-                    txn=self.lmdb_session.proteins_txn,
-                    key=lookup_key,
-                    token_type=EntityType.PROTEIN.value
-                )
-
-            if protein_val:
-                entities_to_use = [entity for entity in protein_val if entity['synonym'] == token.keyword]  # noqa
-                if entities_to_use:
-                    protein_val = entities_to_use
-
-            if not protein_val:
-                # didn't find in LMDB so look in global inclusion
-                protein_val = self.global_protein_inclusion.get(lookup_key, [])
-
-            lowered_word = token.keyword.lower()
-            global_exclusion = self._get_protein_annotations_to_exclude()
-
-            if protein_val:
-                if token.keyword in global_exclusion:
-                    current_app.logger.info(
-                        f'Found a match in entity lookup but token "{token.keyword}" is a global exclusion.',  # noqa
-                        extra=EventLog(event_type='annotations').to_dict()
-                    )
-                    current_app.logger.debug(
-                        f'<entity_lookup_for_proteins()> Found a match in entity lookup for "{token.keyword}". '  # noqa
-                        f'But token "{token.keyword}" is in <_get_protein_annotations_to_exclude()>.',  # noqa
-                        extra=EventLog(event_type='annotations').to_dict()
-                    )
-                elif lowered_word in self.exclusion_words:
-                    current_app.logger.info(
-                        f'Found a match in entity lookup but token "{token.keyword}" is a stop word.',  # noqa
-                        extra=EventLog(event_type='annotations').to_dict()
-                    )
-                    current_app.logger.debug(
-                        f'<entity_lookup_for_proteins()> Found a match in entity lookup for "{token.keyword}". '  # noqa
-                        f'But token "{token.keyword}" is in <annotation_stop_words> database table.',  # noqa
-                        extra=EventLog(event_type='annotations').to_dict()
-                    )
-                else:
-                    if token.keyword in self.matched_proteins:
-                        self.matched_proteins[token.keyword].tokens.append(token)
-                    else:
-                        self.matched_proteins[token.keyword] = LMDBMatch(entities=protein_val, tokens=[token])  # noqa
-
-        return protein_val
-
-    def entity_lookup_for_species(
-        self,
-        token: PDFTokenPositions,
-        synonym: Optional[str] = None,
-    ):
-        """Do entity lookups for species. First check in LMDB,
-        if nothing was found, then check in global inclusions.
-
-        Args:
-            token: the token with pdf text and it's positions
-            synonym: the correct spelling (if word is misspelled)
-        """
-        species_val = None
-        nlp_predicted_type = None
-
-        if token.token_type:
-            nlp_predicted_type = token.token_type
-
-        if synonym:
-            lookup_key = normalize_str(synonym)
-        else:
-            lookup_key = normalize_str(token.keyword)
-
-        if len(lookup_key) > 2:
-            # check species
-            # TODO: Bacteria because for now NLP has that instead of
-            # generic `Species`
-            if nlp_predicted_type == EntityType.SPECIES.value or nlp_predicted_type == 'Bacteria':  # noqa
-                species_val = self.lmdb_session.get_lmdb_values(
-                    txn=self.lmdb_session.species_txn,
-                    key=lookup_key,
-                    token_type=EntityType.SPECIES.value
-                )
-            elif nlp_predicted_type is None:
-                species_val = self.lmdb_session.get_lmdb_values(
-                    txn=self.lmdb_session.species_txn,
-                    key=lookup_key,
-                    token_type=EntityType.SPECIES.value
-                )
-
-            if not species_val:
-                # didn't find in LMDB so look in global inclusion
-                species_val = self.global_species_inclusion.get(lookup_key, [])
-
-            lowered_word = token.keyword.lower()
-            global_exclusion = self._get_species_annotations_to_exclude()
-
-            if species_val or lookup_key in self.local_species_inclusion:  # noqa
-                if token.keyword in global_exclusion:
-                    current_app.logger.info(
-                        f'Found a match in entity lookup but token "{token.keyword}" is a global exclusion.',  # noqa
-                        extra=EventLog(event_type='annotations').to_dict()
-                    )
-                    current_app.logger.debug(
-                        f'<entity_lookup_for_species()> Found a match in entity lookup for "{token.keyword}". '  # noqa
-                        f'But token "{token.keyword}" is in <_get_species_annotations_to_exclude()>.',  # noqa
-                        extra=EventLog(event_type='annotations').to_dict()
-                    )
-                elif lowered_word in SPECIES_EXCLUSION:
-                    current_app.logger.info(
-                        f'Found a match in entity lookup but token "{token.keyword}" is a stop word.',  # noqa
-                        extra=EventLog(event_type='annotations').to_dict()
-                    )
-                    current_app.logger.debug(
-                        f'<entity_lookup_for_species()> Found a match in entity lookup for "{token.keyword}". '  # noqa
-                        f'But token "{token.keyword}" is in <{SPECIES_EXCLUSION}>.',  # noqa
-                        extra=EventLog(event_type='annotations').to_dict()
-                    )
-                else:
-                    # for LMDB and global inclusions, add to same dict
-                    # for local inclusions use separate
-                    #
-                    # TODO: can it be both?
-                    if lookup_key in self.local_species_inclusion:
-                        if token.keyword in self.matched_local_species_inclusion:
-                            self.matched_local_species_inclusion[token.keyword].append(token)
-                        else:
-                            self.matched_local_species_inclusion[token.keyword] = [token]
-                    else:
-                        if token.keyword in self.matched_species:
-                            self.matched_species[token.keyword].tokens.append(token)
-                        else:
-                            self.matched_species[token.keyword] = LMDBMatch(
-                                entities=species_val,  # type: ignore
-                                tokens=[token]
-                            )
-
-        return species_val
-
-    def _find_lmdb_match(
-        self,
-        token: PDFTokenPositions,
-        check_entities: Dict[str, bool],
-    ) -> None:
-        if check_entities.get(EntityType.CHEMICAL.value, False):
-            self._find_chemical_match(token)
-
-        if check_entities.get(EntityType.COMPOUND.value, False):
-            self._find_compound_match(token)
-
-        if check_entities.get(EntityType.DISEASE.value, False):
-            self._find_disease_match(token)
-
-        if check_entities.get(EntityType.GENE.value, False):
-            self._find_gene_match(token)
-
-        if check_entities.get(EntityType.PHENOTYPE.value, False):
-            self._find_phenotype_match(token)
-
-        if check_entities.get(EntityType.PROTEIN.value, False):
-            self._find_protein_match(token)
-
-        if check_entities.get(EntityType.SPECIES.value, False):
-            self._find_species_match(token)
-
-    def _find_chemical_match(self, token: PDFTokenPositions) -> None:
-        word = token.keyword
-        if word:
-            if word in COMMON_TYPOS:
-                for correct_spelling in COMMON_TYPOS[word]:
-                    exist = self.entity_lookup_for_chemicals(
-                        token=token,
-                        synonym=correct_spelling,
-                    )
-
-                    # if any that means there was a match
-                    if exist is not None:
-                        break
-            else:
-                self.entity_lookup_for_chemicals(
-                    token=token,
-                )
-
-    def _find_compound_match(self, token: PDFTokenPositions) -> None:
-        word = token.keyword
-        if word:
-            if word in COMMON_TYPOS:
-                for correct_spelling in COMMON_TYPOS[word]:
-                    exist = self.entity_lookup_for_compounds(
-                        token=token,
-                        synonym=correct_spelling,
-                    )
-
-                    # if any that means there was a match
-                    if exist is not None:
-                        break
-            else:
-                self.entity_lookup_for_compounds(
-                    token=token,
-                )
-
-    def _find_disease_match(self, token: PDFTokenPositions) -> None:
-        word = token.keyword
-        if word:
-            if word in COMMON_TYPOS:
-                for correct_spelling in COMMON_TYPOS[word]:
-                    exist = self.entity_lookup_for_diseases(
-                        token=token,
-                        synonym=correct_spelling,
-                    )
-
-                    # if any that means there was a match
-                    if exist is not None:
-                        break
-            else:
-                self.entity_lookup_for_diseases(
-                    token=token,
-                )
-
-    def _find_gene_match(self, token: PDFTokenPositions) -> None:
-        word = token.keyword
-        if word:
-            if word in COMMON_TYPOS:
-                for correct_spelling in COMMON_TYPOS[word]:
-                    exist = self.entity_lookup_for_genes(
-                        token=token,
-                        synonym=correct_spelling,
-                    )
-
-                    # if any that means there was a match
-                    if exist is not None:
-                        break
-            else:
-                self.entity_lookup_for_genes(
-                    token=token,
-                )
-
-    def _find_phenotype_match(self, token: PDFTokenPositions) -> None:
-        word = token.keyword
-        if word:
-            if word in COMMON_TYPOS:
-                for correct_spelling in COMMON_TYPOS[word]:
-                    exist = self.validate_phenotypes_lmdb(
-                        token=token,
-                        synonym=correct_spelling,
-                    )
-
-                    # if any that means there was a match
-                    if exist is not None:
-                        break
-            else:
-                self.validate_phenotypes_lmdb(
-                    token=token,
-                )
-
-    def _find_protein_match(self, token: PDFTokenPositions) -> None:
-        word = token.keyword
-        if word:
-            if word in COMMON_TYPOS:
-                for correct_spelling in COMMON_TYPOS[word]:
-                    exist = self.entity_lookup_for_proteins(
-                        token=token,
-                        synonym=correct_spelling,
-                    )
->>>>>>> 5fd656c9
+                (EntityType.SPECIES.value, EntityIdStr.SPECIES.value))
 
         if gene:
             entity_type_and_id_pairs.append(
-                (EntityType.Gene.value, EntityIdStr.Gene.value))
+                (EntityType.GENE.value, EntityIdStr.GENE.value))
 
         return entity_type_and_id_pairs
 
@@ -1762,13 +896,8 @@
                 - NOTE: IMPORTANT: Species should always be before Genes
                     - because species is used to do gene organism matching
                 - e.g [
-<<<<<<< HEAD
-                    (EntityType.Species.value, EntityIdStr.Species.value),
-                    (EntityType.Gene.value, EntityIdStr.Gene.value),
-=======
                     (EntityType.SPECIES.value, EntityIdStr.SPECIES.value),
                     (EntityType.CHEMICAL.value, EntityIdStr.CHEMICAL.value),
->>>>>>> 5fd656c9
                     ...
                 ]
         """
@@ -1793,7 +922,6 @@
         entity_results: EntityResults,
         entity_type_and_id_pairs: List[Tuple[str, str]],
     ) -> List[Annotation]:
-<<<<<<< HEAD
         """Create annotations based on semantic rules."""
         self.local_species_inclusion = entity_results.local_species_inclusion
         self.matched_local_species_inclusion = entity_results.matched_local_species_inclusion
@@ -1804,37 +932,6 @@
         self.matched_phenotypes = entity_results.matched_phenotypes
         self.matched_proteins = entity_results.matched_proteins
         self.matched_species = entity_results.matched_species
-=======
-        entity_type_and_id_pairs = [
-            # TODO: move this to a getter function since it's used multiple times
-            # Order is IMPORTANT here, Species should always be annotated before Genes
-            (EntityType.CHEMICAL.value, EntityIdStr.CHEMICAL.value),
-            (EntityType.COMPOUND.value, EntityIdStr.COMPOUND.value),
-            (EntityType.PROTEIN.value, EntityIdStr.PROTEIN.value),
-            (EntityType.DISEASE.value, EntityIdStr.DISEASE.value),
-            (EntityType.PHENOTYPE.value, EntityIdStr.PHENOTYPE.value),
-            (EntityType.SPECIES.value, EntityIdStr.SPECIES.value),
-            (EntityType.GENE.value, EntityIdStr.GENE.value),
-        ]
-
-        # TODO: hard coding for now until UI is done
-        entities_to_check = {
-            EntityType.CHEMICAL.value: True,
-            EntityType.COMPOUND.value: True,
-            EntityType.DISEASE.value: True,
-            EntityType.GENE.value: True,
-            EntityType.PHENOTYPE.value: True,
-            EntityType.PROTEIN.value: True,
-            EntityType.SPECIES.value: True,
-        }
-
-        self._set_local_species_inclusion(custom_annotations)
-        self._process_inclusions_and_lmdb(
-            tokens=tokens.token_positions,
-            check_entities_in_lmdb=entities_to_check,
-            global_inclusions=self._get_global_inclusion_pairs()
-        )
->>>>>>> 5fd656c9
 
         annotations = self._create_annotations(
             char_coord_objs_in_pdf=tokens.char_coord_objs_in_pdf,
@@ -1936,7 +1033,6 @@
             req.close()
         return nlp_tokens, combined_nlp_resp
 
-<<<<<<< HEAD
     def create_nlp_annotations(
         self,
         nlp_resp: List[dict],
@@ -1947,57 +1043,6 @@
         entity_type_and_id_pairs: List[Tuple[str, str]]
     ) -> List[Annotation]:
         """Create annotations based on NLP."""
-=======
-        # match species using rules based approach
-        # TODO: possibly until nlp gets better at identifying species
-        entity_type_and_id_pairs = [
-            (EntityType.SPECIES.value, EntityIdStr.SPECIES.value),
-        ]
-
-        # TODO: hard coding for now until UI is done
-        entities_to_check = {EntityType.SPECIES.value: True}
-
-        self._set_local_species_inclusion(custom_annotations)
-        self._process_inclusions_and_lmdb(
-            tokens=tokens.token_positions,
-            check_entities_in_lmdb=entities_to_check,
-            global_inclusions=self._get_global_inclusion_pairs()
-        )
-
-        species_annotations = self._create_annotations(
-            char_coord_objs_in_pdf=tokens.char_coord_objs_in_pdf,
-            cropbox_in_pdf=tokens.cropbox_in_pdf,
-            types_to_annotate=entity_type_and_id_pairs,
-            organisms_from_custom_annotations=custom_annotations,
-        )
-
-        # now annotate what nlp found
-        entity_type_and_id_pairs = [
-            (EntityType.CHEMICAL.value, EntityIdStr.CHEMICAL.value),
-            (EntityType.COMPOUND.value, EntityIdStr.COMPOUND.value),
-            (EntityType.PROTEIN.value, EntityIdStr.PROTEIN.value),
-            (EntityType.DISEASE.value, EntityIdStr.DISEASE.value),
-            (EntityType.PHENOTYPE.value, EntityIdStr.PHENOTYPE.value),
-            (EntityType.GENE.value, EntityIdStr.GENE.value),
-        ]
-
-        # TODO: hard coding for now until UI is done
-        entities_to_check = {
-            EntityType.CHEMICAL.value: True,
-            EntityType.COMPOUND.value: True,
-            EntityType.DISEASE.value: True,
-            EntityType.GENE.value: True,
-            EntityType.PHENOTYPE.value: True,
-            EntityType.PROTEIN.value: True,
-        }
-
-        self._process_inclusions_and_lmdb(
-            tokens=nlp_tokens,
-            check_entities_in_lmdb=entities_to_check,
-            global_inclusions=self._get_global_inclusion_pairs()
-        )
-
->>>>>>> 5fd656c9
         nlp_annotations = self._create_annotations(
             char_coord_objs_in_pdf=char_coord_objs_in_pdf,
             cropbox_in_pdf=cropbox_in_pdf,
