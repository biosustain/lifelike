import json
import re

from string import digits, ascii_letters, punctuation
from typing import Dict, List, Set, Tuple

from flask import current_app
from sqlalchemy import and_

from neo4japp.constants import LogEventType
from neo4japp.util import normalize_str
from neo4japp.utils.logger import EventLog
from neo4japp.models import GlobalList
from neo4japp.services.annotations import (
    AnnotationDBService,
    AnnotationGraphService
)
from neo4japp.services.annotations.constants import (
    ABBREVIATION_WORD_LENGTH,
    COMMON_WORDS,
    PDF_NEW_LINE_THRESHOLD,
    SPECIES_EXCLUSION,
    EntityType,
    EntityIdStr,
    ManualAnnotationType
)
from neo4japp.services.annotations.data_transfer_objects import (
    EntityResults,
    Inclusion,
    LMDBMatch,
    NLPResults,
    PDFWord
)
from neo4japp.services.annotations.lmdb_service import LMDBService
from neo4japp.services.annotations.lmdb_util import (
    create_ner_type_anatomy,
    create_ner_type_chemical,
    create_ner_type_compound,
    create_ner_type_disease,
    create_ner_type_food,
    create_ner_type_gene,
    create_ner_type_phenomena,
    create_ner_type_phenotype,
    create_ner_type_protein,
    create_ner_type_species,
    create_ner_type_company,
    create_ner_type_entity
)


class EntityRecognitionService:
    def __init__(
        self,
        db: AnnotationDBService,
        graph: AnnotationGraphService,
        lmdb: LMDBService
    ):
        self.lmdb = lmdb
        self.graph = graph
        self.db = db

        self.token_word_check_regex = re.compile(r'[\d{}]+$'.format(re.escape(punctuation)))

        self.entity_max_words = 6
        self.food_max_words = 4
        self.gene_max_words = 1

        self.exclusion_type_anatomy: Set[str] = set()
        self.exclusion_type_chemical: Set[str] = set()
        self.exclusion_type_compound: Set[str] = set()
        self.exclusion_type_disease: Set[str] = set()
        self.exclusion_type_food: Set[str] = set()
        self.exclusion_type_gene: Set[str] = set()
        self.exclusion_type_phenomena: Set[str] = set()
        self.exclusion_type_phenotype: Set[str] = set()
        self.exclusion_type_protein: Set[str] = set()
        self.exclusion_type_species: Set[str] = set()
        # non LMDB entities
        self.exclusion_type_company: Set[str] = set()
        self.exclusion_type_entity: Set[str] = set()

        self.type_gene_case_insensitive_exclusion: Set[str] = set()
        self.type_protein_case_insensitive_exclusion: Set[str] = set()

        self.inclusion_type_anatomy: Dict[str, Inclusion] = {}
        self.inclusion_type_chemical: Dict[str, Inclusion] = {}
        self.inclusion_type_compound: Dict[str, Inclusion] = {}
        self.inclusion_type_disease: Dict[str, Inclusion] = {}
        self.inclusion_type_food: Dict[str, Inclusion] = {}
        self.inclusion_type_gene: Dict[str, Inclusion] = {}
        self.inclusion_type_phenomena: Dict[str, Inclusion] = {}
        self.inclusion_type_phenotype: Dict[str, Inclusion] = {}
        self.inclusion_type_protein: Dict[str, Inclusion] = {}
        self.inclusion_type_species: Dict[str, Inclusion] = {}
        self.inclusion_type_species_local: Dict[str, Inclusion] = {}
        # non LMDB entities
        self.inclusion_type_company: Dict[str, Inclusion] = {}
        self.inclusion_type_entity: Dict[str, Inclusion] = {}

        self.gene_collection: List[Tuple[str, str, str, str, str]] = []
        self.abbreviations: Set[str] = set()

    def _get_annotation_type_anatomy_to_exclude(
        self,
        exclusion_list: List[dict]
    ):
        # case insensitive NOT punctuation insensitive
        for exclusion in exclusion_list:
            if exclusion.get('text') and exclusion.get('type') == EntityType.ANATOMY.value:
                self.exclusion_type_anatomy.add(exclusion.get('text').lower())  # type: ignore

    def _get_annotation_type_chemical_to_exclude(
        self,
        exclusion_list: List[dict]
    ):
        # case insensitive NOT punctuation insensitive
        for exclusion in exclusion_list:
            if exclusion.get('text') and exclusion.get('type') == EntityType.CHEMICAL.value:
                self.exclusion_type_chemical.add(exclusion.get('text').lower())  # type: ignore

    def _get_annotation_type_compound_to_exclude(
        self,
        exclusion_list: List[dict]
    ):
        # case insensitive NOT punctuation insensitive
        for exclusion in exclusion_list:
            if exclusion.get('text') and exclusion.get('type') == EntityType.COMPOUND.value:
                self.exclusion_type_compound.add(exclusion.get('text').lower())  # type: ignore

    def _get_annotation_type_disease_to_exclude(
        self,
        exclusion_list: List[dict]
    ):
        # case insensitive NOT punctuation insensitive
        for exclusion in exclusion_list:
            if exclusion.get('text') and exclusion.get('type') == EntityType.DISEASE.value:
                self.exclusion_type_disease.add(exclusion.get('text').lower())  # type: ignore

    def _get_annotation_type_food_to_exclude(
        self,
        exclusion_list: List[dict]
    ):
        # case insensitive NOT punctuation insensitive
        for exclusion in exclusion_list:
            if exclusion.get('text') and exclusion.get('type') == EntityType.FOOD.value:
                self.exclusion_type_food.add(exclusion.get('text').lower())  # type: ignore

    def _get_annotation_type_gene_to_exclude(
        self,
        exclusion_list: List[dict]
    ):
        for exclusion in exclusion_list:
            if exclusion.get('text') and exclusion.get('type') == EntityType.GENE.value:
                term = exclusion.get('text')
                if exclusion.get('isCaseInsensitive'):
                    self.type_gene_case_insensitive_exclusion.add(term.lower())  # type: ignore
                    continue
                self.exclusion_type_gene.add(term)  # type: ignore

    def _get_annotation_type_phenomena_to_exclude(
        self,
        exclusion_list: List[dict]
    ):
        # case insensitive NOT punctuation insensitive
        for exclusion in exclusion_list:
            if exclusion.get('text') and exclusion.get('type') == EntityType.PHENOMENA.value:
                self.exclusion_type_phenomena.add(exclusion.get('text').lower())  # type: ignore

    def _get_annotation_type_phenotype_to_exclude(
        self,
        exclusion_list: List[dict]
    ):
        # case insensitive NOT punctuation insensitive
        for exclusion in exclusion_list:
            if exclusion.get('text') and exclusion.get('type') == EntityType.PHENOTYPE.value:
                self.exclusion_type_phenotype.add(exclusion.get('text').lower())  # type: ignore

    def _get_annotation_type_protein_to_exclude(
        self,
        exclusion_list: List[dict]
    ):
        for exclusion in exclusion_list:
            if exclusion.get('text') and exclusion.get('type') == EntityType.PROTEIN.value:
                term = exclusion.get('text')
                if exclusion.get('isCaseInsensitive'):
                    self.type_protein_case_insensitive_exclusion.add(term.lower())  # type: ignore
                    continue
                self.exclusion_type_protein.add(term)  # type: ignore

    def _get_annotation_type_species_to_exclude(
        self,
        exclusion_list: List[dict]
    ):
        # case insensitive NOT punctuation insensitive
        for exclusion in exclusion_list:
            if exclusion.get('text') and exclusion.get('type') == EntityType.SPECIES.value:
                self.exclusion_type_species.add(exclusion.get('text').lower())  # type: ignore

    def _get_annotation_type_company_to_exclude(
        self,
        exclusion_list: List[dict]
    ):
        # case insensitive NOT punctuation insensitive
        for exclusion in exclusion_list:
            if exclusion.get('text') and exclusion.get('type') == EntityType.COMPANY.value:
                self.exclusion_type_company.add(exclusion.get('text').lower())  # type: ignore

    def _get_annotation_type_entity_to_exclude(
        self,
        exclusion_list: List[dict]
    ):
        # case insensitive NOT punctuation insensitive
        for exclusion in exclusion_list:
            if exclusion.get('text') and exclusion.get('type') == EntityType.ENTITY.value:
                self.exclusion_type_entity.add(exclusion.get('text').lower())  # type: ignore

    def is_anatomy_exclusion(self, word) -> bool:
        lowered = word.lower()
        if lowered in self.exclusion_type_anatomy:
            # current_app.logger.info(
            #     f'Found a match in anatomy entity lookup but token "{word}" is an exclusion.',  # noqa
            #     extra=EventLog(event_type=LogEventType.ANNOTATION.value).to_dict()
            # )
            return True
        return False

    def is_chemical_exclusion(self, word) -> bool:
        lowered = word.lower()
        if lowered in self.exclusion_type_chemical:
            # current_app.logger.info(
            #     f'Found a match in chemicals entity lookup but token "{word}" is an exclusion.',  # noqa
            #     extra=EventLog(event_type=LogEventType.ANNOTATION.value).to_dict()
            # )
            return True
        return False

    def is_compound_exclusion(self, word) -> bool:
        lowered = word.lower()
        if lowered in self.exclusion_type_compound:
            # current_app.logger.info(
            #     f'Found a match in compounds entity lookup but token "{word}" is an exclusion.',  # noqa
            #     extra=EventLog(event_type=LogEventType.ANNOTATION.value).to_dict()
            # )
            return True
        return False

    def is_disease_exclusion(self, word) -> bool:
        lowered = word.lower()
        if lowered in self.exclusion_type_disease:
            # current_app.logger.info(
            #     f'Found a match in diseases entity lookup but token "{word}" is an exclusion.',  # noqa
            #     extra=EventLog(event_type=LogEventType.ANNOTATION.value).to_dict()
            # )
            return True
        return False

    def is_food_exclusion(self, word) -> bool:
        lowered = word.lower()
        if lowered in self.exclusion_type_food:
            # current_app.logger.info(
            #     f'Found a match in foods entity lookup but token "{word}" is an exclusion.',  # noqa
            #     extra=EventLog(event_type=LogEventType.ANNOTATION.value).to_dict()
            # )
            return True
        return False

    def is_gene_exclusion(self, word) -> bool:
        lowered = word.lower()
        if word in self.exclusion_type_gene or lowered in self.type_gene_case_insensitive_exclusion:
            # current_app.logger.info(
            #     f'Found a match in genes entity lookup but token "{word}" is an exclusion.',  # noqa
            #     extra=EventLog(event_type=LogEventType.ANNOTATION.value).to_dict()
            # )
            return True
        return False

    def is_phenomena_exclusion(self, word) -> bool:
        lowered = word.lower()
        if lowered in self.exclusion_type_phenomena:
            # current_app.logger.info(
            #     f'Found a match in phenomenas entity lookup but token "{word}" is an exclusion.',  # noqa
            #     extra=EventLog(event_type=LogEventType.ANNOTATION.value).to_dict()
            # )
            return True
        return False

    def is_phenotype_exclusion(self, word) -> bool:
        lowered = word.lower()
        if lowered in self.exclusion_type_phenotype:
            # current_app.logger.info(
            #         f'Found a match in phenotypes entity lookup but token "{word}" is an exclusion.',  # noqa
            #     extra=EventLog(event_type=LogEventType.ANNOTATION.value).to_dict()
            # )
            return True
        return False

    def is_protein_exclusion(self, word) -> bool:
        lowered = word.lower()
        if word in self.exclusion_type_protein or lowered in self.type_protein_case_insensitive_exclusion:  # noqa
            # current_app.logger.info(
            #     f'Found a match in proteins entity lookup but token "{word}" is an exclusion.',  # noqa
            #     extra=EventLog(event_type=LogEventType.ANNOTATION.value).to_dict()
            # )
            return True
        return False

    def is_species_exclusion(self, word) -> bool:
        lowered = word.lower()
        if lowered in self.exclusion_type_species:
            # current_app.logger.info(
            #     f'Found a match in species entity lookup but token "{word}" is an exclusion.',  # noqa
            #     extra=EventLog(event_type=LogEventType.ANNOTATION.value).to_dict()
            # )
            return True
        elif lowered in SPECIES_EXCLUSION:
            # current_app.logger.info(
            #     f'Found a match in species entity lookup but token "{word}" is a stop word.',  # noqa
            #     extra=EventLog(event_type=LogEventType.ANNOTATION.value).to_dict()
            # )
            return True
        return False

    def is_company_exclusion(self, word) -> bool:
        lowered = word.lower()
        if lowered in self.exclusion_type_company:
            # current_app.logger.info(
            #     f'Found a match in company entity lookup but token "{word}" is an exclusion.',  # noqa
            #     extra=EventLog(event_type=LogEventType.ANNOTATION.value).to_dict()
            # )
            return True
        return False

    def is_entity_exclusion(self, word) -> bool:
        lowered = word.lower()
        if lowered in self.exclusion_type_entity:
            # current_app.logger.info(
            #     f'Found a match in entity lookup but token "{word}" is an exclusion.',  # noqa
            #     extra=EventLog(event_type=LogEventType.ANNOTATION.value).to_dict()
            # )
            return True
        return False

    def set_entity_exclusions(self, excluded_annotations: List[dict]) -> None:
        exclusion_func = [
            self._get_annotation_type_anatomy_to_exclude,
            self._get_annotation_type_chemical_to_exclude,
            self._get_annotation_type_compound_to_exclude,
            self._get_annotation_type_disease_to_exclude,
            self._get_annotation_type_food_to_exclude,
            self._get_annotation_type_gene_to_exclude,
            self._get_annotation_type_phenomena_to_exclude,
            self._get_annotation_type_phenotype_to_exclude,
            self._get_annotation_type_protein_to_exclude,
            self._get_annotation_type_species_to_exclude,
            self._get_annotation_type_company_to_exclude,
            self._get_annotation_type_entity_to_exclude
        ]

        global_annotations_to_exclude = [
            exclusion for exclusion, in self.db.session.query(
                GlobalList.annotation).filter(
                    and_(
                        GlobalList.type == ManualAnnotationType.EXCLUSION.value,
                        # TODO: Uncomment once feature to review is there
                        # GlobalList.reviewed.is_(True),
                    )
                )
            ]

        for func in exclusion_func:
            func(global_annotations_to_exclude)

        # local exclusions
        # only get the custom species for now
        local_species_exclusions = [
            custom for custom in excluded_annotations if custom.get(
                'type') == EntityType.SPECIES.value and not custom.get(
                    'meta', {}).get('excludeGlobally')
        ]
        self._get_annotation_type_species_to_exclude(
            exclusion_list=local_species_exclusions
        )

    def _create_annotation_inclusions(
        self,
        annotations_to_include: List[dict],
        entity_type_to_include: str,
        entity_id_str: str,
        inclusion_collection: Dict[str, Inclusion],
        create_entity_ner_func,
    ) -> None:
        """Creates a dictionary structured very similar to LMDB.
        Used for entity custom annotation lookups.
        """
        for inclusion in annotations_to_include:
            try:
                entity_id = inclusion['meta']['id']
                entity_name = inclusion['meta']['allText']
                entity_type = inclusion['meta']['type']
                entity_id_type = inclusion['meta']['idType']
                entity_id_hyperlink = inclusion['meta']['idHyperlink']
            except KeyError:
                current_app.logger.info(
                    f'Error creating annotation inclusion {inclusion} for entity type {entity_type}',  # noqa
                    extra=EventLog(event_type=LogEventType.ANNOTATION.value).to_dict()
                )
            else:
                normalized_entity_name = normalize_str(entity_name)

                if not entity_id:
                    # ID is required for global inclusions
                    # but we also include local species inclusion
                    entity_id = entity_name

                # entity_name could be empty strings
                # probably a result of testing
                # but will keep here just in case
                if entity_id and entity_name and entity_type == entity_type_to_include:
                    entity = {}
                    if entity_type in {
                        EntityType.ANATOMY.value,
                        EntityType.CHEMICAL.value,
                        EntityType.COMPOUND.value,
                        EntityType.DISEASE.value,
                        EntityType.FOOD.value,
                        EntityType.PHENOMENA.value,
                        EntityType.PHENOTYPE.value,
                        EntityType.SPECIES.value
                    }:
                        entity = create_entity_ner_func(
                            id_=entity_id,
                            name=entity_name,
                            synonym=entity_name
                        )
                    elif entity_type in {EntityType.COMPANY.value, EntityType.ENTITY.value}:
                        entity = create_entity_ner_func(
                            id_=entity_id, name=entity_name, synonym=entity_name)
                    else:
                        if entity_type == EntityType.GENE.value:
                            self.gene_collection.append(
                                (
                                    entity_id,
                                    entity_id_type,
                                    entity_id_hyperlink,
                                    entity_name,
                                    normalized_entity_name
                                )
                            )
                            continue
                        elif entity_type == EntityType.PROTEIN.value:
                            # protein is a bit different for now
                            entity = create_entity_ner_func(
                                name=entity_name,
                                synonym=entity_name
                            )

                    # differentiate between LMDB
                    entity['inclusion'] = True

                    if normalized_entity_name in inclusion_collection:
                        inclusion_collection[normalized_entity_name].entities.append(entity)
                    else:
                        inclusion_collection[normalized_entity_name] = Inclusion(
                            entities=[entity],
                            entity_id_type=entity_id_type,
                            entity_id_hyperlink=entity_id_hyperlink
                        )

    def _query_genes_from_kg(
        self,
        gene_inclusion: Dict[str, Inclusion]
    ) -> None:
        """Uses self.gene_collection and queries the knowledge
        graph for any matches.
        """
        # do this separately to make only one call to KG
        gene_ids = {i for i, _, _, _, _ in self.gene_collection}
        gene_names = self.graph.get_genes_from_gene_ids(gene_ids=list(gene_ids))

        current_app.logger.info(
            f'Failed to find a gene match in the knowledge graph for gene ids {gene_ids - set(gene_names)}.',  # noqa
            extra=EventLog(event_type=LogEventType.ANNOTATION.value).to_dict()
        )

        for gene_id, entity_id_type, entity_id_hyperlink, entity_name, normalized_name in self.gene_collection:  # noqa
            if gene_names.get(gene_id, None):
                entity = create_ner_type_gene(
                    name=gene_names[gene_id],
                    synonym=entity_name
                )
                # differentiate between LMDB
                entity['inclusion'] = True

                if normalized_name in gene_inclusion:
                    gene_inclusion[normalized_name].entities.append(entity)
                else:
                    gene_inclusion[normalized_name] = Inclusion(
                        entities=[entity],
                        entity_id_type=entity_id_type,
                        entity_id_hyperlink=entity_id_hyperlink
                    )

    def set_entity_inclusions(
        self,
        custom_annotations: List[dict],
    ) -> None:
        inclusion_pairs = [
            (EntityType.ANATOMY.value, EntityIdStr.ANATOMY.value, self.inclusion_type_anatomy, create_ner_type_anatomy),  # noqa
            (EntityType.CHEMICAL.value, EntityIdStr.CHEMICAL.value, self.inclusion_type_chemical, create_ner_type_chemical),  # noqa
            (EntityType.COMPOUND.value, EntityIdStr.COMPOUND.value, self.inclusion_type_compound, create_ner_type_compound),  # noqa
            (EntityType.DISEASE.value, EntityIdStr.DISEASE.value, self.inclusion_type_disease, create_ner_type_disease),  # noqa
            (EntityType.FOOD.value, EntityIdStr.FOOD.value, self.inclusion_type_food, create_ner_type_food),  # noqa
            (EntityType.GENE.value, EntityIdStr.GENE.value, self.inclusion_type_gene, create_ner_type_gene),  # noqa
            (EntityType.PHENOMENA.value, EntityIdStr.PHENOMENA.value, self.inclusion_type_phenomena, create_ner_type_phenomena),  # noqa
            (EntityType.PHENOTYPE.value, EntityIdStr.PHENOTYPE.value, self.inclusion_type_phenotype, create_ner_type_phenotype),  # noqa
            (EntityType.PROTEIN.value, EntityIdStr.PROTEIN.value, self.inclusion_type_protein, create_ner_type_protein),  # noqa
            (EntityType.SPECIES.value, EntityIdStr.SPECIES.value, self.inclusion_type_species, create_ner_type_species),  # noqa
            # non LMDB entity types
            (EntityType.COMPANY.value, EntityIdStr.COMPANY.value, self.inclusion_type_company, create_ner_type_company),  # noqa
            (EntityType.ENTITY.value, EntityIdStr.ENTITY.value, self.inclusion_type_entity, create_ner_type_entity)  # noqa
        ]

        global_annotations_to_include = [
            inclusion for inclusion, in self.db.session.query(
                GlobalList.annotation).filter(
                    and_(
                        GlobalList.type == ManualAnnotationType.INCLUSION.value,
                        # TODO: Uncomment once feature to review is there
                        # GlobalList.reviewed.is_(True),
                    )
                )
            ]

        for entity_type, entity_id_str, inclusion, func in inclusion_pairs:
            self._create_annotation_inclusions(
                annotations_to_include=global_annotations_to_include,
                entity_type_to_include=entity_type,
                entity_id_str=entity_id_str,
                inclusion_collection=inclusion,
                create_entity_ner_func=func
            )
        self._query_genes_from_kg(self.inclusion_type_gene)

        # local inclusions
        # only get the custom species for now
        local_species_inclusions = [
            custom for custom in custom_annotations if custom.get(
                'meta', {}).get('type') == EntityType.SPECIES.value and not custom.get(
                    'meta', {}).get('includeGlobally')
        ]
        self._create_annotation_inclusions(
            annotations_to_include=local_species_inclusions,
            entity_type_to_include=EntityType.SPECIES.value,
            entity_id_str=EntityIdStr.SPECIES.value,
            inclusion_collection=self.inclusion_type_species_local,
            create_entity_ner_func=create_ner_type_species
        )

    def is_abbrev(self, token: PDFWord) -> bool:
        """Determine if a word is an abbreviation.

        Start from closest word to abbreviation, and check the first character.
        """
        if token.keyword in self.abbreviations:
            return True

        if len(token.keyword) not in ABBREVIATION_WORD_LENGTH:
            return False

        # a token will only have previous words
        # if it is a possible abbreviation
        # the assumption here is, if an abbreviation
        # is used the *first time*, it will have previous
        # words that it is an abbreviation of
        # any subsequent uses of the abbreviation
        # will not have the word it is abbreviated from
        # as a previous word in the document
        if not token.previous_words:
            return False

        abbrev = ''
        len_of_word = len(token.keyword)
        previous_words = token.previous_words.split(' ')
        for w in reversed(previous_words):
            if '-' in w:
                split = w.split('-')
                for w2 in reversed(split):
                    if w2:
                        abbrev = w2[0].upper() + abbrev
            elif '/' in w:
                split = w.split('/')
                for w2 in reversed(split):
                    if w2:
                        abbrev = w2[0].upper() + abbrev
            else:
                abbrev = w[0].upper() + abbrev
        abbrev = abbrev[-len_of_word:]

        if abbrev == token.keyword:
            self.abbreviations.add(token.keyword)
            return True
        return False

    def _discard_token(self, token: PDFWord) -> bool:
        if (token.keyword.lower() in COMMON_WORDS or
            self.token_word_check_regex.match(token.keyword) or
            token.keyword in ascii_letters or
            token.keyword in digits or
            len(token.normalized_keyword) <= 2 or
            self.is_abbrev(token)
        ):  # noqa
            return True
        return False

    def generate_tokens(self, tokens_list: List[PDFWord]) -> List[PDFWord]:
        prev_token = None
        new_tokens = []

        for token in tokens_list:
            if prev_token is None:
<<<<<<< HEAD
                new_token = PDFWord(
                    keyword=token.keyword,
                    normalized_keyword=normalize_str(token.keyword),
=======
                # copied from def normalize_str
                # to avoid function calls, ~7-10 sec faster
                normalized = token.keyword.lower()
                normalized = normalized.translate(str.maketrans('', '', punctuation))
                normalized_keyword = normalized.translate(str.maketrans('', '', whitespace))
                new_token = PDFWord(
                    keyword=token.keyword,
                    normalized_keyword=normalized_keyword,
>>>>>>> 964cfbb0
                    page_number=token.page_number,
                    lo_location_offset=token.lo_location_offset,
                    hi_location_offset=token.hi_location_offset,
                    coordinates=token.coordinates,
                    heights=token.heights,
                    widths=token.widths,
                    previous_words=token.previous_words
                )
                new_tokens.append(new_token)
                prev_token = new_token
            else:
                words_subset = [prev_token, token]
                curr_keyword = ' '.join([word.keyword for word in words_subset])
                coordinates = []
                heights = []
                widths = []

                start_lower_x = 0.0
                start_lower_y = 0.0
                end_upper_x = 0.0
                end_upper_y = 0.0
                prev_height = 0.0
                for word in words_subset:
                    # when combining sequential words
                    # need to merge their coordinates together
                    # while also keeping in mind words on new lines
                    for j, coords in enumerate(word.coordinates):
                        lower_x, lower_y, upper_x, upper_y = coords

                        if (start_lower_x == 0.0 and
                                start_lower_y == 0.0 and
                                end_upper_x == 0.0 and
                                end_upper_y == 0.0):
                            start_lower_x = lower_x
                            start_lower_y = lower_y
                            end_upper_x = upper_x
                            end_upper_y = upper_y
                            prev_height = word.heights[j]
                        else:
                            if lower_y != start_lower_y:
                                diff = abs(lower_y - start_lower_y)

                                # if diff is greater than height ratio
                                # then part of keyword is on a new line
                                if diff > prev_height * PDF_NEW_LINE_THRESHOLD:
                                    coordinates.append(
                                        [start_lower_x, start_lower_y, end_upper_x, end_upper_y])

                                    start_lower_x = lower_x
                                    start_lower_y = lower_y
                                    end_upper_x = upper_x
                                    end_upper_y = upper_y
                                    prev_height = word.heights[j]
                                else:
                                    if upper_y > end_upper_y:
                                        end_upper_y = upper_y

                                    if upper_x > end_upper_x:
                                        end_upper_x = upper_x
                            else:
                                if upper_y > end_upper_y:
                                    end_upper_y = upper_y

                                if upper_x > end_upper_x:
                                    end_upper_x = upper_x

                    heights += word.heights
                    widths += word.widths
                coordinates.append([start_lower_x, start_lower_y, end_upper_x, end_upper_y])

                new_token = PDFWord(
                    keyword=curr_keyword,
                    normalized_keyword=normalize_str(curr_keyword),
                    # take the page of the first word
                    # if multi-word, consider it as part
                    # of page of first word
                    page_number=words_subset[0].page_number,
                    lo_location_offset=words_subset[0].lo_location_offset,
                    hi_location_offset=words_subset[-1].hi_location_offset,
                    coordinates=coordinates,
                    heights=heights,
                    widths=widths,
                    previous_words=words_subset[0].previous_words,
                )
<<<<<<< HEAD
                new_tokens.append(new_token)
                prev_token = new_token
        return new_tokens
=======

                new_tokens.append(new_token)
                prev_token = new_token

        # remove any keywords that fit the removal
        # criteria at the end here, e.g common words, digits, ascii_letters etc
        # because a term could start with them
        # had we removed earlier, then some terms may possibly
        # have been missed
        tokens_to_use = []
        for token in new_tokens:
            if (token.keyword.lower() in COMMON_WORDS or
                self.token_word_check_regex.match(token.keyword) or
                token.keyword in ascii_letters or
                token.keyword in digits or
                len(token.normalized_keyword) <= 2 or
                self.is_abbrev(token)
            ):  # noqa
                continue
            else:
                tokens_to_use.append(token)
        return tokens_to_use
>>>>>>> 964cfbb0

    def _check_lmdb_genes(self, nlp_results: NLPResults, tokens: List[PDFWord]):
        keys = {token.normalized_keyword for token in tokens}

        cursor = self.lmdb.session.genes_txn.cursor()
        global_inclusion = self.inclusion_type_gene
        exclude_token = self.is_gene_exclusion

        matched_results = cursor.getmulti([k.encode('utf-8') for k in keys], dupdata=True)
        key_results: Dict[str, List[dict]] = {}
        key_id_type: Dict[str, str] = {}
        key_id_hyperlink: Dict[str, str] = {}

        for key, value in matched_results:
            decoded_key = key.decode('utf')
            match_list = key_results.get(decoded_key, [])
            match_list.append(json.loads(value))
            key_results[decoded_key] = match_list

        # gene is a bit different
        # we want both from lmdb and inclusions
        # not only check inclusions for keys not in lmdb
        # because a global could normalize to something already in
        # LMDB, e.g IL-8 is a global inclusion, but il8 is already
        # normalized in LMDB from IL8
        for key in keys:
            found = global_inclusion.get(key, None)
            if found:
                match_list = key_results.get(key, [])
                match_list += found.entities
                key_results[key] = match_list
                key_id_type[key] = found.entity_id_type
                key_id_hyperlink[key] = found.entity_id_hyperlink

        lmdb_matches = []
        for token in tokens:
            if token.normalized_keyword in key_results and not exclude_token(token.keyword):
                match = LMDBMatch(
                    entities=key_results[token.normalized_keyword],
                    token=token,
                    id_type=key_id_type.get(token.normalized_keyword, ''),
                    id_hyperlink=key_id_hyperlink.get(token.normalized_keyword, '')
                )
                offset_key = (token.lo_location_offset, token.hi_location_offset)
                # if an entity set in nlp_results is not empty
                # that means NLP was used
                # NLP is veto, so if not found it vetos
                if nlp_results.genes:
                    if offset_key in nlp_results.genes:
                        lmdb_matches.append(match)
                else:
                    lmdb_matches.append(match)
        return lmdb_matches

    def _check_lmdb_species(self, tokens: List[PDFWord]):
        keys = {token.normalized_keyword for token in tokens}

        cursor = self.lmdb.session.species_txn.cursor()
        global_inclusion = self.inclusion_type_species
        local_inclusion = self.inclusion_type_species_local
        exclude_token = self.is_species_exclusion

        matched_results = cursor.getmulti([k.encode('utf-8') for k in keys], dupdata=True)
        key_results: Dict[str, List[dict]] = {}
        key_results_local: Dict[str, List[dict]] = {}
        key_id_type: Dict[str, str] = {}
        key_id_hyperlink: Dict[str, str] = {}

        for key, value in matched_results:
            decoded_key = key.decode('utf')
            match_list = key_results.get(decoded_key, [])
            match_list.append(json.loads(value))
            key_results[decoded_key] = match_list

        unmatched_keys = keys - set(key_results)

        # for species, check both global and local inclusions
        for key in unmatched_keys:
            found = global_inclusion.get(key, None)
            if found:
                key_results[key] = found.entities
                key_id_type[key] = found.entity_id_type
                key_id_hyperlink[key] = found.entity_id_hyperlink

        unmatched_keys = keys - set(key_results)

        for key in unmatched_keys:
            found = local_inclusion.get(key, None)
            if found:
                key_results_local[key] = found.entities
                key_id_type[key] = found.entity_id_type
                key_id_hyperlink[key] = found.entity_id_hyperlink

        lmdb_matches = []
        lmdb_matches_local = []
        for token in tokens:
            if not exclude_token(token.keyword):
                if token.normalized_keyword in key_results:
                    lmdb_matches.append(
                        LMDBMatch(
                            entities=key_results[token.normalized_keyword],
                            token=token,
                            id_type=key_id_type.get(token.normalized_keyword, ''),
                            id_hyperlink=key_id_hyperlink.get(token.normalized_keyword, '')
                        )
                    )
                elif token.normalized_keyword in key_results_local:
                    lmdb_matches_local.append(
                        LMDBMatch(
                            entities=key_results_local[token.normalized_keyword],
                            token=token,
                            id_type=key_id_type.get(token.normalized_keyword, ''),
                            id_hyperlink=key_id_hyperlink.get(token.normalized_keyword, '')
                        )
                    )
        return lmdb_matches, lmdb_matches_local

    def check_lmdb(self, nlp_results: NLPResults, tokens: List[PDFWord]):
        results = EntityResults()
        original_keys = {token.normalized_keyword for token in tokens}

        for entity_type in [entity.value for entity in EntityType]:
            # because an entity type can create its own set of keys
            # need to reset for next iteration
            keys = original_keys
            cursor = None
            global_inclusion = None
            id_type = None
            id_hyperlink = None

            if entity_type == EntityType.ANATOMY.value:
                cursor = self.lmdb.session.anatomy_txn.cursor()
                global_inclusion = self.inclusion_type_anatomy
                exclude_token = self.is_anatomy_exclusion

            elif entity_type == EntityType.CHEMICAL.value:
                cursor = self.lmdb.session.chemicals_txn.cursor()
                global_inclusion = self.inclusion_type_chemical
                exclude_token = self.is_chemical_exclusion

            elif entity_type == EntityType.COMPOUND.value:
                cursor = self.lmdb.session.compounds_txn.cursor()
                global_inclusion = self.inclusion_type_compound
                exclude_token = self.is_compound_exclusion

            elif entity_type == EntityType.DISEASE.value:
                cursor = self.lmdb.session.diseases_txn.cursor()
                global_inclusion = self.inclusion_type_disease
                exclude_token = self.is_disease_exclusion

            elif entity_type == EntityType.FOOD.value:
                cursor = self.lmdb.session.foods_txn.cursor()
                global_inclusion = self.inclusion_type_food
                exclude_token = self.is_food_exclusion
                keys = {token.normalized_keyword for token in tokens
                        if len(token.keyword.split(' ')) <= self.food_max_words}

            elif entity_type == EntityType.GENE.value:
                gene_matches = self._check_lmdb_genes(
                    nlp_results=nlp_results,
                    tokens=[token for token in tokens if len(
                        token.keyword.split(' ')) <= self.gene_max_words])
                results.matched_type_gene = gene_matches
                continue

            elif entity_type == EntityType.PHENOMENA.value:
                cursor = self.lmdb.session.phenomenas_txn.cursor()
                global_inclusion = self.inclusion_type_phenomena
                exclude_token = self.is_phenomena_exclusion

            elif entity_type == EntityType.PHENOTYPE.value:
                cursor = self.lmdb.session.phenotypes_txn.cursor()
                global_inclusion = self.inclusion_type_phenotype
                exclude_token = self.is_phenotype_exclusion

            elif entity_type == EntityType.PROTEIN.value:
                cursor = self.lmdb.session.proteins_txn.cursor()
                global_inclusion = self.inclusion_type_protein
                exclude_token = self.is_protein_exclusion

            elif entity_type == EntityType.SPECIES.value:
                species_matches, species_matches_local = self._check_lmdb_species(
                    tokens=tokens)
                results.matched_type_species = species_matches
                results.matched_type_species_local = species_matches_local
                continue

            # non lmdb lookups
            elif entity_type == EntityType.COMPANY.value:
                global_inclusion = self.inclusion_type_company
                exclude_token = self.is_company_exclusion
                results.matched_type_company = [
                    LMDBMatch(
                        entities=global_inclusion[token.normalized_keyword].entities,
                        token=token,
                        id_type=global_inclusion[token.normalized_keyword].entity_id_type,
                        id_hyperlink=global_inclusion[token.normalized_keyword].entity_id_hyperlink
                    ) for token in tokens if global_inclusion.get(
                        token.normalized_keyword) and not exclude_token(token.keyword)]
                continue

            # non lmdb lookups
            elif entity_type == EntityType.ENTITY.value:
                global_inclusion = self.inclusion_type_entity
                exclude_token = self.is_entity_exclusion
                results.matched_type_entity = [
                    LMDBMatch(
                        entities=global_inclusion[token.normalized_keyword].entities,
                        token=token,
                        id_type=global_inclusion[token.normalized_keyword].entity_id_type,
                        id_hyperlink=global_inclusion[token.normalized_keyword].entity_id_hyperlink
                    ) for token in tokens if global_inclusion.get(
                        token.normalized_keyword) and not exclude_token(token.keyword)]
                continue

            if cursor is not None and global_inclusion is not None:
                matched_results = cursor.getmulti([k.encode('utf-8') for k in keys], dupdata=True)
                key_results: Dict[str, List[dict]] = {}
                key_id_type: Dict[str, str] = {}
                key_id_hyperlink: Dict[str, str] = {}

                for key, value in matched_results:
                    decoded_key = key.decode('utf')
                    match_list = key_results.get(decoded_key, [])
                    match_list.append(json.loads(value))
                    key_results[decoded_key] = match_list

                unmatched_keys = keys - set(key_results)

                for key in unmatched_keys:
                    found = global_inclusion.get(key, None)
                    if found:
                        key_results[key] = found.entities
                        key_id_type[key] = found.entity_id_type
                        key_id_hyperlink[key] = found.entity_id_hyperlink

                lmdb_matches = []
                for token in tokens:
                    if token.normalized_keyword in key_results and not exclude_token(token.keyword):
                        match = LMDBMatch(
                            entities=key_results[token.normalized_keyword],
                            token=token,
                            id_type=key_id_type.get(token.normalized_keyword, ''),
                            id_hyperlink=key_id_hyperlink.get(token.normalized_keyword, '')
                        )
                        offset_key = (token.lo_location_offset, token.hi_location_offset)
                        # only a few entities currently have NLP
                        # if an entity set in nlp_results is not empty
                        # that means NLP was used
                        # NLP is veto, so if not found it vetos
                        if entity_type == EntityType.CHEMICAL.value and nlp_results.chemicals:
                            if offset_key in nlp_results.chemicals:
                                lmdb_matches.append(match)
                        elif entity_type == EntityType.COMPOUND.value and nlp_results.compounds:
                            if offset_key in nlp_results.compounds:
                                lmdb_matches.append(match)
                        elif entity_type == EntityType.DISEASE.value and nlp_results.diseases:
                            if offset_key in nlp_results.diseases:
                                lmdb_matches.append(match)
                        else:
                            lmdb_matches.append(match)

                if entity_type == EntityType.ANATOMY.value:
                    results.matched_type_anatomy = lmdb_matches

                elif entity_type == EntityType.CHEMICAL.value:
                    results.matched_type_chemical = lmdb_matches

                elif entity_type == EntityType.COMPOUND.value:
                    results.matched_type_compound = lmdb_matches

                elif entity_type == EntityType.DISEASE.value:
                    results.matched_type_disease = lmdb_matches

                elif entity_type == EntityType.FOOD.value:
                    results.matched_type_food = lmdb_matches

                elif entity_type == EntityType.PHENOMENA.value:
                    results.matched_type_phenomena = lmdb_matches

                elif entity_type == EntityType.PHENOTYPE.value:
                    results.matched_type_phenotype = lmdb_matches

                elif entity_type == EntityType.PROTEIN.value:
                    results.matched_type_protein = lmdb_matches
        return results

    def identify(
        self,
        custom_annotations: List[dict],
        excluded_annotations: List[dict],
        tokens: List[PDFWord],
        nlp_results: NLPResults
    ) -> EntityResults:
        self.set_entity_exclusions(excluded_annotations)
        self.set_entity_inclusions(custom_annotations)

        generated_tokens = [
            current_token for idx, token in enumerate(tokens)
                for current_token in self.generate_tokens(
                    tokens[idx:self.entity_max_words + idx]) if not self._discard_token(current_token)]  # noqa

        return self.check_lmdb(nlp_results=nlp_results, tokens=generated_tokens)<|MERGE_RESOLUTION|>--- conflicted
+++ resolved
@@ -1,7 +1,7 @@
 import json
 import re
 
-from string import digits, ascii_letters, punctuation
+from string import digits, ascii_letters, punctuation, whitespace
 from typing import Dict, List, Set, Tuple
 
 from flask import current_app
@@ -19,7 +19,6 @@
     ABBREVIATION_WORD_LENGTH,
     COMMON_WORDS,
     PDF_NEW_LINE_THRESHOLD,
-    SPECIES_EXCLUSION,
     EntityType,
     EntityIdStr,
     ManualAnnotationType
@@ -309,12 +308,6 @@
         if lowered in self.exclusion_type_species:
             # current_app.logger.info(
             #     f'Found a match in species entity lookup but token "{word}" is an exclusion.',  # noqa
-            #     extra=EventLog(event_type=LogEventType.ANNOTATION.value).to_dict()
-            # )
-            return True
-        elif lowered in SPECIES_EXCLUSION:
-            # current_app.logger.info(
-            #     f'Found a match in species entity lookup but token "{word}" is a stop word.',  # noqa
             #     extra=EventLog(event_type=LogEventType.ANNOTATION.value).to_dict()
             # )
             return True
@@ -601,28 +594,12 @@
             return True
         return False
 
-    def _discard_token(self, token: PDFWord) -> bool:
-        if (token.keyword.lower() in COMMON_WORDS or
-            self.token_word_check_regex.match(token.keyword) or
-            token.keyword in ascii_letters or
-            token.keyword in digits or
-            len(token.normalized_keyword) <= 2 or
-            self.is_abbrev(token)
-        ):  # noqa
-            return True
-        return False
-
     def generate_tokens(self, tokens_list: List[PDFWord]) -> List[PDFWord]:
         prev_token = None
         new_tokens = []
 
         for token in tokens_list:
             if prev_token is None:
-<<<<<<< HEAD
-                new_token = PDFWord(
-                    keyword=token.keyword,
-                    normalized_keyword=normalize_str(token.keyword),
-=======
                 # copied from def normalize_str
                 # to avoid function calls, ~7-10 sec faster
                 normalized = token.keyword.lower()
@@ -631,7 +608,6 @@
                 new_token = PDFWord(
                     keyword=token.keyword,
                     normalized_keyword=normalized_keyword,
->>>>>>> 964cfbb0
                     page_number=token.page_number,
                     lo_location_offset=token.lo_location_offset,
                     hi_location_offset=token.hi_location_offset,
@@ -702,9 +678,14 @@
                     widths += word.widths
                 coordinates.append([start_lower_x, start_lower_y, end_upper_x, end_upper_y])
 
+                # copied from def normalize_str
+                # to avoid function calls, ~7-10 sec faster
+                normalized = curr_keyword.lower()
+                normalized = normalized.translate(str.maketrans('', '', punctuation))
+                normalized_keyword = normalized.translate(str.maketrans('', '', whitespace))
                 new_token = PDFWord(
                     keyword=curr_keyword,
-                    normalized_keyword=normalize_str(curr_keyword),
+                    normalized_keyword=normalized_keyword,
                     # take the page of the first word
                     # if multi-word, consider it as part
                     # of page of first word
@@ -716,11 +697,6 @@
                     widths=widths,
                     previous_words=words_subset[0].previous_words,
                 )
-<<<<<<< HEAD
-                new_tokens.append(new_token)
-                prev_token = new_token
-        return new_tokens
-=======
 
                 new_tokens.append(new_token)
                 prev_token = new_token
@@ -743,7 +719,6 @@
             else:
                 tokens_to_use.append(token)
         return tokens_to_use
->>>>>>> 964cfbb0
 
     def _check_lmdb_genes(self, nlp_results: NLPResults, tokens: List[PDFWord]):
         keys = {token.normalized_keyword for token in tokens}
@@ -758,7 +733,7 @@
         key_id_hyperlink: Dict[str, str] = {}
 
         for key, value in matched_results:
-            decoded_key = key.decode('utf')
+            decoded_key = key.decode('utf-8')
             match_list = key_results.get(decoded_key, [])
             match_list.append(json.loads(value))
             key_results[decoded_key] = match_list
@@ -813,7 +788,7 @@
         key_id_hyperlink: Dict[str, str] = {}
 
         for key, value in matched_results:
-            decoded_key = key.decode('utf')
+            decoded_key = key.decode('utf-8')
             match_list = key_results.get(decoded_key, [])
             match_list.append(json.loads(value))
             key_results[decoded_key] = match_list
@@ -966,7 +941,7 @@
                 key_id_hyperlink: Dict[str, str] = {}
 
                 for key, value in matched_results:
-                    decoded_key = key.decode('utf')
+                    decoded_key = key.decode('utf-8')
                     match_list = key_results.get(decoded_key, [])
                     match_list.append(json.loads(value))
                     key_results[decoded_key] = match_list
@@ -1044,6 +1019,6 @@
         generated_tokens = [
             current_token for idx, token in enumerate(tokens)
                 for current_token in self.generate_tokens(
-                    tokens[idx:self.entity_max_words + idx]) if not self._discard_token(current_token)]  # noqa
+                    tokens[idx:self.entity_max_words + idx])]  # noqa
 
         return self.check_lmdb(nlp_results=nlp_results, tokens=generated_tokens)