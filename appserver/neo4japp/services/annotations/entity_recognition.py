import json
import re

from string import digits, ascii_letters, punctuation
from typing import Dict, List, Set, Tuple

from flask import current_app
from sqlalchemy import and_

from neo4japp.constants import LogEventType
from neo4japp.util import normalize_str
from neo4japp.utils.logger import EventLog
from neo4japp.models import GlobalList
from neo4japp.services.annotations import (
    AnnotationDBService,
    AnnotationGraphService
)
from neo4japp.services.annotations.constants import (
    ABBREVIATION_WORD_LENGTH,
    COMMON_WORDS,
    PDF_NEW_LINE_THRESHOLD,
    SPECIES_EXCLUSION,
    EntityType,
    EntityIdStr,
    ManualAnnotationType
)
from neo4japp.services.annotations.data_transfer_objects import (
    EntityResults,
    Inclusion,
    LMDBMatch,
    NLPResults,
    PDFWord
)
from neo4japp.services.annotations.lmdb_service import LMDBService
from neo4japp.services.annotations.lmdb_util import (
    create_ner_type_anatomy,
    create_ner_type_chemical,
    create_ner_type_compound,
    create_ner_type_disease,
    create_ner_type_food,
    create_ner_type_gene,
    create_ner_type_phenomena,
    create_ner_type_phenotype,
    create_ner_type_protein,
    create_ner_type_species,
    create_ner_type_company,
    create_ner_type_entity
)


class EntityRecognitionService:
    def __init__(
        self,
        db: AnnotationDBService,
        graph: AnnotationGraphService,
        lmdb: LMDBService
    ):
        self.lmdb = lmdb
        self.graph = graph
        self.db = db

        self.token_word_check_regex = re.compile(r'[\d{}]+$'.format(re.escape(punctuation)))

        self.entity_max_words = 6
        self.food_max_words = 4
        self.gene_max_words = 1

        self.exclusion_type_anatomy: Set[str] = set()
        self.exclusion_type_chemical: Set[str] = set()
        self.exclusion_type_compound: Set[str] = set()
        self.exclusion_type_disease: Set[str] = set()
        self.exclusion_type_food: Set[str] = set()
        self.exclusion_type_gene: Set[str] = set()
        self.exclusion_type_phenomena: Set[str] = set()
        self.exclusion_type_phenotype: Set[str] = set()
        self.exclusion_type_protein: Set[str] = set()
        self.exclusion_type_species: Set[str] = set()
        # non LMDB entities
        self.exclusion_type_company: Set[str] = set()
        self.exclusion_type_entity: Set[str] = set()

        self.type_gene_case_insensitive_exclusion: Set[str] = set()
        self.type_protein_case_insensitive_exclusion: Set[str] = set()

        self.inclusion_type_anatomy: Dict[str, Inclusion] = {}
        self.inclusion_type_chemical: Dict[str, Inclusion] = {}
        self.inclusion_type_compound: Dict[str, Inclusion] = {}
        self.inclusion_type_disease: Dict[str, Inclusion] = {}
        self.inclusion_type_food: Dict[str, Inclusion] = {}
        self.inclusion_type_gene: Dict[str, Inclusion] = {}
        self.inclusion_type_phenomena: Dict[str, Inclusion] = {}
        self.inclusion_type_phenotype: Dict[str, Inclusion] = {}
        self.inclusion_type_protein: Dict[str, Inclusion] = {}
        self.inclusion_type_species: Dict[str, Inclusion] = {}
        self.inclusion_type_species_local: Dict[str, Inclusion] = {}
        # non LMDB entities
        self.inclusion_type_company: Dict[str, Inclusion] = {}
        self.inclusion_type_entity: Dict[str, Inclusion] = {}

        self.gene_collection: List[Tuple[str, str, str, str, str]] = []
        self.abbreviations: Set[str] = set()

    def _get_annotation_type_anatomy_to_exclude(
        self,
        exclusion_list: List[dict]
    ):
        # case insensitive NOT punctuation insensitive
        for exclusion in exclusion_list:
            if exclusion.get('text') and exclusion.get('type') == EntityType.ANATOMY.value:
                self.exclusion_type_anatomy.add(exclusion.get('text').lower())  # type: ignore

    def _get_annotation_type_chemical_to_exclude(
        self,
        exclusion_list: List[dict]
    ):
        # case insensitive NOT punctuation insensitive
        for exclusion in exclusion_list:
            if exclusion.get('text') and exclusion.get('type') == EntityType.CHEMICAL.value:
                self.exclusion_type_chemical.add(exclusion.get('text').lower())  # type: ignore

    def _get_annotation_type_compound_to_exclude(
        self,
        exclusion_list: List[dict]
    ):
        # case insensitive NOT punctuation insensitive
        for exclusion in exclusion_list:
            if exclusion.get('text') and exclusion.get('type') == EntityType.COMPOUND.value:
                self.exclusion_type_compound.add(exclusion.get('text').lower())  # type: ignore

    def _get_annotation_type_disease_to_exclude(
        self,
        exclusion_list: List[dict]
    ):
        # case insensitive NOT punctuation insensitive
        for exclusion in exclusion_list:
            if exclusion.get('text') and exclusion.get('type') == EntityType.DISEASE.value:
                self.exclusion_type_disease.add(exclusion.get('text').lower())  # type: ignore

    def _get_annotation_type_food_to_exclude(
        self,
        exclusion_list: List[dict]
    ):
        # case insensitive NOT punctuation insensitive
        for exclusion in exclusion_list:
            if exclusion.get('text') and exclusion.get('type') == EntityType.FOOD.value:
                self.exclusion_type_food.add(exclusion.get('text').lower())  # type: ignore

    def _get_annotation_type_gene_to_exclude(
        self,
        exclusion_list: List[dict]
    ):
        for exclusion in exclusion_list:
            if exclusion.get('text') and exclusion.get('type') == EntityType.GENE.value:
                term = exclusion.get('text')
                if exclusion.get('isCaseInsensitive'):
                    self.type_gene_case_insensitive_exclusion.add(term.lower())  # type: ignore
                    continue
                self.exclusion_type_gene.add(term)  # type: ignore

    def _get_annotation_type_phenomena_to_exclude(
        self,
        exclusion_list: List[dict]
    ):
        # case insensitive NOT punctuation insensitive
        for exclusion in exclusion_list:
            if exclusion.get('text') and exclusion.get('type') == EntityType.PHENOMENA.value:
                self.exclusion_type_phenomena.add(exclusion.get('text').lower())  # type: ignore

    def _get_annotation_type_phenotype_to_exclude(
        self,
        exclusion_list: List[dict]
    ):
        # case insensitive NOT punctuation insensitive
        for exclusion in exclusion_list:
            if exclusion.get('text') and exclusion.get('type') == EntityType.PHENOTYPE.value:
                self.exclusion_type_phenotype.add(exclusion.get('text').lower())  # type: ignore

    def _get_annotation_type_protein_to_exclude(
        self,
        exclusion_list: List[dict]
    ):
        for exclusion in exclusion_list:
            if exclusion.get('text') and exclusion.get('type') == EntityType.PROTEIN.value:
                term = exclusion.get('text')
                if exclusion.get('isCaseInsensitive'):
                    self.type_protein_case_insensitive_exclusion.add(term.lower())  # type: ignore
                    continue
                self.exclusion_type_protein.add(term)  # type: ignore

    def _get_annotation_type_species_to_exclude(
        self,
        exclusion_list: List[dict]
    ):
        # case insensitive NOT punctuation insensitive
        for exclusion in exclusion_list:
            if exclusion.get('text') and exclusion.get('type') == EntityType.SPECIES.value:
                self.exclusion_type_species.add(exclusion.get('text').lower())  # type: ignore

    def _get_annotation_type_company_to_exclude(
        self,
        exclusion_list: List[dict]
    ):
        # case insensitive NOT punctuation insensitive
        for exclusion in exclusion_list:
            if exclusion.get('text') and exclusion.get('type') == EntityType.COMPANY.value:
                self.exclusion_type_company.add(exclusion.get('text').lower())  # type: ignore

    def _get_annotation_type_entity_to_exclude(
        self,
        exclusion_list: List[dict]
    ):
        # case insensitive NOT punctuation insensitive
        for exclusion in exclusion_list:
            if exclusion.get('text') and exclusion.get('type') == EntityType.ENTITY.value:
                self.exclusion_type_entity.add(exclusion.get('text').lower())  # type: ignore

    def is_anatomy_exclusion(self, word) -> bool:
        lowered = word.lower()
        if lowered in self.exclusion_type_anatomy:
            # current_app.logger.info(
            #     f'Found a match in anatomy entity lookup but token "{word}" is an exclusion.',  # noqa
            #     extra=EventLog(event_type=LogEventType.ANNOTATION.value).to_dict()
            # )
            return True
        return False

    def is_chemical_exclusion(self, word) -> bool:
        lowered = word.lower()
        if lowered in self.exclusion_type_chemical:
            # current_app.logger.info(
            #     f'Found a match in chemicals entity lookup but token "{word}" is an exclusion.',  # noqa
            #     extra=EventLog(event_type=LogEventType.ANNOTATION.value).to_dict()
            # )
            return True
        return False

    def is_compound_exclusion(self, word) -> bool:
        lowered = word.lower()
        if lowered in self.exclusion_type_compound:
            # current_app.logger.info(
            #     f'Found a match in compounds entity lookup but token "{word}" is an exclusion.',  # noqa
            #     extra=EventLog(event_type=LogEventType.ANNOTATION.value).to_dict()
            # )
            return True
        return False

    def is_disease_exclusion(self, word) -> bool:
        lowered = word.lower()
        if lowered in self.exclusion_type_disease:
            # current_app.logger.info(
            #     f'Found a match in diseases entity lookup but token "{word}" is an exclusion.',  # noqa
            #     extra=EventLog(event_type=LogEventType.ANNOTATION.value).to_dict()
            # )
            return True
        return False

    def is_food_exclusion(self, word) -> bool:
        lowered = word.lower()
        if lowered in self.exclusion_type_food:
            # current_app.logger.info(
            #     f'Found a match in foods entity lookup but token "{word}" is an exclusion.',  # noqa
            #     extra=EventLog(event_type=LogEventType.ANNOTATION.value).to_dict()
            # )
            return True
        return False

    def is_gene_exclusion(self, word) -> bool:
        lowered = word.lower()
        if word in self.exclusion_type_gene or lowered in self.type_gene_case_insensitive_exclusion:
            # current_app.logger.info(
            #     f'Found a match in genes entity lookup but token "{word}" is an exclusion.',  # noqa
            #     extra=EventLog(event_type=LogEventType.ANNOTATION.value).to_dict()
            # )
            return True
        return False

    def is_phenomena_exclusion(self, word) -> bool:
        lowered = word.lower()
        if lowered in self.exclusion_type_phenomena:
            # current_app.logger.info(
            #     f'Found a match in phenomenas entity lookup but token "{word}" is an exclusion.',  # noqa
            #     extra=EventLog(event_type=LogEventType.ANNOTATION.value).to_dict()
            # )
            return True
        return False

    def is_phenotype_exclusion(self, word) -> bool:
        lowered = word.lower()
        if lowered in self.exclusion_type_phenotype:
            # current_app.logger.info(
            #         f'Found a match in phenotypes entity lookup but token "{word}" is an exclusion.',  # noqa
            #     extra=EventLog(event_type=LogEventType.ANNOTATION.value).to_dict()
            # )
            return True
        return False

    def is_protein_exclusion(self, word) -> bool:
        lowered = word.lower()
        if word in self.exclusion_type_protein or lowered in self.type_protein_case_insensitive_exclusion:  # noqa
            # current_app.logger.info(
            #     f'Found a match in proteins entity lookup but token "{word}" is an exclusion.',  # noqa
            #     extra=EventLog(event_type=LogEventType.ANNOTATION.value).to_dict()
            # )
            return True
        return False

    def is_species_exclusion(self, word) -> bool:
        lowered = word.lower()
        if lowered in self.exclusion_type_species:
            # current_app.logger.info(
            #     f'Found a match in species entity lookup but token "{word}" is an exclusion.',  # noqa
            #     extra=EventLog(event_type=LogEventType.ANNOTATION.value).to_dict()
            # )
            return True
        elif lowered in SPECIES_EXCLUSION:
            # current_app.logger.info(
            #     f'Found a match in species entity lookup but token "{word}" is a stop word.',  # noqa
            #     extra=EventLog(event_type=LogEventType.ANNOTATION.value).to_dict()
            # )
            return True
        return False

    def is_company_exclusion(self, word) -> bool:
        lowered = word.lower()
        if lowered in self.exclusion_type_company:
            # current_app.logger.info(
            #     f'Found a match in company entity lookup but token "{word}" is an exclusion.',  # noqa
            #     extra=EventLog(event_type=LogEventType.ANNOTATION.value).to_dict()
            # )
            return True
        return False

    def is_entity_exclusion(self, word) -> bool:
        lowered = word.lower()
        if lowered in self.exclusion_type_entity:
            # current_app.logger.info(
            #     f'Found a match in entity lookup but token "{word}" is an exclusion.',  # noqa
            #     extra=EventLog(event_type=LogEventType.ANNOTATION.value).to_dict()
            # )
            return True
        return False

    def set_entity_exclusions(self, excluded_annotations: List[dict]) -> None:
        exclusion_func = [
            self._get_annotation_type_anatomy_to_exclude,
            self._get_annotation_type_chemical_to_exclude,
            self._get_annotation_type_compound_to_exclude,
            self._get_annotation_type_disease_to_exclude,
            self._get_annotation_type_food_to_exclude,
            self._get_annotation_type_gene_to_exclude,
            self._get_annotation_type_phenomena_to_exclude,
            self._get_annotation_type_phenotype_to_exclude,
            self._get_annotation_type_protein_to_exclude,
            self._get_annotation_type_species_to_exclude,
            self._get_annotation_type_company_to_exclude,
            self._get_annotation_type_entity_to_exclude
        ]

        global_annotations_to_exclude = [
            exclusion for exclusion, in self.db.session.query(
                GlobalList.annotation).filter(
                    and_(
                        GlobalList.type == ManualAnnotationType.EXCLUSION.value,
                        # TODO: Uncomment once feature to review is there
                        # GlobalList.reviewed.is_(True),
                    )
                )
            ]

        for func in exclusion_func:
            func(global_annotations_to_exclude)

        # local exclusions
        # only get the custom species for now
        local_species_exclusions = [
            custom for custom in excluded_annotations if custom.get(
                'type') == EntityType.SPECIES.value and not custom.get(
                    'meta', {}).get('excludeGlobally')
        ]
        self._get_annotation_type_species_to_exclude(
            exclusion_list=local_species_exclusions
        )

    def _create_annotation_inclusions(
        self,
        annotations_to_include: List[dict],
        entity_type_to_include: str,
        entity_id_str: str,
        inclusion_collection: Dict[str, Inclusion],
        create_entity_ner_func,
    ) -> None:
        """Creates a dictionary structured very similar to LMDB.
        Used for entity custom annotation lookups.
        """
        for inclusion in annotations_to_include:
            try:
                entity_id = inclusion['meta']['id']
                entity_name = inclusion['meta']['allText']
                entity_type = inclusion['meta']['type']
                entity_id_type = inclusion['meta']['idType']
                entity_id_hyperlink = inclusion['meta']['idHyperlink']
            except KeyError:
                current_app.logger.info(
                    f'Error creating annotation inclusion {inclusion} for entity type {entity_type}',  # noqa
                    extra=EventLog(event_type=LogEventType.ANNOTATION.value).to_dict()
                )
            else:
                normalized_entity_name = normalize_str(entity_name)

                if not entity_id:
                    # ID is required for global inclusions
                    # but we also include local species inclusion
                    entity_id = entity_name

                # entity_name could be empty strings
                # probably a result of testing
                # but will keep here just in case
                if entity_id and entity_name and entity_type == entity_type_to_include:
                    entity = {}
                    if entity_type in {
                        EntityType.ANATOMY.value,
                        EntityType.CHEMICAL.value,
                        EntityType.COMPOUND.value,
                        EntityType.DISEASE.value,
                        EntityType.FOOD.value,
                        EntityType.PHENOMENA.value,
                        EntityType.PHENOTYPE.value,
                        EntityType.SPECIES.value
                    }:
                        entity = create_entity_ner_func(
                            id_=entity_id,
                            name=entity_name,
                            synonym=entity_name
                        )
                    elif entity_type in {EntityType.COMPANY.value, EntityType.ENTITY.value}:
                        entity = create_entity_ner_func(
                            id_=entity_id, name=entity_name, synonym=entity_name)
                    else:
                        if entity_type == EntityType.GENE.value:
                            self.gene_collection.append(
                                (
                                    entity_id,
                                    entity_id_type,
                                    entity_id_hyperlink,
                                    entity_name,
                                    normalized_entity_name
                                )
                            )
                            continue
                        elif entity_type == EntityType.PROTEIN.value:
                            # protein is a bit different for now
                            entity = create_entity_ner_func(
                                name=entity_name,
                                synonym=entity_name
                            )

                    # differentiate between LMDB
                    entity['inclusion'] = True

                    if normalized_entity_name in inclusion_collection:
                        inclusion_collection[normalized_entity_name].entities.append(entity)
                    else:
                        inclusion_collection[normalized_entity_name] = Inclusion(
                            entities=[entity],
                            entity_id_type=entity_id_type,
                            entity_id_hyperlink=entity_id_hyperlink
                        )

    def _query_genes_from_kg(
        self,
        gene_inclusion: Dict[str, Inclusion]
    ) -> None:
        """Uses self.gene_collection and queries the knowledge
        graph for any matches.
        """
        # do this separately to make only one call to KG
        gene_ids = {i for i, _, _, _, _ in self.gene_collection}
        gene_names = self.graph.get_genes_from_gene_ids(gene_ids=list(gene_ids))

        current_app.logger.info(
            f'Failed to find a gene match in the knowledge graph for gene ids {gene_ids - set(gene_names)}.',  # noqa
            extra=EventLog(event_type=LogEventType.ANNOTATION.value).to_dict()
        )

        for gene_id, entity_id_type, entity_id_hyperlink, entity_name, normalized_name in self.gene_collection:  # noqa
            if gene_names.get(gene_id, None):
                entity = create_ner_type_gene(
                    name=gene_names[gene_id],
                    synonym=entity_name
                )
                # differentiate between LMDB
                entity['inclusion'] = True

                if normalized_name in gene_inclusion:
                    gene_inclusion[normalized_name].entities.append(entity)
                else:
                    gene_inclusion[normalized_name] = Inclusion(
                        entities=[entity],
                        entity_id_type=entity_id_type,
                        entity_id_hyperlink=entity_id_hyperlink
                    )

    def set_entity_inclusions(
        self,
        custom_annotations: List[dict],
    ) -> None:
        inclusion_pairs = [
            (EntityType.ANATOMY.value, EntityIdStr.ANATOMY.value, self.inclusion_type_anatomy, create_ner_type_anatomy),  # noqa
            (EntityType.CHEMICAL.value, EntityIdStr.CHEMICAL.value, self.inclusion_type_chemical, create_ner_type_chemical),  # noqa
            (EntityType.COMPOUND.value, EntityIdStr.COMPOUND.value, self.inclusion_type_compound, create_ner_type_compound),  # noqa
            (EntityType.DISEASE.value, EntityIdStr.DISEASE.value, self.inclusion_type_disease, create_ner_type_disease),  # noqa
            (EntityType.FOOD.value, EntityIdStr.FOOD.value, self.inclusion_type_food, create_ner_type_food),  # noqa
            (EntityType.GENE.value, EntityIdStr.GENE.value, self.inclusion_type_gene, create_ner_type_gene),  # noqa
            (EntityType.PHENOMENA.value, EntityIdStr.PHENOMENA.value, self.inclusion_type_phenomena, create_ner_type_phenomena),  # noqa
            (EntityType.PHENOTYPE.value, EntityIdStr.PHENOTYPE.value, self.inclusion_type_phenotype, create_ner_type_phenotype),  # noqa
            (EntityType.PROTEIN.value, EntityIdStr.PROTEIN.value, self.inclusion_type_protein, create_ner_type_protein),  # noqa
            (EntityType.SPECIES.value, EntityIdStr.SPECIES.value, self.inclusion_type_species, create_ner_type_species),  # noqa
            # non LMDB entity types
            (EntityType.COMPANY.value, EntityIdStr.COMPANY.value, self.inclusion_type_company, create_ner_type_company),  # noqa
            (EntityType.ENTITY.value, EntityIdStr.ENTITY.value, self.inclusion_type_entity, create_ner_type_entity)  # noqa
        ]

        global_annotations_to_include = [
            inclusion for inclusion, in self.db.session.query(
                GlobalList.annotation).filter(
                    and_(
                        GlobalList.type == ManualAnnotationType.INCLUSION.value,
                        # TODO: Uncomment once feature to review is there
                        # GlobalList.reviewed.is_(True),
                    )
                )
            ]

        for entity_type, entity_id_str, inclusion, func in inclusion_pairs:
            self._create_annotation_inclusions(
                annotations_to_include=global_annotations_to_include,
                entity_type_to_include=entity_type,
                entity_id_str=entity_id_str,
                inclusion_collection=inclusion,
                create_entity_ner_func=func
            )
        self._query_genes_from_kg(self.inclusion_type_gene)

        # local inclusions
        # only get the custom species for now
        local_species_inclusions = [
            custom for custom in custom_annotations if custom.get(
                'meta', {}).get('type') == EntityType.SPECIES.value and not custom.get(
                    'meta', {}).get('includeGlobally')
        ]
        self._create_annotation_inclusions(
            annotations_to_include=local_species_inclusions,
            entity_type_to_include=EntityType.SPECIES.value,
            entity_id_str=EntityIdStr.SPECIES.value,
            inclusion_collection=self.inclusion_type_species_local,
            create_entity_ner_func=create_ner_type_species
        )

    def is_abbrev(self, token: PDFWord) -> bool:
        """Determine if a word is an abbreviation.

        Start from closest word to abbreviation, and check the first character.
        """
        if token.keyword in self.abbreviations:
            return True

        if len(token.keyword) not in ABBREVIATION_WORD_LENGTH:
            return False

        # a token will only have previous words
        # if it is a possible abbreviation
        # the assumption here is, if an abbreviation
        # is used the *first time*, it will have previous
        # words that it is an abbreviation of
        # any subsequent uses of the abbreviation
        # will not have the word it is abbreviated from
        # as a previous word in the document
        if not token.previous_words:
            return False

        abbrev = ''
        len_of_word = len(token.keyword)
        previous_words = token.previous_words.split(' ')
        for w in reversed(previous_words):
            if '-' in w:
                split = w.split('-')
                for w2 in reversed(split):
                    if w2:
                        abbrev = w2[0].upper() + abbrev
            elif '/' in w:
                split = w.split('/')
                for w2 in reversed(split):
                    if w2:
                        abbrev = w2[0].upper() + abbrev
            else:
                abbrev = w[0].upper() + abbrev
        abbrev = abbrev[-len_of_word:]

        if abbrev == token.keyword:
            self.abbreviations.add(token.keyword)
            return True
        return False

<<<<<<< HEAD
=======
    def _discard_token(self, token: PDFWord) -> bool:
        if (token.keyword.lower() in COMMON_WORDS or
            self.token_word_check_regex.match(token.keyword) or
            token.keyword in ascii_letters or
            token.keyword in digits or
            len(token.normalized_keyword) <= 2 or
            self.is_abbrev(token)
        ):  # noqa
            return True
        return False

>>>>>>> efda58f0
    def generate_tokens(self, tokens_list: List[PDFWord]) -> List[PDFWord]:
        prev_token = None
        new_tokens = []

        for token in tokens_list:
            if prev_token is None:
                new_token = PDFWord(
                    keyword=token.keyword,
                    normalized_keyword=normalize_str(token.keyword),
                    page_number=token.page_number,
                    lo_location_offset=token.lo_location_offset,
                    hi_location_offset=token.hi_location_offset,
                    coordinates=token.coordinates,
                    heights=token.heights,
                    widths=token.widths,
                    previous_words=token.previous_words
                )
                new_tokens.append(new_token)
                prev_token = new_token
            else:
                words_subset = [prev_token, token]
                curr_keyword = ' '.join([word.keyword for word in words_subset])
                coordinates = []
                heights = []
                widths = []

                start_lower_x = 0.0
                start_lower_y = 0.0
                end_upper_x = 0.0
                end_upper_y = 0.0
                prev_height = 0.0
                for word in words_subset:
                    # when combining sequential words
                    # need to merge their coordinates together
                    # while also keeping in mind words on new lines
                    for j, coords in enumerate(word.coordinates):
                        lower_x, lower_y, upper_x, upper_y = coords

                        if (start_lower_x == 0.0 and
                                start_lower_y == 0.0 and
                                end_upper_x == 0.0 and
                                end_upper_y == 0.0):
                            start_lower_x = lower_x
                            start_lower_y = lower_y
                            end_upper_x = upper_x
                            end_upper_y = upper_y
                            prev_height = word.heights[j]
                        else:
                            if lower_y != start_lower_y:
                                diff = abs(lower_y - start_lower_y)

                                # if diff is greater than height ratio
                                # then part of keyword is on a new line
                                if diff > prev_height * PDF_NEW_LINE_THRESHOLD:
                                    coordinates.append(
                                        [start_lower_x, start_lower_y, end_upper_x, end_upper_y])

                                    start_lower_x = lower_x
                                    start_lower_y = lower_y
                                    end_upper_x = upper_x
                                    end_upper_y = upper_y
                                    prev_height = word.heights[j]
                                else:
                                    if upper_y > end_upper_y:
                                        end_upper_y = upper_y

                                    if upper_x > end_upper_x:
                                        end_upper_x = upper_x
                            else:
                                if upper_y > end_upper_y:
                                    end_upper_y = upper_y

                                if upper_x > end_upper_x:
                                    end_upper_x = upper_x

                    heights += word.heights
                    widths += word.widths
                coordinates.append([start_lower_x, start_lower_y, end_upper_x, end_upper_y])

                new_token = PDFWord(
                    keyword=curr_keyword,
                    normalized_keyword=normalize_str(curr_keyword),
                    # take the page of the first word
                    # if multi-word, consider it as part
                    # of page of first word
                    page_number=words_subset[0].page_number,
                    lo_location_offset=words_subset[0].lo_location_offset,
                    hi_location_offset=words_subset[-1].hi_location_offset,
                    coordinates=coordinates,
                    heights=heights,
                    widths=widths,
                    previous_words=words_subset[0].previous_words,
                )
                new_tokens.append(new_token)
                prev_token = new_token
        return new_tokens

    def _check_lmdb_genes(self, nlp_results: NLPResults, tokens: List[PDFWord]):
        keys = {token.normalized_keyword for token in tokens}

        cursor = self.lmdb.session.genes_txn.cursor()
        global_inclusion = self.inclusion_type_gene
        exclude_token = self.is_gene_exclusion

        matched_results = cursor.getmulti([k.encode('utf-8') for k in keys], dupdata=True)
        key_results: Dict[str, List[dict]] = {}
        key_id_type: Dict[str, str] = {}
        key_id_hyperlink: Dict[str, str] = {}

        for key, value in matched_results:
            decoded_key = key.decode('utf')
            match_list = key_results.get(decoded_key, [])
            match_list.append(json.loads(value))
            key_results[decoded_key] = match_list

        # gene is a bit different
        # we want both from lmdb and inclusions
        # not only check inclusions for keys not in lmdb
        # because a global could normalize to something already in
        # LMDB, e.g IL-8 is a global inclusion, but il8 is already
        # normalized in LMDB from IL8
        for key in keys:
            found = global_inclusion.get(key, None)
            if found:
                match_list = key_results.get(key, [])
                match_list += found.entities
                key_results[key] = match_list
                key_id_type[key] = found.entity_id_type
                key_id_hyperlink[key] = found.entity_id_hyperlink

        lmdb_matches = []
        for token in tokens:
            if token.normalized_keyword in key_results and not exclude_token(token.keyword):
                match = LMDBMatch(
                    entities=key_results[token.normalized_keyword],
                    token=token,
                    id_type=key_id_type.get(token.normalized_keyword, ''),
                    id_hyperlink=key_id_hyperlink.get(token.normalized_keyword, '')
                )
                offset_key = (token.lo_location_offset, token.hi_location_offset)
                # if an entity set in nlp_results is not empty
                # that means NLP was used
                # NLP is veto, so if not found it vetos
                if nlp_results.genes:
                    if offset_key in nlp_results.genes:
                        lmdb_matches.append(match)
                else:
                    lmdb_matches.append(match)
        return lmdb_matches

    def _check_lmdb_species(self, tokens: List[PDFWord]):
        keys = {token.normalized_keyword for token in tokens}

        cursor = self.lmdb.session.species_txn.cursor()
        global_inclusion = self.inclusion_type_species
        local_inclusion = self.inclusion_type_species_local
        exclude_token = self.is_species_exclusion

        matched_results = cursor.getmulti([k.encode('utf-8') for k in keys], dupdata=True)
        key_results: Dict[str, List[dict]] = {}
        key_results_local: Dict[str, List[dict]] = {}
        key_id_type: Dict[str, str] = {}
        key_id_hyperlink: Dict[str, str] = {}

        for key, value in matched_results:
            decoded_key = key.decode('utf')
            match_list = key_results.get(decoded_key, [])
            match_list.append(json.loads(value))
            key_results[decoded_key] = match_list

        unmatched_keys = keys - set(key_results)

        # for species, check both global and local inclusions
        for key in unmatched_keys:
            found = global_inclusion.get(key, None)
            if found:
                key_results[key] = found.entities
                key_id_type[key] = found.entity_id_type
                key_id_hyperlink[key] = found.entity_id_hyperlink

        unmatched_keys = keys - set(key_results)

        for key in unmatched_keys:
            found = local_inclusion.get(key, None)
            if found:
                key_results_local[key] = found.entities
                key_id_type[key] = found.entity_id_type
                key_id_hyperlink[key] = found.entity_id_hyperlink

        lmdb_matches = []
        lmdb_matches_local = []
        for token in tokens:
            if not exclude_token(token.keyword):
                if token.normalized_keyword in key_results:
                    lmdb_matches.append(
                        LMDBMatch(
                            entities=key_results[token.normalized_keyword],
                            token=token,
                            id_type=key_id_type.get(token.normalized_keyword, ''),
                            id_hyperlink=key_id_hyperlink.get(token.normalized_keyword, '')
                        )
                    )
                elif token.normalized_keyword in key_results_local:
                    lmdb_matches_local.append(
                        LMDBMatch(
                            entities=key_results_local[token.normalized_keyword],
                            token=token,
                            id_type=key_id_type.get(token.normalized_keyword, ''),
                            id_hyperlink=key_id_hyperlink.get(token.normalized_keyword, '')
                        )
                    )
        return lmdb_matches, lmdb_matches_local

    def check_lmdb(self, nlp_results: NLPResults, tokens: List[PDFWord]):
        results = EntityResults()
        keys = {token.normalized_keyword for token in tokens}

        for entity_type in [entity.value for entity in EntityType]:
            cursor = None
            global_inclusion = None
            id_type = None
            id_hyperlink = None

            if entity_type == EntityType.ANATOMY.value:
                cursor = self.lmdb.session.anatomy_txn.cursor()
                global_inclusion = self.inclusion_type_anatomy
                exclude_token = self.is_anatomy_exclusion

            elif entity_type == EntityType.CHEMICAL.value:
                cursor = self.lmdb.session.chemicals_txn.cursor()
                global_inclusion = self.inclusion_type_chemical
                exclude_token = self.is_chemical_exclusion

            elif entity_type == EntityType.COMPOUND.value:
                cursor = self.lmdb.session.compounds_txn.cursor()
                global_inclusion = self.inclusion_type_compound
                exclude_token = self.is_compound_exclusion

            elif entity_type == EntityType.DISEASE.value:
                cursor = self.lmdb.session.diseases_txn.cursor()
                global_inclusion = self.inclusion_type_disease
                exclude_token = self.is_disease_exclusion

            elif entity_type == EntityType.FOOD.value:
                cursor = self.lmdb.session.foods_txn.cursor()
                global_inclusion = self.inclusion_type_food
                exclude_token = self.is_food_exclusion
                keys = {token.normalized_keyword for token in tokens
                        if len(token.keyword.split(' ')) <= self.food_max_words}

            elif entity_type == EntityType.GENE.value:
                gene_matches = self._check_lmdb_genes(
                    nlp_results=nlp_results,
                    tokens=[token for token in tokens if len(
                        token.keyword.split(' ')) <= self.gene_max_words])
                results.matched_type_gene = gene_matches
                continue

            elif entity_type == EntityType.PHENOMENA.value:
                cursor = self.lmdb.session.phenomenas_txn.cursor()
                global_inclusion = self.inclusion_type_phenomena
                exclude_token = self.is_phenomena_exclusion

            elif entity_type == EntityType.PHENOTYPE.value:
                cursor = self.lmdb.session.phenotypes_txn.cursor()
                global_inclusion = self.inclusion_type_phenotype
                exclude_token = self.is_phenotype_exclusion

            elif entity_type == EntityType.PROTEIN.value:
                cursor = self.lmdb.session.proteins_txn.cursor()
                global_inclusion = self.inclusion_type_protein
                exclude_token = self.is_protein_exclusion

            elif entity_type == EntityType.SPECIES.value:
                species_matches, species_matches_local = self._check_lmdb_species(
                    tokens=tokens)
                results.matched_type_species = species_matches
                results.matched_type_species_local = species_matches_local
                continue

            # non lmdb lookups
            elif entity_type == EntityType.COMPANY.value:
                global_inclusion = self.inclusion_type_company
                exclude_token = self.is_company_exclusion
                results.matched_type_company = [
                    LMDBMatch(
                        entities=global_inclusion[token.normalized_keyword].entities,
                        token=token,
                        id_type=global_inclusion[token.normalized_keyword].entity_id_type,
                        id_hyperlink=global_inclusion[token.normalized_keyword].entity_id_hyperlink
                    ) for token in tokens if global_inclusion.get(
                        token.normalized_keyword) and not exclude_token(token.keyword)]
                continue

            # non lmdb lookups
            elif entity_type == EntityType.ENTITY.value:
                global_inclusion = self.inclusion_type_entity
                exclude_token = self.is_entity_exclusion
                results.matched_type_entity = [
                    LMDBMatch(
                        entities=global_inclusion[token.normalized_keyword].entities,
                        token=token,
                        id_type=global_inclusion[token.normalized_keyword].entity_id_type,
                        id_hyperlink=global_inclusion[token.normalized_keyword].entity_id_hyperlink
                    ) for token in tokens if global_inclusion.get(
                        token.normalized_keyword) and not exclude_token(token.keyword)]
                continue

            if cursor is not None and global_inclusion is not None:
                matched_results = cursor.getmulti([k.encode('utf-8') for k in keys], dupdata=True)
                key_results: Dict[str, List[dict]] = {}
                key_id_type: Dict[str, str] = {}
                key_id_hyperlink: Dict[str, str] = {}

                for key, value in matched_results:
                    decoded_key = key.decode('utf')
                    match_list = key_results.get(decoded_key, [])
                    match_list.append(json.loads(value))
                    key_results[decoded_key] = match_list

                unmatched_keys = keys - set(key_results)

                for key in unmatched_keys:
                    found = global_inclusion.get(key, None)
                    if found:
                        key_results[key] = found.entities
                        key_id_type[key] = found.entity_id_type
                        key_id_hyperlink[key] = found.entity_id_hyperlink

                lmdb_matches = []
                for token in tokens:
                    if token.normalized_keyword in key_results and not exclude_token(token.keyword):
                        match = LMDBMatch(
                            entities=key_results[token.normalized_keyword],
                            token=token,
                            id_type=key_id_type.get(token.normalized_keyword, ''),
                            id_hyperlink=key_id_hyperlink.get(token.normalized_keyword, '')
                        )
                        offset_key = (token.lo_location_offset, token.hi_location_offset)
                        # only a few entities currently have NLP
                        # if an entity set in nlp_results is not empty
                        # that means NLP was used
                        # NLP is veto, so if not found it vetos
                        if entity_type == EntityType.CHEMICAL.value and nlp_results.chemicals:
                            if offset_key in nlp_results.chemicals:
                                lmdb_matches.append(match)
                        elif entity_type == EntityType.COMPOUND.value and nlp_results.compounds:
                            if offset_key in nlp_results.compounds:
                                lmdb_matches.append(match)
                        elif entity_type == EntityType.DISEASE.value and nlp_results.diseases:
                            if offset_key in nlp_results.diseases:
                                lmdb_matches.append(match)
                        else:
                            lmdb_matches.append(match)

                if entity_type == EntityType.ANATOMY.value:
                    results.matched_type_anatomy = lmdb_matches

                elif entity_type == EntityType.CHEMICAL.value:
                    results.matched_type_chemical = lmdb_matches

                elif entity_type == EntityType.COMPOUND.value:
                    results.matched_type_compound = lmdb_matches

                elif entity_type == EntityType.DISEASE.value:
                    results.matched_type_disease = lmdb_matches

                elif entity_type == EntityType.FOOD.value:
                    results.matched_type_food = lmdb_matches

                elif entity_type == EntityType.PHENOMENA.value:
                    results.matched_type_phenomena = lmdb_matches

                elif entity_type == EntityType.PHENOTYPE.value:
                    results.matched_type_phenotype = lmdb_matches

                elif entity_type == EntityType.PROTEIN.value:
                    results.matched_type_protein = lmdb_matches
        return results

    def identify(
        self,
        custom_annotations: List[dict],
        excluded_annotations: List[dict],
        tokens: List[PDFWord],
        nlp_results: NLPResults
    ) -> EntityResults:
        self.set_entity_exclusions(excluded_annotations)
        self.set_entity_inclusions(custom_annotations)

<<<<<<< HEAD
        anatomy_cur = self.lmdb.session.anatomy_txn.cursor()
        chemicals_cur = self.lmdb.session.chemicals_txn.cursor()
        compounds_cur = self.lmdb.session.compounds_txn.cursor()
        diseases_cur = self.lmdb.session.diseases_txn.cursor()
        foods_cur = self.lmdb.session.foods_txn.cursor()
        genes_cur = self.lmdb.session.genes_txn.cursor()
        phenomenas_cur = self.lmdb.session.phenomenas_txn.cursor()
        phenotypes_cur = self.lmdb.session.phenotypes_txn.cursor()
        proteins_cur = self.lmdb.session.proteins_txn.cursor()
        species_cur = self.lmdb.session.species_txn.cursor()

        anatomy_found: List[LMDBMatch] = []
        chemicals_found: List[LMDBMatch] = []
        compounds_found: List[LMDBMatch] = []
        diseases_found: List[LMDBMatch] = []
        foods_found: List[LMDBMatch] = []
        genes_found: List[LMDBMatch] = []
        phenomenas_found: List[LMDBMatch] = []
        phenotypes_found: List[LMDBMatch] = []
        proteins_found: List[LMDBMatch] = []
        species_found: List[LMDBMatch] = []
        species_local_found: List[LMDBMatch] = []
        # non LMDB entities
        companies_found: List[LMDBMatch] = []
        entities_found: List[LMDBMatch] = []

        regex = re.compile(r'[\d{}]+$'.format(re.escape(punctuation)))

        for i, token in enumerate(tokens):
            for current_token in self.generate_tokens(tokens[i:self.entity_max_words + i]):
                if (current_token.keyword.lower() in COMMON_WORDS or
                    regex.match(current_token.keyword) or
                    current_token.keyword in ascii_letters or
                    current_token.keyword in digits or
                    len(current_token.normalized_keyword) <= 2 or
                    self.is_abbrev(current_token)
                ):  # noqa
                    continue

                num_words = len(current_token.keyword.split(' '))

                if num_words <= self.gene_max_words:
                    if not self.is_gene_exclusion(current_token.keyword):
                        self.identify_gene(
                            token=current_token,
                            genes_found=genes_found,
                            nlp_genes=nlp_results.genes,
                            used_nlp=annotation_method.get(
                                EntityType.GENE.value, {}).get('nlp', False),
                            cursor=genes_cur)

                if num_words <= self.food_max_words:
                    if not self.is_food_exclusion(current_token.keyword):
                        self.identify_food(
                            token=current_token,
                            foods_found=foods_found,
                            cursor=foods_cur)

                if not self.is_anatomy_exclusion(current_token.keyword):
                    self.identify_anatomy(
                        token=current_token,
                        anatomy_found=anatomy_found,
                        cursor=anatomy_cur)

                if not self.is_chemical_exclusion(current_token.keyword):
                    self.identify_chemical(
                        token=current_token,
                        chemicals_found=chemicals_found,
                        nlp_chemicals=nlp_results.chemicals,
                        used_nlp=annotation_method.get(
                            EntityType.CHEMICAL.value, {}).get('nlp', False),
                        cursor=chemicals_cur)

                if not self.is_compound_exclusion(current_token.keyword):
                    self.identify_compound(
                        token=current_token,
                        compounds_found=compounds_found,
                        nlp_compounds=nlp_results.compounds,
                        used_nlp=annotation_method.get(
                            EntityType.COMPOUND.value, {}).get('nlp', False),
                        cursor=compounds_cur)

                if not self.is_disease_exclusion(current_token.keyword):
                    self.identify_disease(
                        token=current_token,
                        diseases_found=diseases_found,
                        nlp_diseases=nlp_results.diseases,
                        used_nlp=annotation_method.get(
                            EntityType.DISEASE.value, {}).get('nlp', False),
                        cursor=diseases_cur)

                if not self.is_phenomena_exclusion(current_token.keyword):
                    self.identify_phenomena(
                        token=current_token,
                        phenomenas_found=phenomenas_found,
                        cursor=phenomenas_cur)

                if not self.is_phenotype_exclusion(current_token.keyword):
                    self.identify_phenotype(
                        token=current_token,
                        phenotypes_found=phenotypes_found,
                        cursor=phenotypes_cur)

                if not self.is_protein_exclusion(current_token.keyword):
                    self.identify_protein(
                        token=current_token,
                        proteins_found=proteins_found,
                        cursor=proteins_cur)

                if not self.is_species_exclusion(current_token.keyword):
                    self.identify_species(
                        token=current_token,
                        species_found=species_found,
                        species_local_found=species_local_found,
                        cursor=species_cur)

                if not self.is_company_exclusion(current_token.keyword):
                    entities = None
                    id_type = None
                    id_hyperlink = None

                    found = self.inclusion_type_company.get(
                        current_token.normalized_keyword, None)
                    if found:
                        entities = found.entities
                        id_type = found.entity_id_type
                        id_hyperlink = found.entity_id_hyperlink

                    if entities:
                        companies_found.append(
                            LMDBMatch(
                                entities=entities,
                                token=current_token,
                                id_type=id_type or '',
                                id_hyperlink=id_hyperlink or ''
                            )
                        )

                if not self.is_entity_exclusion(current_token.keyword):
                    entities = None
                    id_type = None
                    id_hyperlink = None

                    found = self.inclusion_type_entity.get(
                        current_token.normalized_keyword, None)
                    if found:
                        entities = found.entities
                        id_type = found.entity_id_type
                        id_hyperlink = found.entity_id_hyperlink

                    if entities:
                        entities_found.append(
                            LMDBMatch(
                                entities=entities,
                                token=current_token,
                                id_type=id_type or '',
                                id_hyperlink=id_hyperlink or ''
                            )
                        )

        return EntityResults(
            matched_type_anatomy=anatomy_found,
            matched_type_chemical=chemicals_found,
            matched_type_compound=compounds_found,
            matched_type_disease=diseases_found,
            matched_type_food=foods_found,
            matched_type_gene=genes_found,
            matched_type_phenomena=phenomenas_found,
            matched_type_phenotype=phenotypes_found,
            matched_type_protein=proteins_found,
            matched_type_species=species_found,
            matched_type_species_local=species_local_found,
            # non LMDB entity types
            matched_type_company=companies_found,
            matched_type_entity=entities_found
        )
=======
        generated_tokens = [
            current_token for idx, token in enumerate(tokens)
                for current_token in self.generate_tokens(
                    tokens[idx:self.entity_max_words + idx]) if not self._discard_token(current_token)]  # noqa

        return self.check_lmdb(nlp_results=nlp_results, tokens=generated_tokens)
>>>>>>> efda58f0
<|MERGE_RESOLUTION|>--- conflicted
+++ resolved
@@ -601,8 +601,6 @@
             return True
         return False
 
-<<<<<<< HEAD
-=======
     def _discard_token(self, token: PDFWord) -> bool:
         if (token.keyword.lower() in COMMON_WORDS or
             self.token_word_check_regex.match(token.keyword) or
@@ -614,7 +612,6 @@
             return True
         return False
 
->>>>>>> efda58f0
     def generate_tokens(self, tokens_list: List[PDFWord]) -> List[PDFWord]:
         prev_token = None
         new_tokens = []
@@ -1005,188 +1002,9 @@
         self.set_entity_exclusions(excluded_annotations)
         self.set_entity_inclusions(custom_annotations)
 
-<<<<<<< HEAD
-        anatomy_cur = self.lmdb.session.anatomy_txn.cursor()
-        chemicals_cur = self.lmdb.session.chemicals_txn.cursor()
-        compounds_cur = self.lmdb.session.compounds_txn.cursor()
-        diseases_cur = self.lmdb.session.diseases_txn.cursor()
-        foods_cur = self.lmdb.session.foods_txn.cursor()
-        genes_cur = self.lmdb.session.genes_txn.cursor()
-        phenomenas_cur = self.lmdb.session.phenomenas_txn.cursor()
-        phenotypes_cur = self.lmdb.session.phenotypes_txn.cursor()
-        proteins_cur = self.lmdb.session.proteins_txn.cursor()
-        species_cur = self.lmdb.session.species_txn.cursor()
-
-        anatomy_found: List[LMDBMatch] = []
-        chemicals_found: List[LMDBMatch] = []
-        compounds_found: List[LMDBMatch] = []
-        diseases_found: List[LMDBMatch] = []
-        foods_found: List[LMDBMatch] = []
-        genes_found: List[LMDBMatch] = []
-        phenomenas_found: List[LMDBMatch] = []
-        phenotypes_found: List[LMDBMatch] = []
-        proteins_found: List[LMDBMatch] = []
-        species_found: List[LMDBMatch] = []
-        species_local_found: List[LMDBMatch] = []
-        # non LMDB entities
-        companies_found: List[LMDBMatch] = []
-        entities_found: List[LMDBMatch] = []
-
-        regex = re.compile(r'[\d{}]+$'.format(re.escape(punctuation)))
-
-        for i, token in enumerate(tokens):
-            for current_token in self.generate_tokens(tokens[i:self.entity_max_words + i]):
-                if (current_token.keyword.lower() in COMMON_WORDS or
-                    regex.match(current_token.keyword) or
-                    current_token.keyword in ascii_letters or
-                    current_token.keyword in digits or
-                    len(current_token.normalized_keyword) <= 2 or
-                    self.is_abbrev(current_token)
-                ):  # noqa
-                    continue
-
-                num_words = len(current_token.keyword.split(' '))
-
-                if num_words <= self.gene_max_words:
-                    if not self.is_gene_exclusion(current_token.keyword):
-                        self.identify_gene(
-                            token=current_token,
-                            genes_found=genes_found,
-                            nlp_genes=nlp_results.genes,
-                            used_nlp=annotation_method.get(
-                                EntityType.GENE.value, {}).get('nlp', False),
-                            cursor=genes_cur)
-
-                if num_words <= self.food_max_words:
-                    if not self.is_food_exclusion(current_token.keyword):
-                        self.identify_food(
-                            token=current_token,
-                            foods_found=foods_found,
-                            cursor=foods_cur)
-
-                if not self.is_anatomy_exclusion(current_token.keyword):
-                    self.identify_anatomy(
-                        token=current_token,
-                        anatomy_found=anatomy_found,
-                        cursor=anatomy_cur)
-
-                if not self.is_chemical_exclusion(current_token.keyword):
-                    self.identify_chemical(
-                        token=current_token,
-                        chemicals_found=chemicals_found,
-                        nlp_chemicals=nlp_results.chemicals,
-                        used_nlp=annotation_method.get(
-                            EntityType.CHEMICAL.value, {}).get('nlp', False),
-                        cursor=chemicals_cur)
-
-                if not self.is_compound_exclusion(current_token.keyword):
-                    self.identify_compound(
-                        token=current_token,
-                        compounds_found=compounds_found,
-                        nlp_compounds=nlp_results.compounds,
-                        used_nlp=annotation_method.get(
-                            EntityType.COMPOUND.value, {}).get('nlp', False),
-                        cursor=compounds_cur)
-
-                if not self.is_disease_exclusion(current_token.keyword):
-                    self.identify_disease(
-                        token=current_token,
-                        diseases_found=diseases_found,
-                        nlp_diseases=nlp_results.diseases,
-                        used_nlp=annotation_method.get(
-                            EntityType.DISEASE.value, {}).get('nlp', False),
-                        cursor=diseases_cur)
-
-                if not self.is_phenomena_exclusion(current_token.keyword):
-                    self.identify_phenomena(
-                        token=current_token,
-                        phenomenas_found=phenomenas_found,
-                        cursor=phenomenas_cur)
-
-                if not self.is_phenotype_exclusion(current_token.keyword):
-                    self.identify_phenotype(
-                        token=current_token,
-                        phenotypes_found=phenotypes_found,
-                        cursor=phenotypes_cur)
-
-                if not self.is_protein_exclusion(current_token.keyword):
-                    self.identify_protein(
-                        token=current_token,
-                        proteins_found=proteins_found,
-                        cursor=proteins_cur)
-
-                if not self.is_species_exclusion(current_token.keyword):
-                    self.identify_species(
-                        token=current_token,
-                        species_found=species_found,
-                        species_local_found=species_local_found,
-                        cursor=species_cur)
-
-                if not self.is_company_exclusion(current_token.keyword):
-                    entities = None
-                    id_type = None
-                    id_hyperlink = None
-
-                    found = self.inclusion_type_company.get(
-                        current_token.normalized_keyword, None)
-                    if found:
-                        entities = found.entities
-                        id_type = found.entity_id_type
-                        id_hyperlink = found.entity_id_hyperlink
-
-                    if entities:
-                        companies_found.append(
-                            LMDBMatch(
-                                entities=entities,
-                                token=current_token,
-                                id_type=id_type or '',
-                                id_hyperlink=id_hyperlink or ''
-                            )
-                        )
-
-                if not self.is_entity_exclusion(current_token.keyword):
-                    entities = None
-                    id_type = None
-                    id_hyperlink = None
-
-                    found = self.inclusion_type_entity.get(
-                        current_token.normalized_keyword, None)
-                    if found:
-                        entities = found.entities
-                        id_type = found.entity_id_type
-                        id_hyperlink = found.entity_id_hyperlink
-
-                    if entities:
-                        entities_found.append(
-                            LMDBMatch(
-                                entities=entities,
-                                token=current_token,
-                                id_type=id_type or '',
-                                id_hyperlink=id_hyperlink or ''
-                            )
-                        )
-
-        return EntityResults(
-            matched_type_anatomy=anatomy_found,
-            matched_type_chemical=chemicals_found,
-            matched_type_compound=compounds_found,
-            matched_type_disease=diseases_found,
-            matched_type_food=foods_found,
-            matched_type_gene=genes_found,
-            matched_type_phenomena=phenomenas_found,
-            matched_type_phenotype=phenotypes_found,
-            matched_type_protein=proteins_found,
-            matched_type_species=species_found,
-            matched_type_species_local=species_local_found,
-            # non LMDB entity types
-            matched_type_company=companies_found,
-            matched_type_entity=entities_found
-        )
-=======
         generated_tokens = [
             current_token for idx, token in enumerate(tokens)
                 for current_token in self.generate_tokens(
                     tokens[idx:self.entity_max_words + idx]) if not self._discard_token(current_token)]  # noqa
 
-        return self.check_lmdb(nlp_results=nlp_results, tokens=generated_tokens)
->>>>>>> efda58f0
+        return self.check_lmdb(nlp_results=nlp_results, tokens=generated_tokens)