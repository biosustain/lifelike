--- conflicted
+++ resolved
@@ -828,13 +828,8 @@
         return lmdb_matches, lmdb_matches_local
 
     def check_lmdb(self, nlp_results: NLPResults, tokens: List[PDFWord]):
-<<<<<<< HEAD
         results = RecognizedEntities()
-        keys = {token.normalized_keyword for token in tokens}
-=======
-        results = EntityResults()
         original_keys = {token.normalized_keyword for token in tokens}
->>>>>>> 4dfe4bb3
 
         for entity_type in [entity.value for entity in EntityType]:
             # because an entity type can create its own set of keys
