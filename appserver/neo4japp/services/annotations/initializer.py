--- conflicted
+++ resolved
@@ -1,12 +1,8 @@
 from os import getenv, path
 from pathlib import Path
 
-<<<<<<< HEAD
-from neo4japp.database import get_neo4j_driver
-=======
 from neo4japp.database import get_or_create_arango_client
 
->>>>>>> b27b38fd
 from .annotation_service import AnnotationService
 from .annotation_db_service import AnnotationDBService
 from .bioc_service import BiocDocumentService
