--- conflicted
+++ resolved
@@ -8,38 +8,6 @@
     sorted_annotations_per_file_type_dict,
 )
 from .tokenizer import Tokenizer
-<<<<<<< HEAD
-=======
-from .constants import (
-    ANATOMY_LMDB,
-    CHEMICALS_LMDB,
-    COMPOUNDS_LMDB,
-    DISEASES_LMDB,
-    FOODS_LMDB,
-    GENES_LMDB,
-    PHENOMENAS_LMDB,
-    PHENOTYPES_LMDB,
-    PROTEINS_LMDB,
-    SPECIES_LMDB,
-)
-
-
-# config identifies the subdir that has LMDB file
-# once each entity type starts having multiple sources
-# they will go in as subdirs (e.g chemicals/chebi, chemicals/pubchem)
-configs = {
-    ANATOMY_LMDB: 'anatomy',
-    CHEMICALS_LMDB: 'chemicals',
-    COMPOUNDS_LMDB: 'compounds',
-    DISEASES_LMDB: 'diseases',
-    FOODS_LMDB: 'foods',
-    GENES_LMDB: 'genes',
-    PHENOMENAS_LMDB: 'phenomenas',
-    PHENOTYPES_LMDB: 'phenotypes',
-    PROTEINS_LMDB: 'proteins',
-    SPECIES_LMDB: 'species',
-}
->>>>>>> b8df4400
 
 
 def get_annotation_tokenizer():
@@ -53,37 +21,6 @@
     )
 
 
-<<<<<<< HEAD
-=======
-def get_annotation_service():
-    return AnnotationService(
-        db=get_annotation_db_service(),
-        arango_client=get_or_create_arango_client(),
-    )
-
-
-def get_enrichment_annotation_service():
-    return EnrichmentAnnotationService(
-        db=get_annotation_db_service(),
-        arango_client=get_or_create_arango_client(),
-    )
-
-
-def get_bioc_document_service():
-    return BiocDocumentService()
-
-
-def get_lmdb_service():
-    return LMDBService(config.get('LMDB_HOME_FOLDER'), **configs)
-
-
-def get_recognition_service(exclusions, inclusions):
-    return EntityRecognitionService(
-        exclusions=exclusions, inclusions=inclusions, lmdb=get_lmdb_service()
-    )
-
-
->>>>>>> b8df4400
 def get_sorted_annotation_service(sort_id, *, mime_type=None):
     if not mime_type:
         return sorted_annotations_dict[sort_id](
