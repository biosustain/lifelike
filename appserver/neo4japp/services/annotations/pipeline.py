import json
import multiprocessing as mp
import requests
import time

from flask import current_app
from typing import Dict, List, Set, Tuple
from string import punctuation

from neo4japp.database import (
    get_annotation_service,
    get_bioc_document_service,
    get_entity_recognition
)
from neo4japp.exceptions import AnnotationError
from neo4japp.services.annotations.constants import (
    EntityType,
    DEFAULT_ANNOTATION_CONFIGS,
    MAX_ABBREVIATION_WORD_LENGTH
)
from neo4japp.services.annotations.data_transfer_objects import (
    NLPResults,
    PDFWord,
    SpecifiedOrganismStrain
)
from neo4japp.util import normalize_str
from neo4japp.utils.logger import EventLog


"""File is to put helper functions that abstract away
multiple steps needed in the annotation pipeline.
"""


def call_nlp_service(model: str, text: str) -> dict:
    req = requests.post(
        'https://nlp-api.***ARANGO_DB_NAME***.bio/v1/predict',
        data=json.dumps({'model': model, 'sentence': text}),
        headers={
            'Content-type': 'application/json',
            'secret': '***NLP_SERVICE_SECRET***'},
        timeout=60)

    resp = req.json()
    req.close()
    return resp


def get_nlp_entities(text: str, entities: Set[str]):
    """Makes a call to the NLP service.
    Returns the set of entity types in which the token was found.
    """
    if not entities:
        return NLPResults()

    nlp_models = {
        EntityType.CHEMICAL.value: 'bc2gm_v1_chem',
        EntityType.GENE.value: 'bc2gm_v1_gene',
        # TODO: disease has two models
        # for now use ncbi because it has better results
        EntityType.DISEASE.value: 'bc2gm_v1_ncbi_disease'
    }

    nlp_model_types = {
        'bc2gm_v1_chem': EntityType.CHEMICAL.value,
        'bc2gm_v1_gene': EntityType.GENE.value,
        'bc2gm_v1_ncbi_disease': EntityType.DISEASE.value,
        'bc2gm_v1_bc5cdr_disease': EntityType.DISEASE.value
    }

    entity_results: Dict[str, set] = {
        EntityType.ANATOMY.value: set(),
        EntityType.CHEMICAL.value: set(),
        EntityType.COMPOUND.value: set(),
        EntityType.DISEASE.value: set(),
        EntityType.FOOD.value: set(),
        EntityType.GENE.value: set(),
        EntityType.PHENOMENA.value: set(),
        EntityType.PHENOTYPE.value: set(),
        EntityType.PROTEIN.value: set(),
        EntityType.SPECIES.value: set()
    }

<<<<<<< HEAD
    if all([model in entities for model in nlp_models]):
        # use `all`
        req = requests.post(
            'https://nlp-api.***ARANGO_DB_NAME***.bio/v1/predict',
            data=json.dumps({'model': 'all', 'sentence': text}),
            headers={
                'Content-type': 'application/json',
                'secret': '***NLP_SERVICE_SECRET***'})

        models = req.json()
        req.close()

        for results in models['results']:
            for token in results['annotations']:
                token_offset = (token['start_pos'], token['end_pos']-1)
                entity_results[nlp_model_types[results['model']]].add(token_offset)
    else:
        combined = []
        with mp.Pool(processes=4) as pool:
            combined = pool.starmap(
                call_nlp_service, [(nlp_models[model], text) for model in entities])

        for model in combined:
            for results in model['results']:
                for token in results['annotations']:
                    token_offset = (token['start_pos'], token['end_pos']-1)
                    entity_results[nlp_model_types[results['model']]].add(token_offset)
=======
    models = []
    if all([model in entities for model in nlp_models]):
        req = call_nlp_service(model='all', text=text)
        models = [req]
    else:
        with mp.Pool(processes=4) as pool:
            models = pool.starmap(
                call_nlp_service, [(
                    nlp_models[model],
                    text
                ) for model in entities if nlp_models.get(model, None)])

    for model in models:
        for results in model['results']:
            for token in results['annotations']:
                token_offset = (token['start_pos'], token['end_pos']-1)
                entity_results[nlp_model_types[results['model']]].add(token_offset)
>>>>>>> 628b3144

    return NLPResults(
        anatomy=entity_results[EntityType.ANATOMY.value],
        chemicals=entity_results[EntityType.CHEMICAL.value],
        compounds=entity_results[EntityType.COMPOUND.value],
        diseases=entity_results[EntityType.DISEASE.value],
        foods=entity_results[EntityType.FOOD.value],
        genes=entity_results[EntityType.GENE.value],
        phenomenas=entity_results[EntityType.PHENOMENA.value],
        phenotypes=entity_results[EntityType.PHENOTYPE.value],
        proteins=entity_results[EntityType.PROTEIN.value],
        species=entity_results[EntityType.SPECIES.value],
    )


def read_parser_response(resp: dict) -> Tuple[str, List[PDFWord]]:
    parsed = []
    pdf_text = ''
    prev_pdf_word = None

    for page in resp['pages']:
        prev_words: List[str] = []
        pdf_text += page['pageText']
        for token in page['tokens']:
            # for now ignore any rotated words
            if token['text'] not in punctuation and all([rect['rotation'] == 0 for rect in token['rects']]):  # noqa
                pdf_word = PDFWord(
                    keyword=token['text'],
                    normalized_keyword=token['text'],  # don't need to normalize yet
                    page_number=page['pageNo'],
                    lo_location_offset=token['pgIdx'],
                    hi_location_offset=token['pgIdx'] if len(
                        token['text']) == 1 else token['pgIdx'] + len(token['text']) - 1,  # noqa
                    heights=[rect['height'] for rect in token['rects']],
                    widths=[rect['width'] for rect in token['rects']],
                    coordinates=[
                        [
                            rect['lowerLeftPt']['x'],
                            rect['lowerLeftPt']['y'],
                            rect['lowerLeftPt']['x'] + rect['width'],
                            rect['lowerLeftPt']['y'] + rect['height']
                        ] for rect in token['rects']
                    ],
                    previous_words=' '.join(
                        prev_words[-MAX_ABBREVIATION_WORD_LENGTH:]) if token['possibleAbbrev'] else '',  # noqa
                )
                if prev_pdf_word:
                    prev_pdf_word.next = pdf_word
                parsed.append(pdf_word)
                prev_pdf_word = pdf_word
                prev_words.append(token['text'])
                if len(prev_words) > MAX_ABBREVIATION_WORD_LENGTH:
                    prev_words = prev_words[1:]
    return pdf_text, parsed


def parse_pdf(file_id: int) -> Tuple[str, List[PDFWord]]:
    req = requests.get(
        f'http://pdfparser:7600/token/rect/json/http://appserver:5000/annotations/files/{file_id}', timeout=45)  # noqa
    resp = req.json()
    req.close()

    pdf_text, parsed = read_parser_response(resp)
    return pdf_text, parsed


def parse_text(text: str) -> Tuple[str, List[PDFWord]]:
    req = requests.post(
        f'http://pdfparser:7600/token/rect/json', data={'text': text}, timeout=30)
    resp = req.json()
    req.close()

    pdf_text, parsed = read_parser_response(resp)
    return pdf_text, parsed


def _create_annotations(
    specified_organism_synonym: str,
    specified_organism_tax_id: str,
    filename: str,
    parsed: List[PDFWord],
    pdf_text: str,
    excluded_annotations: List[dict],
    custom_annotations: List[dict],
<<<<<<< HEAD
    annotation_method: Dict[str, dict],
    enrichment_mappings: Dict[int, dict] = None
=======
    annotation_method: Dict[str, dict]
>>>>>>> 628b3144
):
    annotator = get_annotation_service()
    bioc_service = get_bioc_document_service()
    entity_recog = get_entity_recognition()

    start = time.time()

    if not annotation_method:
        # will cause default to rules based
        annotation_method = DEFAULT_ANNOTATION_CONFIGS

    # identify entities w/ NLP first
    nlp_results = get_nlp_entities(
        text=pdf_text,
        entities=set(k for k, v in annotation_method.items() if v['nlp']))

    start_lmdb_time = time.time()
    entity_results = entity_recog.identify(
        custom_annotations=custom_annotations,
        tokens=parsed,
        nlp_results=nlp_results,
        annotation_method=annotation_method
    )
    current_app.logger.info(
        f'Total LMDB lookup time {time.time() - start_lmdb_time}',
        extra=EventLog(event_type='annotations').to_dict()
    )

    entity_synonym = ''
    entity_id = ''
    entity_category = ''

    if specified_organism_synonym and specified_organism_tax_id:
        entity_synonym = normalize_str(specified_organism_synonym)
        entity_id = specified_organism_tax_id
        try:
            entity_category = json.loads(
                entity_recog.lmdb_session.species_txn.get(
                    entity_synonym.encode('utf-8')))['category']
        except (TypeError, Exception):
            # could not get data from lmdb
            current_app.logger.info(
                f'Failed to get category for fallback organism "{specified_organism_synonym}".',
                extra=EventLog(event_type='annotations').to_dict()
            )
            entity_category = 'Uncategorized'

    annotations = annotator.create_annotations(
        custom_annotations=custom_annotations,
        excluded_annotations=excluded_annotations,
        entity_results=entity_results,
        entity_type_and_id_pairs=annotator.get_entities_to_annotate(),
        specified_organism=SpecifiedOrganismStrain(
            synonym=entity_synonym, organism_id=entity_id, category=entity_category)
    )

    bioc = bioc_service.read(text=pdf_text, file_uri=filename)

    current_app.logger.info(
        f'Time to create annotations {time.time() - start}',
        extra=EventLog(event_type='annotations').to_dict()
    )
    return bioc_service.generate_bioc_json(annotations=annotations, bioc=bioc)


def create_annotations_from_pdf(
    annotation_method,
    specified_organism_synonym,
    specified_organism_tax_id,
    document,
    filename
):
    pdf_text = ''
    parsed = None

    start = time.time()
    try:
        pdf_text, parsed = parse_pdf(document.id)
    except requests.exceptions.ConnectTimeout:
        raise AnnotationError(
            'The request timed out while trying to connect to the parsing service.')
    except requests.exceptions.Timeout:
        raise AnnotationError(
            'The request to the parsing service timed out.')
    except (requests.exceptions.RequestException, Exception):
        raise AnnotationError(
            'An unexpected error occurred with the parsing service.')

    current_app.logger.info(
        f'Time to parse PDF {time.time() - start}',
        extra=EventLog(event_type='annotations').to_dict()
    )

    annotations = _create_annotations(
        annotation_method=annotation_method,
        specified_organism_synonym=specified_organism_synonym,
        specified_organism_tax_id=specified_organism_tax_id,
        filename=filename,
        parsed=parsed,
        pdf_text=pdf_text,
        custom_annotations=document.custom_annotations,
        excluded_annotations=document.excluded_annotations
    )
    return annotations


def create_annotations_from_text(
    annotation_method,
    specified_organism_synonym,
    specified_organism_tax_id,
    text
):
    pdf_text = ''
    parsed = None

    start = time.time()
    try:
        pdf_text, parsed = parse_text(text)
    except requests.exceptions.ConnectTimeout:
        raise AnnotationError(
            'The request timed out while trying to connect to the parsing service.')
    except requests.exceptions.Timeout:
        raise AnnotationError(
            'The request to the parsing service timed out.')
    except (requests.exceptions.RequestException, Exception):
        raise AnnotationError(
            'An unexpected error occurred with the parsing service.')

    current_app.logger.info(
        f'Time to parse text {time.time() - start}',
        extra=EventLog(event_type='annotations').to_dict()
    )

    annotations = _create_annotations(
        annotation_method=annotation_method,
        specified_organism_synonym=specified_organism_synonym,
        specified_organism_tax_id=specified_organism_tax_id,
        filename='text-extract',
        parsed=parsed,
        pdf_text=pdf_text,
        custom_annotations=[],
        excluded_annotations=[]
    )
    return annotations


def create_annotations_from_enrichment_table(
    annotation_method,
    specified_organism_synonym,
    specified_organism_tax_id,
    enrichment_mappings,
    text
):
    pdf_text = ''
    parsed = None

    start = time.time()
    try:
        pdf_text, parsed = parse_text(text)
    except requests.exceptions.ConnectTimeout:
        raise AnnotationError(
            'The request timed out while trying to connect to the parsing service.')
    except requests.exceptions.Timeout:
        raise AnnotationError(
            'The request to the parsing service timed out.')
    except (requests.exceptions.RequestException, Exception):
        raise AnnotationError(
            'An unexpected error occurred with the parsing service.')

    current_app.logger.info(
        f'Time to parse text {time.time() - start}',
        extra=EventLog(event_type='annotations').to_dict()
    )

    annotations = _create_annotations(
        annotation_method=annotation_method,
        specified_organism_synonym=specified_organism_synonym,
        specified_organism_tax_id=specified_organism_tax_id,
        filename='text-extract',
        parsed=parsed,
        pdf_text=pdf_text,
        custom_annotations=[],
        excluded_annotations=[],
        enrichment_mappings=enrichment_mappings
    )
    return annotations<|MERGE_RESOLUTION|>--- conflicted
+++ resolved
@@ -81,35 +81,6 @@
         EntityType.SPECIES.value: set()
     }
 
-<<<<<<< HEAD
-    if all([model in entities for model in nlp_models]):
-        # use `all`
-        req = requests.post(
-            'https://nlp-api.***ARANGO_DB_NAME***.bio/v1/predict',
-            data=json.dumps({'model': 'all', 'sentence': text}),
-            headers={
-                'Content-type': 'application/json',
-                'secret': '***NLP_SERVICE_SECRET***'})
-
-        models = req.json()
-        req.close()
-
-        for results in models['results']:
-            for token in results['annotations']:
-                token_offset = (token['start_pos'], token['end_pos']-1)
-                entity_results[nlp_model_types[results['model']]].add(token_offset)
-    else:
-        combined = []
-        with mp.Pool(processes=4) as pool:
-            combined = pool.starmap(
-                call_nlp_service, [(nlp_models[model], text) for model in entities])
-
-        for model in combined:
-            for results in model['results']:
-                for token in results['annotations']:
-                    token_offset = (token['start_pos'], token['end_pos']-1)
-                    entity_results[nlp_model_types[results['model']]].add(token_offset)
-=======
     models = []
     if all([model in entities for model in nlp_models]):
         req = call_nlp_service(model='all', text=text)
@@ -127,7 +98,6 @@
             for token in results['annotations']:
                 token_offset = (token['start_pos'], token['end_pos']-1)
                 entity_results[nlp_model_types[results['model']]].add(token_offset)
->>>>>>> 628b3144
 
     return NLPResults(
         anatomy=entity_results[EntityType.ANATOMY.value],
@@ -212,12 +182,8 @@
     pdf_text: str,
     excluded_annotations: List[dict],
     custom_annotations: List[dict],
-<<<<<<< HEAD
     annotation_method: Dict[str, dict],
     enrichment_mappings: Dict[int, dict] = None
-=======
-    annotation_method: Dict[str, dict]
->>>>>>> 628b3144
 ):
     annotator = get_annotation_service()
     bioc_service = get_bioc_document_service()
