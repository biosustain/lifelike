<<<<<<< HEAD
from neo4japp.exceptions import InvalidArgument

=======
from neo4japp.utils.string import compose_lines
>>>>>>> e225e4c8
from ..constants import EntityType


source_labels = {
    EntityType.ANATOMY.value: 'db_MESH',
    EntityType.DISEASE.value: 'db_MESH',
    EntityType.FOOD.value: 'db_MESH',
    EntityType.PHENOMENA.value: 'db_MESH',
    EntityType.PHENOTYPE.value: 'db_MESH',
    EntityType.CHEMICAL.value: 'db_CHEBI',
    EntityType.COMPOUND.value: 'db_BioCyc',
    EntityType.GENE.value: 'db_NCBI',
    EntityType.SPECIES.value: 'db_NCBI',
    EntityType.PROTEIN.value: 'db_UniProt'
}

node_labels = {
    EntityType.ANATOMY.value: 'Anatomy',
    EntityType.DISEASE.value: 'Disease',
    EntityType.FOOD.value: 'Food',
    EntityType.PHENOMENA.value: 'Phenomena',
    EntityType.PHENOTYPE.value: 'Phenotype',
    EntityType.CHEMICAL.value: 'Chemical',
    EntityType.COMPOUND.value: 'Compound',
    EntityType.GENE.value: 'Gene',
    EntityType.SPECIES.value: 'Taxonomy',
    EntityType.PROTEIN.value: 'Protein',
    EntityType.PATHWAY.value: 'Pathway',
    EntityType.ENTITY.value: 'Entity',
    EntityType.COMPANY.value: 'Company',
    EntityType.LAB_SAMPLE.value: 'LabSample',
    EntityType.LAB_STRAIN.value: 'LabStrain'
}


collection_labels = {
    EntityType.ANATOMY.value: 'mesh',
    EntityType.DISEASE.value: 'mesh',
    EntityType.FOOD.value: 'mesh',
    EntityType.PHENOMENA.value: 'mesh',
    EntityType.PHENOTYPE.value: 'mesh',
    EntityType.CHEMICAL.value: 'chebi',
    EntityType.COMPOUND.value: 'biocyc',
    EntityType.GENE.value: 'ncbi',
    EntityType.SPECIES.value: 'taxonomy',
    EntityType.PROTEIN.value: 'uniprot',
    EntityType.PATHWAY.value: 'kegg',
    EntityType.ENTITY.value: '***ARANGO_DB_NAME***',
    EntityType.COMPANY.value: '***ARANGO_DB_NAME***',
    EntityType.LAB_SAMPLE.value: '***ARANGO_DB_NAME***',
    EntityType.LAB_STRAIN.value: '***ARANGO_DB_NAME***'
}


def query_builder(parts):
    return compose_lines(*parts)


def get_organisms_from_gene_ids_query():
    return """
    FOR doc IN ncbi
        FILTER 'Gene' IN doc.labels
        FILTER doc.eid IN @gene_ids
        FOR v IN 1..1 OUTBOUND doc has_taxonomy
            RETURN {
                'gene_id': doc.eid,
                'gene_name': doc.name,
                'taxonomy_id': v.eid,
                'species_name': v.name
            }
    """


def get_gene_to_organism_query():
    return """
    FOR s IN synonym
        FILTER s.name IN @genes
        FOR gene, synonym_rel IN INBOUND s has_synonym
            FILTER 'Gene' IN gene.labels
            LET t = FIRST(
                FOR t IN OUTBOUND gene has_taxonomy
                    FILTER t.eid IN @organisms
                    RETURN t.eid
            )
            LET t_parent = FIRST(
                FOR temp_t IN OUTBOUND gene has_taxonomy
                    FOR parent IN OUTBOUND temp_t has_parent
                        FILTER parent.eid IN @organisms
                        RETURN parent.eid
            )
            LET t_grandparent = FIRST(
                FOR temp_t IN OUTBOUND gene has_taxonomy
                    FOR temp_parent IN OUTBOUND temp_t has_parent
                        FOR grand_parent IN OUTBOUND temp_parent has_parent
                            FILTER grand_parent.eid IN @organisms
                            RETURN grand_parent.eid
            )
            LET organism_to_use = FIRST([t, t_parent, t_grandparent][* FILTER CURRENT != null])
            FILTER organism_to_use != null
            RETURN DISTINCT {
                'gene_name': gene.name,
                'gene_synonym': s.name,
                'gene_id': gene.eid,
                'organism_id': organism_to_use,
                'data_source': gene.data_source
            }
    """


def get_protein_to_organism_query():
    return """
    FOR s IN synonym
        FILTER s.name IN @proteins
        FOR protein IN INBOUND s has_synonym OPTIONS {vertexCollections: 'uniprot'}
            FILTER 'Protein' IN protein.labels
            LET t = FIRST(
                FOR t IN OUTBOUND protein has_taxonomy
                    FILTER t.eid IN @organisms
                    RETURN t.eid
            )
            LET t_parent = FIRST(
                FOR temp_t IN OUTBOUND protein has_taxonomy
                    FOR parent IN OUTBOUND temp_t has_parent
                        FILTER parent.eid IN @organisms
                        RETURN parent.eid
            )
            LET t_grandparent = FIRST(
                FOR temp_t IN OUTBOUND protein has_taxonomy
                    FOR temp_parent IN OUTBOUND temp_t has_parent
                        FOR grand_parent IN OUTBOUND temp_parent has_parent
                            FILTER grand_parent.eid IN @organisms
                            RETURN grand_parent.eid
            )
            LET organism_to_use = FIRST([t, t_parent, t_grandparent][* FILTER CURRENT != null])
            FILTER organism_to_use != null
            COLLECT organism = organism_to_use, protein_name = s.name INTO protein_ids
            RETURN {
                'protein': protein_name,
                'protein_ids': protein_ids[*].protein.eid,
                'organism_id': organism,
            }
    """


def get_global_inclusions_count_query():
    return """
    RETURN {
        'total': COUNT(
            FOR doc IN synonym
                FILTER 'GlobalInclusion' in doc.labels
                FOR v, e IN 1..1 INBOUND doc has_synonym
                    FILTER e.global_inclusion == true
                    FILTER e.inclusion_date != null
                    SORT e.inclusion_date DESC
                    RETURN e.inclusion_date
        )
    }
    """


def get_global_inclusions_query():
    return """
    FOR doc IN synonym
        FILTER 'GlobalInclusion' IN doc.labels
        FOR v, e IN 1..1 INBOUND doc has_synonym
            FILTER e.label == 'has_synonym'
            FILTER e.global_inclusion == true
            FILTER e.inclusion_date != null
            SORT LOWER(doc.name)
            RETURN {
                'node_internal_id': v._id,
                'syn_node_internal_id': doc._id,
                'entity_id': v.eid,
                'synonym': doc.name,
                'data_source': v.data_source,
                'entity_type': e.entity_type,
                'file_reference': e.file_reference,
                'creator': e.user,
                'creation_date': e.inclusion_date
            }
    """


def get_global_inclusions_paginated_query():
    return """
    FOR doc IN synonym
        FILTER 'GlobalInclusion' IN doc.labels
        FOR v, e IN 1..1 INBOUND doc has_synonym
            FILTER e.label == 'has_synonym'
            FILTER e.global_inclusion == true
            FILTER e.inclusion_date != null
            SORT LOWER(doc.name) ASC
            LIMIT @skip, @limit
            RETURN {
                'node_internal_id': v._id,
                'syn_node_internal_id': doc._id,
                'entity_id': v.eid,
                'synonym': doc.name,
                'data_source': v.data_source,
                'entity_type': e.entity_type,
                'file_reference': e.file_reference,
                'creator': e.user,
                'creation_date': e.inclusion_date
            }
    """


def get_docs_by_ids_query(entity_type):
    try:
        collection = collection_labels[entity_type]
    except KeyError:
        raise InvalidArgument(
            f'Could not query for document with entity type: {entity_type}. No '
            'collection exists for this type.'
        )

    return f"""
    FOR doc IN {collection}
    FILTER doc.eid IN @ids
    RETURN {{'entity_id': doc.eid, 'entity_name': doc.name}}
    """


def get_node_labels_and_relationship_query():
    return """
    // Review Note: The original cypher query was returning no results even without the ID filter,
    // so the AQL is not easily testable.
    FOR doc IN synonym
        FILTER doc._id IN @ids
        FILTER doc.original_entity_types != null
        LET rel_types = (
            FOR v, e IN 1..1 INBOUND doc has_synonym
                RETURN DISTINCT e.entity_type
        )
        RETURN {
            'node_id': doc._id,
            'entity_id': doc.eid,
            'node_labels': doc.labels[
                * FILTER
                CURRENT NOT IN [
                    'TopicalDescriptor',
                    'TreeNumber',
                    'BioCycClass',
                    'GlobalInclusion',
                    'Complex'
                ]
            ],
            'valid_entity_types': doc.original_entity_types,
            'rel_entity_types': rel_types
        }
    """


def get_delete_global_inclusion_query():
    return """
        FOR id_pair IN @pairs
            LET entity_doc_id = id_pair[0]
            LET synonym_doc_id = id_pair[1]

            // Note that in converting this query from cypher, we've reversed the query: you
            // cannot read from a collection in Arango after deleting from it, so here we get the
            // total count of global relationships first, then delete any between the entity node
            // and the synonym.

            // Get the count of global relationships *before* removing any
            LET prev_global_rels_for_synonym = LENGTH(
                FOR doc IN has_synonym
                    FILTER doc._to == synonym_doc_id
                    FILTER doc.global_inclusion == true
                    FILTER doc.inclusion_date != null
                    RETURN doc
            )

            // Remove the provided relationships, and return how many were removed
            LET num_removed = LENGTH(
                FOR s IN has_synonym
                    FILTER s._from == entity_doc_id
                    FILTER s._to == synonym_doc_id
                    REMOVE s IN has_synonym
                    RETURN s
            )

            // Remove the 'GlobalInclusion' label from the synonym if the previous number of global
            // relationships remaining equals the number we've just removed.
            FILTER prev_global_rels_for_synonym == num_removed
            // Review note: The original query returns the count of the results returned from an
            // apoc call. However, it only does that because it needs to end in a 'RETURN'
            // statement. We don't actually use those values. I'm opting to not return anything in
            // this query, because we don't need to.
            // Another note: shouldn't we delete the synonym if it has no more has_synonym edges?
            // This should be possible if the synonym is purely a global inclusion, so if we don't
            // delete it we could be generating orphaned synonyms. I guess in practice it doesn't
            // really matter, but it's a little smelly.
            FOR doc IN synonym
                FILTER doc._id == synonym_doc_id
                UPDATE doc WITH {labels: REMOVE_VALUE(doc.labels, 'GlobalInclusion')} IN synonym
    """


def get_global_inclusions_by_type_query():
    return """
    FOR doc IN synonym
        FILTER 'GlobalInclusion' IN doc.labels
        FOR v, e IN 1..1 INBOUND doc has_synonym OPTIONS { vertexCollections: @collection }
            FILTER e.global_inclusion == true
            FILTER e.inclusion_date != null
            // Need the 'OR' clause here since documents in the 'taxonomy' collection don't have
            // any entries in their labels.
            FILTER @entity_type IN v.labels OR LENGTH(v.labels) == 0
            RETURN {
                'internal_id': v._id,
                'entity_id': v.eid,
                'entity_name': v.name,
                'data_source': v.data_source,
                'synonym': doc.name,
                'hyperlinks': e.hyperlinks
            }
    """


def get_***ARANGO_DB_NAME***_global_inclusions_by_type_query():
    return """
    FOR doc IN synonym
        FILTER 'GlobalInclusion' IN doc.labels
        FOR v, e IN 1..1 INBOUND doc has_synonym OPTIONS { vertexCollections: '***ARANGO_DB_NAME***' }
            FILTER e.label == 'has_synonym'
            FILTER @entity_type IN v.labels
            SORT v._id ASC
            RETURN {
                'internal_id': v._id,
                'entity_id': v.eid,
                'entity_name': v.name,
                'data_source': v.data_source,
                'synonym': doc.name,
                'hyperlinks': e.hyperlinks
            }
    """


def get_mesh_global_inclusion_exist_query():
    return f"""
    LET meshGlobalInclusion = FIRST(
        FOR doc IN mesh
            FILTER doc.eid == @entity_id
            RETURN doc
    )
    LET synonymWithName = FIRST(
        FOR doc IN synonym
            FILTER doc.name == @synonym
            RETURN doc
    )
    LET inclusionToSynonymRel = FIRST(
        FOR rel IN has_synonym
            FILTER rel._from == meshGlobalInclusion._id
            FILTER rel._to == synonymWithName._id
            RETURN rel
    )
    RETURN {{
        'node_exist': meshGlobalInclusion != NULL,
        'synonym_exist': synonymWithName != NULL AND inclusionToSynonymRel != NULL,
        'node_has_entity_label': @entity_type IN meshGlobalInclusion.labels
    }}
    """


def get_chemical_global_inclusion_exist_query():
    return """
    LET chebiGlobalInclusion = FIRST(
        FOR doc IN chebi
            FILTER 'Chemical' IN doc.labels
            FILTER doc.eid == @entity_id
            RETURN doc
    )
    LET synonymWithName = FIRST(
        FOR doc IN synonym
            FILTER doc.name == @synonym
            RETURN doc
    )
    LET inclusionToSynonymRel = FIRST(
        FOR rel IN has_synonym
            FILTER rel._from == chebiGlobalInclusion._id
            FILTER rel._to == synonymWithName._id
            RETURN rel
    )
    RETURN {
        'node_exist': chebiGlobalInclusion != NULL,
        'synonym_exist': synonymWithName != NULL AND inclusionToSynonymRel != NULL
    }
    """


def get_compound_global_inclusion_exist_query():
    return """
    LET biocycGlobalInclusion = FIRST(
        FOR doc IN biocyc
            FILTER 'Compound' IN doc.labels
            FILTER doc.eid == @entity_id
            RETURN doc
    )
    LET synonymWithName = FIRST(
        FOR doc IN synonym
            FILTER doc.name == @synonym
            RETURN doc
    )
    LET inclusionToSynonymRel = FIRST(
        FOR rel IN has_synonym
            FILTER rel._from == biocycGlobalInclusion._id
            FILTER rel._to == synonymWithName._id
            RETURN rel
    )
    RETURN {
        'node_exist': biocycGlobalInclusion != NULL,
        'synonym_exist': synonymWithName != NULL AND inclusionToSynonymRel != NULL
    }
    """


def get_gene_global_inclusion_exist_query():
    return """
    LET res = (
        // Review note: This union may not be necessary if we're strictly expecting either ncbi or
        // biocyc results from this query
        FOR n IN union(
            (
                FOR n1 IN ncbi
                    FILTER n1.eid == @entity_id
                    FILTER 'Master' IN n1.labels
                    RETURN n1
            ),
            (
                FOR n2 IN biocyc
                    FILTER n2.eid == @entity_id
                    FILTER 'Master' IN n2.labels
                    RETURN n2
            )
        )
            FILTER 'Gene' IN n.labels
            LET synList = (
                FOR v, e IN 1..1 OUTBOUND n has_synonym
                FILTER v.name == @synonym
                RETURN 1
            )
            RETURN {node_exist: true, synonym_exist: length(synList) > 0}
    )
    RETURN length(res) == 0 ? { node_exist: false, synonym_exist: false } : res[0]
    """


def get_pathway_global_inclusion_exist_query():
    return """
    LET res = (
        FOR n IN biocyc
            FILTER n.eid == @entity_id
            FILTER 'Pathway' IN n.labels
        LET synList = (
            FOR v, e IN 1..1 OUTBOUND n has_synonym
                FILTER v.name == @synonym
                RETURN 1
        )
        RETURN {node_exist: true, synonym_exist: length(synList) > 0}
    )
    RETURN length(res) == 0 ? { node_exist: false, synonym_exist: false } : res[0]
    """


def get_protein_global_inclusion_exist_query():
    return """
    LET res = (
        FOR n IN uniprot
            FILTER n.eid == @entity_id
            FILTER 'Protein' IN n.labels
        LET synList = (
            FOR v, e IN 1..1 OUTBOUND n has_synonym
                FILTER v.name == @synonym
                RETURN 1
        )
        RETURN {node_exist: true, synonym_exist: length(synList) > 0}
    )
    RETURN length(res) == 0 ? { node_exist: false, synonym_exist: false } : res[0]
    """


def get_species_global_inclusion_exist_query():
    return """
    LET res = (
        FOR n IN taxonomy
            FILTER n.eid == @entity_id
        LET synList = (
            FOR v, e IN 1..1 OUTBOUND n has_synonym
                FILTER v.name == @synonym
                RETURN 1
        )
        RETURN {node_exist: true, synonym_exist: length(synList) > 0}
    )
    RETURN length(res) == 0 ? { node_exist: false, synonym_exist: false } : res[0]
    """


def get_***ARANGO_DB_NAME***_global_inclusion_exist_query():
    return f"""
    LET res = (
        FOR n IN ***ARANGO_DB_NAME***
            FILTER n.name == @common_name
            FILTER @entity_type IN n.labels
        LET synList = (
            FOR v, e IN 1..1 OUTBOUND n has_synonym
            FILTER v.name == @synonym
            FILTER e.entity_type == @entity_type
            RETURN 1
        )
        RETURN {{node_exist: true, synonym_exist: length(synList) > 0}}
    )
    RETURN length(res) == 0 ? {{ node_exist: false, synonym_exist: false }} : res[0]
    """


def get_create_mesh_global_inclusion_query():
    return """
    FOR doc IN mesh
        FILTER doc.eid == @entity_id
        // First, update the mesh document with the new label (it won't be added if it already
        // exists). Note that the subqueries are required because you cannot use the OLD/NEW
        // special variables more than once in a single scope.
        LET m = FIRST(
            UPDATE doc WITH {
                labels: PUSH(doc.labels, @entity_type, true)
            } IN mesh
            RETURN NEW
        )
        // Then, create a synonym with the given name, if one doesn't exist.
        LET s = FIRST(
            UPSERT { name: @synonym }
            INSERT { name: @synonym, lowercase_name: lower(@synonym), labels: ['GlobalInclusion'] }
            UPDATE {
                lowercase_name: lower(@synonym),
                labels: PUSH(OLD.labels, 'GlobalInclusion', true)
            } IN synonym
            RETURN NEW
        )
        // Finally, create a new 'has_synonym' relation if there is none between 'm' and 's'. Note
        // that if 's' was just created, this always inserts a new document. Also, if *ANY*
        // has_synonym exists between 'm' and 's', a new document is *NOT* created and the existing
        // document is *NOT* updated.
        UPSERT {
            _from: m._id,
            _to: s._id,
        }
        // TODO: Write comment regarding existing labels in mesh being used in favor of any new ones
        INSERT {
            _from: m._id,
            _to: s._id,
            label: 'has_synonym',
            inclusion_date: date_format(@inclusion_date, '%z'),
            global_inclusion: true,
            user: @user,
            file_reference: @file_uuid,
            entity_type: @entity_type,
            hyperlinks: @hyperlinks
        }
        UPDATE OLD IN has_synonym
    """


def get_create_chemical_global_inclusion_query():
    return """
    FOR c IN chebi
        FILTER c.eid == @entity_id
        FILTER 'Chemical' IN c.labels
        // First, create a synonym with the given name, if one doesn't exist. Note that the
        // subquery is required because you cannot use the OLD/NEW special variables more than
        // once in a single scope.
        LET s = FIRST(
            UPSERT { name: @synonym }
            INSERT { name: @synonym, lowercase_name: lower(@synonym), labels: ['GlobalInclusion'] }
            UPDATE {
                lowercase_name: lower(@synonym),
                labels: PUSH(OLD.labels, 'GlobalInclusion', true)
            } IN synonym
            RETURN NEW
        )
        // Finally, create a new 'has_synonym' relation if there is none between 'm' and 's'. Note
        // that if 's' was just created, this always inserts a new document. Also, if *ANY*
        // has_synonym exists between 'm' and 's', a new document is *NOT* created and the existing
        // document is *NOT* updated.
        UPSERT {
            _from: c._id,
            _to: s._id,
        }
        INSERT {
            _from: c._id,
            _to: s._id,
            label: 'has_synonym',
            inclusion_date: date_format(@inclusion_date, '%z'),
            global_inclusion: true,
            user: @user,
            file_reference: @file_uuid,
            entity_type: 'Chemical',
            hyperlinks: @hyperlinks
        }
        UPDATE OLD IN has_synonym
    """


def get_create_compound_global_inclusion_query():
    return """
    FOR b IN biocyc
        FILTER b.eid == @entity_id
        FILTER 'Compound' IN b.labels
        // First, create a synonym with the given name, if one doesn't exist. Note that the
        // subquery is required because you cannot use the OLD/NEW special variables more than
        // once in a single scope.
        LET s = FIRST(
            UPSERT { name: @synonym }
            INSERT { name: @synonym, lowercase_name: lower(@synonym), labels: ['GlobalInclusion'] }
            UPDATE {
                lowercase_name: lower(@synonym),
                labels: PUSH(OLD.labels, 'GlobalInclusion', true)
            } IN synonym
            RETURN NEW
        )
        // Finally, create a new 'has_synonym' relation if there is none between 'm' and 's'. Note
        // that if 's' was just created, this always inserts a new document. Also, if *ANY*
        // has_synonym exists between 'm' and 's', a new document is *NOT* created and the existing
        // document is *NOT* updated.
        UPSERT {
            _from: b._id,
            _to: s._id,
        }
        INSERT {
            _from: b._id,
            _to: s._id,
            label: 'has_synonym',
            inclusion_date: date_format(@inclusion_date, '%z'),
            global_inclusion: true,
            user: @user,
            file_reference: @file_uuid,
            entity_type: 'Compound',
            hyperlinks: @hyperlinks
        }
        UPDATE OLD IN has_synonym
    """


def get_create_gene_global_inclusion_query():
    return """
    FOR g IN UNION (
        (
            FOR g1 IN ncbi
                FILTER g1.eid == @entity_id
                RETURN g1
        ),
        (
            FOR g2 IN biocyc
                FILTER g2.eid == @entity_id
                RETURN g2
        )
    )
        FILTER 'Gene' IN g.labels
        // First, create a synonym with the given name, if one doesn't exist. Note that the
        // subquery is required because you cannot use the OLD/NEW special variables more than
        // once in a single scope.
        LET s = FIRST(
            UPSERT { name: @synonym }
            INSERT { name: @synonym, lowercase_name: lower(@synonym), labels: ['GlobalInclusion'] }
            UPDATE {
                lowercase_name: lower(@synonym),
                labels: PUSH(OLD.labels, 'GlobalInclusion', true)
            } IN synonym
            RETURN NEW
        )
        // Finally, create a new 'has_synonym' relation if there is none between 'm' and 's'. Note
        // that if 's' was just created, this always inserts a new document. Also, if *ANY*
        // has_synonym exists between 'm' and 's', a new document is *NOT* created and the existing
        // document is *NOT* updated.
        UPSERT {
            _from: g._id,
            _to: s._id,
        }
        INSERT {
            _from: g._id,
            _to: s._id,
            label: 'has_synonym',
            inclusion_date: date_format(@inclusion_date, '%z'),
            global_inclusion: true,
            user: @user,
            file_reference: @file_uuid,
            entity_type: 'Gene',
            hyperlinks: @hyperlinks
        }
        UPDATE OLD IN has_synonym
    """


def get_create_species_global_inclusion_query():
    return """
    FOR t IN taxonomy
        FILTER t.eid == @entity_id
        // First, create a synonym with the given name, if one doesn't exist. Note that the
        // subquery is required because you cannot use the OLD/NEW special variables more than
        // once in a single scope.
        LET s = FIRST(
            UPSERT { name: @synonym }
            INSERT { name: @synonym, lowercase_name: lower(@synonym), labels: ['GlobalInclusion'] }
            UPDATE {
                lowercase_name: lower(@synonym),
                labels: PUSH(OLD.labels, 'GlobalInclusion', true)
            } IN synonym
            RETURN NEW
        )
        // Finally, create a new 'has_synonym' relation if there is none between 'm' and 's'. Note
        // that if 's' was just created, this always inserts a new document. Also, if *ANY*
        // has_synonym exists between 'm' and 's', a new document is *NOT* created and the existing
        // document is *NOT* updated.
        UPSERT {
            _from: t._id,
            _to: s._id,
        }
        INSERT {
            _from: t._id,
            _to: s._id,
            label: 'has_synonym',
            inclusion_date: date_format(@inclusion_date, '%z'),
            global_inclusion: true,
            user: @user,
            file_reference: @file_uuid,
            entity_type: 'Species',
            hyperlinks: @hyperlinks
        }
        UPDATE OLD IN has_synonym
    """


def get_create_protein_global_inclusion_query():
    return """
    FOR p IN uniprot
        FILTER p.eid == @entity_id
        FILTER 'Protein' IN p.labels
        // First, create a synonym with the given name, if one doesn't exist. Note that the
        // subquery is required because you cannot use the OLD/NEW special variables more than
        // once in a single scope.
        LET s = FIRST(
            UPSERT { name: @synonym }
            INSERT { name: @synonym, lowercase_name: lower(@synonym), labels: ['GlobalInclusion'] }
            UPDATE {
                lowercase_name: lower(@synonym),
                labels: PUSH(OLD.labels, 'GlobalInclusion', true)
            } IN synonym
            RETURN NEW
        )
        // Finally, create a new 'has_synonym' relation if there is none between 'm' and 's'. Note
        // that if 's' was just created, this always inserts a new document. Also, if *ANY*
        // has_synonym exists between 'm' and 's', a new document is *NOT* created and the existing
        // document is *NOT* updated.
        UPSERT {
            _from: p._id,
            _to: s._id,
        }
        INSERT {
            _from: p._id,
            _to: s._id,
            label: 'has_synonym',
            inclusion_date: date_format(@inclusion_date, '%z'),
            global_inclusion: true,
            user: @user,
            file_reference: @file_uuid,
            entity_type: 'Protein',
            hyperlinks: @hyperlinks
        }
        UPDATE OLD IN has_synonym
    """


def get_create_***ARANGO_DB_NAME***_global_inclusion_query():
    # NOTE: a new gene should not be created, because
    # we have no option to specify an organism relationship
    # rather a new synonym of an existing gene can be created
    # so no need to add a :Master Gene label

    return """
    LET mergedLifelikeDoc = FIRST(
        UPSERT { name: @common_name }
        INSERT {
            name: @common_name,
            eid: @entity_id,
            data_source: @data_source,
            labels: ['GlobalInclusion', @entity_type]
        }
        UPDATE {
            eid: @entity_id,
        } IN ***ARANGO_DB_NAME***
        RETURN NEW
    )
    // First, create a synonym with the given name, if one doesn't exist. Note that the
    // subquery is required because you cannot use the OLD/NEW special variables more than
    // once in a single scope.
    LET s = FIRST(
        UPSERT { name: @synonym }
        INSERT { name: @synonym, lowercase_name: lower(@synonym), labels: ['GlobalInclusion'] }
        UPDATE {
            lowercase_name: lower(@synonym),
            labels: PUSH(OLD.labels, 'GlobalInclusion', true)
        } IN synonym
        RETURN NEW
    )
    // Finally, create a new 'has_synonym' relation if there is none between 'mergedLifelikeDoc'
    // and 's'. Note that if 's' was just created, this always inserts a new document. Also, if
    // *ANY* has_synonym exists between 'mergedLifelikeDoc' and 's', a new document is *NOT*
    // created and the existing document is *NOT* updated.
    UPSERT {
        _from: mergedLifelikeDoc._id,
        _to: s._id,
    }
    INSERT {
        _from: mergedLifelikeDoc._id,
        _to: s._id,
        label: 'has_synonym',
        inclusion_date: date_format(@inclusion_date, '%z'),
        global_inclusion: true,
        user: @user,
        file_reference: @file_uuid,
        entity_type: @entity_type,
        hyperlinks: @hyperlinks
    }
    UPDATE OLD IN has_synonym
    """<|MERGE_RESOLUTION|>--- conflicted
+++ resolved
@@ -1,9 +1,6 @@
-<<<<<<< HEAD
 from neo4japp.exceptions import InvalidArgument
-
-=======
 from neo4japp.utils.string import compose_lines
->>>>>>> e225e4c8
+
 from ..constants import EntityType
 
 
