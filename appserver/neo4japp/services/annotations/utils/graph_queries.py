--- conflicted
+++ resolved
@@ -519,7 +519,6 @@
 
 def get_create_mesh_global_inclusion_query():
     return """
-<<<<<<< HEAD
     FOR doc IN mesh
         FILTER doc.eid == @entity_id
         // First, update the mesh document with the new label (it won't be added if it already
@@ -563,23 +562,6 @@
         }
         UPDATE OLD IN has_synonym
     """
-=======
-    MATCH (n:db_MESH) WHERE n.eid = $entity_id
-    SET n:replace_with_param
-    MERGE (s: Synonym {name: $synonym})
-    SET s:GlobalInclusion, s.lowercase_name = toLower($synonym)
-    MERGE (n)-[r:HAS_SYNONYM]->(s)
-    ON CREATE
-    SET r.inclusion_date = apoc.date.parseAsZonedDateTime($inclusion_date),
-        r.global_inclusion = true,
-        r.user = $user,
-        r.file_reference = $file_uuid,
-        r.entity_type = $entity_type,
-        r.hyperlinks = $hyperlinks
-    """.replace(
-        'replace_with_param', query_label
-    )
->>>>>>> ea95cbc1
 
 
 def get_create_chemical_global_inclusion_query():
@@ -798,7 +780,6 @@
     # so no need to add a :Master Gene label
 
     return """
-<<<<<<< HEAD
     LET mergedLifelikeDoc = FIRST(
         UPSERT { name: @common_name }
         INSERT {
@@ -844,26 +825,4 @@
         hyperlinks: @hyperlinks
     }
     UPDATE OLD IN has_synonym
-    """
-=======
-    MERGE (n:db_Lifelike {name: $common_name})
-    ON CREATE
-    SET n.eid = $entity_id,
-        n:GlobalInclusion:replace_with_param,
-        n.data_source = $data_source,
-        n.name = $common_name
-    WITH n
-    MERGE (s:Synonym {name: $synonym})
-    SET s:GlobalInclusion, s.lowercase_name = toLower($synonym)
-    MERGE (n)-[r:HAS_SYNONYM]->(s)
-    ON CREATE
-    SET r.inclusion_date = apoc.date.parseAsZonedDateTime($inclusion_date),
-        r.global_inclusion = true,
-        r.user = $user,
-        r.file_reference = $file_uuid,
-        r.entity_type = $entity_type,
-        r.hyperlinks = $hyperlinks
-    """.replace(
-        'replace_with_param', query_label
-    )
->>>>>>> ea95cbc1
+    """