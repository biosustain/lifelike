from string import punctuation
from typing import Any, Dict, List, Tuple

import requests

from neo4japp.constants import FILE_MIME_TYPE_PDF
from neo4japp.exceptions import ServerException
from ..constants import (
    MAX_ABBREVIATION_WORD_LENGTH,
    PARSER_PDF_ENDPOINT,
    PARSER_RESOURCE_PULL_ENDPOINT,
    PARSER_TEXT_ENDPOINT,
    SERVICE_REQUEST_TIMEOUT
)
from ..data_transfer_objects import PDFWord


def process_parsed_content(resp: dict) -> Tuple[str, List[PDFWord]]:
    parsed = []
    pdf_text = ''

    for page in resp['pages']:
        prev_words: List[str] = []
        pdf_text += page['pageText']
        for token in page['tokens']:
            # for now ignore any rotated words
            if (
                    token['text'] not in punctuation and
                    all([rect['rotation'] == 0 for rect in token['rects']])
            ):
                token_len = len(token['text'])
                offset = token['pgIdx']
                pdf_word = PDFWord(
                    keyword=token['text'],
                    normalized_keyword=token['text'],  # don't need to normalize yet
                    page_number=page['pageNo'],
                    lo_location_offset=offset,
                    hi_location_offset=offset if token_len == 1 else offset + token_len - 1,
                    heights=[rect['height'] for rect in token['rects']],
                    widths=[rect['width'] for rect in token['rects']],
                    coordinates=[
                        [
                            rect['lowerLeftPt']['x'],
                            rect['lowerLeftPt']['y'],
                            rect['lowerLeftPt']['x'] + rect['width'],
                            rect['lowerLeftPt']['y'] + rect['height']
                        ] for rect in token['rects']
                    ],
                    previous_words=' '.join(
                        prev_words[-MAX_ABBREVIATION_WORD_LENGTH:]
                    ) if token['possibleAbbrev'] else '',
                )
                parsed.append(pdf_word)
                prev_words.append(token['text'])
                if len(prev_words) > MAX_ABBREVIATION_WORD_LENGTH:
                    prev_words = prev_words[1:]
    return pdf_text, parsed


def parse_content(content_type=FILE_MIME_TYPE_PDF, **kwargs) -> Tuple[str, List[PDFWord]]:
    url = PARSER_PDF_ENDPOINT if content_type == FILE_MIME_TYPE_PDF else PARSER_TEXT_ENDPOINT

    if 'exclude_references' in kwargs:
        try:
            file_id = kwargs['file_id']
            exclude_references = kwargs['exclude_references']
        except KeyError as e:
            raise ServerException(
                'Parsing Error',
                'Cannot parse the PDF file, the file id is missing or data is corrupted.'
            ) from e
        data = {
            'fileUrl': f'{PARSER_RESOURCE_PULL_ENDPOINT}/{file_id}',
            'excludeReferences': exclude_references
        }
    else:
        data = {'text': kwargs['text']}

    request_args: Dict[str, Any] = {'url': url, 'data': data, 'timeout': REQUEST_TIMEOUT}
    try:
<<<<<<< HEAD
        req = requests.post(url, data=data, timeout=SERVICE_REQUEST_TIMEOUT)
=======
        req = requests.post(**request_args)
>>>>>>> e225e4c8
        resp = req.json()
        req.close()
    except requests.exceptions.ConnectTimeout as e:
        raise ServerException(
            'Parsing Error',
            'The request timed out while trying to connect to the parsing service.',
            fields=request_args
        ) from e
    except requests.exceptions.Timeout as e:
        raise ServerException(
            'Parsing Error',
            'The request to the parsing service timed out.',
            fields=request_args
        ) from e
    except (requests.exceptions.RequestException, Exception) as e:
        raise ServerException(
            'Parsing Error',
            'An unexpected error occurred with the parsing service.',
            fields=request_args
        ) from e

    return process_parsed_content(resp)<|MERGE_RESOLUTION|>--- conflicted
+++ resolved
@@ -76,13 +76,9 @@
     else:
         data = {'text': kwargs['text']}
 
-    request_args: Dict[str, Any] = {'url': url, 'data': data, 'timeout': REQUEST_TIMEOUT}
+    request_args: Dict[str, Any] = {'url': url, 'data': data, 'timeout': SERVICE_REQUEST_TIMEOUT}
     try:
-<<<<<<< HEAD
-        req = requests.post(url, data=data, timeout=SERVICE_REQUEST_TIMEOUT)
-=======
         req = requests.post(**request_args)
->>>>>>> e225e4c8
         resp = req.json()
         req.close()
     except requests.exceptions.ConnectTimeout as e:
