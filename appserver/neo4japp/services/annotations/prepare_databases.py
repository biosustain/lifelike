--- conflicted
+++ resolved
@@ -390,20 +390,14 @@
                 print(f'Deleting {path.join(parent, fn)}...')
                 remove(path.join(parent, fn))
 
-<<<<<<< HEAD
-
-=======
->>>>>>> 499a2013
+
     prepare_lmdb_genes_database(filename='datasets/genes.tsv')
     prepare_lmdb_chemicals_database(filename='datasets/chebi.csv')
     prepare_lmdb_compounds_database(filename='datasets/compounds.csv')
     prepare_lmdb_proteins_database(filename='datasets/proteins.tsv')
     prepare_lmdb_species_database(filename='datasets/taxonomy.tsv')
     prepare_lmdb_diseases_database(filename='datasets/disease.csv')
-<<<<<<< HEAD
     prepare_lmdb_phenotypes_database(filename='datasets/phenotype.csv')
-=======
->>>>>>> 499a2013
 
     # covid-19
     prepare_lmdb_diseases_database(filename='datasets/covid19_disease.csv')
