--- conflicted
+++ resolved
@@ -163,11 +163,6 @@
     parser = get_annotations_pdf_parser()
 
     custom_annotations = []
-<<<<<<< HEAD
-    excluded_annotations = []
-    parsed = None
-=======
->>>>>>> c88ef142
 
     start = time.time()
     try:
@@ -178,8 +173,6 @@
             parsed = parser.parse_pdf(pdf=fp)
             fp.close()
             custom_annotations = document.custom_annotations
-<<<<<<< HEAD
-            excluded_annotations = document.excluded_annotations
 
             # cache it
             # try:
@@ -195,8 +188,6 @@
             #     db.session.commit()
             # except SQLAlchemyError:
             #     db.session.rollback()
-=======
->>>>>>> c88ef142
     except AnnotationError:
         raise AnnotationError(
             'Your file could not be parsed. Please check if it is a valid PDF.'
