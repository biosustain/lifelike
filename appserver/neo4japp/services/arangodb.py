from arango import ArangoClient
from arango.database import StandardDatabase
<<<<<<< HEAD
from datetime import datetime
from flask import current_app
from typing import Any, Dict, List, Optional

=======
from typing import Dict, List, Optional
from neo4japp.utils.globals import config
>>>>>>> ea95cbc1

# Helpers


def convert_datetime(date_val: str) -> datetime:
    valid_formats = [
        '%Y-%m-%d %H:%M:%S',
        '%Y-%m-%dT%H:%M:%S.%fZ',
        '%Y-%m-%dT%H:%M:%SZ[UTC]',
        '%Y-%m-%dT%H:%MZ[UTC]'
    ]
    for format in valid_formats:
        try:
            return datetime.strptime(date_val, format)
        except ValueError:
            continue
    raise ValueError(f'time data {date_val} does not match any of the accepted formats.')


def get_version(client: ArangoClient):
    return client.version


def get_db(
    arango_client: ArangoClient,
    name: Optional[str] = None,
    username: Optional[str] = None,
    password: Optional[str] = None,
):
    return arango_client.db(
        name=name or config.get('ARANGO_DB_NAME'),
        username=username or config.get('ARANGO_USERNAME'),
        password=password or config.get('ARANGO_PASSWORD'),
    )


def execute_arango_query(db: StandardDatabase, query: str, **bind_vars) -> List[Any]:
    cursor = db.aql.execute(query, ttl=600, max_runtime=600, bind_vars=bind_vars)
    return [row for row in cursor]


def create_db(sys_db: StandardDatabase, new_db_name: str):
    if not sys_db.has_database(new_db_name):
        sys_db.create_database(new_db_name)


def add_document_to_collection(
    db: StandardDatabase,
    doc: dict,
    colxn_name: str,
    overwrite: bool = False,
) -> Dict:
    collection = db.collection(colxn_name)
    return collection.insert(doc, return_new=True, overwrite=overwrite)['new']


def add_many_to_collection(
    db: StandardDatabase, docs: List[dict], colxn_name: str
) -> List[Dict]:
    collection = db.collection(colxn_name)
    return collection.insert_many(docs, return_new=True)<|MERGE_RESOLUTION|>--- conflicted
+++ resolved
@@ -1,14 +1,9 @@
 from arango import ArangoClient
 from arango.database import StandardDatabase
-<<<<<<< HEAD
 from datetime import datetime
-from flask import current_app
 from typing import Any, Dict, List, Optional
 
-=======
-from typing import Dict, List, Optional
 from neo4japp.utils.globals import config
->>>>>>> ea95cbc1
 
 # Helpers
 
