<<<<<<< HEAD
import attr

from typing import Dict, List, Optional

from py2neo import NodeMatcher, RelationshipMatcher
=======
from typing import Dict, List, NamedTuple, Union

import attr

from py2neo import cypher, NodeMatcher, RelationshipMatcher
>>>>>>> cd70ba86
from werkzeug.datastructures import FileStorage

from neo4japp.services.common import BaseDao
from neo4japp.models import GraphNode, GraphRelationship
from neo4japp.constants import *
from neo4japp.factory import cache
from neo4japp.util import CamelDictMixin, compute_hash
from neo4japp.services.common import BaseDao

from openpyxl import load_workbook
from openpyxl import Workbook
from openpyxl.worksheet.worksheet import Worksheet
from py2neo import (
    Graph,
    Node,
    Transaction,
    NodeMatch,
    Relationship,
    RelationshipMatch,
    RelationshipMatcher,
)

@attr.s(frozen=True)
class FTSNodeScore(CamelDictMixin):
    node: Union[Node, GraphNode] = attr.ib()
    score: float = attr.ib()

@attr.s(frozen=True)
class FTSearchResult(CamelDictMixin):
    nodes: List[FTSNodeScore] = attr.ib()

@attr.s(frozen=True)
class FileNameAndSheets(CamelDictMixin):
    @attr.s(frozen=True)
    class SheetNameAndColumnNames(CamelDictMixin):
        sheet_name: str = attr.ib()
        # key is column name, value is column index
        sheet_column_names: List[Dict[str, int]] = attr.ib()

    sheets: List[SheetNameAndColumnNames] = attr.ib()
    filename: str = attr.ib()


@attr.s(frozen=True)
class Neo4jColumnMapping(CamelDictMixin):
    """The int values are the column index
    from the excel files."""
    @attr.s(frozen=True)
    class Neo4jNodeMapping(CamelDictMixin):
        node_type: str = attr.ib()
        node_properties: Dict[int, str] = attr.ib()
        mapped_node_type: str = attr.ib()
        mapped_node_property: str = attr.ib()
        # this will be used to match a node
        unique_property: str = attr.ib()

    @attr.s(frozen=True)
    class Neo4jRelationshipMapping(CamelDictMixin):
        @attr.s(frozen=True)
        class ExistingGraphDBMapping(CamelDictMixin):
            mapped_node_type: str = attr.ib()
            mapped_node_property: Dict[int, str] = attr.ib()

        edge: str = attr.ib()
        edge_property: Dict[int, str] = attr.ib()
        source_node: ExistingGraphDBMapping = attr.ib()
        target_node: ExistingGraphDBMapping = attr.ib()

    file_name: str = attr.ib()
    sheet_name: str = attr.ib()
    node: Optional[Neo4jNodeMapping] = attr.ib(default=None)
    relationship: Optional[Neo4jRelationshipMapping] = attr.ib(default=None)


class Neo4JService(BaseDao):
    def __init__(self, graph):
        super().__init__(graph)

    def _query_neo4j(self, query: str):
        # TODO: Can possibly use a dispatch method/injection
        # of sorts to use custom labeling methods for
        # different type of nodes/edges being converted.
        # The default does not always set an appropriate label
        # name.
        records = self.graph.run(query).data()
        if not records:
            return None
        node_dict = dict()
        rel_dict = dict()
        for record in records:
            nodes = record['nodes']
            rels = record['relationships']
            for node in nodes:
                graph_node = GraphNode.from_py2neo(
                    node,
                    display_fn=lambda x: x.get(DISPLAY_NAME_MAP[next(iter(node.labels), set())])
                )
                node_dict[graph_node.id] = graph_node
            for rel in rels:
                graph_rel = GraphRelationship.from_py2neo(rel)
                rel_dict[graph_rel.id] = graph_rel
        return dict(nodes=[n.to_dict() for n in node_dict.values()],
                    edges=[r.to_dict() for r in rel_dict.values()])

    def fulltext_search(self, term: str):
        # cypher_escape requires empty strings to be escaped with backticks
        if term.strip():
            query_term = term
        else:
            query_term = '``'
        # TODO: Find a better search algorithm
        # The query uses fuzzy matching, denoted by the tidle '~'
        query = """
            CALL db.index.fulltext.queryNodes("names", "{search_term}~0.5")
            YIELD node, score RETURN node, score
        """.format(search_term=cypher.cypher_escape(query_term))
        records = self.graph.run(query).data()

        nodes = [FTSNodeScore(r['node'], r['score']) for r in records]

        record_nodes = [FTSNodeScore(
            GraphNode.from_py2neo(
                n.node, display_fn=lambda x: x.get('name')), n.score) for n in nodes]
        sorted_nodes = sorted(record_nodes, key=lambda n: n.score, reverse=True)
        return FTSearchResult(nodes=sorted_nodes)

    def get_organisms(self):
        nodes = list(NodeMatcher(self.graph).match(NODE_SPECIES))
        organism_nodes = [
            GraphNode.from_py2neo(n, display_fn=lambda x: x.get('common_name'))
                for n in nodes
        ]
        return dict(nodes=[n.to_dict() for n in organism_nodes], edges=[])

    def get_some_diseases(self):
        nodes = list(NodeMatcher(self.graph).match(TYPE_DISEASE).limit(10))
        disease_nodes = [
            GraphNode.from_py2neo(n, display_fn=lambda x: x.get(DISPLAY_NAME_MAP[TYPE_DISEASE]))
                for n in nodes
        ]
        return dict(nodes=[n.to_dict() for n in disease_nodes], edges=[])

    def get_biocyc_db(self, org_ids: [str]):
        if org_ids:
            query = f'match(n:Species) where n.biocyc_id in {str(org_ids)} return labels(n) as node_labels'
            records = list(self.graph.run(query))
            db_labels = []
            for record in records:
                labels = record['labels']
                for label in labels:
                    if label not in set(DB_BIOCYC, NODE_SPECIES):
                        db_labels.append(label)
            return db_labels
        return None

    def load_regulatory_graph(self, req):
        db_filter = self.get_biocyc_db(req.org_ids)
        if req.is_gene():
            query = self.get_gene_regulatory_query(req, db_filter)
            return self._query_neo4j(query)
        return None

    def expand_graph(self, node_id: str, limit: int):
        query = self.get_expand_query(node_id, limit)
        return self._query_neo4j(query)

    def get_association_sentences(self, node_id: str, description: str, entry_text: str):
        query = self.get_association_sentences_query(node_id, description, entry_text)
        data = self.graph.run(query).data()
        return [result['references'] for result in data]

    def load_reaction_graph(self, biocyc_id: str):
        query = self.get_reaction_query(biocyc_id)
        return self._query_neo4j(query)

    def get_graph(self, req):
        # TODO: Make this filter non-static
        db_filter = self.get_biocyc_db(req.org_ids)
        query = ''
        if req.is_gene():
            query = self.get_gene_gpr_query(req, db_filter)
        elif req.is_protein():
            query = self.get_protein_gpr_query(req, db_filter)
        elif req.is_compound():
            query = self.get_compound_query(req, db_filter)
        elif req.is_pathway():
            query = self.get_pathway_gpr_query(req, db_filter)
        elif req.is_chemical():
            query = self.get_chemical_query(req, db_filter)
        return self._query_neo4j(query)

    def get_db_labels(self) -> List[str]:
        """Get all labels from database."""
        labels = self.graph.run('call db.labels()').data()
        return [label['label'] for label in labels]

    def get_node_properties(self, node_label) -> Dict[str, List[str]]:
        """Get all properties of a label."""
        props = self.graph.run(f'match (n: {node_label}) unwind keys(n) as key return distinct key').data()
        return { node_label: [prop['key'] for prop in props] }

    def get_gene_gpr_query(self, req, db_filter: [str]):
        """NOTE: the `get_node_label` is not to get from the database,
        but from the request object class SearchResult.
        """
        gene_label = req.node_label()
        enz_label = req.get_node_label(TYPE_ENZREACTION, req.get_db_labels())
        args = {PROP_BIOCYC_ID: req.id, 'gene_label': gene_label, 'enz_label': enz_label}
        return """
            match(g{gene_label}) where g.biocyc_id = '{biocyc_id}' with g
            optional match p1 = (g)-[:ENCODES]-(:Protein)-[:HAS_COMPONENT*0..3]-(:Protein) unwind nodes(p1) as prot
            optional match p2=(prot)-[:CATALYZES]->(:EnzReaction)-[:HAS_REACTION]->(r:Reaction)
            optional match p3 = ({gene_label})-[:ENCODES]->(:Protein)<-[:HAS_COMPONENT*0..3]-(:Protein)
            -[:CATALYZES]->(enz{enz_label})-[:HAS_REACTION]->(r)
            return [g]+ COALESCE(nodes(p1), [])+ COALESCE(nodes(p2), []) + COALESCE(nodes(p3), []) as nodes,
            COALESCE(relationships(p1), []) + COALESCE(relationships(p2), []) + COALESCE(relationships(p3), []) as relationships
        """.format(**args)

    def get_protein_gpr_query(self, req, db_filter):
        enz_label = req.get_node_label(TYPE_ENZREACTION, req.get_db_labels())
        args = {PROP_BIOCYC_ID: req.id, 'protein_label': req.node_label(), 'enz_label': enz_label}
        return """
            match p1 = ({protein_label})-[:HAS_COMPONENT*0..3]->(n:Protein)-[:HAS_COMPONENT*0..3]->(:Protein)
            where n.biocyc_id = '{biocyc_id}'
            unwind nodes(p1) as prot
            optional match p2=(:Gene)-[:ENCODES]->(prot)
            optional match rp=(prot)-[:CATALYZES]->(:EnzReaction)-[:HAS_REACTION]->(r)
            optional match p3 = (:Gene:Ecocyc)-[:ENCODES]->({protein_label})<-[:HAS_COMPONENT*0..3]-
            (:Protein)-[:CATALYZES]->(enz{enz_label})-[:HAS_REACTION]->(r)
            return COALESCE(nodes(p1), [])+ COALESCE(nodes(p2), []) + COALESCE(nodes(p3), []) as nodes,
            COALESCE(relationships(p1), []) + COALESCE(relationships(p2), []) + COALESCE(relationships(p3), []) as relationships
        """.format(**args)

    def get_pathway_gpr_query(self, req, db_filter:[str]):
        args = {PROP_BIOCYC_ID: req.id}
        query = """
            match (n:Pathway) where n.biocyc_id = '{biocyc_id}'
            with n
            optional match p1 = (n)-[:CONTAINS]-(:Reaction)-[:HAS_REACTION]-(enz:EnzReaction)-[:CATALYZES]-(prot:Protein)
            optional match p2 = (:Gene)-[:ENCODES]->(:Protein)<-[:HAS_COMPONENT*0..3]-(prot)
            return [n]+ COALESCE(nodes(p1), [])+ COALESCE(nodes(p2), []) as nodes,
            COALESCE(relationships(p1), []) + COALESCE(relationships(p2), []) as relationships
        """.format(**args)
        return query

    def get_compound_query(self, req, db_filter:[str]):
        args = {PROP_BIOCYC_ID: req.id}
        return """
            MATCH (c:Compound) where c.biocyc_id='{biocyc_id}'
            with c
            OPTIONAL MATCH p1=(c)-[:IS_CONSUMED_BY]->(:Reaction)
            OPTIONAL Match p2=(c)-[:PRODUCES]-(:Reaction)
            with [c]+ COALESCE(nodes(p1), [])+ COALESCE(nodes(p2), []) as n,
            COALESCE(relationships(p1), []) + COALESCE(relationships(p2), []) as r
            unwind n as allnodes
            unwind r as allrels
            return collect(distinct allnodes) as nodes, collect(distinct allrels) as relationships
        """.format(**args)

    def get_chemical_query(self, req, db_filter:[str]):
        args = {PROP_CHEBI_ID: req.id}
        return """
            match(c:CHEBI) where c.chebi_id = '{chebi_id}' with c
            optional match p1=(c)-[:IS_A]-(:CHEBI)
            optional match p2=(c)-[:IS_CONJUGATE_ACID_OF]-(:CHEBI)
            optional match p3=(c)-[:HAS_PART]-(:CHEBI)
            return [c]+ COALESCE(nodes(p1), [])+ COALESCE(nodes(p2), []) + COALESCE(nodes(p3), []) as nodes,
            COALESCE(relationships(p1), []) + COALESCE(relationships(p2), []) + COALESCE(relationships(p3), []) as relationships
        """.format(**args)

    def get_gene_regulatory_query(self, req, db_filter:[str]):
        args = {PROP_BIOCYC_ID: req.id}
        return """
            match (n:Gene)-[:IS]-(:NCBI:Gene)-[:IS]-(g:Gene:RegulonDB) where n.biocyc_id = 'EG11530' with g
            optional match p1= (:Gene)-[:ENCODES]->(:Product)-[:IS]-(:TranscriptionFactor)-[:REGULATES]->(g)
            optional match p2 = (g)-[:ENCODES]->(:Product)-[:IS]-(:TranscriptionFactor)-[:REGULATES]->(:Gene)
            return [g]+ COALESCE(nodes(p1), [])+ COALESCE(nodes(p2), []) as nodes,
            COALESCE(relationships(p1), []) + COALESCE(relationships(p2), []) as relationships
        """.format(**args)

    # TODO: Allow flexible limits on nodes; enable this in the blueprints
    def get_expand_query(self, node_id: str, limit: int = 50):
        query = """
            MATCH (n)-[l:ASSOCIATED]-(s) WHERE ID(n) = {}
            WITH n, s, l
            LIMIT {}
            return collect(n) + collect(s) as nodes, collect(l) as relationships
        """.format(node_id, limit)
        return query

    # TODO: Need to make a solid version of this query, not sure the current
    # iteration will work 100% of the time
    def get_association_sentences_query(self, node_id: str, description: str, entry_text: str):
        query = """
            MATCH (n)-[:HAS_ASSOCIATION]-(s:Association)-[:HAS_REF]-(r:Reference)
            WHERE ID(n) = {} AND s.description='{}' AND r.entry2_text=~'.*{}.*'
            WITH r
            return r as references
        """.format(node_id, description, entry_text)
        return query

    def get_reaction_query(self, biocyc_id: str):
        query = """
            match(n:Reaction) where n.biocyc_id = '{}' with n
            optional match p1 = (n)-[]-(:EnzReaction)-[:CATALYZES]-(prot:Protein)
            optional match p2 = (:Gene)-[:ENCODES]->(:Protein)<-[:HAS_COMPONENT*0..3]-(prot)
            return [n]+ COALESCE(nodes(p1), [])+ COALESCE(nodes(p2), []) as nodes,
            COALESCE(relationships(p1), []) + COALESCE(relationships(p2), []) as relationships
        """.format(biocyc_id)
        print(query)
        return query

    def parse_file(self, f: FileStorage) -> Workbook:
        workbook = load_workbook(f)
        print(f'caching {f.filename} as key')
        cache.set(f.filename, workbook)
        return workbook

    def get_workbook_sheet_names_and_columns(
        self,
        filename: str,
        workbook: Workbook,
    ) -> FileNameAndSheets:
        sheet_list = []
        for i in range(0, len(workbook.sheetnames)):
            workbook.active = i
            current_ws: Worksheet = workbook.active

            sheet_col_names = []
            # loop through just the first row
            for i, cols in enumerate(current_ws.iter_cols(
                max_row=1,
                max_col=len(list(current_ws.columns)),
                values_only=True,
            )):
                if cols[0]:
                    sheet_col_names.append({cols[0]: i})

            sheet_list.append(FileNameAndSheets.SheetNameAndColumnNames(
                sheet_name=current_ws.title,
                sheet_column_names=sheet_col_names,
            ))
        sheets = FileNameAndSheets(sheets=sheet_list, filename=filename)
        return sheets

    def create_node_mapping(
        self,
        column_mappings: Neo4jColumnMapping,
    ) -> dict:
        def create_node(unique_prop, row, props, node_type):
            node = {}  # type: ignore
            node_props = {}

            # value becomes the key representing property label
            # key is used to get the value in excel
            # e.g { prop_label_in_db: cell_value_in_excel_file }
            for k, v in props.items():
                if type(row[k]) is str:
                    node_props[v] = row[k].strip().lstrip()
                else:
                    node_props[v] = row[k]

            node['data'] = node_props
            node['label'] = node_type  # type: ignore
            node['unique_property'] = {unique_prop: node_props[unique_prop]}
            node['hash'] = compute_hash(node)  # type: ignore
            return node

        nodes = []

        col_idx_node_prop = {}

        # TODO: why is the key changing to str?
        for k, v in column_mappings.node.node_properties.items():
            col_idx_node_prop[int(k)] = v

        workbook = cache.get(column_mappings.file_name)

        for i, name in enumerate(workbook.sheetnames):
            if name == column_mappings.sheet_name:
                workbook.active = i
                break

        current_ws = workbook.active

        # unmerge any cells first
        # and assign the value to them
        for group in current_ws.merged_cell_ranges:
            min_col, min_row, max_col, max_row = group.bounds
            value_to_assign = current_ws.cell(row=min_row, column=min_col).value
            current_ws.unmerge_cells(str(group))
            for row in current_ws.iter_rows(min_col=min_col, min_row=min_row, max_col=max_col, max_row=max_row):
                for cell in row:
                    cell.value = value_to_assign

        for row in current_ws.iter_rows(
            min_row=2,
            max_row=len(list(current_ws.rows)),
            max_col=len(list(current_ws.columns)),
            values_only=True,
        ):
            node_type = column_mappings.node.node_type
            if not all(cell is None for cell in row):
                nodes.append(create_node(
                    unique_prop=column_mappings.node.unique_property,
                    row=row,
                    props=col_idx_node_prop,
                    node_type=node_type),
                )
        return {'nodes': nodes}

    def search_for_relationship_with_label_and_properties(
        self,
        label: str,
        props: dict,
        src: Node,
        dest: Node,
    ) -> RelationshipMatch:
        if label is None or not label:
            raise Exception(
                'No label provided for search query! Is the JSON object malformed?\n' +
                'Props:\n' +
                ''.join([f'\t{key}: {value}\n' for key, value in props.items()])
            )
        rm = RelationshipMatcher(self.graph)
        return rm.match([src, dest], label, **props).first()

    def goc_relationship_from_data(
        self,
        node_hash_map: dict,
        rel_data: dict,
        tx: Transaction,
    ) -> Relationship:
        label = rel_data['label']
        src_node = node_hash_map[rel_data['src']]
        dest_node = node_hash_map[rel_data['dest']]
        props = rel_data['data']

        existing_relationship = self.search_for_relationship_with_label_and_properties(
            label, props, src_node, dest_node)

        if existing_relationship:
            return existing_relationship
        else:
            new_relationship = Relationship(src_node, label, dest_node, **props)
            tx.create(new_relationship)
            return new_relationship

    def search_for_node_with_label_and_properties(
        self,
        label: str,
        props: dict,
    ) -> NodeMatch:
        if label is None or not label:
            raise Exception(
                'No label provided for search query! Is the JSON object malformed?\n' +
                'Props:\n' +
                ''.join([f'\t{key}: {value}\n' for key, value in props.items()])
            )
        return self.graph.nodes.match(label, **props).first()

    def goc_node_from_data(
        self,
        node_data: dict,
        tx: Transaction,
    ) -> Node:
        label = node_data['label']
        props = node_data['data']

        existing_node = self.search_for_node_with_label_and_properties(label, props)

        if existing_node:
            return existing_node
        else:
            new_node = Node(label, **props)
            tx.create(new_node)
            return new_node

    def save_node_to_neo4j(self, column_mappings: Neo4jColumnMapping) -> None:
        print(column_mappings)
        node_mapping = self.create_node_mapping(column_mappings)

        tx = self.graph.begin()
        node_hash_map = dict()

        # import IPython; IPython.embed()

        # create the experimental nodes
        # TODO: create index on unique_property
        tx.run(
            'unwind {batch} as row ' \
            'call apoc.merge.node([row.label], row.unique_property, row.data, row.data) ' \
            'yield node ' \
            'return count(*)',
            {'batch': node_mapping['nodes']}
        )

        # import IPython; IPython.embed()

        print('Done creating nodes')

        # create relationship from experimental nodes
        # to universal source nodes
        for row in node_mapping['nodes']:
            filter_label = next(iter(row['unique_property']))
            filter_prop = next(iter(row['unique_property'].values()))
            row_label = row['label']

            query = f'match (universal:`{column_mappings.node.mapped_node_type}` {{`{filter_label}`: "{filter_prop}"}}), '
            query += f'(src:`{row_label}` {{`{filter_label}`: "{filter_prop}"}}) '
            query += f'merge (src)-[:IS_A]->(universal)'
            tx.run(query)

        # import IPython; IPython.embed()

        print('Done creating relationship of new nodes to existing KG')
        tx.commit()

        # # create index on all properties
        # # have to do this here because can't have same transaction
        # # TODO: Jira KG-51
        # for row in node_mapping['nodes']:
        #     label = row['label']
        #     for k, _ in row['data'].items():
        #         tx.run(f'create index on :{label}({k})')
        if column_mappings.relationship.edge:
            self.save_relationship_to_neo4j(column_mappings)
        print('Done')

    def save_relationship_to_neo4j(self, column_mappings: Neo4jColumnMapping) -> None:
        workbook = cache.get(column_mappings.file_name)

        col_idx_src_node_prop = {}
        col_idx_tgt_node_prop = {}
        col_idx_edge_prop = {}

        for k, v in column_mappings.relationship.source_node.mapped_node_property.items():
            col_idx_src_node_prop[int(k)] = v

        for k, v in column_mappings.relationship.target_node.mapped_node_property.items():
            col_idx_tgt_node_prop[int(k)] = v

        for k, v in column_mappings.relationship.edge_property.items():
            col_idx_edge_prop[int(k)] = v

        for i, name in enumerate(workbook.sheetnames):
            if name == column_mappings.sheet_name:
                workbook.active = i
                break

        current_ws = workbook.active

        # unmerge any cells first
        # and assign the value to them
        for group in current_ws.merged_cell_ranges:
            min_col, min_row, max_col, max_row = group.bounds
            value_to_assign = current_ws.cell(row=min_row, column=min_col).value
            current_ws.unmerge_cells(str(group))
            for row in current_ws.iter_rows(min_col=min_col, min_row=min_row, max_col=max_col, max_row=max_row):
                for cell in row:
                    cell.value = value_to_assign

        tx = self.graph.begin()

        for row in current_ws.iter_rows(
            min_row=2,
            max_row=len(list(current_ws.rows)),
            max_col=len(list(current_ws.columns)),
            values_only=True,
        ):
            if not all(cell is None for cell in row):
                # TODO: handle null otherwise strip() and lstrip() fails
                src_label = column_mappings.relationship.source_node.mapped_node_type
                # try:
                src_prop_label = next(iter(col_idx_src_node_prop.values()))
                src_prop_value = row[next(iter(col_idx_src_node_prop))]
                if type(src_prop_value) is str:
                    src_prop_value = f'"{src_prop_value.strip().lstrip()}"'

                tgt_label = column_mappings.relationship.target_node.mapped_node_type
                tgt_prop_label = next(iter(col_idx_tgt_node_prop.values()))
                tgt_prop_value = row[next(iter(col_idx_tgt_node_prop))]
                if type(tgt_prop_value) is str:
                    tgt_prop_value = f'"{tgt_prop_value.strip().lstrip()}"'

                # TODO: instead of using column header
                # use column values for edge
                edge_label = column_mappings.relationship.edge

                query = f'match (s:`{src_label}` {{`{src_prop_label}`: {src_prop_value}}}), '
                query += f'(t:`{tgt_label}` {{`{tgt_prop_label}`: {tgt_prop_value}}}) '

                query += f'merge (s)-[:`{edge_label}`'
                if col_idx_edge_prop:
                    query += f'{{'
                    for k, v in col_idx_edge_prop.items():
                        prop_value = row[k]
                        if type(prop_value) is int:
                            query += f'`{v}`: {prop_value}, '
                        else:
                            query += f'`{v}`: "{prop_value}", '
                    # remove the comma at the end
                    query = query[:-2] + f'}}'
                query += f']->(t)'
                print(query)
                tx.run(query)
                # except AttributeError:
                    # if this occur then the cell in the row
                    # was empty so strip() and lstrip() failed
                    # skip and don't create the relationship
                    # continue
        tx.commit()
        print('Done creating relationships between new nodes')<|MERGE_RESOLUTION|>--- conflicted
+++ resolved
@@ -1,16 +1,8 @@
-<<<<<<< HEAD
 import attr
 
-from typing import Dict, List, Optional
-
-from py2neo import NodeMatcher, RelationshipMatcher
-=======
-from typing import Dict, List, NamedTuple, Union
-
-import attr
+from typing import Dict, List, NamedTuple, Optional, Union
 
 from py2neo import cypher, NodeMatcher, RelationshipMatcher
->>>>>>> cd70ba86
 from werkzeug.datastructures import FileStorage
 
 from neo4japp.services.common import BaseDao
