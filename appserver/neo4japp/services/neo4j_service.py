--- conflicted
+++ resolved
@@ -186,18 +186,8 @@
         query = self.get_expand_query(node_id, limit)
         return self._query_neo4j(query)
 
-<<<<<<< HEAD
-    def get_association_snippets(self, from_node: GraphNode, to_node: GraphNode, association: str):
-        if (from_node.get('duplicate_of', None) is not None):
-            query = self.get_association_snippets_query(from_node['duplicate_of'], to_node['id'], association)
-        elif (to_node.get('duplicate_of', None) is not None):
-            query = self.get_association_snippets_query(from_node['id'], to_node['duplicate_of'], association)
-        else:
-            query = self.get_association_snippets_query(from_node['id'], to_node['id'], association)
-=======
     def get_snippets_from_edge(self, edge: GraphRelationship):
         query = self.get_snippets_from_edge_query(edge['from'], edge['to'], edge['label'])
->>>>>>> 1267486f
 
         data = self.graph.run(query).data()
         return GetSnippetsFromEdgeResult(
@@ -210,16 +200,6 @@
     def get_snippet_counts_from_edges(self, edges: List[GraphRelationship]):
         edge_snippet_counts: List[EdgeSnippetCount] = []
         for edge in edges:
-<<<<<<< HEAD
-            # Check if this is a duplicate edge, and get the original node ids if so
-            if (edge.get('duplicate_of', None) is not None):
-                query = self.get_association_snippet_count_query(edge['original_from'], edge['original_to'], edge['label'])
-            else:
-                query = self.get_association_snippet_count_query(edge['from'], edge['to'], edge['label'])
-            count = self.graph.run(query).data()[0]['count']
-            result['edge_snippet_counts'].append({'edge': edge, 'count': count})
-        return snake_to_camel_dict(result, {})
-=======
             query = self.get_association_snippet_count_query(edge['from'], edge['to'], edge['label'])
             count = self.graph.run(query).evaluate()
             edge_snippet_counts.append(EdgeSnippetCount(
@@ -229,25 +209,14 @@
         return GetSnippetCountsFromEdgesResult(
             edge_snippet_counts=edge_snippet_counts,
         )
->>>>>>> 1267486f
 
     def get_cluster_graph_data(self, clustered_nodes):
         results: Dict[int, Dict[str, int]] = dict()
 
         for node in clustered_nodes:
             for edge in node.edges:
-<<<<<<< HEAD
-                retval['labels'].add(edge['label'])
-                # Check if this is a duplicate edge, and get the original node ids if so
-                if (edge.get('duplicate_of', None) is not None):
-                    query = self.get_association_snippet_count_query(edge['original_from'], edge['original_to'], edge['label'])
-                else:
-                    query = self.get_association_snippet_count_query(edge['from'], edge['to'], edge['label'])
-                count = self.graph.run(query).data()[0]['count']
-=======
                 query = self.get_association_snippet_count_query(edge['from'], edge['to'], edge['label'])
                 count = self.graph.run(query).evaluate()
->>>>>>> 1267486f
 
                 if (results.get(node.node_id, None) is not None):
                     results[node.node_id][edge['label']] = count
