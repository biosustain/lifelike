--- conflicted
+++ resolved
@@ -375,14 +375,6 @@
 
         return gene_to_organism_map
 
-<<<<<<< HEAD
-=======
-    def get_organisms_from_tax_ids(self, tax_ids: List[str]) -> List[str]:
-        query = self.get_taxonomy_from_synonyms()
-        result = self.graph.run(query, {'ids': tax_ids}).data()
-
-        return [row['organism_id'] for row in result]
-
     def get_organisms_from_gene_ids(self, gene_ids: List[str]):
         query = self.get_organisms_from_gene_ids_query()
         result = self.graph.run(
@@ -392,7 +384,6 @@
         ).data()
         return result
 
->>>>>>> de819541
     def load_reaction_graph(self, biocyc_id: str):
         query = self.get_reaction_query(biocyc_id)
         return self._query_neo4j(query)
