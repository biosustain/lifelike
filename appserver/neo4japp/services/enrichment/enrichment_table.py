--- conflicted
+++ resolved
@@ -2,22 +2,12 @@
 
 from arango.client import ArangoClient
 from flask import current_app
-<<<<<<< HEAD
-=======
-from sqlalchemy.orm import Session as SQLAlchemySession
->>>>>>> b8df4400
 from typing import List
 from urllib.parse import urlencode
 
 from neo4japp.constants import BIOCYC_ORG_ID_DICT, EnrichmentDomain, KGDomain, LogEventType
-<<<<<<< HEAD
-from neo4japp.exceptions import AnnotationError
-=======
 from neo4japp.exceptions import AnnotationError, ServerException, ServerWarning, wrap_exceptions
 from neo4japp.services.arangodb import execute_arango_query, get_db
-from neo4japp.services.common import RDBMSBaseDao
-from neo4japp.services.enrichment.data_transfer_objects import EnrichmentCellTextMapping
->>>>>>> b8df4400
 from neo4japp.schemas.formats.enrichment_tables import validate_enrichment_table
 from neo4japp.services.arangodb import execute_arango_query, get_db
 from neo4japp.util import compact
@@ -27,11 +17,8 @@
 from .data_transfer_objects.dto import EnrichmentCellTextMapping
 
 
-<<<<<<< HEAD
 class EnrichmentTableService():
-=======
     @wrap_exceptions(AnnotationError, title='Could not annotate enrichment table')
->>>>>>> b8df4400
     def create_annotation_mappings(self, enrichment: dict) -> EnrichmentCellTextMapping:
         try:
             validate_enrichment_table(enrichment)
@@ -117,15 +104,6 @@
                                 }
                             )
                         elif k == EnrichmentDomain.UNIPROT.value:
-<<<<<<< HEAD
-                            cell_texts.append({
-                                'text': v['Function']['text'],
-                                'index': i,
-                                'domain': k,
-                                'label': 'Function'
-                            })
-            except KeyError:
-=======
                             cell_texts.append(
                                 {
                                     'text': v['Function']['text'],
@@ -136,7 +114,6 @@
                             )
             except KeyError as e:
                 message = f'Missing key when creating enrichment table text row/column mapping.'
->>>>>>> b8df4400
                 current_app.logger.error(
                     message,
                     extra=EventLog(event_type=LogEventType.ENRICHMENT.value).to_dict(),
