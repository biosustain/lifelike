from arango.client import ArangoClient
from flask import current_app
<<<<<<< HEAD
=======
from neo4j import Session as Neo4jSession, Transaction as Neo4jTx
>>>>>>> ea95cbc1
from sqlalchemy.orm import Session as SQLAlchemySession
import time
from typing import List
from urllib.parse import urlencode

<<<<<<< HEAD
from neo4japp.constants import BIOCYC_ORG_ID_DICT, EnrichmentDomain, KGDomain, LogEventType
from neo4japp.exceptions import AnnotationError
from neo4japp.services.arangodb import execute_arango_query, get_db
from neo4japp.services.common import RDBMSBaseDao
from neo4japp.services.enrichment.data_transfer_objects import EnrichmentCellTextMapping
from neo4japp.schemas.formats.enrichment_tables import validate_enrichment_table
from neo4japp.util import compact
=======
from neo4japp.constants import EnrichmentDomain, LogEventType
from neo4japp.exceptions import AnnotationError, ServerException, wrap_exceptions
from neo4japp.models import DomainURLsMap
from neo4japp.services import KgService
from neo4japp.services.enrichment.data_transfer_objects import EnrichmentCellTextMapping
from neo4japp.schemas.formats.enrichment_tables import validate_enrichment_table
from neo4japp.utils.globals import warn
>>>>>>> ea95cbc1
from neo4japp.utils.logger import EventLog
from neo4japp.exceptions import ServerWarning


class EnrichmentTableService(RDBMSBaseDao):
    def __init__(self, session: SQLAlchemySession):
        super().__init__(session=session)

    @wrap_exceptions(AnnotationError, title='Could not annotate enrichment table')
    def create_annotation_mappings(self, enrichment: dict) -> EnrichmentCellTextMapping:
        try:
            validate_enrichment_table(enrichment)
        except Exception as e:
            raise ServerException(
                message='Could not annotate enrichment table, '
                'there was a problem validating the format.'
            ) from e

        # got here so passed validation
        data = enrichment['result']

        total_index = 0
        cell_texts = []
        text_index_map = []
        combined_text = ''

        # need to combine cell text together into one
        # the idea is to create a mapping to later identify
        # what row/column each text is originally in
        for i, gene in enumerate(data['genes']):
            if gene.get('matched', None) is None:
                # gene did not match so ignore and don't annotate
                continue

            try:
                cell_texts.append(
                    {
                        'text': gene['imported'],
                        'index': i,
                        'domain': 'Imported',
                        'label': 'Imported',
                    }
                )
                cell_texts.append(
                    {
                        'text': gene['matched'],
                        'index': i,
                        'domain': 'Matched',
                        'label': 'Matched',
                    }
                )
                cell_texts.append(
                    {
                        'text': gene['fullName'],
                        'index': i,
                        'domain': 'Full Name',
                        'label': 'Full Name',
                    }
                )

                if gene.get('domains'):
                    for k, v in gene['domains'].items():
                        if k == EnrichmentDomain.REGULON.value:
                            for k2, v2 in v.items():
                                cell_texts.append(
                                    {
                                        'text': v2['text'],
                                        'index': i,
                                        'domain': k,
                                        'label': k2,
                                    }
                                )
                        elif k == EnrichmentDomain.BIOCYC.value:
                            cell_texts.append(
                                {
                                    'text': v['Pathways']['text'],
                                    'index': i,
                                    'domain': k,
                                    'label': 'Pathways',
                                }
                            )
                        elif (
                            k == EnrichmentDomain.GO.value
                            or k == EnrichmentDomain.STRING.value
                        ):
                            cell_texts.append(
                                {
                                    'text': v['Annotation']['text'],
                                    'index': i,
                                    'domain': k,
                                    'label': 'Annotation',
                                }
                            )
                        elif k == EnrichmentDomain.UNIPROT.value:
                            cell_texts.append(
                                {
                                    'text': v['Function']['text'],
                                    'index': i,
                                    'domain': k,
                                    'label': 'Function',
                                }
                            )
            except KeyError as e:
                message = f'Missing key when creating enrichment table text row/column mapping.'
                current_app.logger.error(
                    message,
                    extra=EventLog(event_type=LogEventType.ENRICHMENT.value).to_dict(),
                )
                warn(ServerWarning(message=message), cause=e)
                continue

        for text in cell_texts:
            domain = EnrichmentDomain.get(text['domain'])
            if domain not in (EnrichmentDomain.GO, EnrichmentDomain.BIOCYC):
                combined_text += text['text']
                total_index = len(combined_text)
                text_index_map.append((total_index - 1, text))
                combined_text += ' '  # to separate prev text

        return EnrichmentCellTextMapping(
            text=combined_text, text_index_map=text_index_map, cell_texts=cell_texts
        )

<<<<<<< HEAD

def match_ncbi_genes(
    arango_client: ArangoClient,
    gene_names: List[str],
    organism: str
):
    """ Match list of gene names to list of NCBI gene nodes with same name and has taxonomy
        ID of given organism. Input order is maintained in result.
    """
    results = execute_arango_query(
        db=get_db(arango_client),
        query=match_ncbi_genes_query(),
        gene_names=gene_names,
        organism=organism
    )

    retval = []
    for result in results:
        gene_id = result['gene_id'] if result['gene_id'] else ''
        retval.append({
            'gene': {'name': result['gene_name'], 'full_name': result['gene_full_name']},
            'synonym': result['synonym'],
            'geneArangoId': result['gene_arango_id'],
            'synonymArangoId': result['syn_arango_id'],
            'link': f"https://www.ncbi.nlm.nih.gov/gene/{gene_id}"
        })
    return retval


def get_uniprot_genes(arango_client: ArangoClient, ncbi_gene_ids: List[int]):
    start = time.time()
    results = execute_arango_query(
        db=get_db(arango_client),
        query=get_uniprot_genes_query(),
        ncbi_gene_ids=ncbi_gene_ids,
    )

    current_app.logger.info(
        f'Enrichment UniProt KG query time {time.time() - start}',
        extra=EventLog(event_type=LogEventType.ENRICHMENT.value).to_dict()
    )

    return {
        result['doc_id']: {
            'result': {'id': result['uniprot_id'], 'function': result['function']},
            'link': f'http://identifiers.org/uniprot/{result["uniprot_id"]}'
        } for result in results}


def get_string_genes(arango_client: ArangoClient, ncbi_gene_ids: List[int]):
    start = time.time()
    results = execute_arango_query(
        db=get_db(arango_client),
        query=get_string_genes_query(),
        ncbi_gene_ids=ncbi_gene_ids,
    )

    current_app.logger.info(
        f'Enrichment String KG query time {time.time() - start}',
        extra=EventLog(event_type=LogEventType.ENRICHMENT.value).to_dict()
    )

    return {
        result['doc_id']: {
            'result': {'id': result['string_id'], 'annotation': result['annotation']},
            'link': f"https://string-db.org/cgi/network?identifiers={result['string_id']}"
        } for result in results}


def get_biocyc_genes(arango_client: ArangoClient, ncbi_gene_ids: List[int], tax_id: str):
    start = time.time()
    results = execute_arango_query(
        db=get_db(arango_client),
        query=get_biocyc_genes_query(),
        ncbi_gene_ids=ncbi_gene_ids,
    )

    current_app.logger.info(
        f'Enrichment Biocyc KG query time {time.time() - start}',
        extra=EventLog(event_type=LogEventType.ENRICHMENT.value).to_dict()
    )

    return {
        result['doc_id']: {
            'result': result['pathways'],
            'link': "https://biocyc.org/gene?" + urlencode(compact(dict(
                orgid=BIOCYC_ORG_ID_DICT.get(tax_id, None), id=result['biocyc_id'])
            ))
        } for result in results
    }


def get_go_genes(arango_client: ArangoClient, ncbi_gene_ids: List[int]):
    start = time.time()
    results = execute_arango_query(
        db=get_db(arango_client),
        query=get_go_genes_query(),
        ncbi_gene_ids=ncbi_gene_ids,
    )

    current_app.logger.info(
        f'Enrichment GO KG query time {time.time() - start}',
        extra=EventLog(event_type=LogEventType.ENRICHMENT.value).to_dict()
    )

    return {
        result['doc_id']: {
            'result': result['go_terms'],
            'link': 'https://www.ebi.ac.uk/QuickGO/annotations?geneProductId='
        } for result in results}


def get_regulon_genes(arango_client: ArangoClient, ncbi_gene_ids: List[int]):
    start = time.time()
    results = execute_arango_query(
        db=get_db(arango_client),
        query=get_regulon_genes_query(),
        ncbi_gene_ids=ncbi_gene_ids,
    )

    current_app.logger.info(
        f'Enrichment Regulon KG query time {time.time() - start}',
        extra=EventLog(event_type=LogEventType.ENRICHMENT.value).to_dict()
    )

    return {
        result['doc_id']: {
            'result': result['node'],
            'link': "http://regulondb.ccg.unam.mx/gene?" + urlencode(compact(dict(
                term=result['regulondb_id'],
                organism='ECK12',
                format='jsp',
                type='gene'
            )))
        } for result in results}


def get_kegg_genes(arango_client: ArangoClient, ncbi_gene_ids: List[int]):
    start = time.time()
    results = execute_arango_query(
        db=get_db(arango_client),
        query=get_kegg_genes_query(),
        ncbi_gene_ids=ncbi_gene_ids,
    )

    current_app.logger.info(
        f'Enrichment KEGG KG query time {time.time() - start}',
        extra=EventLog(event_type=LogEventType.ENRICHMENT.value).to_dict()
    )

    return {
        result['doc_id']: {
            'result': result['pathway'],
            'link': f"https://www.genome.jp/entry/{result['kegg_id']}"
        } for result in results}


def get_genes(arango_client: ArangoClient, domain: KGDomain, gene_ids: List[int], tax_id: str):
    if domain == KGDomain.REGULON:
        return get_regulon_genes(arango_client, gene_ids)
    if domain == KGDomain.BIOCYC:
        return get_biocyc_genes(arango_client, gene_ids, tax_id)
    if domain == KGDomain.GO:
        return get_go_genes(arango_client, gene_ids)
    if domain == KGDomain.STRING:
        return get_string_genes(arango_client, gene_ids)
    if domain == KGDomain.UNIPROT:
        return get_uniprot_genes(arango_client, gene_ids)
    if domain == KGDomain.KEGG:
        return get_kegg_genes(arango_client, gene_ids)


def match_ncbi_genes_query() -> str:
    """Need to collect synonyms because a gene node can have multiple
    synonyms. So it is possible to send duplicate internal node ids to
    a later query."""
    return """
        FOR name IN @gene_names
            FOR s IN synonym
                FILTER s.name == name
                FOR g IN INBOUND s has_synonym
                    FILTER 'Gene' IN g.labels
                    FOR t IN OUTBOUND g has_taxonomy
                        FILTER t.eid == @organism
                        RETURN {
                            synonym: s.name,
                            syn_arango_id: s._id,
                            gene_arango_id: g._id,
                            gene_id: g.eid,
                            gene_name: g.name,
                            gene_full_name: g.full_name
                        }
    """


def get_uniprot_genes_query() -> str:
    return """
        FOR gene_id IN @ncbi_gene_ids
            FOR n IN ncbi
                FILTER n._id == gene_id
                FOR x IN INBOUND n has_gene OPTIONS { vertexCollections:'uniprot' }
                    RETURN {
                        doc_id: n._id,
                        function: x.function,
                        uniprot_id: x.eid
                    }
    """


def get_string_genes_query() -> str:
    return """
        FOR gene_id IN @ncbi_gene_ids
            FOR n IN ncbi
                FILTER n._id == gene_id
                FILTER 'Gene' IN n.labels
                FOR x  IN INBOUND n has_gene  OPTIONS { vertexCollections: ["string"] }
                    RETURN {
                        doc_id: n._id,
                        string_id: x.eid,
                        annotation: x.annotation,
                    }
    """


def get_go_genes_query() -> str:
    return """
        FOR gene_id IN @ncbi_gene_ids
            FOR n IN ncbi
                FILTER n._id == gene_id
                LET go_terms = (
                    FOR g IN OUTBOUND n go_link OPTIONS { vertexCollections:'go' }
                    RETURN g.name
                )
                FILTER length(go_terms) > 0
                RETURN {
                    doc_id: n._id,
                    go_terms: go_terms
                }
    """


def get_biocyc_genes_query() -> str:
    return """
        FOR gene_id IN @ncbi_gene_ids
            FOR n IN ncbi
                FILTER n._id == gene_id
                FOR b IN INBOUND n is OPTIONS { vertexCollections:'biocyc' }
                    RETURN {
                        doc_id: n._id,
                        pathways: b.pathways,
                        biocyc_id: b.biocyc_id
                    }
    """


def get_regulon_genes_query() -> str:
    return """
        FOR gene_id IN @ncbi_gene_ids
            FOR n IN ncbi
                FILTER n._id == gene_id
                FILTER 'Gene' IN n.labels
                FOR x IN INBOUND n is OPTIONS { vertexCollections: ["regulondb"] }
                    RETURN {
                        doc_id: n._id,
                        node: x,
                        regulondb_id: x.regulondb_id
                    }
    """


def get_kegg_genes_query() -> str:
    return """
        FOR gene_id IN @ncbi_gene_ids
            FOR n IN ncbi
                FILTER n._id == gene_id
                FILTER 'Gene' IN n.labels
                FOR x IN INBOUND n is OPTIONS { vertexCollections: ["kegg"] }
                    FOR gnm IN OUTBOUND x has_ko
                        LET pathway = (
                            FOR pth IN OUTBOUND gnm in_pathway
                            RETURN pth.name
                        )
                        FILTER length(pathway)  > 0
                        RETURN {
                            doc_id: n._id,
                            kegg_id: x.eid,
                            pathway: pathway
                        }
    """
=======
    def match_ncbi_genes(self, gene_names: List[str], organism: str):
        """Match list of gene names to list of NCBI gene nodes with same name and has taxonomy
        ID of given organism. Input order is maintained in result.
        """
        results = self.graph.read_transaction(
            self.match_ncbi_genes_query, gene_names, organism
        )

        domain = (
            self.session.query(DomainURLsMap)
            .filter(DomainURLsMap.domain == 'NCBI_Gene')
            .one_or_none()
        )

        if domain is None:
            raise ServerException(
                message='There was a problem finding NCBI domain URLs.'
            )

        return [
            {
                'gene': {
                    'name': result['gene_name'],
                    'full_name': result['gene_full_name'],
                },
                'synonym': result['synonym'],
                'geneNeo4jId': result['gene_neo4j_id'],
                'synonymNeo4jId': result['syn_neo4j_id'],
                'link': domain.base_URL.format(result['gene_id'])
                if result['gene_id']
                else '',
            }
            for result in results
        ]

    def match_ncbi_genes_query(
        self, tx: Neo4jTx, gene_names: List[str], organism: str
    ) -> List[dict]:
        """Need to collect synonyms because a gene node can have multiple
        synonyms. So it is possible to send duplicate internal node ids to
        a later query."""
        return tx.run(
            """
            UNWIND $gene_names AS gene
            MATCH(s:Synonym {name:gene})-[:HAS_SYNONYM]-(g:Gene)-\
                [:HAS_TAXONOMY]-(t:Taxonomy {eid:$organism})
            RETURN s.name AS synonym, id(s) AS syn_neo4j_id, id(g) AS gene_neo4j_id,
                g.eid AS gene_id, g.name AS gene_name, g.full_name AS gene_full_name
            """,
            gene_names=gene_names,
            organism=organism,
        ).data()
>>>>>>> ea95cbc1
<|MERGE_RESOLUTION|>--- conflicted
+++ resolved
@@ -1,33 +1,20 @@
+import time
+
 from arango.client import ArangoClient
 from flask import current_app
-<<<<<<< HEAD
-=======
-from neo4j import Session as Neo4jSession, Transaction as Neo4jTx
->>>>>>> ea95cbc1
 from sqlalchemy.orm import Session as SQLAlchemySession
-import time
 from typing import List
 from urllib.parse import urlencode
 
-<<<<<<< HEAD
 from neo4japp.constants import BIOCYC_ORG_ID_DICT, EnrichmentDomain, KGDomain, LogEventType
-from neo4japp.exceptions import AnnotationError
+from neo4japp.exceptions import AnnotationError, ServerException, ServerWarning, wrap_exceptions
 from neo4japp.services.arangodb import execute_arango_query, get_db
 from neo4japp.services.common import RDBMSBaseDao
 from neo4japp.services.enrichment.data_transfer_objects import EnrichmentCellTextMapping
 from neo4japp.schemas.formats.enrichment_tables import validate_enrichment_table
 from neo4japp.util import compact
-=======
-from neo4japp.constants import EnrichmentDomain, LogEventType
-from neo4japp.exceptions import AnnotationError, ServerException, wrap_exceptions
-from neo4japp.models import DomainURLsMap
-from neo4japp.services import KgService
-from neo4japp.services.enrichment.data_transfer_objects import EnrichmentCellTextMapping
-from neo4japp.schemas.formats.enrichment_tables import validate_enrichment_table
 from neo4japp.utils.globals import warn
->>>>>>> ea95cbc1
 from neo4japp.utils.logger import EventLog
-from neo4japp.exceptions import ServerWarning
 
 
 class EnrichmentTableService(RDBMSBaseDao):
@@ -149,7 +136,6 @@
             text=combined_text, text_index_map=text_index_map, cell_texts=cell_texts
         )
 
-<<<<<<< HEAD
 
 def match_ncbi_genes(
     arango_client: ArangoClient,
@@ -438,58 +424,4 @@
                             kegg_id: x.eid,
                             pathway: pathway
                         }
-    """
-=======
-    def match_ncbi_genes(self, gene_names: List[str], organism: str):
-        """Match list of gene names to list of NCBI gene nodes with same name and has taxonomy
-        ID of given organism. Input order is maintained in result.
-        """
-        results = self.graph.read_transaction(
-            self.match_ncbi_genes_query, gene_names, organism
-        )
-
-        domain = (
-            self.session.query(DomainURLsMap)
-            .filter(DomainURLsMap.domain == 'NCBI_Gene')
-            .one_or_none()
-        )
-
-        if domain is None:
-            raise ServerException(
-                message='There was a problem finding NCBI domain URLs.'
-            )
-
-        return [
-            {
-                'gene': {
-                    'name': result['gene_name'],
-                    'full_name': result['gene_full_name'],
-                },
-                'synonym': result['synonym'],
-                'geneNeo4jId': result['gene_neo4j_id'],
-                'synonymNeo4jId': result['syn_neo4j_id'],
-                'link': domain.base_URL.format(result['gene_id'])
-                if result['gene_id']
-                else '',
-            }
-            for result in results
-        ]
-
-    def match_ncbi_genes_query(
-        self, tx: Neo4jTx, gene_names: List[str], organism: str
-    ) -> List[dict]:
-        """Need to collect synonyms because a gene node can have multiple
-        synonyms. So it is possible to send duplicate internal node ids to
-        a later query."""
-        return tx.run(
-            """
-            UNWIND $gene_names AS gene
-            MATCH(s:Synonym {name:gene})-[:HAS_SYNONYM]-(g:Gene)-\
-                [:HAS_TAXONOMY]-(t:Taxonomy {eid:$organism})
-            RETURN s.name AS synonym, id(s) AS syn_neo4j_id, id(g) AS gene_neo4j_id,
-                g.eid AS gene_id, g.name AS gene_name, g.full_name AS gene_full_name
-            """,
-            gene_names=gene_names,
-            organism=organism,
-        ).data()
->>>>>>> ea95cbc1
+    """