--- conflicted
+++ resolved
@@ -107,25 +107,14 @@
         """Need to collect synonyms because a gene node can have multiple
         synonyms. So it is possible to send duplicate internal node ids to
         a later query."""
-<<<<<<< HEAD
         return [
             record for record in tx.run(
                 """
                 UNWIND $gene_names AS gene
                 MATCH(s:Synonym {name:gene})-[:HAS_SYNONYM]-(g:Gene)-\
                     [:HAS_TAXONOMY]-(t:Taxonomy {id:$organism})
-                RETURN collect(s.name) AS synonyms, id(g) AS neo4j_id, \
-                    g.id AS gene_id, g.name AS gene_name, g.full_name AS gene_full_name
+                RETURN s AS synonym, g AS gene, id(g) AS neo4jID
                 """,
                 gene_names=gene_names, organism=organism
             ).data()
-        ]
-=======
-
-        return """
-        UNWIND $gene_names AS gene
-        MATCH(s:Synonym {name:gene})-[:HAS_SYNONYM]-(g:Gene)-\
-            [:HAS_TAXONOMY]-(t:Taxonomy {id:$organism})
-        RETURN s AS synonym, g AS gene, id(g) AS neo4jID
-        """
->>>>>>> 8d15cc33
+        ]