--- conflicted
+++ resolved
@@ -38,14 +38,10 @@
         """
         return [(0, self)] if file.mime_type.lower() in self.mime_types else []
 
-<<<<<<< HEAD
     def convert(self, buffer):
         raise NotImplementedError
 
-    def detect_content_confidence(self, buffer: BufferedIOBase) -> Optional[float]:
-=======
     def detect_mime_type(self, buffer: BufferedIOBase) -> List[Tuple[float, str]]:
->>>>>>> 43590d64
         """
         Given the byte buffer, return a list of possible mime types with
         confidence levels. Larger numbers indicate a higher confidence and negative
@@ -60,20 +56,7 @@
         :param buffer: the file buffer
         :return: a list of mime types and their confidence levels
         """
-<<<<<<< HEAD
-        try:
-            # If the data validates, I guess it's an enrichment table?
-            # The enrichment table schema is very simple though so this is very simplistic
-            # and will cause problems in the future
-            self.validate_content(buffer)
-            return 0
-        except Exception as e:
-            return None
-        finally:
-            buffer.seek(0)
-=======
         return []
->>>>>>> 43590d64
 
     def can_create(self) -> bool:
         """
