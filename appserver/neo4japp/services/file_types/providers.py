--- conflicted
+++ resolved
@@ -48,9 +48,7 @@
     FILE_MIME_TYPE_ENRICHMENT_TABLE,
     ICON_SIZE,
     LIFELIKE_DOMAIN,
-<<<<<<< HEAD
-    ICON_DATA
-=======
+    ICON_DATA,
     DEFAULT_DPI,
     POINT_TO_PIXEL,
     HORIZONTAL_TEXT_PADDING,
@@ -65,7 +63,6 @@
     NAME_LABEL_PADDING_MULTIPLIER,
     FILENAME_LABEL_MARGIN,
     FILENAME_LABEL_FONT_SIZE
->>>>>>> 70e7ee62
 )
 
 # This file implements handlers for every file type that we have in Lifelike so file-related
