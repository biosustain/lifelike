--- conflicted
+++ resolved
@@ -1,11 +1,12 @@
 import io
 import json
 import re
+import typing
 from io import BufferedIOBase
 from typing import Optional, List, Dict
 
 import graphviz
-import typing
+import requests
 from pdfminer import high_level
 
 from neo4japp.constants import ANNOTATION_STYLES_DICT
@@ -78,23 +79,47 @@
 
         return doi
 
+    def _is_valid_doi(self, doi):
+        try:
+            # not [bad request, not found] but yes to 403 - no access
+            return requests.get(doi,
+                                headers={
+                                    # sometimes request is filtered if there is no user-agent header
+                                    "User-Agent": "Mozilla/5.0 (X11; Linux x86_64) "
+                                                  "AppleWebKit/537.36 "
+                                                  "(KHTML, like Gecko) Chrome/51.0.2704.103 "
+                                                  "Safari/537.36"
+                                }
+                                ).status_code not in [400, 404]
+        except Exception as e:
+            return False
+
+    # ref: https://stackoverflow.com/a/10324802
+    # Has a good breakdown of the DOI specifications,
+    # in case need to play around with the regex in the future
+    doi_re = re.compile(
+            # match label pointing that it is DOI
+            rb'(doi[\W]*)?'
+            # match url to doi.org
+            # doi might contain subdomain or 'www' etc.
+            rb'((?:https?:\/\/)(?:[-A-z0-9]*\.)*doi\.org\/)?'
+            # match folder (10) and register name
+            rb'(10\.[0-9]{3,}(?:[\.][0-9]+)*\/)'
+            # try match commonly used DOI format
+            rb'([-A-z0-9]*)'
+            # match up to first space (values after # are ~ignored anyway)
+            rb'([^ \n\f#]*)'
+            # match up to 20 characters in the same line (values after # are ~ignored anyway)
+            rb'([^\n\f#]{0,20})',
+            flags=re.IGNORECASE
+    )  # noqa
+    protocol_re = re.compile(r'https?:\/\/')
+    unusual_characters_re = re.compile(r'([^-A-z0-9]+)')
+    characters_groups_re = re.compile(r'([a-z]+|[A-Z]+|[0-9]+|-+|[^-A-z0-9]+)')
+    common_escape_patterns_re = re.compile(rb'\\')
+    dash_types_re = re.compile(bytes("[‐᠆﹣－⁃−¬]+", 'utf-8'))
+
     def _search_doi_in_pdf(self, content: bytes) -> Optional[str]:
-<<<<<<< HEAD
-        # ref: https://stackoverflow.com/a/10324802
-        # Has a good breakdown of the DOI specifications,
-        # in case need to play around with the regex in the future
-        doi_re = rb'(?i)(?:doi:\s*|https?:\/\/doi\.org\/)(10[.][0-9]{4,}(?:[.][0-9]+)*\/(?:(?!["&\'<>])\S)+)\b'  # noqa
-        match = re.search(doi_re, content)
-
-        if match is None:
-            return None
-        doi = match.group(1).decode('utf-8').replace('%2F', '/')
-        # Make sure that the match does not contain undesired characters at the end.
-        # E.g. when the match is at the end of a line, and there is a full stop.
-        while doi and doi[-1] in './%':
-            doi = doi[:-1]
-        return doi if doi.startswith('http') else f'https://doi.org/{doi}'
-=======
         doi: Optional[str]
         try:
             for match in self.doi_re.finditer(content):
@@ -184,7 +209,6 @@
         except Exception as e:
             pass
         return None
->>>>>>> 964cfbb0
 
     def to_indexable_content(self, buffer: BufferedIOBase):
         return buffer  # Elasticsearch can index PDF files directly
@@ -217,28 +241,11 @@
 
     def to_indexable_content(self, buffer: BufferedIOBase):
         content_json = json.load(buffer)
-
-        map_data: Dict[str, List[Dict[str, str]]] = {
-            'nodes': [],
-            'edges': []
-        }
+        content = io.StringIO()
+        string_list = []
 
         for node in content_json.get('nodes', []):
             node_data = node.get('data', {})
-<<<<<<< HEAD
-            map_data['nodes'].append({
-                'label': node.get('label', ''),
-                'display_name': node.get('display_name', ''),
-                'detail': node_data.get('detail', '') if node_data else '',
-            })
-
-        for edge in content_json.get('edges', []):
-            edge_data = edge.get('data', {})
-            map_data['edges'].append({
-                'label': edge.get('label', ''),
-                'detail': edge_data.get('detail', '') if edge_data else '',
-            })
-=======
             display_name = node.get('display_name', '')
             detail = node_data.get('detail', '') if node_data else ''
             string_list.append('' if display_name is None else display_name)
@@ -250,9 +257,9 @@
             detail = edge_data.get('detail', '') if edge_data else ''
             string_list.append('' if label is None else label)
             string_list.append('' if detail is None else detail)
->>>>>>> 964cfbb0
-
-        return typing.cast(BufferedIOBase, io.BytesIO(json.dumps(map_data).encode('utf-8')))
+
+        content.write(' '.join(string_list))
+        return typing.cast(BufferedIOBase, io.BytesIO(content.getvalue().encode('utf-8')))
 
     def generate_export(self, file: Files, format: str) -> FileExport:
         if format not in ('png', 'svg', 'pdf'):
@@ -265,11 +272,11 @@
             graph_attr.append(('dpi', '300'))
 
         graph = graphviz.Digraph(
-            file.filename,
-            comment=file.description,
-            engine='neato',
-            graph_attr=graph_attr,
-            format=format)
+                file.filename,
+                comment=file.description,
+                engine='neato',
+                graph_attr=graph_attr,
+                format=format)
 
         for node in json_graph['nodes']:
             params = {
@@ -294,11 +301,11 @@
 
             if node['label'] in ['association', 'correlation', 'cause', 'effect', 'observation']:
                 params['color'] = ANNOTATION_STYLES_DICT.get(
-                    node['label'],
-                    {'color': 'black'})['color']
+                        node['label'],
+                        {'color': 'black'})['color']
                 params['fillcolor'] = ANNOTATION_STYLES_DICT.get(
-                    node['label'],
-                    {'color': 'black'})['color']
+                        node['label'],
+                        {'color': 'black'})['color']
                 params['fontcolor'] = 'black'
                 params['style'] = 'rounded,filled'
 
@@ -311,18 +318,18 @@
 
         for edge in json_graph['edges']:
             graph.edge(
-                edge['from'],
-                edge['to'],
-                edge['label'],
-                color='#2B7CE9'
+                    edge['from'],
+                    edge['to'],
+                    edge['label'],
+                    color='#2B7CE9'
             )
 
         ext = f".{format}"
 
         return FileExport(
-            content=io.BytesIO(graph.pipe()),
-            mime_type=extension_mime_types[ext],
-            filename=f"{file.filename}{ext}"
+                content=io.BytesIO(graph.pipe()),
+                mime_type=extension_mime_types[ext],
+                filename=f"{file.filename}{ext}"
         )
 
 
