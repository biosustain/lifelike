--- conflicted
+++ resolved
@@ -399,11 +399,7 @@
             raise ExportFormatError()
 
         json_graph = json.loads(file.content.raw_file)
-<<<<<<< HEAD
-        graph_attr = [('margin', str(PDF_MARGIN))]
-=======
-        graph_attr = [('margin', '3'), ('outputorder', 'nodesfirst')]
->>>>>>> b3f6f649
+        graph_attr = [('margin', str(PDF_MARGIN)), ('outputorder', 'nodesfirst')]
 
         if format == 'png':
             graph_attr.append(('dpi', '300'))
@@ -541,21 +537,12 @@
                 params['href'] = node['data']['hyperlinks'][-1].get('url')
             current_link = params.get('href', "").strip()
             # If url points to internal file, append it with the domain address
-<<<<<<< HEAD
-            if params.get('href', "").lstrip().startswith(('/projects/', '/files/')):
-                if MAPS_RE.match(params['href']) and self_contained_export:
-                    params['href'] = ""
-                else:
-                    params['href'] = LIFELIKE_DOMAIN + params['href']
-
-=======
             if current_link.startswith('/'):
                 # Remove Lifelike links to files that we do not create
                 if ANY_FILE_RE.match(current_link):
                     params['href'] = ''
                 else:
                     params['href'] = LIFELIKE_DOMAIN + current_link
->>>>>>> b3f6f649
             graph.node(**params)
 
         if self_contained_export:
