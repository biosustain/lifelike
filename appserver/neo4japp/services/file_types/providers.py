--- conflicted
+++ resolved
@@ -34,14 +34,11 @@
     MAX_LINE_WIDTH,
     BASE_ICON_DISTANCE,
     IMAGE_HEIGHT_INCREMENT,
-<<<<<<< HEAD
     FONT_SIZE_MULTIPLIER,
     SCALING_FACTOR,
-    ICON_SIZE
-=======
-    SCALING_FACTOR,
+    ICON_SIZE,
     LIFELIKE_DOMAIN
->>>>>>> a8e97e67
+
     )
 
 # This file implements handlers for every file type that we have in Lifelike so file-related
