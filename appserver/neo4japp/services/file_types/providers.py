import io
import json
import os
import re
import textwrap
import typing
from io import BufferedIOBase
from typing import Optional, List

<<<<<<< HEAD
import bioc
=======
import textwrap

>>>>>>> 8c01630b
import graphviz
import requests
from bioc.biocjson import fromJSON as biocFromJSON, toJSON as biocToJSON
from jsonlines import Reader as BioCJsonIterReader, Writer as BioCJsonIterWriter
from pdfminer import high_level
from werkzeug.datastructures import FileStorage

from neo4japp.constants import (
    ANNOTATION_STYLES_DICT,
    ARROW_STYLE_DICT,
    BORDER_STYLES_DICT,
    DEFAULT_BORDER_COLOR,
    DEFAULT_FONT_SIZE,
    DEFAULT_NODE_WIDTH,
    DEFAULT_NODE_HEIGHT,
    MAX_LINE_WIDTH,
    BASE_ICON_DISTANCE,
    IMAGE_HEIGHT_INCREMENT,
<<<<<<< HEAD
    SCALING_FACTOR
)
from neo4japp.models import Files
from neo4japp.schemas.formats.drawing_tool import validate_map
from neo4japp.schemas.formats.enrichment_tables import validate_enrichment_table
from neo4japp.schemas.formats.sankey import validate_sankey
from neo4japp.services.file_types.exports import FileExport, ExportFormatError
from neo4japp.services.file_types.service import BaseFileTypeProvider
=======
    FONT_SIZE_MULTIPLIER,
    SCALING_FACTOR,
    ICON_SIZE,
    LIFELIKE_DOMAIN

    )

>>>>>>> 8c01630b
# This file implements handlers for every file type that we have in Lifelike so file-related
# code can use these handlers to figure out how to handle different file types
from neo4japp.utils.string import extract_text

extension_mime_types = {
    '.pdf': 'application/pdf',
    '.llmap': 'vnd.lifelike.document/map',
    '.svg': 'image/svg+xml',
    '.png': 'image/png',
    '.jpg': 'image/jpeg',
    '.jpeg': 'image/jpeg',
    # TODO: Use a mime type library?
}


def is_valid_doi(doi):
    try:
        # not [bad request, not found] but yes to 403 - no access
        return requests.get(doi,
                            headers={
                                # sometimes request is filtered if there is no user-agent header
                                "User-Agent": "Mozilla/5.0 (X11; Linux x86_64) "
                                              "AppleWebKit/537.36 "
                                              "(KHTML, like Gecko) Chrome/51.0.2704.103 "
                                              "Safari/537.36"
                            }
                            ).status_code not in [400, 404]
    except Exception as e:
        return False


# ref: https://stackoverflow.com/a/10324802
# Has a good breakdown of the DOI specifications,
# in case need to play around with the regex in the future
doi_re = re.compile(
        # match label pointing that it is DOI
        rb'(doi[\W]*)?'
        # match url to doi.org
        # doi might contain subdomain or 'www' etc.
        rb'((?:https?:\/\/)(?:[-A-z0-9]*\.)*doi\.org\/)?'
        # match folder (10) and register name
        rb'(10\.[0-9]{3,}(?:[\.][0-9]+)*\/)'
        # try match commonly used DOI format
        rb'([-A-z0-9]*)'
        # match up to first space (values after # are ~ignored anyway)
        rb'([^ \n\f#]*)'
        # match up to 20 characters in the same line (values after # are ~ignored anyway)
        rb'([^\n\f#]{0,20})',
        flags=re.IGNORECASE
)  # noqa
protocol_re = re.compile(r'https?:\/\/')
unusual_characters_re = re.compile(r'([^-A-z0-9]+)')
characters_groups_re = re.compile(r'([a-z]+|[A-Z]+|[0-9]+|-+|[^-A-z0-9]+)')
common_escape_patterns_re = re.compile(rb'\\')
dash_types_re = re.compile(bytes("[‐᠆﹣－⁃−¬]+", 'utf-8'))


def _search_doi_in(content: bytes) -> Optional[str]:
    doi: Optional[str]
    try:
        for match in doi_re.finditer(content):
            label, url, folderRegistrant, likelyDOIName, tillSpace, DOISuffix = \
                [s.decode('utf-8', errors='ignore') if s else '' for s in match.groups()]
            certainly_doi = label + url
            url = 'https://doi.org/'
            # is whole match a DOI? (finished on \n, trimmed whitespaces)
            doi = ((url + folderRegistrant + likelyDOIName + tillSpace +
                    DOISuffix).strip())
            if is_valid_doi(doi):
                return doi
            # is match till space a DOI?
            doi = (url + folderRegistrant + likelyDOIName + tillSpace)
            if is_valid_doi(doi):
                return doi
            # make deep search only if there was clear indicator that it is a doi
            if certainly_doi:
                # if contains escape patterns try substitute them
                if common_escape_patterns_re.search(match.group()):
                    doi = _search_doi_in(
                            common_escape_patterns_re.sub(
                                    b'', match.group()
                            )
                    )
                    if is_valid_doi(doi):
                        return doi
                # try substitute different dash types
                if dash_types_re.search(match.group()):
                    doi = _search_doi_in(
                            dash_types_re.sub(
                                    b'-', match.group()
                            )
                    )
                    if is_valid_doi(doi):
                        return doi
                # we iteratively start cutting off suffix on each group of
                # unusual characters
                try:
                    reversedDOIEnding = (tillSpace + DOISuffix)[::-1]
                    while reversedDOIEnding:
                        _, _, reversedDOIEnding = characters_groups_re.split(
                                reversedDOIEnding, 1)
                        doi = (
                                url + folderRegistrant + likelyDOIName + reversedDOIEnding[::-1]
                        )
                        if is_valid_doi(doi):
                            return doi
                except Exception:
                    pass
                # we iteratively start cutting off suffix on each group of either
                # lowercase letters
                # uppercase letters
                # numbers
                try:
                    reversedDOIEnding = (likelyDOIName + tillSpace)[::-1]
                    while reversedDOIEnding:
                        _, _, reversedDOIEnding = characters_groups_re.split(
                                reversedDOIEnding, 1)
                        doi = (
                                url + folderRegistrant + reversedDOIEnding[::-1]
                        )
                        if is_valid_doi(doi):
                            return doi
                except Exception:
                    pass
                # yield 0 matches on test case
                # # is it a DOI in common format?
                # doi = (url + folderRegistrant + likelyDOIName)
                # if self._is_valid_doi(doi):
                #     print('match by common format xxx')
                #     return doi
                # in very rare cases there is \n in text containing doi
                try:
                    end_of_match_idx = match.end(0)
                    first_char_after_match = content[end_of_match_idx:end_of_match_idx + 1]
                    if first_char_after_match == b'\n':
                        doi = _search_doi_in(
                                # new input = match + 50 chars after new line
                                match.group() +
                                content[end_of_match_idx + 1:end_of_match_idx + 1 + 50]
                        )
                        if is_valid_doi(doi):
                            return doi
                except Exception as e:
                    pass
    except Exception as e:
        pass
    return None


class DirectoryTypeProvider(BaseFileTypeProvider):
    MIME_TYPE = 'vnd.lifelike.filesystem/directory'
    SHORTHAND = 'directory'
    mime_types = (MIME_TYPE,)

    def can_create(self) -> bool:
        return True

    def validate_content(self, buffer: FileStorage):
        # Figure out file size
        buffer.stream.seek(0, io.SEEK_END)
        size = buffer.stream.tell()

        if size > 0:
            raise ValueError("Directories can't have content")


class PDFTypeProvider(BaseFileTypeProvider):
    MIME_TYPE = 'application/pdf'
    SHORTHAND = 'pdf'
    mime_types = (MIME_TYPE,)

    def detect_mime_type(self, buffer: FileStorage) -> List[typing.Tuple[float, str]]:
        return [(0, self.MIME_TYPE)] if buffer.stream.read(5) == b'%PDF-' else []

    def can_create(self) -> bool:
        return True

    def validate_content(self, buffer: FileStorage):
        # TODO: Actually validate PDF content
        pass

    def extract_doi(self, buffer: FileStorage) -> Optional[str]:
        data = buffer.stream.read()
        buffer.stream.seek(0)

        # Attempt 1: search through the first N bytes (most probably containing only metadata)
        chunk = data[:2 ** 17]
        doi = _search_doi_in(chunk)
        if doi is not None:
            return doi

        # Attempt 2: search through the first two pages of text (no metadata)
        fp = io.BytesIO(data)
        text = high_level.extract_text(fp, page_numbers=[0, 1], caching=False)
        doi = _search_doi_in(bytes(text, encoding='utf8'))

        return doi

    def _is_valid_doi(self, doi):
        try:
            # not [bad request, not found] but yes to 403 - no access
            return requests.get(doi,
                                headers={
                                    # sometimes request is filtered if there is no user-agent header
                                    "User-Agent": "Mozilla/5.0 (X11; Linux x86_64) "
                                                  "AppleWebKit/537.36 "
                                                  "(KHTML, like Gecko) Chrome/51.0.2704.103 "
                                                  "Safari/537.36"
                                }
                                ).status_code not in [400, 404]
        except Exception as e:
            return False

    # ref: https://stackoverflow.com/a/10324802
    # Has a good breakdown of the DOI specifications,
    # in case need to play around with the regex in the future
    doi_re = re.compile(
            # match label pointing that it is DOI
            rb'(doi[\W]*)?'
            # match url to doi.org
            # doi might contain subdomain or 'www' etc.
            rb'((?:https?:\/\/)(?:[-A-z0-9]*\.)*doi\.org\/)?'
            # match folder (10) and register name
            rb'(10\.[0-9]{3,}(?:[\.][0-9]+)*\/)'
            # try match commonly used DOI format
            rb'([-A-z0-9]*)'
            # match up to first space (values after # are ~ignored anyway)
            rb'([^ \n\f#]*)'
            # match up to 20 characters in the same line (values after # are ~ignored anyway)
            rb'([^\n\f#]{0,20})',
            flags=re.IGNORECASE
    )  # noqa
    protocol_re = re.compile(r'https?:\/\/')
    unusual_characters_re = re.compile(r'([^-A-z0-9]+)')
    characters_groups_re = re.compile(r'([a-z]+|[A-Z]+|[0-9]+|-+|[^-A-z0-9]+)')
    common_escape_patterns_re = re.compile(rb'\\')
    dash_types_re = re.compile(bytes("[‐᠆﹣－⁃−¬]+", 'utf-8'))

    def to_indexable_content(self, buffer: FileStorage):
        return buffer  # Elasticsearch can index PDF files directly

    def should_highlight_content_text_matches(self) -> bool:
        return True


class BiocTypeProvider(BaseFileTypeProvider):
    MIME_TYPE = 'vnd.lifelike.document/bioc'
    SHORTHAND = 'BioC'
    mime_types = (MIME_TYPE,)
    ALLOWED_TYPES = ['.xml', '.bioc']

    def handles(self, file: Files) -> bool:
        ext = os.path.splitext(file.filename)[1].lower()
        return super().handles(file) and ext in self.ALLOWED_TYPES

    def can_create(self) -> bool:
        return True

    def validate_content(self, buffer: FileStorage):
        with BioCJsonIterReader(buffer) as reader:
            for obj in reader:
                passage = biocFromJSON(obj, level=bioc.DOCUMENT)

    def extract_doi(self, buffer: FileStorage) -> Optional[str]:
        data = buffer.stream.read()
        buffer.stream.seek(0)

        chunk = data[:2 ** 17]
        doi = _search_doi_in(chunk)
        return doi

    def convert(self, buffer):
        # assume it is xml
        collection = bioc.load(buffer)
        buffer.stream = io.BytesIO()
        with BioCJsonIterWriter(buffer) as writer:
            for doc in collection.documents:
                writer.write(biocToJSON(doc))
        buffer.seek(0)


class MapTypeProvider(BaseFileTypeProvider):
    MIME_TYPE = 'vnd.lifelike.document/map'
    SHORTHAND = 'map'
    mime_types = (MIME_TYPE,)

    def detect_mime_type(self, buffer: FileStorage) -> List[typing.Tuple[float, str]]:
        try:
            # If the data validates, I guess it's a map?
            self.validate_content(buffer)
            return [(0, self.MIME_TYPE)]
        except ValueError:
            return []
        finally:
            buffer.stream.seek(0)

    def can_create(self) -> bool:
        return True

    def validate_content(self, buffer: FileStorage):
        graph = json.loads(buffer.stream.read())
        validate_map(graph)

    def to_indexable_content(self, buffer: FileStorage):
        content_json = json.load(buffer.stream)
        content = io.StringIO()
        string_list = []

        for node in content_json.get('nodes', []):
            node_data = node.get('data', {})
            display_name = node.get('display_name', '')
            detail = node_data.get('detail', '') if node_data else ''
            string_list.append('' if display_name is None else display_name)
            string_list.append('' if detail is None else detail)

        for edge in content_json.get('edges', []):
            edge_data = edge.get('data', {})
            label = edge.get('label', '')
            detail = edge_data.get('detail', '') if edge_data else ''
            string_list.append('' if label is None else label)
            string_list.append('' if detail is None else detail)

        content.write(' '.join(string_list))
        return typing.cast(FileStorage, io.BytesIO(content.getvalue().encode('utf-8')))

    def generate_export(self, file: Files, format: str) -> FileExport:
        if format not in ('png', 'svg', 'pdf'):
            raise ExportFormatError()

        json_graph = json.loads(file.content.raw_file)
        graph_attr = [('margin', '3')]

        if format == 'png':
            graph_attr.append(('dpi', '300'))

        graph = graphviz.Digraph(
                file.filename,
                comment=file.description,
                engine='neato',
                graph_attr=graph_attr,
                format=format)

        node_hash_type_dict = {}

        for node in json_graph['nodes']:
            style = node.get('style', {})
            # Store node hash->label for faster edge default type evaluation
            node_hash_type_dict[node['hash']] = node['label']
            params = {
                'name': node['hash'],
                'label': '\n'.join(textwrap.TextWrapper(
                        width=min(10 + len(node['display_name']) // 4, MAX_LINE_WIDTH),
                        replace_whitespace=False).wrap(node['display_name'])),
                'pos': (
                    f"{node['data']['x'] / SCALING_FACTOR},"
                    f"{-node['data']['y'] / SCALING_FACTOR}!"
                ),
                'width': f"{node['data'].get('width', DEFAULT_NODE_WIDTH) / SCALING_FACTOR}",
                'height': f"{node['data'].get('height', DEFAULT_NODE_HEIGHT) / SCALING_FACTOR}",
                'shape': 'box',
                'style': 'rounded,' + BORDER_STYLES_DICT.get(style.get('lineType'), ''),
                'color': style.get('strokeColor') or DEFAULT_BORDER_COLOR,
                'fontcolor': style.get('fillColor') or ANNOTATION_STYLES_DICT.get(
                        node['label'], {'color': 'black'}).get('color'),
                'fontname': 'sans-serif',
                'margin': "0.2,0.0",
                'fontsize': f"{style.get('fontSizeScale', 1.0) * DEFAULT_FONT_SIZE}",
                'penwidth': f"{style.get('lineWidthScale', 1.0)}"
                if style.get('lineType') != 'none' else '0.0'
            }

            if node['label'] in ['map', 'link', 'note']:
                label = node['label']
                if style.get('showDetail'):
                    params['style'] += ',filled'
                    detail_text = node['data'].get('detail', ' ')
                    params['label'] = '\n'.join(
                            textwrap.TextWrapper(
                                    width=min(15 + len(detail_text) // 3, MAX_LINE_WIDTH),
                                    replace_whitespace=False).wrap(detail_text))
                    params['fillcolor'] = ANNOTATION_STYLES_DICT.get(node['label'],
                                                                     {'bgcolor': 'black'}
                                                                     ).get('bgcolor')
                    if not style.get('strokeColor'):
                        params['penwidth'] = '0.0'
                else:
                    params['penwidth'] = '0.0'
                    # Calculate the distance between icon and the label center
                    distance_from_the_label = BASE_ICON_DISTANCE + params['label'].count('\n') \
                        * IMAGE_HEIGHT_INCREMENT + FONT_SIZE_MULTIPLIER * \
                        (style.get('fontSizeScale', 1.0) - 1.0)
                    # Create a separate node which will hold the image
                    icon_params = {
                        'name': "icon_" + node['hash'],
                        'pos': (
                            f"{node['data']['x'] / SCALING_FACTOR},"
                            f"{-node['data']['y'] / SCALING_FACTOR + distance_from_the_label}!"
                        ),
                        'label': ""
                    }
                    default_icon_color = ANNOTATION_STYLES_DICT.get(node['label'],
                                                                    {'defaultimagecolor': 'black'}
                                                                    )['defaultimagecolor']
<<<<<<< HEAD
                    params['image'] = (
                        f'/home/n4j/assets/{label}'
                        f'_{style.get("fillColor") or default_icon_color}.png'
                    )
                    params['imagepos'] = 'tc'
                    params['labelloc'] = 'b'
                    # Prevents the upper part of the label and image from overlapping
                    params['height'] = str(BASE_IMAGE_HEIGHT + params['label'].count('\n')
                                           * IMAGE_HEIGHT_INCREMENT + 0.25 *
                                           (style.get('fontSizeScale', 1.0) - 1.0))
                    params['width'] = '0.6'
                    params['fixedsize'] = 'true'
                    params['imagescale'] = 'true'
                    params['forcelabels'] = "true"
                    params['penwidth'] = '0.0'
=======
                    if label == 'link':
                        if node['data'].get('sources') or node['data'].get('hyperlinks'):
                            data = node['data'].get('sources') or [] \
                                   + node['data'].get('hyperlinks') or []
                            if any(link.get('url').lstrip().startswith('/projects/') and
                                   'enrichment-table' in link.get('url').split('/')
                                   for link in data):
                                label = 'enrichment_table'
                            elif any(link.get('url').lstrip().startswith('/projects/') and
                                     'files' in link.get('url').split('/')
                                     for link in data):
                                label = 'document'
                            elif any(link.get('url').lstrip().startswith('mailto:')
                                     for link in data):
                                label = 'email'
                    icon_params['image'] = (
                            f'/home/n4j/assets/{label}/{label}'
                            f'_{style.get("fillColor") or default_icon_color}.png'
                        )
                    icon_params['height'] = ICON_SIZE
                    icon_params['width'] = ICON_SIZE
                    icon_params['fixedsize'] = 'true'
                    icon_params['imagescale'] = 'true'
                    icon_params['penwidth'] = '0.0'
>>>>>>> 8c01630b
                    params['fontcolor'] = style.get("fillColor") or default_icon_color
                    graph.node(**icon_params)

            if node['label'] in ['association', 'correlation', 'cause', 'effect', 'observation']:
                default_color = ANNOTATION_STYLES_DICT.get(
                        node['label'],
                        {'color': 'black'})['color']
                params['color'] = style.get('strokeColor') or default_color
                if style.get('fillColor'):
                    params['color'] = style.get('strokeColor') or DEFAULT_BORDER_COLOR
                params['fillcolor'] = 'white' if style.get('fillColor') else default_color
                params['fontcolor'] = style.get('fillColor') or 'black'
                params['style'] += ',filled'

            if node['data'].get('sources'):
                doi_src = next((src for src in node['data'].get('sources') if src.get(
                        'domain') == "DOI"), None)
                if doi_src:
                    params['href'] = doi_src.get('url')
                else:
                    params['href'] = node['data']['sources'][-1].get('url')
            elif node['data'].get('hyperlinks'):
                params['href'] = node['data']['hyperlinks'][-1].get('url')
            # If url points to internal file, append it with the domain address
            if params.get('href', "").lstrip().startswith(('/projects/', '/files/')):
                params['href'] = LIFELIKE_DOMAIN + params['href']
            graph.node(**params)

        for edge in json_graph['edges']:
            style = edge.get('style', {})
            default_line_style = 'solid'
            default_arrow_head = 'arrow'
            if any(item in [
                node_hash_type_dict[edge['from']],
                node_hash_type_dict[edge['to']]
            ] for item in ['link', 'note']):
                default_line_style = 'dashed'
                default_arrow_head = 'none'
            graph.edge(
                    edge['from'],
                    edge['to'],
                    edge['label'],
                    dir='both',
                    color=style.get('strokeColor') or DEFAULT_BORDER_COLOR,
                    arrowtail=ARROW_STYLE_DICT.get(style.get('sourceHeadType') or 'none'),
                    arrowhead=ARROW_STYLE_DICT.get(
                            style.get('targetHeadType') or default_arrow_head),
                    penwidth=str(style.get('lineWidthScale', 1.0)) if style.get(
                            'lineType') != 'none'
                    else '0.0',
                    fontsize=str(style.get('fontSizeScale', 1.0) * DEFAULT_FONT_SIZE),
                    style=BORDER_STYLES_DICT.get(style.get('lineType') or default_line_style)

            )

        ext = f".{format}"

        return FileExport(
                content=io.BytesIO(graph.pipe()),
                mime_type=extension_mime_types[ext],
                filename=f"{file.filename}{ext}"
        )


class SankeyTypeProvider(BaseFileTypeProvider):
    MIME_TYPE = 'vnd.lifelike.document/sankey'
    SHORTHAND = 'Sankey'
    mime_types = (MIME_TYPE,)

    def detect_mime_type(self, buffer: FileStorage) -> List[typing.Tuple[float, str]]:

        try:
            # If the data validates, I guess it's a map?
            if os.path.splitext(str(buffer.filename))[1] == '.sankey':
                return [(0, self.MIME_TYPE)]
            else:
                return []
        except ValueError as e:
            return []
        finally:
            buffer.stream.seek(0)

    def can_create(self) -> bool:
        return True

    def validate_content(self, buffer: FileStorage):
        data = json.loads(buffer.stream.read())
        validate_sankey(data)

    def to_indexable_content(self, buffer: FileStorage):
        content_json = json.load(buffer.stream)
        content = io.StringIO()
        string_list = set(extract_text(content_json))

        content.write(' '.join(list(string_list)))
        return typing.cast(FileStorage, io.BytesIO(content.getvalue().encode('utf-8')))

    def extract_metadata_from_content(self, file: Files, buffer: FileStorage):
        if not file.description:
            data = json.loads(buffer.stream.read())
            description = data['graph']['description']
            file.description = description


class EnrichmentTableTypeProvider(BaseFileTypeProvider):
    MIME_TYPE = 'vnd.lifelike.document/enrichment-table'
    SHORTHAND = 'enrichment-table'
    mime_types = (MIME_TYPE,)

    def detect_mime_type(self, buffer: FileStorage) -> List[typing.Tuple[float, str]]:
        try:
            # If the data validates, I guess it's an enrichment table?
            # The enrichment table schema is very simple though so this is very simplistic
            # and will cause problems in the future
            self.validate_content(buffer)
            return [(0, self.MIME_TYPE)]
        except ValueError:
            return []
        finally:
            buffer.stream.seek(0)

    def can_create(self) -> bool:
        return True

    def validate_content(self, buffer: FileStorage):
        data = json.loads(buffer.stream.read())
        validate_enrichment_table(data)

    def to_indexable_content(self, buffer: FileStorage):
        data = json.load(buffer.stream)
        content = io.StringIO()

        data_tokens = data['data'].split('/')
        genes = data_tokens[0].split(',')
        organism = data_tokens[2]
        content.write(', '.join(genes))
        content.write('\r\n\r\n')
        content.write(organism)
        content.write('\r\n\r\n')

        if 'result' in data:
            genes = data['result']['genes']
            for gene in genes:
                content.write('\u2022 ')
                content.write(gene['imported'])
                if 'matched' in gene:
                    content.write(': ')
                    content.write(gene['matched'])
                if 'fullName' in gene:
                    content.write(' (')
                    content.write(gene['fullName'])
                    content.write(')')
                if 'domains' in gene:
                    for gene_domain in gene['domains'].values():
                        for value in gene_domain.values():
                            if len(value['text']):
                                content.write('\n\u2192 ')
                                content.write(value['text'])
                content.write('.\r\n\r\n')

        return typing.cast(FileStorage, io.BytesIO(content.getvalue().encode('utf-8')))

    def should_highlight_content_text_matches(self) -> bool:
        return True

    def handle_content_update(self, file: Files):
        file.enrichment_annotations = None<|MERGE_RESOLUTION|>--- conflicted
+++ resolved
@@ -7,12 +7,8 @@
 from io import BufferedIOBase
 from typing import Optional, List
 
-<<<<<<< HEAD
 import bioc
-=======
 import textwrap
-
->>>>>>> 8c01630b
 import graphviz
 import requests
 from bioc.biocjson import fromJSON as biocFromJSON, toJSON as biocToJSON
@@ -31,24 +27,18 @@
     MAX_LINE_WIDTH,
     BASE_ICON_DISTANCE,
     IMAGE_HEIGHT_INCREMENT,
-<<<<<<< HEAD
-    SCALING_FACTOR
-)
+    FONT_SIZE_MULTIPLIER,
+    SCALING_FACTOR,
+    ICON_SIZE,
+    LIFELIKE_DOMAIN
+    )
 from neo4japp.models import Files
 from neo4japp.schemas.formats.drawing_tool import validate_map
 from neo4japp.schemas.formats.enrichment_tables import validate_enrichment_table
 from neo4japp.schemas.formats.sankey import validate_sankey
 from neo4japp.services.file_types.exports import FileExport, ExportFormatError
 from neo4japp.services.file_types.service import BaseFileTypeProvider
-=======
-    FONT_SIZE_MULTIPLIER,
-    SCALING_FACTOR,
-    ICON_SIZE,
-    LIFELIKE_DOMAIN
-
-    )
-
->>>>>>> 8c01630b
+
 # This file implements handlers for every file type that we have in Lifelike so file-related
 # code can use these handlers to figure out how to handle different file types
 from neo4japp.utils.string import extract_text
@@ -452,23 +442,6 @@
                     default_icon_color = ANNOTATION_STYLES_DICT.get(node['label'],
                                                                     {'defaultimagecolor': 'black'}
                                                                     )['defaultimagecolor']
-<<<<<<< HEAD
-                    params['image'] = (
-                        f'/home/n4j/assets/{label}'
-                        f'_{style.get("fillColor") or default_icon_color}.png'
-                    )
-                    params['imagepos'] = 'tc'
-                    params['labelloc'] = 'b'
-                    # Prevents the upper part of the label and image from overlapping
-                    params['height'] = str(BASE_IMAGE_HEIGHT + params['label'].count('\n')
-                                           * IMAGE_HEIGHT_INCREMENT + 0.25 *
-                                           (style.get('fontSizeScale', 1.0) - 1.0))
-                    params['width'] = '0.6'
-                    params['fixedsize'] = 'true'
-                    params['imagescale'] = 'true'
-                    params['forcelabels'] = "true"
-                    params['penwidth'] = '0.0'
-=======
                     if label == 'link':
                         if node['data'].get('sources') or node['data'].get('hyperlinks'):
                             data = node['data'].get('sources') or [] \
@@ -493,7 +466,6 @@
                     icon_params['fixedsize'] = 'true'
                     icon_params['imagescale'] = 'true'
                     icon_params['penwidth'] = '0.0'
->>>>>>> 8c01630b
                     params['fontcolor'] = style.get("fillColor") or default_icon_color
                     graph.node(**icon_params)
 
