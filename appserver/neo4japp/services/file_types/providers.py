--- conflicted
+++ resolved
@@ -1,11 +1,11 @@
-<<<<<<< HEAD
 import io
 import json
 import re
 import typing
 from io import BufferedIOBase
-from typing import Optional, List
-
+from typing import Optional, List, Dict
+
+import textwrap
 import graphviz
 import requests
 from pdfminer import high_level
@@ -18,6 +18,19 @@
 from neo4japp.schemas.formats.sankey import validate_sankey
 from neo4japp.services.file_types.exports import FileExport, ExportFormatError
 from neo4japp.services.file_types.service import BaseFileTypeProvider
+from neo4japp.constants import (
+    ANNOTATION_STYLES_DICT,
+    ARROW_STYLE_DICT,
+    BORDER_STYLES_DICT,
+    DEFAULT_BORDER_COLOR,
+    DEFAULT_FONT_SIZE,
+    DEFAULT_NODE_WIDTH,
+    DEFAULT_NODE_HEIGHT,
+    MAX_LINE_WIDTH,
+    BASE_IMAGE_HEIGHT,
+    IMAGE_HEIGHT_INCREMENT,
+    SCALING_FACTOR
+    )
 
 # This file implements handlers for every file type that we have in Lifelike so file-related
 # code can use these handlers to figure out how to handle different file types
@@ -282,449 +295,6 @@
                 graph_attr=graph_attr,
                 format=format)
 
-        for node in json_graph['nodes']:
-            params = {
-                'name': node['hash'],
-                'label': node['display_name'],
-                'pos': f"{node['data']['x'] / 55},{-node['data']['y'] / 55}!",
-                'shape': 'box',
-                'style': 'rounded',
-                'color': '#2B7CE9',
-                'fontcolor': ANNOTATION_STYLES_DICT.get(node['label'], {'color': 'black'})['color'],
-                'fontname': 'sans-serif',
-                'margin': "0.2,0.0"
-            }
-
-            if node['label'] in ['map', 'link', 'note']:
-                label = node['label']
-                params['image'] = f'/home/n4j/assets/{label}.png'
-                params['labelloc'] = 'b'
-                params['forcelabels'] = "true"
-                params['imagescale'] = "both"
-                params['color'] = '#ffffff00'
-
-            if node['label'] in ['association', 'correlation', 'cause', 'effect', 'observation']:
-                params['color'] = ANNOTATION_STYLES_DICT.get(
-                        node['label'],
-                        {'color': 'black'})['color']
-                params['fillcolor'] = ANNOTATION_STYLES_DICT.get(
-                        node['label'],
-                        {'color': 'black'})['color']
-                params['fontcolor'] = 'black'
-                params['style'] = 'rounded,filled'
-
-            if 'hyperlink' in node['data'] and node['data']['hyperlink']:
-                params['href'] = node['data']['hyperlink']
-            if 'source' in node['data'] and node['data']['source']:
-                params['href'] = node['data']['source']
-
-            graph.node(**params)
-
-        for edge in json_graph['edges']:
-            graph.edge(
-                    edge['from'],
-                    edge['to'],
-                    edge['label'],
-                    color='#2B7CE9'
-            )
-
-        ext = f".{format}"
-
-        return FileExport(
-                content=io.BytesIO(graph.pipe()),
-                mime_type=extension_mime_types[ext],
-                filename=f"{file.filename}{ext}"
-        )
-
-
-class SankeyTypeProvider(BaseFileTypeProvider):
-    MIME_TYPE = 'vnd.lifelike.document/sankey'
-    SHORTHAND = 'Sankey'
-    mime_types = (MIME_TYPE,)
-
-    def detect_mime_type(self, buffer: BufferedIOBase) -> List[typing.Tuple[float, str]]:
-        try:
-            # If the data validates, I guess it's a map?
-            self.validate_content(buffer)
-            return [(0, self.MIME_TYPE)]
-        except ValueError as e:
-            return []
-        finally:
-            buffer.seek(0)
-
-    def can_create(self) -> bool:
-        return True
-
-    def validate_content(self, buffer: BufferedIOBase):
-        data = json.loads(buffer.read())
-        validate_sankey(data)
-
-    def to_indexable_content(self, buffer: BufferedIOBase):
-        content_json = json.load(buffer)
-        content = io.StringIO()
-        string_list = set(extract_text(content_json))
-
-        content.write(' '.join(list(string_list)))
-        return typing.cast(BufferedIOBase, io.BytesIO(content.getvalue().encode('utf-8')))
-
-
-class EnrichmentTableTypeProvider(BaseFileTypeProvider):
-    MIME_TYPE = 'vnd.lifelike.document/enrichment-table'
-    SHORTHAND = 'enrichment-table'
-    mime_types = (MIME_TYPE,)
-
-    def detect_mime_type(self, buffer: BufferedIOBase) -> List[typing.Tuple[float, str]]:
-        try:
-            # If the data validates, I guess it's an enrichment table?
-            # The enrichment table schema is very simple though so this is very simplistic
-            # and will cause problems in the future
-            self.validate_content(buffer)
-            return [(0, self.MIME_TYPE)]
-        except ValueError:
-            return []
-        finally:
-            buffer.seek(0)
-
-    def can_create(self) -> bool:
-        return True
-
-    def validate_content(self, buffer: BufferedIOBase):
-        data = json.loads(buffer.read())
-        validate_enrichment_table(data)
-
-    def to_indexable_content(self, buffer: BufferedIOBase):
-        data = json.load(buffer)
-        content = io.StringIO()
-
-        data_tokens = data['data'].split('/')
-        genes = data_tokens[0].split(',')
-        organism = data_tokens[2]
-        content.write(', '.join(genes))
-        content.write('\r\n\r\n')
-        content.write(organism)
-        content.write('\r\n\r\n')
-
-        if 'result' in data:
-            genes = data['result']['genes']
-            for gene in genes:
-                content.write('\u2022 ')
-                content.write(gene['imported'])
-                if 'matched' in gene:
-                    content.write(': ')
-                    content.write(gene['matched'])
-                if 'fullName' in gene:
-                    content.write(' (')
-                    content.write(gene['fullName'])
-                    content.write(')')
-                if 'domains' in gene:
-                    for gene_domain in gene['domains'].values():
-                        for value in gene_domain.values():
-                            if len(value['text']):
-                                content.write('\n\u2192 ')
-                                content.write(value['text'])
-                content.write('.\r\n\r\n')
-
-        return typing.cast(BufferedIOBase, io.BytesIO(content.getvalue().encode('utf-8')))
-
-    def should_highlight_content_text_matches(self) -> bool:
-        return True
-
-    def handle_content_update(self, file: Files):
-        file.enrichment_annotations = None
-=======
-import io
-import json
-import re
-import typing
-from io import BufferedIOBase
-from typing import Optional, List, Dict
-
-import textwrap
-import graphviz
-import requests
-from pdfminer import high_level
-
-from neo4japp.models import Files
-from neo4japp.schemas.formats.drawing_tool import validate_map
-from neo4japp.schemas.formats.enrichment_tables import validate_enrichment_table
-from neo4japp.services.file_types.exports import FileExport, ExportFormatError
-from neo4japp.services.file_types.service import BaseFileTypeProvider
-from neo4japp.constants import (
-    ANNOTATION_STYLES_DICT,
-    ARROW_STYLE_DICT,
-    BORDER_STYLES_DICT,
-    DEFAULT_BORDER_COLOR,
-    DEFAULT_FONT_SIZE,
-    DEFAULT_NODE_WIDTH,
-    DEFAULT_NODE_HEIGHT,
-    MAX_LINE_WIDTH,
-    BASE_IMAGE_HEIGHT,
-    IMAGE_HEIGHT_INCREMENT,
-    SCALING_FACTOR
-    )
-
-# This file implements handlers for every file type that we have in Lifelike so file-related
-# code can use these handlers to figure out how to handle different file types
-
-extension_mime_types = {
-    '.pdf': 'application/pdf',
-    '.llmap': 'vnd.lifelike.document/map',
-    '.svg': 'image/svg+xml',
-    '.png': 'image/png',
-    '.jpg': 'image/jpeg',
-    '.jpeg': 'image/jpeg',
-    # TODO: Use a mime type library?
-}
-
-
-class DirectoryTypeProvider(BaseFileTypeProvider):
-    MIME_TYPE = 'vnd.lifelike.filesystem/directory'
-    SHORTHAND = 'directory'
-    mime_types = (MIME_TYPE,)
-
-    def can_create(self) -> bool:
-        return True
-
-    def validate_content(self, buffer: BufferedIOBase):
-        # Figure out file size
-        buffer.seek(0, io.SEEK_END)
-        size = buffer.tell()
-
-        if size > 0:
-            raise ValueError("Directories can't have content")
-
-
-class PDFTypeProvider(BaseFileTypeProvider):
-    MIME_TYPE = 'application/pdf'
-    SHORTHAND = 'pdf'
-    mime_types = (MIME_TYPE,)
-
-    def detect_mime_type(self, buffer: BufferedIOBase) -> List[typing.Tuple[float, str]]:
-        return [(0, self.MIME_TYPE)] if buffer.read(5) == b'%PDF-' else []
-
-    def can_create(self) -> bool:
-        return True
-
-    def validate_content(self, buffer: BufferedIOBase):
-        # TODO: Actually validate PDF content
-        pass
-
-    def extract_doi(self, buffer: BufferedIOBase) -> Optional[str]:
-        data = buffer.read()
-        buffer.seek(0)
-
-        # Attempt 1: search through the first N bytes (most probably containing only metadata)
-        chunk = data[:2 ** 17]
-        doi = self._search_doi_in_pdf(chunk)
-        if doi is not None:
-            return doi
-
-        # Attempt 2: search through the first two pages of text (no metadata)
-        fp = io.BytesIO(data)
-        text = high_level.extract_text(fp, page_numbers=[0, 1], caching=False)
-        doi = self._search_doi_in_pdf(bytes(text, encoding='utf8'))
-
-        return doi
-
-    def _is_valid_doi(self, doi):
-        try:
-            # not [bad request, not found] but yes to 403 - no access
-            return requests.get(doi,
-                                headers={
-                                    # sometimes request is filtered if there is no user-agent header
-                                    "User-Agent": "Mozilla/5.0 (X11; Linux x86_64) "
-                                                  "AppleWebKit/537.36 "
-                                                  "(KHTML, like Gecko) Chrome/51.0.2704.103 "
-                                                  "Safari/537.36"
-                                }
-                                ).status_code not in [400, 404]
-        except Exception as e:
-            return False
-
-    # ref: https://stackoverflow.com/a/10324802
-    # Has a good breakdown of the DOI specifications,
-    # in case need to play around with the regex in the future
-    doi_re = re.compile(
-            # match label pointing that it is DOI
-            rb'(doi[\W]*)?'
-            # match url to doi.org
-            # doi might contain subdomain or 'www' etc.
-            rb'((?:https?:\/\/)(?:[-A-z0-9]*\.)*doi\.org\/)?'
-            # match folder (10) and register name
-            rb'(10\.[0-9]{3,}(?:[\.][0-9]+)*\/)'
-            # try match commonly used DOI format
-            rb'([-A-z0-9]*)'
-            # match up to first space (values after # are ~ignored anyway)
-            rb'([^ \n\f#]*)'
-            # match up to 20 characters in the same line (values after # are ~ignored anyway)
-            rb'([^\n\f#]{0,20})',
-            flags=re.IGNORECASE
-    )  # noqa
-    protocol_re = re.compile(r'https?:\/\/')
-    unusual_characters_re = re.compile(r'([^-A-z0-9]+)')
-    characters_groups_re = re.compile(r'([a-z]+|[A-Z]+|[0-9]+|-+|[^-A-z0-9]+)')
-    common_escape_patterns_re = re.compile(rb'\\')
-    dash_types_re = re.compile(bytes("[‐᠆﹣－⁃−¬]+", 'utf-8'))
-
-    def _search_doi_in_pdf(self, content: bytes) -> Optional[str]:
-        doi: Optional[str]
-        try:
-            for match in self.doi_re.finditer(content):
-                label, url, folderRegistrant, likelyDOIName, tillSpace, DOISuffix = \
-                    [s.decode('utf-8', errors='ignore') if s else '' for s in match.groups()]
-                certainly_doi = label + url
-                url = 'https://doi.org/'
-                # is whole match a DOI? (finished on \n, trimmed whitespaces)
-                doi = ((url + folderRegistrant + likelyDOIName + tillSpace +
-                        DOISuffix).strip())
-                if self._is_valid_doi(doi):
-                    return doi
-                # is match till space a DOI?
-                doi = (url + folderRegistrant + likelyDOIName + tillSpace)
-                if self._is_valid_doi(doi):
-                    return doi
-                # make deep search only if there was clear indicator that it is a doi
-                if certainly_doi:
-                    # if contains escape patterns try substitute them
-                    if self.common_escape_patterns_re.search(match.group()):
-                        doi = self._search_doi_in_pdf(
-                                self.common_escape_patterns_re.sub(
-                                        b'', match.group()
-                                )
-                        )
-                        if self._is_valid_doi(doi):
-                            return doi
-                    # try substitute different dash types
-                    if self.dash_types_re.search(match.group()):
-                        doi = self._search_doi_in_pdf(
-                                self.dash_types_re.sub(
-                                        b'-', match.group()
-                                )
-                        )
-                        if self._is_valid_doi(doi):
-                            return doi
-                    # we iteratively start cutting off suffix on each group of
-                    # unusual characters
-                    try:
-                        reversedDOIEnding = (tillSpace + DOISuffix)[::-1]
-                        while reversedDOIEnding:
-                            _, _, reversedDOIEnding = self.characters_groups_re.split(
-                                    reversedDOIEnding, 1)
-                            doi = (
-                                    url + folderRegistrant + likelyDOIName + reversedDOIEnding[::-1]
-                            )
-                            if self._is_valid_doi(doi):
-                                return doi
-                    except Exception:
-                        pass
-                    # we iteratively start cutting off suffix on each group of either
-                    # lowercase letters
-                    # uppercase letters
-                    # numbers
-                    try:
-                        reversedDOIEnding = (likelyDOIName + tillSpace)[::-1]
-                        while reversedDOIEnding:
-                            _, _, reversedDOIEnding = self.characters_groups_re.split(
-                                    reversedDOIEnding, 1)
-                            doi = (
-                                    url + folderRegistrant + reversedDOIEnding[::-1]
-                            )
-                            if self._is_valid_doi(doi):
-                                return doi
-                    except Exception:
-                        pass
-                    # yield 0 matches on test case
-                    # # is it a DOI in common format?
-                    # doi = (url + folderRegistrant + likelyDOIName)
-                    # if self._is_valid_doi(doi):
-                    #     print('match by common format xxx')
-                    #     return doi
-                    # in very rare cases there is \n in text containing doi
-                    try:
-                        end_of_match_idx = match.end(0)
-                        first_char_after_match = content[end_of_match_idx:end_of_match_idx + 1]
-                        if first_char_after_match == b'\n':
-                            doi = self._search_doi_in_pdf(
-                                    # new input = match + 50 chars after new line
-                                    match.group() +
-                                    content[end_of_match_idx + 1:end_of_match_idx + 1 + 50]
-                            )
-                            if self._is_valid_doi(doi):
-                                return doi
-                    except Exception as e:
-                        pass
-        except Exception as e:
-            pass
-        return None
-
-    def to_indexable_content(self, buffer: BufferedIOBase):
-        return buffer  # Elasticsearch can index PDF files directly
-
-    def should_highlight_content_text_matches(self) -> bool:
-        return True
-
-
-class MapTypeProvider(BaseFileTypeProvider):
-    MIME_TYPE = 'vnd.lifelike.document/map'
-    SHORTHAND = 'map'
-    mime_types = (MIME_TYPE,)
-
-    def detect_mime_type(self, buffer: BufferedIOBase) -> List[typing.Tuple[float, str]]:
-        try:
-            # If the data validates, I guess it's a map?
-            self.validate_content(buffer)
-            return [(0, self.MIME_TYPE)]
-        except ValueError:
-            return []
-        finally:
-            buffer.seek(0)
-
-    def can_create(self) -> bool:
-        return True
-
-    def validate_content(self, buffer: BufferedIOBase):
-        graph = json.loads(buffer.read())
-        validate_map(graph)
-
-    def to_indexable_content(self, buffer: BufferedIOBase):
-        content_json = json.load(buffer)
-        content = io.StringIO()
-        string_list = []
-
-        for node in content_json.get('nodes', []):
-            node_data = node.get('data', {})
-            display_name = node.get('display_name', '')
-            detail = node_data.get('detail', '') if node_data else ''
-            string_list.append('' if display_name is None else display_name)
-            string_list.append('' if detail is None else detail)
-
-        for edge in content_json.get('edges', []):
-            edge_data = edge.get('data', {})
-            label = edge.get('label', '')
-            detail = edge_data.get('detail', '') if edge_data else ''
-            string_list.append('' if label is None else label)
-            string_list.append('' if detail is None else detail)
-
-        content.write(' '.join(string_list))
-        return typing.cast(BufferedIOBase, io.BytesIO(content.getvalue().encode('utf-8')))
-
-    def generate_export(self, file: Files, format: str) -> FileExport:
-        if format not in ('png', 'svg', 'pdf'):
-            raise ExportFormatError()
-
-        json_graph = json.loads(file.content.raw_file)
-        graph_attr = [('margin', '3')]
-
-        if format == 'png':
-            graph_attr.append(('dpi', '300'))
-
-        graph = graphviz.Digraph(
-                file.filename,
-                comment=file.description,
-                engine='neato',
-                graph_attr=graph_attr,
-                format=format)
-
         node_hash_type_dict = {}
 
         for node in json_graph['nodes']:
@@ -844,6 +414,37 @@
         )
 
 
+class SankeyTypeProvider(BaseFileTypeProvider):
+    MIME_TYPE = 'vnd.lifelike.document/sankey'
+    SHORTHAND = 'Sankey'
+    mime_types = (MIME_TYPE,)
+
+    def detect_mime_type(self, buffer: BufferedIOBase) -> List[typing.Tuple[float, str]]:
+        try:
+            # If the data validates, I guess it's a map?
+            self.validate_content(buffer)
+            return [(0, self.MIME_TYPE)]
+        except ValueError as e:
+            return []
+        finally:
+            buffer.seek(0)
+
+    def can_create(self) -> bool:
+        return True
+
+    def validate_content(self, buffer: BufferedIOBase):
+        data = json.loads(buffer.read())
+        validate_sankey(data)
+
+    def to_indexable_content(self, buffer: BufferedIOBase):
+        content_json = json.load(buffer)
+        content = io.StringIO()
+        string_list = set(extract_text(content_json))
+
+        content.write(' '.join(list(string_list)))
+        return typing.cast(BufferedIOBase, io.BytesIO(content.getvalue().encode('utf-8')))
+
+
 class EnrichmentTableTypeProvider(BaseFileTypeProvider):
     MIME_TYPE = 'vnd.lifelike.document/enrichment-table'
     SHORTHAND = 'enrichment-table'
@@ -906,5 +507,4 @@
         return True
 
     def handle_content_update(self, file: Files):
-        file.enrichment_annotations = None
->>>>>>> 1fb8a575
+        file.enrichment_annotations = None