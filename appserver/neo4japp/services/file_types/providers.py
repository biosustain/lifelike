--- conflicted
+++ resolved
@@ -807,23 +807,13 @@
             graph_attr.append(('dpi', '100'))
 
         graph = graphviz.Digraph(
-<<<<<<< HEAD
-            file.filename,
+            formal_label(file.filename),
             # New lines are not permitted in the comment - they will crash the export.
             # Replace them with spaces until we find different solution
             comment=file.description.replace('\n', ' ') if file.description else None,
             engine='neato',
             graph_attr=graph_attr,
             format=format)
-=======
-                formal_label(file.filename),
-                # New lines are not permitted in the comment - they will crash the export.
-                # Replace them with spaces until we find different solution
-                comment=file.description.replace('\n', ' ') if file.description else None,
-                engine='neato',
-                graph_attr=graph_attr,
-                format=format)
->>>>>>> a7c073d4
 
         node_hash_type_dict = {}
         x_values, y_values = [], []
