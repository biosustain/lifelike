import base64
import json
import re
import string

from elasticsearch.exceptions import RequestError as ElasticRequestError
from elasticsearch.helpers import parallel_bulk, streaming_bulk
from flask import current_app
from io import BytesIO
from neo4j import Record as Neo4jRecord, Transaction as Neo4jTx
from sqlalchemy import and_
from sqlalchemy.orm import joinedload, raiseload
from typing import (
    Dict,
    List,
    Tuple
)

from neo4japp.constants import FILE_INDEX_ID, LogEventType
from neo4japp.database import db, get_file_type_service, ElasticConnection, GraphConnection
from neo4japp.exceptions import ServerException
from neo4japp.models import (
    Files, Projects,
)
from neo4japp.models.files_queries import build_file_hierarchy_query
from neo4japp.services.elastic import (
    ATTACHMENT_PIPELINE_ID,
    ELASTIC_INDEX_SEED_PAIRS,
    ELASTIC_PIPELINE_SEED_PAIRS,
)
from neo4japp.utils import EventLog
from app import app


class ElasticService(ElasticConnection, GraphConnection):
    # Begin indexing methods
    def update_or_create_index(self, index_id, index_mapping_file):
        """Creates an index with the given index id and mapping file. If the index already exists,
        we update it and re-index any documents using that index."""
        with open(index_mapping_file) as f:
            index_definition_data = f.read()
        index_definition = json.loads(index_definition_data)

        if self.elastic_client.indices.exists(index_id):
            # Here, we delete the index and re-create it. The reason for this is that, if
            # we update the type of a field in the index, elastic will complain and fail to update
            # the index. So to prevent this from happening, we just trash the index and re-create
            # it.
            try:
                self.elastic_client.indices.delete(index=index_id)
                current_app.logger.info(
                    f'Deleted ElasticSearch index {index_id}',
                    extra=EventLog(event_type=LogEventType.ELASTIC.value).to_dict()
                )
            except Exception as e:
                current_app.logger.error(
                    f'Failed to delete ElasticSearch index {index_id}',
                    exc_info=e,
                    extra=EventLog(event_type=LogEventType.ELASTIC_FAILURE.value).to_dict()
                )
                return

        try:
            self.elastic_client.indices.create(index=index_id, body=index_definition)
            current_app.logger.info(
                f'Created ElasticSearch index {index_id}',
                extra=EventLog(event_type=LogEventType.ELASTIC.value).to_dict()
            )
        except Exception as e:
            current_app.logger.error(
                f'Failed to create ElasticSearch index {index_id}',
                exc_info=e,
                extra=EventLog(event_type=LogEventType.ELASTIC_FAILURE.value).to_dict()
            )
            return

        # If we trash the index we also need to re-index all the documents that used it.
        # Currently we take the safe route and simply re-index ALL documents, regardless of
        # which index was actually re-created.
        self.reindex_all_documents()

    def update_or_create_pipeline(self, pipeline_id, pipeline_definition_file):
        """Creates a pipeline with the given pipeline id and definition file. If the pipeline
        already exists, we update it."""
        with open(pipeline_definition_file) as f:
            pipeline_definition = f.read()
        pipeline_definition_json = json.loads(pipeline_definition)

        try:
            self.elastic_client.ingest.put_pipeline(id=pipeline_id, body=pipeline_definition_json)
        except Exception as e:
            current_app.logger.error(
                f'Failed to create or update ElasticSearch pipeline {pipeline_id}',
                exc_info=e,
                extra=EventLog(event_type=LogEventType.ELASTIC_FAILURE.value).to_dict()
            )
            return

        current_app.logger.info(
            f'Created or updated ElasticSearch pipeline {pipeline_id}',
            extra=EventLog(event_type=LogEventType.ELASTIC.value).to_dict()
        )

    def recreate_indices_and_pipelines(self):
        """Recreates all currently defined Elastic pipelines and indices. If any indices/pipelines
        do not exist, we create them here. If an index/pipeline does exist, we update it."""
        for (pipeline_id, pipeline_definition_file) in ELASTIC_PIPELINE_SEED_PAIRS:
            self.update_or_create_pipeline(pipeline_id, pipeline_definition_file)

        for (index_id, index_mapping_file) in ELASTIC_INDEX_SEED_PAIRS:
            self.update_or_create_index(index_id, index_mapping_file)
        return 'done'

    def parallel_bulk_documents(self, documents):
        """Performs a series of bulk operations in elastic, determined by the `documents` input."""
        # `raise_on_exception` set to False so that we don't error out if one of the documents
        # fails to index
        results = parallel_bulk(
            self.elastic_client,
            documents,
            raise_on_error=False,
            raise_on_exception=False
        )

        for success, info in results:
            # TODO: Evaluate the data egress size. When seeding the staging database
            # locally, this could output ~1gb of data. Question: Should we conditionally
            # turn this off?
            if success:
                current_app.logger.info(
                    f'Elastic search bulk operation succeeded: {info}',
                    extra=EventLog(event_type=LogEventType.ELASTIC.value).to_dict()
                )
            else:
                current_app.logger.warning(
                    f'Elastic search bulk operation failed: {info}',
                    extra=EventLog(event_type=LogEventType.ELASTIC_FAILURE.value).to_dict()
                )

    def streaming_bulk_documents(self, documents):
        """Performs a series of bulk operations in elastic, determined by the `documents` input."""
        # `raise_on_exception` set to False so that we don't error out if one of the documents
        # fails to index
        results = streaming_bulk(
            client=self.elastic_client,
            actions=documents,
            max_retries=5,
            raise_on_error=False,
            raise_on_exception=False
        )

        for success, info in results:
            # TODO: Evaluate the data egress size. When seeding the staging database
            # locally, this could output ~1gb of data. Question: Should we conditionally
            # turn this off?
            if success:
                current_app.logger.info(
                    f'Elastic search bulk operation succeeded: {info}',
                    extra=EventLog(event_type=LogEventType.ELASTIC.value).to_dict()
                )
            else:
                current_app.logger.warning(
                    f'Elastic search bulk operation failed: {info}',
                    extra=EventLog(event_type=LogEventType.ELASTIC_FAILURE.value).to_dict()
                )

    def delete_documents(self, document_ids: List[str], index_id: str):
        """
        Deletes all documents with the given file hash IDs from Elastic.
        """
        self.streaming_bulk_documents(({
            '_op_type': 'delete',
            '_index': index_id,
            '_id': document_id
        } for document_id in document_ids))
        self.elastic_client.indices.refresh(index_id)

    def index_or_delete_files(self, hash_ids: List[str]):
        self._delete_files(hash_ids)
        self._index_files(hash_ids)

    def _delete_files(self, hash_ids: List[str]):
        self.delete_documents(hash_ids, FILE_INDEX_ID)

    def windowed_query(self, q, column, windowsize):
        """"Break a Query into chunks on a given column."""

        single_entity = q.is_single_entity
        q = q.add_column(column).order_by(column)
        last_id = None

        while True:
            subq = q
            if last_id is not None:
                subq = subq.filter(column > last_id)
            chunk = subq.limit(windowsize).all()
            if not chunk:
                break
            last_id = chunk[-1][-1]
            for row in chunk:
                if single_entity:
                    yield row[0]
                else:
                    yield row[0:-1]

    def _index_files(self, hash_ids: List[str] = None, batch_size: int = 100):
        """
        Adds the files with the given ids to Elastic. If no IDs are given,
        all non-deleted files will be indexed.
        :param ids: a list of file table IDs (integers)
        :param batch_size: number of documents to index per batch
        """
        filters = [
            Files.deletion_date.is_(None),
            Files.recycling_date.is_(None),
        ]

        if hash_ids is not None:
            filters.append(Files.hash_id.in_(hash_ids))

        query = self._get_file_hierarchy_query(and_(*filters))
        self.streaming_bulk_documents(
            self._lazy_create_es_docs_for_streaming_bulk(
                self.windowed_query(query, Files.hash_id, batch_size)
            )
        )

    def _lazy_create_es_docs_for_parallel_bulk(self, batch):
        """
        Creates a generator out of the elastic document creation
        process to prevent loading everything into memory.
        :param batch: results from the 'query.yield_per'
        :return: indexable object in generator form
        """

        # Preserve context that is lost from threading when used
        # with the elasticsearch parallel_bulk
        with app.app_context():
            for file, _, _, project, *_ in batch:
                yield self._get_elastic_document(file, project, FILE_INDEX_ID)

    def _lazy_create_es_docs_for_streaming_bulk(self, windowed_query):
        """
        Creates a generator out of the elastic document creation
        process to prevent loading everything into memory.
        :param windowed_query: results from 'windowed_query(query, Files.hash_id, batch_size)'
        :return: indexable object in generator form
        """
        for file, _, _, project, *_ in windowed_query:
            yield self._get_elastic_document(file, project, FILE_INDEX_ID)

    def _get_file_hierarchy_query(self, filter):
        """
        Generate the query to get files that will be indexed.
        :param filter: SQL Alchemy filter
        :return: the query
        """
        return build_file_hierarchy_query(filter, Projects, Files) \
            .options(raiseload('*'),
                     joinedload(Files.user),
                     joinedload(Files.content))

    def _get_elastic_document(self, file: Files, project: Projects, index_id) -> dict:
        """
        Generate the Elastic document sent to Elastic for the given file.
        :param file: the file
        :param project: the project that file is within
        :param index_id: the index
        :return: a document
        """
        try:
            indexable_content = self._transform_data_for_indexing(file).getvalue()
            data_ok = True
        except Exception as e:
            # We should still index the file even if we can't transform it for
            # indexing because the file won't ever appear otherwise and it will be
            # harder to track down the bug
            indexable_content = b''
            data_ok = False

            # TODO: Threading caused us to lose context, but we should rethink
            # how we do logging. Do we actually need to use the app_context?
            current_app.logger.error(
                f'Failed to generate indexable data for file '
                f'#{file.id} (hash={file.hash_id}, mime type={file.mime_type})',
                exc_info=e,
                extra=EventLog(event_type=LogEventType.ELASTIC_FAILURE.value).to_dict()
            )

        return {
            '_index': index_id,
            'pipeline': ATTACHMENT_PIPELINE_ID,
            '_id': file.hash_id,
            '_source': {
                'filename': file.filename,
                'description': file.description,
                'uploaded_date': file.creation_date,
                'data': base64.b64encode(indexable_content).decode('utf-8'),
                'user_id': file.user_id,
                'username': file.user.username,
                'project_id': project.id,
                'project_hash_id': project.hash_id,
                'project_name': project.name,
                'doi': file.doi,
                'public': file.public,
                'id': file.id,
                'hash_id': file.hash_id,
                'mime_type': file.mime_type,
                'data_ok': data_ok,
            }
        }

    def _transform_data_for_indexing(self, file: Files) -> BytesIO:
        """
        Get the file's contents in a format that can be indexed by Elastic, or is
        better indexed by Elatic.
        :param file: the file
        :return: the bytes to send to Elastic
        """
        if file.content:
            content = file.content.raw_file
            file_type_service = get_file_type_service()
            return file_type_service.get(file).to_indexable_content(BytesIO(content))
        else:
            return BytesIO()

    def reindex_all_documents(self):
        self._index_files()

    # End indexing methods

    # Begin search methods

    def get_matches(self, pattern, string, match_group):
        matches = []
        match = re.search(pattern, string)
        while(match):
            # Add the match to the list, stripping whitespace
            matches.append(match.group(match_group).strip())

            # Get the start and end indices
            start, end = (match.start(), match.end())

            # Splice the string: get everything before start, and after end, placing
            # a single whitespace character between them. The reason we need a
            # buffer between the two halves is because there may have not been a
            # boundary between the matched term and its neighbors. e.g.
            # 'apples" and "bananas' would turn into 'applesbananas' without the
            # buffer in a phrase match.
            string = string[:start] + ' ' + string[end:]

            # Get a new match object, if one exists
            match = re.search(pattern, string)
        return matches, string

    def get_words_phrases_and_wildcards(self, string):
        phrase_regex = r'\"((?:\"\"|[^\"])*)\"'
        wildcard_regex = r'\S*(\?|\*)\S*'

        phrases, string = self.get_matches(phrase_regex, string, 1)
        wildcards, string = self.get_matches(wildcard_regex, string, 0)
        string = string.strip()
        words = re.split(r'\s+', string) if len(string) > 0 else []

        return words, phrases, wildcards

    def generate_multi_match_subclause(
        self,
        phrase: str,
        text_fields: List[str],
        text_field_boosts: Dict[str, int],
    ):
        return {
            'bool': {
                'should': [
                    {
                        'multi_match': {
                            'query': term,  # type:ignore
                            'type': 'phrase',  # type:ignore
                            'fields': [
                                f'{field}^{text_field_boosts[field]}'
                                for field in text_fields
                            ]
                        }
                    }
                    for term in [phrase]
                ]
            }
        }

    def generate_wildcard_match_subclause(
        self,
        wildcard: str,
        text_fields: List[str],
        text_field_boosts: Dict[str, int]
    ):
        return {
            'bool': {
                'should': [
                    {
                        'wildcard': {
                            field: {
                                'value': wildcard,
                                'boost': text_field_boosts[field],
                                'case_insensitive': True
                            }
                        }
                    } for field in text_fields
                ]
            }
        }

    # TODO: Currently unused in favor of using an inline approach. Keeping just in case we need
    # this pattern elsewhere in the future.
    def get_text_match_objs(
            self,
            fields: List[str],
            boost_fields: Dict[str, int],
            word: str,
    ):
        return [
            {
                'term': {
                    field: {
                        'value': word,
                        'boost': boost_fields[field]
                    }
                }
            } for field in fields
        ]

    def get_text_match_queries(
        self,
        words: List[str],
        phrases: List[str],
        wildcards: List[str],
        text_fields: List[str],
        text_field_boosts: Dict[str, int],
    ):
        # Create single word match subclauses (this is the same as phrase matching below, with the
        # addition of exact text matching; This helps with words that contain punctuation)
        word_operands = [
            {
                'bool': {
                    'should': [
                        self.generate_multi_match_subclause(
                            word,
                            text_fields,
                            text_field_boosts
                        )
                    ] + ([
                        # Duplicates the get_text_match_objs above, if we ever need this pattern
                        # elsewhere, replace this with the function
                        {
                            'term': {
                                field: {
                                    'value': word,
                                    'boost': text_field_boosts[field]
                                }
                            }
                        } for field in text_fields
                    ] if any([c in string.punctuation for c in word]) else [])
                }
            }
            for word in words
        ]

        # Create phrase match subclauses
        phrase_operands = [
            self.generate_multi_match_subclause(
                phrase,
                text_fields,
                text_field_boosts
            )
            for phrase in phrases
        ]

        # Create wildcard subclauses
        wildcard_operands = [
            self.generate_wildcard_match_subclause(
                wildcard,
                text_fields,
                text_field_boosts
            )
            for wildcard in wildcards
        ]

        return {
            'bool': {
                'must': word_operands + phrase_operands + wildcard_operands,  # type:ignore
            }
        }

    def get_keyword_match_queries(
            self,
            search_term: str,
            keyword_fields: List[str],
            keyword_field_boosts: Dict[str, int]
    ):
        return {
            'bool': {
                'should': [
                    {
                        'term': {
                            field: {
                                'value': search_term,
                                'boost': keyword_field_boosts[field]
                            }
                        }
                    } for field in keyword_fields
                ]
            }
        }

    def _build_query_clause(
            self,
            search_term: str,
            text_fields: List[str],
            text_field_boosts: Dict[str, int],
            keyword_fields: List[str],
            keyword_field_boosts: Dict[str, int],
<<<<<<< HEAD
=======
            use_synonyms: Dict[str, str],
            fields: List[str],
>>>>>>> 1d2bb6d4
            query_filter,
            highlight,
    ):
        search_term = search_term.strip()

        if search_term == '':
            return {
                'query': {
                    'bool': {
                        'must': [
                            query_filter,
                        ],
                    }
                },
                'highlight': highlight
            }, [], {}

        words, phrases, wildcards = self.get_words_phrases_and_wildcards(search_term)

        search_queries = []
        if len(text_fields) > 0:
            search_queries.append(
                self.get_text_match_queries(
                    words,
                    phrases,
                    wildcards,
                    text_fields,
                    text_field_boosts,
                )
            )

        if len(keyword_fields) > 0:
            search_queries.append(
                self.get_keyword_match_queries(
                    search_term,
                    keyword_fields,
                    keyword_field_boosts
                )
            )

        return {
            'query': {
                'bool': {
                    'must': [
                        {
                            'bool': {
                                'should': search_queries,

                            }
                        },
                        query_filter,
                    ],
                }
            },
<<<<<<< HEAD
            'highlight': highlight
        }, phrases + words + wildcards
=======
            'fields': fields,
            'highlight': highlight,
            # Set `_source` to False so we only return the properties specified in `fields`
            '_source': False,
        }, phrases + words + wildcards, synonym_map, dropped_synonyms
>>>>>>> 1d2bb6d4

    def search(
            self,
            index_id: str,
            search_term: str,
            text_fields: List[str],
            text_field_boosts: Dict[str, int],
            keyword_fields: List[str],
            keyword_field_boosts: Dict[str, int],
<<<<<<< HEAD
=======
            use_synonyms: Dict[str, str],
            fields: List[str],
>>>>>>> 1d2bb6d4
            offset: int = 0,
            limit: int = 10,
            query_filter=None,
            highlight=None
    ):
        es_query, search_phrases = self._build_query_clause(
            search_term=search_term,
            text_fields=text_fields,
            text_field_boosts=text_field_boosts,
            keyword_fields=keyword_fields,
            keyword_field_boosts=keyword_field_boosts,
            fields=fields,
            query_filter=query_filter,
            highlight=highlight,
        )

        try:
            es_response = self.elastic_client.search(
                index=index_id,
                body=es_query,
                from_=offset,
                size=limit,
                rest_total_hits_as_int=True,
            )
        except ElasticRequestError:
            raise ServerException(
                title='Content Search Error',
                message='Something went wrong during content search. Please simplify your query ' +
                        '(e.g. remove terms, filters, flags, etc.) and try again.',
                code=400
            )

        es_response['hits']['hits'] = [doc for doc in es_response['hits']['hits']]
        return es_response, search_phrases
    # End search methods<|MERGE_RESOLUTION|>--- conflicted
+++ resolved
@@ -519,11 +519,7 @@
             text_field_boosts: Dict[str, int],
             keyword_fields: List[str],
             keyword_field_boosts: Dict[str, int],
-<<<<<<< HEAD
-=======
-            use_synonyms: Dict[str, str],
             fields: List[str],
->>>>>>> 1d2bb6d4
             query_filter,
             highlight,
     ):
@@ -578,16 +574,11 @@
                     ],
                 }
             },
-<<<<<<< HEAD
-            'highlight': highlight
-        }, phrases + words + wildcards
-=======
             'fields': fields,
             'highlight': highlight,
             # Set `_source` to False so we only return the properties specified in `fields`
             '_source': False,
-        }, phrases + words + wildcards, synonym_map, dropped_synonyms
->>>>>>> 1d2bb6d4
+        }, phrases + words + wildcards
 
     def search(
             self,
@@ -597,11 +588,7 @@
             text_field_boosts: Dict[str, int],
             keyword_fields: List[str],
             keyword_field_boosts: Dict[str, int],
-<<<<<<< HEAD
-=======
-            use_synonyms: Dict[str, str],
             fields: List[str],
->>>>>>> 1d2bb6d4
             offset: int = 0,
             limit: int = 10,
             query_filter=None,
