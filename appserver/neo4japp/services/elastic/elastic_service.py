--- conflicted
+++ resolved
@@ -1,6 +1,7 @@
 import base64
 import itertools
 import json
+import re
 import string
 from io import BytesIO
 from typing import (
@@ -334,20 +335,12 @@
         return [multi_match_obj] + term_objs  # type:ignore
 
     def get_text_match_queries(
-<<<<<<< HEAD
-            self,
-            words: List[str],
-            phrases: List[str],
-            text_fields: List[str],
-            text_field_boosts: Dict[str, int]
-=======
         self,
         words: List[str],
         phrases: List[str],
         wildcards: List[str],
         text_fields: List[str],
         text_field_boosts: Dict[str, int]
->>>>>>> eea76170
     ):
         word_operands = []
         for word in words:
@@ -458,23 +451,6 @@
             )
 
         return {
-<<<<<<< HEAD
-                   'query': {
-                       'bool': {
-                           'must': [
-                               {
-                                   'bool': {
-                                       'should': search_queries,
-
-                                   }
-                               },
-                               query_filter,
-                           ],
-                       }
-                   },
-                   'highlight': highlight
-               }, phrases + words
-=======
             'query': {
                 'bool': {
                     'must': [
@@ -490,7 +466,6 @@
             },
             'highlight': highlight
         }, phrases + words + wildcards
->>>>>>> eea76170
 
     def search(
             self,
