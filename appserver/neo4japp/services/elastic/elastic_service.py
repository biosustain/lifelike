--- conflicted
+++ resolved
@@ -134,26 +134,7 @@
             self.update_or_create_index(index_id, index_mapping_file)
         return 'done'
 
-<<<<<<< HEAD
     def index_all_files(self, hash_ids: List[str] = None, batch_size: int = 100):
-=======
-    def reindex_all_documents(self):
-        self.index_files()
-
-    def update_files(self, hash_ids: List[str] = None):
-        raise NotImplementedError()
-
-    def delete_files(self, hash_ids: List[str]):
-        self._streaming_bulk_documents(
-            [
-                self._get_delete_obj(hash_id, config.get('ELASTIC_FILE_INDEX_ID'))
-                for hash_id in hash_ids
-            ]
-        )
-        self.elastic_client.indices.refresh(config.get('ELASTIC_FILE_INDEX_ID'))
-
-    def index_files(self, hash_ids: List[str] = None, batch_size: int = 50):
->>>>>>> b8df4400
         """
         Adds the files with the given ids to Elastic. If no IDs are given,
         all non-deleted files will be indexed.
@@ -232,68 +213,18 @@
         else:
             return FileContentBuffer()
 
-<<<<<<< HEAD
-=======
-    def _lazy_create_index_docs_for_parallel_bulk(self, batch):
+    def _lazy_create_index_docs_for_streaming_bulk(self, batch):
         """
         Creates a generator out of the elastic document creation
         process to prevent loading everything into memory.
         :param batch: iterable of file/project pairs
         :return: indexable object in generator form
         """
-
-        # Preserve context that is lost from threading when used
-        # with the elasticsearch parallel_bulk
-        with app.app_context():
-            for file, project in batch:
-                yield self._get_index_obj(
-                    file, project, config.get('ELASTIC_FILE_INDEX_ID')
-                )
-
->>>>>>> b8df4400
-    def _lazy_create_index_docs_for_streaming_bulk(self, batch):
-        """
-        Creates a generator out of the elastic document creation
-        process to prevent loading everything into memory.
-        :param batch: iterable of file/project pairs
-        :return: indexable object in generator form
-        """
         for file, project in batch:
             yield self._get_index_obj(
                 file, project, config.get('ELASTIC_FILE_INDEX_ID')
             )
 
-<<<<<<< HEAD
-=======
-    def _get_update_action_obj(
-        self, file_hash_id: str, index_id: str, changes: dict = {}
-    ) -> dict:
-        # 'filename': file.filename,
-        # 'description': file.description,
-        # 'uploaded_date': file.creation_date,
-        # 'data': base64.b64encode(indexable_content).decode('utf-8'),
-        # 'user_id': file.user_id,
-        # 'username': file.user.username,
-        # 'project_id': project.id,
-        # 'project_hash_id': project.hash_id,
-        # 'project_name': project.name,
-        # 'doi': file.doi,
-        # 'public': file.public,
-        # 'id': file.id,
-        # 'hash_id': file.hash_id,
-        # 'mime_type': file.mime_type,
-        # 'data_ok': data_ok,
-        return {
-            '_op_type': 'update',
-            '_index': index_id,
-            '_id': file_hash_id,
-            'doc': changes,
-        }
-
-    def _get_delete_obj(self, file_hash_id: str, index_id: str) -> dict:
-        return {'_op_type': 'delete', '_index': index_id, '_id': file_hash_id}
-
->>>>>>> b8df4400
     def _get_index_obj(self, file: Files, project: Projects, index_id) -> dict:
         """
         Generate an index operation object from the given file and project
@@ -347,40 +278,6 @@
             },
         }
 
-<<<<<<< HEAD
-=======
-    def _parallel_bulk_documents(self, documents):
-        """
-        Performs a series of bulk operations in elastic, determined by the `documents` input.
-        These operations are executed in parallel, on 4 threads by default.
-        """
-        # `raise_on_exception` set to False so that we don't error out if one of the documents
-        # fails to index
-        results = parallel_bulk(
-            self.elastic_client,
-            documents,
-            raise_on_error=False,
-            raise_on_exception=False,
-        )
-
-        for success, info in results:
-            # TODO: Evaluate the data egress size. When seeding the staging database
-            # locally, this could output ~1gb of data. Question: Should we conditionally
-            # turn this off?
-            if success:
-                current_app.logger.info(
-                    f'Elastic search bulk operation succeeded: {info}',
-                    extra=EventLog(event_type=LogEventType.ELASTIC.value).to_dict(),
-                )
-            else:
-                current_app.logger.warning(
-                    f'Elastic search bulk operation failed: {info}',
-                    extra=EventLog(
-                        event_type=LogEventType.ELASTIC_FAILURE.value
-                    ).to_dict(),
-                )
-
->>>>>>> b8df4400
     def _streaming_bulk_documents(self, documents):
         """
         Performs a series of bulk operations in elastic, determined by the `documents` input.
