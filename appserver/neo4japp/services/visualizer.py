from flask.globals import current_app
from neo4j import Record as Neo4jRecord, Transaction as Neo4jTx
from typing import List

<<<<<<< HEAD
=======
from neo4japp.constants import (
    LogEventType,
    TYPE_CHEMICAL,
    TYPE_DISEASE,
    TYPE_GENE
)
>>>>>>> c98c2601
from neo4japp.data_transfer_objects.visualization import (
    Direction,
    DuplicateEdgeConnectionData,
    EdgeConnectionData,
    GetClusterSnippetsResult,
    GetEdgeSnippetsResult,
    GetNodePairSnippetsResult,
    GetReferenceTableDataResult,
    GetSnippetsFromEdgeResult,
    ReferenceTablePair,
    ReferenceTableRow,
    Snippet,
    GetAssociatedTypesResult,
)
from neo4japp.models import GraphNode
<<<<<<< HEAD
from neo4japp.services import KgService
from neo4japp.util import (
    snake_to_camel_dict
)
=======
from neo4japp.models.entity_resources import DomainURLsMap
from neo4japp.services import KgService
from neo4japp.util import get_first_known_label_from_list, snake_to_camel_dict
from neo4japp.utils.logger import EventLog
>>>>>>> c98c2601


class VisualizerService(KgService):
    def __init__(self, graph, session):
        super().__init__(graph=graph, session=session)

    def _get_uri_of_node_data(self, id: int, label: str, entity_id: str):
        """Given node meta data and a map of domains -> URLs, returns the appropriate
        URL formatted with the node entity identifier.
        """
        url_map = {
            domain: base_url
            for domain, base_url in self.session.query(
                DomainURLsMap.domain,
                DomainURLsMap.base_URL,
            )
        }

        # NOTE: A `Node` object has an `id` property. This is the Neo4j database identifier, which
        # is DISTINCT from the `id` property a given node might have, which represents the node
        # entity! I.e. ID(n) = 123456789 vs. (n: {id: 'CHEBI:0000'})}

        # Can't get the URI of the node if there is no 'id' property, so return None
        if entity_id is None:
            current_app.logger.warning(
                f'Node with ID {id} does not have a URI.',
                extra=EventLog(event_type=LogEventType.KNOWLEDGE_GRAPH.value).to_dict()
            )
            return None

        url = None
        try:
            if label == TYPE_CHEMICAL:
                db_prefix, uid = entity_id.split(':')
                if db_prefix == 'CHEBI':
                    url = url_map['chebi'].format(uid)
                else:
                    url = url_map['MESH'].format(uid)
            elif label == TYPE_DISEASE:
                db_prefix, uid = entity_id.split(':')
                if db_prefix == 'MESH':
                    url = url_map['MESH'].format(uid)
                else:
                    url = url_map['omim'].format(uid)
            elif label == TYPE_GENE:
                url = url_map['NCBI_Gene'].format(entity_id)
        except KeyError:
            current_app.logger.warning(
                f'url_map did not contain the expected key value for node with:\n' +
                f'\tID: {id}\n'
                f'\tLabel: {label}\n' +
                f'\tURI: {entity_id}\n'
                'There may be something wrong in the database.',
                extra=EventLog(event_type=LogEventType.KNOWLEDGE_GRAPH.value).to_dict()
            )
        finally:
            return url

    def expand_graph(self, node_id: str, filter_labels: List[str]):
        result = self.graph.read_transaction(self.get_expand_query, node_id, filter_labels)

        node_data = []
        edge_data = []
        if len(result) > 0:
            node_data = result[0]['nodes']
            edge_data = result[0]['relationships']

        nodes = []
        for data in node_data:
            try:
                label = get_first_known_label_from_list(data['labels'])
            except ValueError:
                label = 'Unknown'
            nodes.append({
                'id': data['id'],
                'label': label,
                'domainLabels': [],
                'data': {
                    'name': data['name'],
                    'id': data['entity_id'],
                },
                'subLabels': data['labels'],
                'displayName': data['name'],
                'entityUrl': self._get_uri_of_node_data(data['id'], label, data['entity_id'])
            })

        edges = []
        for data in edge_data:
            try:
                from_label = get_first_known_label_from_list(data['from_labels'])
            except ValueError:
                from_label = 'Unknown'

            try:
                to_label = get_first_known_label_from_list(data['to_labels'])
            except ValueError:
                to_label = 'Unknown'

            edges.append({
                'id': data['id'],
                'label': data['label'],
                'data': {
                    'description': data['relationship'].get('description'),
                    'association_id': data['relationship'].get('association_id'),
                    'type': data['relationship'].get('type'),
                },
                'to': data['relationship'].end_node.id,
                'from': data['relationship'].start_node.id,
                'toLabel': to_label,
                'fromLabel': from_label,
            })

        return {'nodes': nodes, 'edges': edges}

    def get_snippets_from_edges(
        self,
        from_ids: List[int],
        to_ids: List[int],
        description: str,
        page: int,
        limit: int
    ):
        return self.graph.read_transaction(
            self.get_snippets_from_edges_query,
            from_ids,
            to_ids,
            description,
            (page - 1) * limit,
            limit
        )

    def get_snippets_from_node_pair(
        self,
        from_id: int,
        to_id: int,
        page: int,
        limit: int
    ):
        return self.graph.read_transaction(
            self.get_snippets_from_node_pair_query,
            from_id,
            to_id,
            (page - 1) * limit,
            limit
        )

    def get_snippet_count_from_edges(
        self,
        from_ids: List[int],
        to_ids: List[int],
        description: str,
    ):
        return self.graph.read_transaction(
            self.get_snippet_count_from_edges_query,
            from_ids,
            to_ids,
            description
        )['snippet_count']

    def get_snippet_count_from_node_pair(
        self,
        from_id: int,
        to_id: int,
    ):
        return self.graph.read_transaction(
            self.get_snippet_count_from_node_pair_query,
            from_id,
            to_id
        )['snippet_count']

    def get_reference_table_data(self, node_edge_pairs: List[ReferenceTablePair]):
        # For duplicate edges, We need to remember which true node ID pairs map to which
        # duplicate node ID pairs, otherwise when we send the data back to the frontend
        # we won't know which duplicate nodes we should match the snippet data with
        ids_to_pairs = {
            (pair.edge.original_from, pair.edge.original_to): pair
            for pair in node_edge_pairs
        }

        # One of these lists will have all duplicates (depends on the direction
        # of the cluster edge). We remove the duplicates so we don't get weird query results.
        from_ids = list({pair.edge.original_from for pair in node_edge_pairs})
        to_ids = list({pair.edge.original_to for pair in node_edge_pairs})
        description = node_edge_pairs[0].edge.label  # Every edge should have the same label
        direction = Direction.FROM.value if len(from_ids) == 1 else Direction.TO.value

        counts = self.graph.read_transaction(
            self.get_individual_snippet_count_from_edges_query,
            from_ids,
            to_ids,
            description
        )

        reference_table_rows: List[ReferenceTableRow] = []
        for row in counts:
            pair = ids_to_pairs[(row['from_id'], row['to_id'])]
            reference_table_rows.append(ReferenceTableRow(
                node_id=pair.node.id,
                node_display_name=pair.node.display_name,
                node_label=pair.node.label,
                snippet_count=row['count'],
            ))

        return GetReferenceTableDataResult(
            reference_table_rows=reference_table_rows,
            direction=direction
        )

    def get_snippets_for_edge(
        self,
        edge: EdgeConnectionData,
        page: int,
        limit: int,
    ) -> GetEdgeSnippetsResult:
        from_ids = [edge.from_]
        to_ids = [edge.to]
        description = edge.label  # Every edge should have the same label

        data = self.get_snippets_from_edges(from_ids, to_ids, description, page, limit)
        total_results = self.get_snippet_count_from_edges(from_ids, to_ids, description)

        # `data` is either length 0 or 1
        snippets = []
        for row in data:
            for reference in row['references']:
                snippets.append(
                    Snippet(
                        reference=GraphNode(
<<<<<<< HEAD
                            reference['snippet']['id'],
                            'Snippet',
                            [],
                            snake_to_camel_dict(reference['snippet']['data'], {}),
=======
                            reference['snippet'].id,
                            'Snippet',
                            [],
                            snake_to_camel_dict(dict(reference['snippet']), {}),
>>>>>>> c98c2601
                            [],
                            None,
                            None,
                        ),
                        publication=GraphNode(
<<<<<<< HEAD
                            reference['publication']['id'],
                            'Publication',
                            [],
                            snake_to_camel_dict(reference['publication']['data'], {}),
=======
                            reference['publication'].id,
                            'Publication',
                            [],
                            snake_to_camel_dict(dict(reference['publication']), {}),
>>>>>>> c98c2601
                            [],
                            None,
                            None,
                        ),
                        raw_score=reference['raw_score'],
                        normalized_score=reference['normalized_score']
                    )
                )

        result = GetSnippetsFromEdgeResult(
            from_node_id=edge.from_,
            to_node_id=edge.to,
            association=edge.label,
            snippets=snippets
        )

        return GetEdgeSnippetsResult(
            snippet_data=result,
            total_results=total_results,
            query_data=edge,
        )

    def get_snippets_for_cluster(
        self,
        edges: List[DuplicateEdgeConnectionData],
        page: int,
        limit: int,
    ) -> GetClusterSnippetsResult:
        # For duplicate edges, We need to remember which true node ID pairs map to which
        # duplicate node ID pairs, otherwise when we send the data back to the frontend
        # we won't know which duplicate nodes we should match the snippet data with
        id_pairs = {
            (edge.original_from, edge.original_to): {'from': edge.from_, 'to': edge.to}
            for edge in edges
        }

        # One of these lists will have all duplicates (depends on the direction
        # of the cluster edge). We remove the duplicates so we don't get weird query results.
        from_ids = list({edge.original_from for edge in edges})
        to_ids = list({edge.original_to for edge in edges})
        description = edges[0].label  # Every edge should have the same label

        data = self.get_snippets_from_edges(from_ids, to_ids, description, page, limit)
        total_results = self.get_snippet_count_from_edges(from_ids, to_ids, description)

        results = [
            GetSnippetsFromEdgeResult(
                from_node_id=id_pairs[(row['from_id'], row['to_id'])]['from'],
                to_node_id=id_pairs[(row['from_id'], row['to_id'])]['to'],
                association=row['description'],
                snippets=[Snippet(
                    reference=GraphNode(
<<<<<<< HEAD
                        reference['snippet']['id'],
                        'Snippet',
                        [],
                        snake_to_camel_dict(reference['snippet']['data'], {}),
=======
                        reference['snippet'].id,
                        'Snippet',
                        [],
                        snake_to_camel_dict(dict(reference['snippet']), {}),
>>>>>>> c98c2601
                        [],
                        None,
                        None,
                    ),
                    publication=GraphNode(
<<<<<<< HEAD
                        reference['publication']['id'],
                        'Publication',
                        [],
                        snake_to_camel_dict(reference['publication']['data'], {}),
=======
                        reference['publication'].id,
                        'Publication',
                        [],
                        snake_to_camel_dict(dict(reference['publication']), {}),
>>>>>>> c98c2601
                        [],
                        None,
                        None,
                    ),
                    raw_score=reference['raw_score'],
                    normalized_score=reference['normalized_score']
                ) for reference in row['references']]
            ) for row in data
        ]

        return GetClusterSnippetsResult(
            snippet_data=results,
            total_results=total_results,
            query_data=edges,
        )

    def get_associated_type_snippet_count(
        self,
        source_node: int,
        associated_nodes: List[int],
        label: str
    ):
        sanitized_label = ''
        if (label == 'Gene'):
            sanitized_label = 'Gene'
        elif (label == 'Chemical'):
            sanitized_label = 'Chemical'
        elif (label == 'Disease'):
            sanitized_label = 'Disease'

        results = self.graph.read_transaction(
            self.get_associated_type_snippet_count_query,
            sanitized_label,
            source_node,
            associated_nodes
        )

        return GetAssociatedTypesResult(
            associated_data=results
        )

    def get_snippets_for_node_pair(
        self,
        from_id: int,
        to_id: int,
        page: int,
        limit: int,
    ):
        data = self.get_snippets_from_node_pair(from_id, to_id, page, limit)
        total_results = self.get_snippet_count_from_node_pair(from_id, to_id)

        results = [
            GetSnippetsFromEdgeResult(
                from_node_id=from_id,
                to_node_id=to_id,
                association=row['description'],
                snippets=[Snippet(
                    reference=GraphNode(
<<<<<<< HEAD
                        reference['snippet']['id'],
                        'Snippet',
                        [],
                        snake_to_camel_dict(reference['snippet']['data'], {}),
=======
                        reference['snippet'].id,
                        'Snippet',
                        [],
                        snake_to_camel_dict(dict(reference['snippet']), {}),
>>>>>>> c98c2601
                        [],
                        None,
                        None,
                    ),
                    publication=GraphNode(
<<<<<<< HEAD
                        reference['publication']['id'],
                        'Publication',
                        [],
                        snake_to_camel_dict(reference['publication']['data'], {}),
=======
                        reference['publication'].id,
                        'Publication',
                        [],
                        snake_to_camel_dict(dict(reference['publication']), {}),
>>>>>>> c98c2601
                        [],
                        None,
                        None,
                    ),
                    raw_score=reference['raw_score'],
                    normalized_score=reference['normalized_score']
                ) for reference in row['references']]
            ) for row in data
        ]

        return GetNodePairSnippetsResult(
            snippet_data=results,
            total_results=total_results,
            query_data={'from_node_id': from_id, 'to_node_id': to_id},
        )

    def get_expand_query(self, tx: Neo4jTx, node_id: str, labels: List[str]) -> List[Neo4jRecord]:
        return list(
            tx.run(
                """
                MATCH (n)
                WHERE ID(n)=$node_id
                MATCH (n)-[l:ASSOCIATED]-(m)
                WHERE any(x IN $labels WHERE x IN labels(m))
                RETURN
                    apoc.convert.toSet([{
                        id: ID(n),
                        labels: labels(n),
                        entity_id: n.id,
                        name: n.name
                    }] + collect({
                        id: ID(m),
                        labels: labels(m),
                        entity_id: m.id,
                        name: m.name
                    })) AS nodes,
                    apoc.convert.toSet(collect({
                        // We have to return the entire relationship as well, so we can get the
                        // start and end nodes.
                        relationship: l,
                        id: id(l),
                        label: type(l),
                        from_labels: labels(n),
                        to_labels: labels(m)
                    })) AS relationships
                """,
                node_id=node_id, labels=labels
            )
        )

    def get_associated_type_snippet_count_query(
        self,
        tx,
        sanitized_label: str,
        source_node: int,
        associated_nodes: List[int]
    ):
        return list(
            tx.run(
                f"""
                MATCH
                    (f)-[:HAS_ASSOCIATION]-(a:Association)-[:HAS_ASSOCIATION]-(t:{sanitized_label})
                WHERE
                    ID(f) = $source_node AND
                    ID(t) IN $associated_nodes
                WITH
                    a AS association,
                    t.name as name,
                    ID(t) as node_id
                MATCH (association)<-[:INDICATES]-(s:Snippet)-[:IN_PUB]-(p:Publication)
                RETURN name, node_id, COUNT(s) as snippet_count
                ORDER BY snippet_count DESC
                """,
                source_node=source_node, associated_nodes=associated_nodes
            ).data()
        )

    def get_snippets_from_edges_query(
        self,
        tx: Neo4jTx,
        from_ids: List[int],
        to_ids: List[int],
        description: str,
        skip: int,
        limit: int
    ) -> List[Neo4jRecord]:
        return list(
            tx.run(
                """
                MATCH (f)-[:HAS_ASSOCIATION]->(a:Association)-[:HAS_ASSOCIATION]->(t)
                WHERE
                    ID(f) IN $from_ids AND
                    ID(t) IN $to_ids AND
                    a.description=$description
                WITH
                    a AS association,
                    ID(f) as from_id,
                    ID(t) as to_id,
                    a.description as description
                MATCH (association)<-[r:INDICATES]-(s:Snippet)-[:IN_PUB]-(p:Publication)
                WITH
                    COUNT(s) as snippet_count,
                    collect({
                        snippet: {
                            id: s.id,
                            data: {
                                entry1_text: r.entry1_text,
                                entry2_text: r.entry2_text,
                                entry1_type: coalesce(association.entry1_type, 'Unknown'),
                                entry2_type: coalesce(association.entry2_type, 'Unknown'),
                                sentence: s.sentence
                            }
                        },
                        publication: {
                            id: p.id,
                            data: {
                                journal: p.journal,
                                title: p.title,
                                pmid: p.pmid,
                                pub_year: p.pub_year
                            }
                        },
                        raw_score:r.raw_score,
                        normalized_score:r.normalized_score
                    }) as references,
                    max(p.pub_year) as max_pub_year,
                    from_id,
                    to_id,
                    description
                ORDER BY snippet_count DESC, max_pub_year DESC
                UNWIND references as reference
                WITH
                    snippet_count,
                    reference,
                    from_id,
                    to_id,
                    description
                ORDER BY snippet_count DESC, coalesce(reference.publication.pub_year, -1) DESC
                SKIP $skip LIMIT $limit
                RETURN collect(reference) as references, from_id, to_id, description
                """,
                from_ids=from_ids, to_ids=to_ids, description=description, skip=skip, limit=limit
            )
        )

    def get_snippets_from_node_pair_query(
        self,
        tx: Neo4jTx,
        from_id: List[int],
        to_id: List[int],
        skip: int,
        limit: int
    ) -> List[Neo4jRecord]:
        return list(
            tx.run(
                """
                MATCH (f)-[:HAS_ASSOCIATION]-(a:Association)-[:HAS_ASSOCIATION]-(t)
                WHERE
                    ID(f)=$from_id AND
                    ID(t)=$to_id
                WITH
                    a AS association,
                    ID(f) as from_id,
                    ID(t) as to_id,
                    a.description as description
                MATCH (association)<-[r:INDICATES]-(s:Snippet)-[:IN_PUB]-(p:Publication)
                WITH
                    COUNT(s) as snippet_count,
                    collect({
                        snippet: {
                            id: s.id,
                            data: {
                                entry1_text: r.entry1_text,
                                entry2_text: r.entry2_text,
                                entry1_type: coalesce(association.entry1_type, 'Unknown'),
                                entry2_type: coalesce(association.entry2_type, 'Unknown'),
                                sentence: s.sentence
                            }
                        },
                        publication: {
                            id: p.id,
                            data: {
                                journal: p.journal,
                                title: p.title,
                                pmid: p.pmid,
                                pub_year: p.pub_year
                            }
                        },
                        raw_score:r.raw_score,
                        normalized_score:r.normalized_score
                    }) as references,
                    max(p.pub_year) as max_pub_year,
                    from_id,
                    to_id,
                    description
                ORDER BY snippet_count DESC, max_pub_year DESC
                UNWIND references as reference
                WITH
                    snippet_count,
                    reference,
                    from_id,
                    to_id,
                    description
                ORDER BY snippet_count DESC, coalesce(reference.publication.pub_year, -1) DESC
                SKIP $skip LIMIT $limit
                RETURN collect(reference) as references, from_id, to_id, description
                """,
                from_id=from_id, to_id=to_id, skip=skip, limit=limit
            )
        )

    def get_snippet_count_from_edges_query(
        self,
        tx: Neo4jTx,
        from_ids: List[int],
        to_ids: List[int],
        description: str
    ) -> Neo4jRecord:
        return tx.run(
            """
            MATCH (f)-[:HAS_ASSOCIATION]-(a:Association)-[:HAS_ASSOCIATION]-(t)
            WHERE
                ID(f) IN $from_ids AND
                ID(t) IN $to_ids AND
                a.description=$description
            WITH
                a AS association,
                ID(f) as from_id,
                ID(t) as to_id
            MATCH (association)<-[:INDICATES]-(s:Snippet)-[:IN_PUB]-(p:Publication)
            RETURN COUNT(s) as snippet_count
            """,
            from_ids=from_ids, to_ids=to_ids, description=description
        ).single()

    def get_snippet_count_from_node_pair_query(
        self,
        tx: Neo4jTx,
        from_id: int,
        to_id: int
    ) -> Neo4jRecord:
        return tx.run(
            """
            MATCH (f)-[:HAS_ASSOCIATION]-(a:Association)-[:HAS_ASSOCIATION]-(t)
            WHERE
                ID(f)=$from_id AND
                ID(t)=$to_id
            WITH
                a AS association,
                ID(f) as from_id,
                ID(t) as to_id
            MATCH (association)<-[:INDICATES]-(s:Snippet)-[:IN_PUB]-(p:Publication)
            RETURN COUNT(s) as snippet_count
            """,
            from_id=from_id, to_id=to_id
        ).single()

    def get_individual_snippet_count_from_edges_query(
        self,
        tx: Neo4jTx,
        from_ids: List[int],
        to_ids: List[int],
        description: str
    ) -> List[Neo4jRecord]:
        return list(
            tx.run(
                """
                MATCH (f)-[:HAS_ASSOCIATION]->(a:Association)-[:HAS_ASSOCIATION]->(t)
                WHERE
                    ID(f) IN $from_ids AND
                    ID(t) IN $to_ids AND
                    a.description=$description
                WITH
                    a as association,
                    ID(f) as from_id,
                    ID(t) as to_id,
                    labels(f) as from_labels,
                    labels(t) as to_labels
                OPTIONAL MATCH (association)<-[:INDICATES]-(s:Snippet)-[:IN_PUB]-(p:Publication)
                WITH
                    COUNT(s) as snippet_count,
                    collect({
                        snippet:s,
                        publication:p
                    }) as references,
                    max(p.pub_year) as max_pub_year,
                    from_id,
                    to_id,
                    from_labels,
                    to_labels
                ORDER BY snippet_count DESC, coalesce(max_pub_year, -1) DESC
                RETURN from_id, to_id, from_labels, to_labels, snippet_count as count
                """,
                from_ids=from_ids, to_ids=to_ids, description=description
            )
        )<|MERGE_RESOLUTION|>--- conflicted
+++ resolved
@@ -2,15 +2,12 @@
 from neo4j import Record as Neo4jRecord, Transaction as Neo4jTx
 from typing import List
 
-<<<<<<< HEAD
-=======
 from neo4japp.constants import (
     LogEventType,
     TYPE_CHEMICAL,
     TYPE_DISEASE,
     TYPE_GENE
 )
->>>>>>> c98c2601
 from neo4japp.data_transfer_objects.visualization import (
     Direction,
     DuplicateEdgeConnectionData,
@@ -26,17 +23,10 @@
     GetAssociatedTypesResult,
 )
 from neo4japp.models import GraphNode
-<<<<<<< HEAD
-from neo4japp.services import KgService
-from neo4japp.util import (
-    snake_to_camel_dict
-)
-=======
 from neo4japp.models.entity_resources import DomainURLsMap
 from neo4japp.services import KgService
 from neo4japp.util import get_first_known_label_from_list, snake_to_camel_dict
 from neo4japp.utils.logger import EventLog
->>>>>>> c98c2601
 
 
 class VisualizerService(KgService):
@@ -265,33 +255,19 @@
                 snippets.append(
                     Snippet(
                         reference=GraphNode(
-<<<<<<< HEAD
                             reference['snippet']['id'],
                             'Snippet',
                             [],
                             snake_to_camel_dict(reference['snippet']['data'], {}),
-=======
-                            reference['snippet'].id,
-                            'Snippet',
-                            [],
-                            snake_to_camel_dict(dict(reference['snippet']), {}),
->>>>>>> c98c2601
                             [],
                             None,
                             None,
                         ),
                         publication=GraphNode(
-<<<<<<< HEAD
                             reference['publication']['id'],
                             'Publication',
                             [],
                             snake_to_camel_dict(reference['publication']['data'], {}),
-=======
-                            reference['publication'].id,
-                            'Publication',
-                            [],
-                            snake_to_camel_dict(dict(reference['publication']), {}),
->>>>>>> c98c2601
                             [],
                             None,
                             None,
@@ -344,33 +320,19 @@
                 association=row['description'],
                 snippets=[Snippet(
                     reference=GraphNode(
-<<<<<<< HEAD
                         reference['snippet']['id'],
                         'Snippet',
                         [],
                         snake_to_camel_dict(reference['snippet']['data'], {}),
-=======
-                        reference['snippet'].id,
-                        'Snippet',
-                        [],
-                        snake_to_camel_dict(dict(reference['snippet']), {}),
->>>>>>> c98c2601
                         [],
                         None,
                         None,
                     ),
                     publication=GraphNode(
-<<<<<<< HEAD
                         reference['publication']['id'],
                         'Publication',
                         [],
                         snake_to_camel_dict(reference['publication']['data'], {}),
-=======
-                        reference['publication'].id,
-                        'Publication',
-                        [],
-                        snake_to_camel_dict(dict(reference['publication']), {}),
->>>>>>> c98c2601
                         [],
                         None,
                         None,
@@ -429,33 +391,19 @@
                 association=row['description'],
                 snippets=[Snippet(
                     reference=GraphNode(
-<<<<<<< HEAD
                         reference['snippet']['id'],
                         'Snippet',
                         [],
                         snake_to_camel_dict(reference['snippet']['data'], {}),
-=======
-                        reference['snippet'].id,
-                        'Snippet',
-                        [],
-                        snake_to_camel_dict(dict(reference['snippet']), {}),
->>>>>>> c98c2601
                         [],
                         None,
                         None,
                     ),
                     publication=GraphNode(
-<<<<<<< HEAD
                         reference['publication']['id'],
                         'Publication',
                         [],
                         snake_to_camel_dict(reference['publication']['data'], {}),
-=======
-                        reference['publication'].id,
-                        'Publication',
-                        [],
-                        snake_to_camel_dict(dict(reference['publication']), {}),
->>>>>>> c98c2601
                         [],
                         None,
                         None,
