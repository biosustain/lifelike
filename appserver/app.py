--- conflicted
+++ resolved
@@ -31,8 +31,9 @@
     FILE_MIME_TYPE_ENRICHMENT_TABLE,
     FILE_MIME_TYPE_MAP,
     FILE_MIME_TYPE_PDF,
-    LogEventType, FILE_MIME_TYPE_DIRECTORY, SEED_FILE_KEY_FILES, SEED_FILE_KEY_USER,
-    SEED_FILE_KEY_FILE_CONTENT
+    LogEventType,
+    FILE_MIME_TYPE_DIRECTORY,
+    SEED_FILE_KEY
 )
 from neo4japp.database import db, get_account_service, get_elastic_service, get_file_type_service
 from neo4japp.exceptions import OutdatedVersionException
@@ -192,12 +193,11 @@
         print('Please specify at least one filename!', file=sys.stderr)
         return
 
-<<<<<<< HEAD
     seed_file = open(seed_filename, 'wr')
     fixtures = json.load(seed_file)
-    files = next(filter(lambda fix: fix.get('model') == SEED_FILE_KEY_FILES, fixtures)
+    files = next(filter(lambda fix: fix.get('model') == SEED_FILE_KEY.FILES, fixtures)
                  )['records']
-    users = next(filter(lambda fix: fix.get('model') == SEED_FILE_KEY_USER, fixtures)
+    users = next(filter(lambda fix: fix.get('model') == SEED_FILE_KEY.USER, fixtures)
                  )['records']
     selected_user = list(filter(lambda user: user['id'] == owner, users))
     if not selected_user:
@@ -211,29 +211,6 @@
         print(f"Cannot find directory with id {directory} in seed file: {seed_filename}",
               file=sys.stderr)
         return
-=======
-    with open(seed_filename, 'r') as f:
-        fixtures = json.load(f)
-        files = next(filter(lambda fix: fix.get('model') == SEED_FILE_KEY_FILES, fixtures)
-                     )['records']
-        users = next(filter(lambda fix: fix.get('model') == SEED_FILE_KEY_USER, fixtures)
-                     )['records']
-        selected_user = list(filter(lambda user: user['id'] == owner, users))
-        if not selected_user:
-            print(f"Cannot find user with id {owner} in seed file: {seed_filename}",
-                  file=sys.stderr)
-            return
-        selected_directory = list(filter(lambda file: file['id'] == directory and
-                                         file.get('mime_type', '')
-                                         == FILE_MIME_TYPE_DIRECTORY, files))
-        if not selected_directory:
-            print(f"Cannot find directory with id {directory} in seed file: {seed_filename}",
-                  file=sys.stderr)
-            return
-
-    conn = db.engine.connect()
-    trans = conn.begin()
->>>>>>> bc04cd33
 
     query = db.session.query(
         Files.id,
@@ -271,11 +248,10 @@
         print('', ''.join(missing), file=sys.stderr)
         return
 
-<<<<<<< HEAD
-    files = next(filter(lambda fix: fix.get('model') == SEED_FILE_KEY_FILES, fixtures)
+    files = next(filter(lambda fix: fix.get('model') == SEED_FILE_KEY.FILES, fixtures)
                  )['records']
     file_content = next(filter(lambda fix:
-                               fix.get('model') == SEED_FILE_KEY_FILE_CONTENT, fixtures)
+                               fix.get('model') == SEED_FILE_KEY.FILE_CONTENT, fixtures)
                         )['records']
 
     new_id = max([file['id'] for file in files]) + 1
@@ -305,43 +281,6 @@
         content_id += 1
     json.dump(fixtures, seed_file)
     seed_file.close()
-=======
-    with open(seed_filename, 'r') as f:
-        fixtures = json.load(f)
-        files = list(filter(lambda fix: fix.get('model') == SEED_FILE_KEY_FILES, fixtures)
-                     )[0]['records']
-        file_content = list(filter(lambda fix:
-                                   fix.get('model') == SEED_FILE_KEY_FILE_CONTENT, fixtures)
-                            )[0]['records']
-
-        new_id = max([file['id'] for file in files]) + 1
-        content_id = max([file['id'] for file in file_content]) + 1
-        taken_hashes = {file['hash_id'] for file in files}
-        for res in results:
-            files.append({
-                'id': new_id,
-                'hash_id': res.hash_id if res.hash_id not in taken_hashes
-                else timeflake.random().base62,
-                'filename': res.filename,
-                'mime_type': res.mime_type,
-                'parent_id': directory,
-                'user_id': owner,
-                'public': False,
-                'content_id': content_id
-            })
-            file_c = {
-                'id': content_id
-            }
-            # # Encode as Base64
-            data = base64.standard_b64encode(res['raw_file'])
-            # # Decode to Base64encoded string
-            file_c['raw_file_base64'] = data.decode('utf-8')
-            file_content.append(file_c)
-            new_id += 1
-            content_id += 1
-        with open(seed_filename, 'w') as outfile:
-            json.dump(fixtures, outfile)
->>>>>>> bc04cd33
 
 
 @app.cli.command("drop_tables")
@@ -450,10 +389,16 @@
 @app.cli.command('create-lmdb')
 @click.option('--file-type', type=str)
 def create_lmdb_files(file_type):
-    valid_values = {EntityType.ANATOMY.value, EntityType.CHEMICAL.value, EntityType.COMPOUND.value,
-                    EntityType.DISEASE.value, EntityType.FOOD.value, EntityType.GENE.value,
-                    EntityType.PHENOMENA.value, EntityType.PHENOTYPE.value,
-                    EntityType.PROTEIN.value, EntityType.SPECIES.value}
+    valid_values = {EntityType.ANATOMY.value,
+                    EntityType.CHEMICAL.value,
+                    EntityType.COMPOUND.value,
+                    EntityType.DISEASE.value,
+                    EntityType.FOOD.value,
+                    EntityType.GENE.value,
+                    EntityType.PHENOMENA.value,
+                    EntityType.PHENOTYPE.value,
+                    EntityType.PROTEIN.value,
+                    EntityType.SPECIES.value}
     if file_type is not None and file_type not in valid_values:
         raise ValueError(f'Only these valid values are accepted: {valid_values}')
     service = get_lmdb_service()
