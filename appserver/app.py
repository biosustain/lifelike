import base64
import click
import copy
import hashlib
import importlib
import json
import logging
import math
import os
import re
import requests
import sys
import timeflake
import uuid
import zipfile

from collections import namedtuple
from flask import request, g
from marshmallow.exceptions import ValidationError
from sqlalchemy import inspect, Table
from sqlalchemy.sql.expression import and_, text
from typing import List

from neo4japp.blueprints.auth import auth
from neo4japp.constants import (
    ANNOTATION_STYLES_DICT,
    FILE_MIME_TYPE_ENRICHMENT_TABLE,
    FILE_MIME_TYPE_MAP,
    FILE_MIME_TYPE_PDF,
    LogEventType,
    FILE_MIME_TYPE_DIRECTORY,
    SEED_FILE_KEY_FILE_CONTENT,
    SEED_FILE_KEY_USER,
    SEED_FILE_KEY_FILES,
)
from neo4japp.database import (
    db,
    get_account_service,
    get_elastic_service,
    get_file_type_service,
)
from neo4japp.exceptions import OutdatedVersionException, ServerWarning
from neo4japp.factory import create_app
from neo4japp.lmdb_manager import LMDBManager, AzureStorageProvider
from neo4japp.models import AppUser
from neo4japp.models.common import generate_hash_id
from neo4japp.models.files import FileContent, Files
from neo4japp.schemas.formats.drawing_tool import validate_map
from neo4japp.utils import FileContentBuffer
from neo4japp.utils.globals import warn
from neo4japp.utils.logger import EventLog
from neo4japp.utils.globals import config

app_config = os.environ.get('FLASK_APP_CONFIG', 'Development')
app = create_app(config_package=f'config.{app_config}')
logger = logging.getLogger(__name__)


@app.before_request
def init_exceptions_handling():
    g.info = set()
    g.warnings = set()

    g.transaction_id = request.headers.get('X-Transaction-Id')
    if not g.transaction_id:
        g.transaction_id = generate_hash_id()
        warn(
            ServerWarning('Request did not contain required "X-Transaction-Id" header')
        )


@app.before_request
def check_version_header():
    """
    API version content negotiation. Check if the client requested a specific version,
    if so, ensure it matches the current version or otherwise return a '406 Not Acceptable' status
    """
    requested_version = request.headers.get("Accept-Lifelike-Version")
    if requested_version and requested_version != config.get('GITHUB_HASH'):
        raise OutdatedVersionException(
            'A new version of Lifelike is available. Please refresh your browser to use the new '
            + 'changes'
        )


@app.before_request
def request_navigator_log():
    app.logger.info(EventLog(event_type=LogEventType.SYSTEM.value).to_dict())


# `default_login_required` enforces login on all endpoints by default.
# Credit here: https://stackoverflow.com/a/30761573

# a dummy callable to execute the login_required logic
login_required_dummy_view = auth.login_required(lambda: None)


@app.before_request
def default_login_required():
    # exclude 404 errors and static routes
    # uses split to handle blueprint static routes as well
    if not request.endpoint or request.endpoint.rsplit('.', 1)[-1] == 'static':
        return

    view = app.view_functions[request.endpoint]

    if getattr(view, 'login_exempt', False):
        return

    return login_required_dummy_view()


@app.cli.command("seed")
@click.argument('filename', type=click.Path(exists=True))
def seed(filename):
    def find_existing_row(model, value):
        if isinstance(value, dict):
            f = value
        else:
            f = {
                model.primary_key[0].name: value,
            }
        return db.session.query(model).filter_by(**f).one()

    seed_file = click.format_filename(filename)
    with open(seed_file, 'r') as f:
        fixtures = json.load(f)
        truncated_tables = []

        for fixture in fixtures:
            module_name, class_name = fixture['model'].rsplit('.', 1)
            module = importlib.import_module(module_name)
            model = getattr(module, class_name)

            if isinstance(model, Table):
                truncated_tables.append(model.name)
            else:
                model_meta = inspect(model)
                for table in model_meta.tables:
                    truncated_tables.append(table.name)

        logger.info("Clearing database of data...")
        conn = db.engine.connect()
        trans = conn.begin()
        for table in truncated_tables:
            logger.info(f"Truncating {table}...")
            conn.execute(f'ALTER TABLE "{table}" DISABLE TRIGGER ALL;')
            conn.execute(f'TRUNCATE TABLE "{table}" RESTART IDENTITY CASCADE;')
            conn.execute(f'ALTER TABLE "{table}" ENABLE TRIGGER ALL;')
        trans.commit()

        logger.info("Inserting fixtures...")
        for fixture in fixtures:
            module_name, class_name = fixture['model'].rsplit('.', 1)
            module = importlib.import_module(module_name)
            model = getattr(module, class_name)

            if isinstance(model, Table):
                logger.info(f"Creating fixtures for {class_name}...")
                db.session.execute(model.insert(), fixture['records'])
                table = model
            else:
                model_meta = inspect(model)
                table = model.__table__
                relationships = model_meta.relationships
                logger.info(f"Creating fixtures for {class_name}...")

                for record in fixture['records']:
                    instance = model()
                    for key in record:
                        if key in relationships:
                            fk_model = relationships[key].mapper
                            if isinstance(record[key], list):
                                for value in record[key]:
                                    getattr(instance, key).append(
                                        find_existing_row(fk_model, value)
                                    )
                            else:
                                setattr(
                                    instance,
                                    key,
                                    find_existing_row(fk_model, record[key]),
                                )
                        else:
                            setattr(instance, key, record[key])
                    db.session.add(instance)

            db.session.flush()
            db.session.commit()
            # rollback in case of error?

            if 'id' in table.columns:
                logger.info(f"Updating sequence for {table.name}...")
                conn.execute(
                    f'SELECT pg_catalog.setval('
                    f'pg_get_serial_sequence(\'{table.name}\', \'id\'), '
                    f'MAX(id) + 1) FROM {table.name};'
                )
            else:
                logger.info(f"No ID column for {class_name}")

            db.session.flush()
            db.session.commit()
            # rollback in case of error?

        logger.info("Fixtures imported")


@app.cli.command("append_seed")
@click.argument('seed_filename', type=click.Path(exists=True))
@click.option('-d', '--directory', default=1)
@click.option('-o', '--owner', default=1)
@click.argument('filenames', nargs=-1)
def append_to_the_seed(
    seed_filename: str, directory: int, owner: int, filenames: tuple
):
    if not len(filenames):
        print('Please specify at least one filename!', file=sys.stderr)
        return

    seed_file = open(seed_filename, 'r+')
    fixtures = json.load(seed_file)

    files = next(fix for fix in fixtures if fix.get('model') == SEED_FILE_KEY_FILES)[
        'records'
    ]
    users = next(fix for fix in fixtures if fix.get('model') == SEED_FILE_KEY_USER)[
        'records'
    ]
    selected_user = list(filter(lambda user: user['id'] == owner, users))
    if not selected_user:
        print(
            f"Cannot find user with id {owner} in seed file: {seed_filename}",
            file=sys.stderr,
        )
        return
    selected_directory = list(
        filter(
            lambda file: file['id'] == directory
            and file.get('mime_type', '') == FILE_MIME_TYPE_DIRECTORY,
            files,
        )
    )
    if not selected_directory:
        print(
            f"Cannot find directory with id {directory} in seed file: {seed_filename}",
            file=sys.stderr,
        )
        return

    query = (
        db.session.query(
            Files.id,
            Files.hash_id,
            Files.filename,
            Files.mime_type,
            Files.content_id,
            FileContent.raw_file,
        )
        .filter(Files.content_id == FileContent.id)
        .filter(and_(Files.filename.in_(filenames), Files.deletion_date.is_(None)))
        .group_by(
            Files.id,
            Files.hash_id,
            Files.filename,
            Files.mime_type,
            Files.content_id,
            FileContent.raw_file,
        )
    )

    results = [
        {column: value for column, value in row_proxy.items()}
        for row_proxy in db.session.execute(query).fetchall()
    ]

    if not len(results):
        print(
            f'Could not find the filename{"s" if len(filenames) > 1 else " " + filenames[0]}!',
            file=sys.stderr,
        )
        return

    if len(results) != len(filenames):
        print(
            'Could not retrieve some of the files! Was able to retrieve:',
            file=sys.stderr,
        )
        correct = [res['files_filename'] for res in results]
        print(', '.join(correct), file=sys.stderr)
        print('Missing files:', file=sys.stderr)
        missing = [filename for filename in filenames if filename not in correct]
        print('', ''.join(missing), file=sys.stderr)
        return

    file_content = next(
        (fix for fix in fixtures if fix.get('model') == SEED_FILE_KEY_FILE_CONTENT)
    )['records']

    new_id = max([file['id'] for file in files]) + 1
    content_id = max([file['id'] for file in file_content]) + 1
    taken_hashes = {file['hash_id'] for file in files}
    for res in results:
        files.append(
            {
                'id': new_id,
                'hash_id': res['files_hash_id']
                if res['files_hash_id'] not in taken_hashes
                else timeflake.random().base62,
                'filename': res['files_filename'],
                'mime_type': res['files_mime_type'],
                'parent_id': directory,
                'user_id': owner,
                'public': False,
                'content_id': content_id,
            }
        )
        file_c = {'id': content_id}
        # # Encode as Base64
        data = base64.standard_b64encode(res['files_content_raw_file'])
        # # Decode to Base64encoded string
        file_c['raw_file_base64'] = data.decode('utf-8')
        file_content.append(file_c)
        new_id += 1
        content_id += 1
    json.dump(fixtures, seed_file)
    seed_file.close()


@app.cli.command("drop_tables")
def drop_all_tables_and_enums():
    """
    Drop all tables and user enums from a postgres database
    """
    with app.app_context():
        # Get and drop all tables
        table_sql = (
            "SELECT table_name FROM information_schema.tables "
            "WHERE table_schema='public' AND table_name NOT LIKE 'pg_%%'"
        )
        for table in [name for (name,) in db.engine.execute(text(table_sql))]:
            db.engine.execute(text('DROP TABLE "%s" CASCADE' % table))

        # Get and drop all enums
        enum_sql = (
            "SELECT DISTINCT t.typname "
            "FROM pg_catalog.pg_type t "
            "JOIN pg_catalog.pg_enum e ON t.oid = e.enumtypid"
        )
        for enum in [name for (name,) in db.engine.execute(text(enum_sql))]:
            db.engine.execute(text('DROP TYPE IF EXISTS "%s" CASCADE' % enum))


def validate_email(email):
    if not re.match(r"\b[A-Za-z0-9._%+-]+@[A-Za-z0-9.-]+\.[A-Z|a-z]{2,}\b", email):
        raise ValueError('Invalid email address')
    return email


@app.cli.command("create-user")
@click.argument("name", nargs=1)
@click.argument("email", nargs=1, callback=validate_email)
def create_user(name, email):
    user = AppUser(
        username=name,
        first_name=name,
        last_name=name,
        email=email,
        subject=email,
    )
    # set default role
    account_service = get_account_service()
    get_role = account_service.get_or_create_role('user')
    user.roles.extend([get_role])
    user.set_password('password')
    db.session.add(user)
    db.session.commit()
    # rollback in case of error?


@app.cli.command("set-role")
@click.argument("email", nargs=1)
@click.argument("role", nargs=1)
def set_role(email, role):
    account_service = get_account_service()
    user = AppUser.query.filter_by(email=email).one()
    get_role = account_service.get_or_create_role(role)
    user.roles.extend([get_role])
    db.session.commit()
    # rollback in case of error?


@app.cli.command('reset-elastic')
def reset_elastic():
    """Seeds Elastic with all pipelines and indices. Typically should be used when a new Elastic DB
    is first created, but will also update/re-index the entire database if run later."""
    with app.app_context():
        elastic_service = get_elastic_service()
        elastic_service.recreate_indices_and_pipelines()


@app.cli.command('reindex-files')
def reindex_files():
    """Re-indexes all documents used by this environment without recreating indexes."""
    elastic_service = get_elastic_service()
    elastic_service.reindex_all_documents()


@app.cli.command('recreate-elastic-index')
@click.argument('index_id', nargs=1)
@click.argument('index_mapping_file', nargs=1)
def update_or_create_index(index_id, index_mapping_file):
    """Given an index id and mapping file, creates a new elastic index. If the index already exists,
    we recreate it and re-index all documents."""
    elastic_service = get_elastic_service()
    elastic_service.update_or_create_index(index_id, index_mapping_file)


@app.cli.command('load-lmdb')
def load_lmdb():
    """Downloads LMDB files from Cloud to Local for application"""
    manager = LMDBManager(AzureStorageProvider(), 'lmdb')
    lmdb_dir_path = os.path.join(app.***ARANGO_USERNAME***_path, 'services/annotations/lmdb')
    manager.download_all(lmdb_dir_path)
    manager.update_all_dates(lmdb_dir_path)


@app.cli.command('upload-lmdb')
def upload_lmdb():
    """Uploads LMDB files from local to Azure cloud storage.
    To upload LMDB files,
    1. Load the files into the proper directories under
    ../services/annotations/lmdb/<categories>/<data.mdb|lock.mdb>
    2. Update the 'lmdb_config.json' under the lmdb_manager directory
    to the correct versions
    """
    manager = LMDBManager(AzureStorageProvider(), 'lmdb')
    lmdb_dir_path = os.path.join(app.***ARANGO_USERNAME***_path, 'services/annotations/lmdb')
    manager.upload_all(lmdb_dir_path)


<<<<<<< HEAD
=======
@app.cli.command('create-lmdb')
@click.option('--file-type', type=str)
def create_lmdb_files(file_type):
    valid_values = {
        EntityType.ANATOMY.value,
        EntityType.CHEMICAL.value,
        EntityType.COMPOUND.value,
        EntityType.DISEASE.value,
        EntityType.FOOD.value,
        EntityType.GENE.value,
        EntityType.PHENOMENA.value,
        EntityType.PHENOTYPE.value,
        EntityType.PROTEIN.value,
        EntityType.SPECIES.value,
    }
    if file_type is not None and file_type not in valid_values:
        raise ValueError(f'Only these valid values are accepted: {valid_values}')
    service = get_lmdb_service()
    service.create_lmdb_files(file_type)


>>>>>>> b8df4400
Fallback = namedtuple('Fallback', ['organism_name', 'organism_synonym', 'organism_id'])


@app.cli.command('reannotate')
@click.argument('user')  # the user email
@click.argument('password')
def reannotate_files(user, password):
    from neo4japp.models import FileContent

    # from neo4japp.exceptions import AnnotationError
    from neo4japp.schemas.annotations import AnnotationConfigurations
    from multiprocessing import Queue
    import time

    def get_token():
        req = requests.post(
            'http://localhost:5000/auth/login',
            data=json.dumps({'email': user, 'password': password}),
            headers={'Content-type': 'application/json'},
        )
        return json.loads(req.text)['accessToken']['token']

    def do_work(token, hash_ids, configs, organism: Fallback):
        resp = requests.post(
            'http://localhost:5000/filesystem/annotations/generate',
            data=json.dumps(
                {
                    'hashIds': hash_ids,
                    'organism': {
                        'organism_name': organism.organism_name,
                        'synonym': organism.organism_synonym,
                        'tax_id': organism.organism_id,
                    },
                    'annotationConfigs': configs,
                }
            ),
            headers={
                'Content-type': 'application/json',
                'Authorization': f'Bearer {token}',
            },
        )
        print(
            f'Got response back for files {hash_ids}, status code is {resp.status_code}'
        )
        # if resp.status_code != HTTPStatus.OK:
        #     raise AnnotationError(resp.text)
        resp.close()

    print('Running reannotate command')

    token = get_token()
    curr_time = time.time()

    # NUM_PROCESSES = 2
    task_queue = Queue()

    files = (
        db.session.query(
            Files.id,
            Files.hash_id,
            Files.annotation_configs,
            Files.organism_name,
            Files.organism_synonym,
            Files.organism_taxonomy_id,
        )
        .join(FileContent, FileContent.id == Files.content_id)
        .filter(
            and_(
                Files.mime_type.in_(
                    [FILE_MIME_TYPE_PDF, FILE_MIME_TYPE_ENRICHMENT_TABLE]
                ),
                Files.deletion_date.is_(None),
                and_(Files.annotations.isnot(None), Files.annotations != '[]'),
            )
        )
    )

    print(f'Total files: {files.count()}')

    for fid, hash, configs, organism, organism_synonym, organism_id in files:
        task_queue.put(
            (
                fid,
                hash,
                json.loads(AnnotationConfigurations().dumps(configs)),
                Fallback(organism, organism_synonym, organism_id),
            )
        )

    print(f'Total tasks to do: {task_queue.qsize()}')

    while task_queue.qsize() > 0:
        if time.time() - curr_time > 180:
            token = get_token()
            curr_time = time.time()

        file_id, hashes, configs, organism = task_queue.get()
        do_work(token, [hashes], configs, organism)

    # while True:
    #     if time.time() - curr_time > 180:
    #         token = get_token()
    #         curr_time = time.time()

    #     file_id, hashes, configs, organism = task_queue.get()
    #     # this is preferred over multiprocessing.pool(...)
    #     # because it is guaranteed to be in a different process
    #     p = Process(target=do_work, args=(token, [hashes], configs, organism,))
    #     p.daemon = True
    #     p.start()
    #     # print(f'Process {p.pid} started...')
    #     running[p.pid] = (hashes, p)

    #     if len(running) == 3:
    #         while True:
    #             for k in list(running):
    #                 v = running[k]
    #                 if not v[1].is_alive():
    #                     # if v[1].exitcode:
    #                     #     raise AnnotationError(f'File with hash_id {v[0]} failed to annotate.')  # noqa
    #                     running.pop(k)

    #             if len(running) == 0:
    #                 break

    #     if task_queue.qsize() == 0:
    #         break

    # while True:
    #     for k in list(running):
    #         v = running[k]
    #         if not v[1].is_alive():
    #             # if v[1].exitcode:
    #             #     raise AnnotationError(f'File with hash_id {v[0]} failed to annotate.')
    #             running.pop(k)

    #     if len(running) == 0:
    #         break


def add_file(
    filename: str, description: str, user_id: int, parent_id: int, file_bstr: bytes
):
    """Helper for adding a generic file to the database."""
    user = db.session.query(AppUser).filter(AppUser.id == user_id).one()
    parent = db.session.query(Files).filter(Files.id == parent_id).one()

    file_type_service = get_file_type_service()

    file = Files()
    file.filename = filename
    file.description = description
    file.user = user
    file.creator = user
    file.modifier = user
    file.public = False
    file.parent = parent
    file.upload_url = None

    # Create operation
    buffer = FileContentBuffer(file_bstr)

    # Detect the mime type of the file
    mime_type = file_type_service.detect_mime_type(buffer, file.extension)
    file.mime_type = mime_type

    # Figure out file size
    size = buffer.size

    # Check max file size
    if size > 1024 * 1024 * 300:
        raise ValidationError(
            'Your file could not be processed because it is too large.'
        )

    # Get the provider based on what we know now
    provider = file_type_service.get(file)

    # Check if the user can even upload this type of file
    if not provider.can_create():
        raise ValidationError(f"The provided file type is not accepted.")

    # Validate the content
    try:
        provider.validate_content(buffer, log_status_messages=True)
    except ServerWarning as w:
        warn(w)
    except ValueError as e:
        raise ValidationError(f"The provided file may be corrupt: {str(e)}")
    else:
        try:
            # Get the DOI only if content could be validated
            file.doi = provider.extract_doi(buffer)
        except ServerWarning as w:
            warn(w)

    # Save the file content if there's any
    if size:
        file.content_id = FileContent.get_or_create(buffer)

    # ========================================
    # Commit and filename conflict resolution
    # ========================================

    # Filenames could conflict, so we may need to generate a new filename
    # Trial 1: First attempt
    # Trial 2: Try adding (N+1) to the filename and try again
    # Trial 3: Try adding (N+1) to the filename and try again (in case of a race condition)
    # Trial 4: Give up
    # Trial 3 only does something if the transaction mode is in READ COMMITTED or worse (!)
    with db.session.begin_nested():
        for trial in range(4):
            if 1 <= trial <= 2:  # Try adding (N+1)
                try:
                    file.filename = Files.generate_non_conflicting_filename(
                        file.filename,
                        file.parent.id
                    )
                except ValueError:
                    raise ValidationError(
                        'Filename conflicts with an existing file in the same folder.',
                        "filename",
                    )
            elif trial == 3:  # Give up
                raise ValidationError(
                    'Filename conflicts with an existing file in the same folder.',
                    "filename",
                )
            with db.session.begin_nested():
                db.session.add(file)
                break

    db.session.commit()
    # rollback in case of error?


@app.cli.command('merge-maps')
@click.option('--user-id', '-u', required=True, type=int)
@click.option('--parent-id', '-p', required=True, type=int)
@click.option('--maps', '-m', multiple=True, type=int)
@click.option('--filename', '-f', required=True, type=str)
@click.option('--description', '-d', required=False, type=str)
def merge_maps(user_id, filename, description, parent_id, maps):
    """
    Merges two or more existing drawing tool maps into a single map.

    Args:

        user-id -- ID of the user who will own the new map

        parent-id -- ID of the folder the new map should be added to

        maps -- IDs of two or more maps to merge (e.g. -m 1 -m 2 -m 3)

        filename -- Name of the new map

        description -- Description of the new map (Optional)
    """
    if maps is None or len(maps) < 2:
        raise ValueError('Should give at least 2 maps to merge.')

    # TODO: Should make sure the given user has access to each of the given maps, and to the given
    # project. This would involve getting the projects of each of the maps. Until this is done we
    # should be careful to make sure we aren't creating any maps in the wrong place, or giving the
    # wrong person access.

    def generate_node_detail_hash(node):
        # Treat notes/links/maps as unique for now
        if node['label'] == 'note' or node['label'] == 'link' or node['label'] == 'map':
            return hashlib.sha256(bytes(str(uuid.uuid4()), 'utf-8')).hexdigest()
        str_to_hash = (node['label'] + '_' + node['display_name']).lower()
        return hashlib.sha256(bytes(str_to_hash, 'utf-8')).hexdigest()

    def get_min_max_x_y_of_maps(maps):
        min_max_x_y_map = {}

        for m in maps:
            min_x = math.inf
            min_y = math.inf
            max_x = -1 * math.inf
            max_y = -1 * math.inf
            for node in m['nodes']:
                x = node['data']['x']
                y = node['data']['y']
                height = node['data'].get('height', 25)
                width = node['data'].get('width', 25)

                if x - (width / 2) < min_x:
                    min_x = x - (width / 2)
                if x + (width / 2) > max_x:
                    max_x = x + (width / 2)
                if y - (height / 2) < min_y:
                    min_y = y - (height / 2)
                if y + (height / 2) > max_y:
                    max_y = y + (height / 2)

            min_max_x_y_map[m['name']] = [[min_x, min_y], [max_x, max_y]]
        return min_max_x_y_map

    def get_max_width_and_height_of_maps(min_max_x_y_map):
        max_width = 0
        max_height = 0

        for min_max_x_y in min_max_x_y_map.values():
            min_x, min_y = min_max_x_y[0]
            max_x, max_y = min_max_x_y[1]

            if max_x - min_x > max_width:
                max_width = max_x - min_x
            if max_y - min_y > max_height:
                max_height = max_y - min_y

        return max_width, max_height

    def combine_maps(maps, sector_width, sector_height, min_max_x_y_map):
        combined_nodes = []
        combined_edges = []

        map_dict = {}

        for m in maps:
            map_dict[m['name']] = {'nodes': m['nodes'], 'edges': m['edges']}

        map_origin_dict = {}

        y_multiplier = 0
        for i, m in enumerate(map_dict.keys()):
            # Alternate sides of the x-axis every map. E.g., first map is left of the "true" origin,
            # second map right, third left, etc...
            x_multiplier = 1 if (i + 1) % 2 == 0 else -1

            new_origin = [
                x_multiplier * math.ceil(sector_width / 2),
                y_multiplier * math.ceil(sector_height),
            ]
            map_origin_dict[m] = new_origin

            if (i + 1) % 2 == 0:
                # We want two columns of maps, so increase the y value every third map
                y_multiplier += 1

        for m in map_dict:
            new_origin = map_origin_dict[m]
            min_x, min_y = min_max_x_y_map[m][0]
            max_x, max_y = min_max_x_y_map[m][1]
            center_of_map = [(max_x - min_x) / 2, (max_y - min_y) / 2]
            for node in map_dict[m]['nodes']:
                # First, translate the node as if 0, 0 were the center of the map. This normalizes
                # the positions of all maps. Then, translate the node according to the new origin
                # we calculated earlier.
                node['data']['x'] = (
                    node['data']['x'] + (-1 * center_of_map[0]) + new_origin[0]
                )
                node['data']['y'] = (
                    node['data']['y'] + (-1 * center_of_map[1]) + new_origin[1]
                )
                combined_nodes.append(node)
            for edge in map_dict[m]['edges']:
                combined_edges.append(edge)

        return {
            'nodes': combined_nodes,
            'edges': combined_edges,
        }

    def merge_maps(maps):
        min_max_x_y_map = get_min_max_x_y_of_maps(maps)
        sector_width, sector_height = get_max_width_and_height_of_maps(min_max_x_y_map)

        # Add a slight horizontal/vertical margin between maps
        sector_width += 500
        sector_height += 1000

        combined_map = combine_maps(maps, sector_width, sector_height, min_max_x_y_map)

        # "node hash" here means the "hash" property of the node objects
        node_detail_hash_to_node_hash_map = {}
        old_hash_to_new_hash_map = {}
        merge_nodes = set()
        hash_to_node_map = {}
        for node in combined_map['nodes']:
            node_hash = node['hash']

            node_detail_hash = generate_node_detail_hash(node)
            hash_to_node_map[node_hash] = node
            # If this is the first time we've encountered this node detail hash,
            # treat the node as the "source of truth" for the merge
            if node_detail_hash not in node_detail_hash_to_node_hash_map:
                node_detail_hash_to_node_hash_map[node_detail_hash] = node_hash
            # If we have seen this node detail hash, map the duplicate node to the detail hash
            else:
                new_hash = node_detail_hash_to_node_hash_map[node_detail_hash]
                merge_nodes.add(new_hash)
                old_hash_to_new_hash_map[node_hash] = new_hash

        # Replace merged nodes locations with the center of the network. May uncomment this on a
        # case-by-case basis.
        # network_center_y = (
        #     ((math.floor((len(maps) - 1) / 2) + 1) * (sector_height / 2)) + (sector_height / 2)
        # ) / 2
        # for i, merge_node_hash in enumerate(merge_nodes):
        #     x_multiplier = 1 if (i + 1) % 2 == 0 else -1
        #     y_modifier = i * 50
        #     hash_to_node_map[merge_node_hash]['data']['x'] = 200 * x_multiplier
        #     hash_to_node_map[merge_node_hash]['data']['y'] = network_center_y + y_modifier

        edges = []
        for edge in combined_map['edges']:
            edge_copy = copy.deepcopy(edge)
            source = edge['from']
            target = edge['to']

            # If source is a duplicate node, replace it with the "true" node
            if source in old_hash_to_new_hash_map:
                edge_copy['from'] = old_hash_to_new_hash_map[source]
            # If target is a duplicate node, replace it with the "true" node
            if target in old_hash_to_new_hash_map:
                edge_copy['to'] = old_hash_to_new_hash_map[target]

            edges.append(edge_copy)

        nodes = []
        for node in combined_map['nodes']:
            if node['hash'] not in old_hash_to_new_hash_map:
                nodes.append(node)

        return {'nodes': nodes, 'edges': edges}

    raw_map_data = [
        [json.loads(raw_data[0]), raw_data[1]]
        for raw_data in db.session.query(FileContent.raw_file, Files.filename)
        .join(Files, and_(Files.content_id == FileContent.id, Files.id.in_(maps)))
        .all()
    ]
    map_data = [
        {'name': filename, 'nodes': file_data['nodes'], 'edges': file_data['edges']}
        for file_data, filename in raw_map_data
    ]

    add_file(
        filename,
        description,
        user_id,
        parent_id,
        json.dumps(merge_maps(map_data)).encode('utf-8'),
    )


@app.cli.command('generate-plotly-sankey-from-***ARANGO_DB_NAME***')
@click.option('--sankey-file-id', '-s', required=True, type=int)
@click.option('--user-id', '-u', required=True, type=int)
@click.option('--parent-id', '-p', required=True, type=int)
def generate_plotly_from_***ARANGO_DB_NAME***_sankey(
    sankey_file_id,
    user_id,
    parent_id,
):
    """
    Generates a Plotly compatible JSON file from a Lifelike sankey file.

    Args:

        sankey-file-id -- ID of the user who will own the new map

        user-id -- ID of the user who will own the new map

        parent-id -- ID of the folder the new map should be added to
    """

    sankey_file = (
        db.session.query(
            FileContent.raw_file,
        )
        .join(
            Files, and_(Files.content_id == FileContent.id, Files.id == sankey_file_id)
        )
        .one()
    )

    sankey_data = json.loads(sankey_file[0].decode('utf-8'))

    traces = set()
    node_ids_in_traces = {}
    link_idx_in_traces = {}
    for tn in sankey_data['graph']['trace_networks']:
        tn_name = tn.get('description', tn.get('name', 'Unknown'))
        traces.add(tn_name)
        node_ids_in_traces[tn_name] = set()
        link_idx_in_traces[tn_name] = set()
        for trace in tn['traces']:
            for path in trace['node_paths']:
                node_ids_in_traces[tn_name].update(node_id for node_id in path)
            link_idx_in_traces[tn_name].update(trace['edges'])

    nodes_in_traces = {}
    for node in sankey_data['nodes']:
        db_label = node.get('type', 'Unknown')
        color = ANNOTATION_STYLES_DICT.get(db_label.lower(), '#000000')['color']
        plotly_node = {
            'id': node['id'],
            'label': node.get('label', node.get('displayName', 'Unknown')),
            'databaseLabel': db_label,
            'font': {
                'color': color,
            },
            'color': {
                'background': '#FFFFFF',
                'border': color,
                'hover': {
                    'background': '#FFFFFF',
                    'border': color,
                },
                'highlight': {
                    'background': '#FFFFFF',
                    'border': color,
                },
            },
        }
        for trace, nodes_in_trace in node_ids_in_traces.items():
            if node['id'] in nodes_in_trace:
                if trace in nodes_in_traces:
                    nodes_in_traces[trace].append(plotly_node)
                else:
                    nodes_in_traces[trace] = [plotly_node]

    links_in_traces = {}
    for trace, link_indexes in link_idx_in_traces.items():
        links_in_traces[trace] = []
        for idx in link_indexes:
            link = sankey_data['links'][idx]
            plotly_link = {
                'id': str(uuid.uuid4()),
                'from': link['source'],
                'to': link['target'],
                'label': link.get('label', link.get('description', 'Unknown')),
                'color': {'color': '#0c8caa'},
                'arrows': 'to',
            }
            links_in_traces[trace].append(plotly_link)

    for trace in traces:
        nodes = nodes_in_traces[trace]
        links = links_in_traces[trace]

        add_file(
            f"{'_'.join(trace.replace('/', '').split(' '))}.json",
            '',
            user_id,
            parent_id,
            json.dumps({'nodes': nodes, 'edges': links}).encode('utf-8'),
        )


@app.cli.command('find-broken-map-links')
def find_broken_map_links():
    print('Starting find_broken_map_links')
    all_maps = (
        db.session.query(
            Files.id,
            FileContent.raw_file,
        )
        .join(
            Files,
            and_(
                Files.content_id == FileContent.id,
                Files.mime_type == FILE_MIME_TYPE_MAP,
            ),
        )
        .yield_per(100)
    )

    print('Got all_maps results...')

    new_link_re = r'^\/projects\/(?:[^\/]+)\/[^\/]+\/([a-zA-Z0-9-]+)'
    hash_id_to_file_list_pairs = dict()

    def add_links(potential_links: List[str], files_id: int):
        for link in potential_links:
            link_search = re.search(new_link_re, link)
            if link_search is not None:
                hash_id = link_search.group(1)
                if hash_id in hash_id_to_file_list_pairs:
                    if files_id in hash_id_to_file_list_pairs[hash_id]:
                        hash_id_to_file_list_pairs[hash_id][files_id].append(link)
                    else:
                        hash_id_to_file_list_pairs[hash_id][files_id] = [link]
                else:
                    hash_id_to_file_list_pairs[hash_id] = {files_id: [link]}

    for files_id, raw_file in all_maps:
        zip_file = zipfile.ZipFile(FileContentBuffer(raw_file))
        map_json = json.loads(zip_file.read('graph.json'))

        for node in map_json['nodes']:
            potential_links = [
                source['url'] for source in node['data'].get('sources', [])
            ]
            add_links(potential_links, files_id)

        for edge in map_json['edges']:
            if 'data' in edge:
                potential_links = [
                    source['url'] for source in edge['data'].get('sources', [])
                ]
                add_links(potential_links, files_id)

    print('Added potential links...')

    files_that_exist = (
        db.session.query(
            Files.hash_id,
        )
        .filter(
            Files.hash_id.in_(
                [hash_id for hash_id in hash_id_to_file_list_pairs.keys()]
            )
        )
        .yield_per(100)
    )

    print('Got files_that_exist results...')

    for (hash_id,) in files_that_exist:
        hash_id_to_file_list_pairs.pop(hash_id)

    print('Removed files that exist from hash_id_to_file_list_pairs...')

    with open('hash_id_list.txt', 'w') as hash_id_list_outfile:
        for hash_id in hash_id_to_file_list_pairs.keys():
            hash_id_list_outfile.write(f'{hash_id}\n')

    with open('file_ids.csv', 'w') as file_id_outfile:
        file_id_outfile.write('link\thash_id\tfile_id')
        for hash_id, file_to_links_map in hash_id_to_file_list_pairs.items():
            for file_id, link_list in file_to_links_map.items():
                for link in link_list:
                    file_id_outfile.write(f'{link}\t{hash_id}\t{file_id}\n')

    print('Done.')


@app.cli.command('fix-broken-map-links')
def fix_broken_map_links():
    # NOTE: These collections will need to be changed if this issue ever happens again!

    HASH_CONVERSION_MAP = {
        'de68d1e1-3994-4c7a-af7a-3789716e79ff': '6a843f71-b695-47ac-a6f9-9b8472952949',
        '3fff7f88-75ee-441a-819b-ba2366a1ac62': '986bf4e8-8a20-4626-b48b-b0be2b6b2e06',
        '38c5cfca-fb32-4d57-8496-2d24ac708be7': 'b77a485a-1fd6-4c07-a971-981adea6ad49',
        'fd606a22-22f6-48e4-ba64-f281b341f546': 'd0f409a8-2a2c-408e-9909-f9e5a68b795c',
        '4ab69dea-0d8a-4dd2-b53d-aad4fb1bb535': '91b6203a-b6b2-4cfd-8979-d3960a12ead8',
        'a09f3468-9e34-45b1-a2dc-f8ce827461f6': 'd3151e07-4c9c-4938-81a9-88affd12eed9',
        'fd610276-17df-4e0e-9781-5bff764054f6': '480a8477-aab1-48ca-84f7-149d77707ac8',
        '6d34ad38-487d-4fca-b8a0-9e1ecefb226c': '94f2f4bc-25d3-477a-a6d0-daa00422da21',
        '4fcf4be9-2d23-40ce-ae94-7d183a31fc98': '09123f7e-04d3-451f-833b-551c32e21494',
        '5ed1e56c-2c90-4135-a0ad-5c4c2c4474ea': '5b504203-8dda-4e1b-a678-6e4086cc57f5',
        '365afbea-26f6-46cc-9c66-b5abeb2a9d7a': '4b2a7d5d-34e3-4028-afa5-b4ee3a492ec9',
        'cb380810-8c11-47d4-9092-4f91870c2f5e': '92367577-ec4c-43cd-9d19-94bf6f0592ec',
        'a6c9ba6b-4e5b-4747-9646-960e8482612c': '0a526733-3f74-44c9-9b0f-3df989459a50',
    }
    FILE_IDS = [1117, 1222, 1350, 1367, 2010, 1128, 1228, 2007, 1353, 1366, 1634, 1555]

    raw_maps_to_fix = (
        db.session.query(
            FileContent.id,
            FileContent.raw_file,
        )
        .join(
            Files,
            and_(
                Files.id.in_(FILE_IDS),
                Files.mime_type == FILE_MIME_TYPE_MAP,
                Files.content_id == FileContent.id,
            ),
        )
        .yield_per(100)
    )

    new_link_re = r'^\/projects\/(?:[^\/]+)\/[^\/]+\/([a-zA-Z0-9-]+)'
    need_to_update = []
    for fcid, raw_file in raw_maps_to_fix:
        print(f'Replacing links in file #{fcid}')
        zip_file = zipfile.ZipFile(FileContentBuffer(raw_file))
        map_json = json.loads(zip_file.read('graph.json'))

        for node in map_json['nodes']:
            for source in node['data'].get('sources', []):
                link_search = re.search(new_link_re, source['url'])
                if link_search is not None:
                    hash_id = link_search.group(1)
                    if hash_id in HASH_CONVERSION_MAP:
                        print(
                            f'\tFound hash_id {hash_id} in file #{fcid}, replacing with '
                            + f'{HASH_CONVERSION_MAP[hash_id]}'
                        )
                        source['url'] = source['url'].replace(
                            hash_id, HASH_CONVERSION_MAP[hash_id]
                        )

        for edge in map_json['edges']:
            if 'data' in edge:
                for source in edge['data'].get('sources', []):
                    link_search = re.search(new_link_re, source['url'])
                    if link_search is not None:
                        hash_id = link_search.group(1)
                        if hash_id in HASH_CONVERSION_MAP:
                            print(
                                f'\tFound hash_id {hash_id} in file #{fcid}, replacing with '
                                + f'{HASH_CONVERSION_MAP[hash_id]}'
                            )
                            source['url'] = source['url'].replace(
                                hash_id, HASH_CONVERSION_MAP[hash_id]
                            )

        byte_graph = json.dumps(map_json, separators=(',', ':')).encode('utf-8')
        validate_map(json.loads(byte_graph))

        # Zip the file back up before saving to the DB
        zip_bytes2 = FileContentBuffer()
        with zipfile.ZipFile(zip_bytes2, 'x', zipfile.ZIP_DEFLATED) as zip_file:
            zip_file.writestr('graph.json', byte_graph)
        new_bytes = zip_bytes2.getvalue()
        new_hash = hashlib.sha256(new_bytes).digest()
        need_to_update.append(
            {'id': fcid, 'raw_file': new_bytes, 'checksum_sha256': new_hash}
        )  # noqa

    try:
        db.session.bulk_update_mappings(FileContent, need_to_update)
        db.session.commit()
    except Exception:
        db.session.rollback()
        raise<|MERGE_RESOLUTION|>--- conflicted
+++ resolved
@@ -439,30 +439,6 @@
     manager.upload_all(lmdb_dir_path)
 
 
-<<<<<<< HEAD
-=======
-@app.cli.command('create-lmdb')
-@click.option('--file-type', type=str)
-def create_lmdb_files(file_type):
-    valid_values = {
-        EntityType.ANATOMY.value,
-        EntityType.CHEMICAL.value,
-        EntityType.COMPOUND.value,
-        EntityType.DISEASE.value,
-        EntityType.FOOD.value,
-        EntityType.GENE.value,
-        EntityType.PHENOMENA.value,
-        EntityType.PHENOTYPE.value,
-        EntityType.PROTEIN.value,
-        EntityType.SPECIES.value,
-    }
-    if file_type is not None and file_type not in valid_values:
-        raise ValueError(f'Only these valid values are accepted: {valid_values}')
-    service = get_lmdb_service()
-    service.create_lmdb_files(file_type)
-
-
->>>>>>> b8df4400
 Fallback = namedtuple('Fallback', ['organism_name', 'organism_synonym', 'organism_id'])
 
 
