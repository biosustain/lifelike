import importlib
import json
import logging
import os

import click
from sqlalchemy import MetaData, inspect, Table
from sqlalchemy.sql.expression import text

from neo4japp.database import db, get_account_service
from neo4japp.factory import create_app
from neo4japp.models import (
    AppUser,
    OrganismGeneMatch,
)

app_config = os.environ['FLASK_APP_CONFIG']
app = create_app(config=f'config.{app_config}')
logger = logging.getLogger(__name__)


@app.route('/')
def home():
    return 'Ouch! You hit me.'


@app.cli.command("seed")
def seed():
    logger.info("Clearing database of data...")
    meta = MetaData(bind=db.engine, reflect=True)
    con = db.engine.connect()
    trans = con.begin()
    for table in meta.sorted_tables:
        con.execute(f'ALTER TABLE "{table.name}" DISABLE TRIGGER ALL;')
        con.execute(f'TRUNCATE TABLE "{table.name}" RESTART IDENTITY CASCADE;')
        con.execute(f'ALTER TABLE "{table.name}" ENABLE TRIGGER ALL;')
    trans.commit()

    def find_existing_row(model, value):
        if isinstance(value, dict):
            f = value
        else:
            f = {
                model.primary_key[0].name: value,
            }
        return db.session.query(model).filter_by(**f).one()

    with open("fixtures/seed.json", "r") as f:
        fixtures = json.load(f)
<<<<<<< HEAD

        for fix in fixtures:

            if fix["table"] == "appuser":
                for r in fix["records"]:
                    account_service.create_user(
                        username=r["username"],
                        email=r["email"],
                        password=r["password_hash"],
                        roles=["admin"],
                        first_name=r["first_name"],
                        last_name=r["last_name"]
                    )

            elif fix["table"] == "projects":
                for r in fix["records"]:
                    proj = Projects(
                        project_name=r["project_name"],
                        description=r["description"],
                        users=r["users"],
                    )

                    db.session.add(proj)
                    db.session.flush()

                    directory = Directory(
                        name='home',
                        user_id=1,
                        projects_id=proj.id,
                    )

                    db.session.add(directory)
                    db.session.flush()

                    db.session.commit()

            elif fix["table"] == "project":
                for idx, r in enumerate(fix["records"]):
                    r = fix["records"][idx]

                    draw_proj = Project(
                        label=r["label"],
                        description=r["description"],
                        date_modified=r["date_modified"],
                        graph=r["graph"],
                        public=r["public"],
                        author=r["author"],
                        # temporary fix
                        user_id=idx+1,
                        dir_id=db.session.query(Directory).first().id,
                    )

                    db.session.add(draw_proj)
                    db.session.flush()

                    # Assign hash_id to map
                    draw_proj.set_hash_id()

                    db.session.commit()
=======
        for fixture in fixtures:
            module_name, class_name = fixture['model'].rsplit('.', 1)
            module = importlib.import_module(module_name)
            model = getattr(module, class_name)

            if isinstance(model, Table):
                db.session.execute(model.insert(), fixture['records'])
            else:
                model_meta = inspect(model)
                relationships = model_meta.relationships
                logger.info(f"Creating fixtures for {class_name}...")

                for record in fixture['records']:
                    instance = model()
                    for key in record:
                        if key in relationships:
                            fk_model = relationships[key].mapper
                            if isinstance(record[key], list):
                                for value in record[key]:
                                    getattr(instance, key).append(
                                        find_existing_row(fk_model, value)
                                    )
                            else:
                                setattr(instance, key, find_existing_row(fk_model, record[key]))
                        else:
                            setattr(instance, key, record[key])
                    db.session.add(instance)

            db.session.flush()
            db.session.commit()
>>>>>>> c2dfd008


@app.cli.command("init-neo4j")
def init_neo4j():
    # Sets up the proper indexes for Neo4j
    from db import setup as neo4jsetup
    neo4jsetup()


@app.cli.command("drop_tables")
def drop_all_tables_and_enums():
    """
        Drop all tables and user enums from a postgres database
    """
    with app.app_context():

        # Get and drop all tables
        table_sql = (
            "SELECT table_name FROM information_schema.tables "
            "WHERE table_schema='public' AND table_name NOT LIKE 'pg_%%'"
        )
        for table in [
            name for (name,) in db.engine.execute(text(table_sql))
        ]:
            db.engine.execute(text('DROP TABLE "%s" CASCADE' % table))

        # Get and drop all enums
        enum_sql = (
            "SELECT DISTINCT t.typname "
            "FROM pg_catalog.pg_type t "
            "JOIN pg_catalog.pg_enum e ON t.oid = e.enumtypid"
        )
        for enum in [
            name for (name,) in db.engine.execute(text(enum_sql))
        ]:
            db.engine.execute(text('DROP TYPE IF EXISTS "%s" CASCADE' % enum))


@app.cli.command("create-user")
@click.argument("name", nargs=1)
@click.argument("email", nargs=1)
def create_user(name, email):
    user = AppUser(
        username=name,
        first_name=name,
        last_name=name,
        email=email,
    )
    user.set_password('password')
    db.session.add(user)
    db.session.commit()


@app.cli.command("set-role")
@click.argument("email", nargs=1)
@click.argument("role", nargs=1)
def set_role(email, role):
    account_service = get_account_service()
    user = AppUser.query.filter_by(email=email).one()
    get_role = account_service.get_or_create_role(role)
    user.roles.extend([get_role])
    db.session.commit()


@app.cli.command('seed-organism-gene-match-table')
def seed_organism_gene_match_table():
    # reference to this directory
    directory = os.path.realpath(os.path.dirname(__file__))

    rows = []
    with open(os.path.join(directory, './migrations/upgrade_data/gene_names_for_4organisms.csv'), 'r') as f:  # noqa
        for i, line in enumerate(f.readlines()):
            if i == 0:
                continue

            # GeneID,GeneName,Synonym,Tax_ID, Organism
            data = line.split(',')

            row = OrganismGeneMatch(
                gene_id=data[0].strip(),
                gene_name=data[1].strip(),
                synonym=data[2].strip(),
                taxonomy_id=data[3].strip(),
                organism=data[4].strip(),
            )
            rows.append(row)

            if i % 1000 == 0:
                db.session.bulk_save_objects(rows)
                db.session.flush()
                rows = []
    db.session.commit()<|MERGE_RESOLUTION|>--- conflicted
+++ resolved
@@ -47,67 +47,7 @@
 
     with open("fixtures/seed.json", "r") as f:
         fixtures = json.load(f)
-<<<<<<< HEAD
 
-        for fix in fixtures:
-
-            if fix["table"] == "appuser":
-                for r in fix["records"]:
-                    account_service.create_user(
-                        username=r["username"],
-                        email=r["email"],
-                        password=r["password_hash"],
-                        roles=["admin"],
-                        first_name=r["first_name"],
-                        last_name=r["last_name"]
-                    )
-
-            elif fix["table"] == "projects":
-                for r in fix["records"]:
-                    proj = Projects(
-                        project_name=r["project_name"],
-                        description=r["description"],
-                        users=r["users"],
-                    )
-
-                    db.session.add(proj)
-                    db.session.flush()
-
-                    directory = Directory(
-                        name='home',
-                        user_id=1,
-                        projects_id=proj.id,
-                    )
-
-                    db.session.add(directory)
-                    db.session.flush()
-
-                    db.session.commit()
-
-            elif fix["table"] == "project":
-                for idx, r in enumerate(fix["records"]):
-                    r = fix["records"][idx]
-
-                    draw_proj = Project(
-                        label=r["label"],
-                        description=r["description"],
-                        date_modified=r["date_modified"],
-                        graph=r["graph"],
-                        public=r["public"],
-                        author=r["author"],
-                        # temporary fix
-                        user_id=idx+1,
-                        dir_id=db.session.query(Directory).first().id,
-                    )
-
-                    db.session.add(draw_proj)
-                    db.session.flush()
-
-                    # Assign hash_id to map
-                    draw_proj.set_hash_id()
-
-                    db.session.commit()
-=======
         for fixture in fixtures:
             module_name, class_name = fixture['model'].rsplit('.', 1)
             module = importlib.import_module(module_name)
@@ -138,7 +78,6 @@
 
             db.session.flush()
             db.session.commit()
->>>>>>> c2dfd008
 
 
 @app.cli.command("init-neo4j")
