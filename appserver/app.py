import importlib
import json
import logging
import os
import click
import sentry_sdk
from datetime import datetime
from flask import request

from sqlalchemy import func, MetaData, inspect, Table
from sqlalchemy.sql.expression import text
<<<<<<< HEAD

from neo4japp.database import db, get_account_service, get_elastic_service
=======
from neo4japp.constants import TIMEZONE
from neo4japp.database import db, get_account_service
>>>>>>> c2d20289
from neo4japp.factory import create_app
from neo4japp.models import (
    AppUser,
    OrganismGeneMatch,
)
from neo4japp.utils.logger import EventLog

app_config = os.environ['FLASK_APP_CONFIG']
app = create_app(config=f'config.{app_config}')
logger = logging.getLogger(__name__)


@app.route('/')
def home():
    return 'Ouch! You hit me.'


@app.before_request
def request_navigator_log():
    with sentry_sdk.configure_scope() as scope:
        scope.set_tag(
            'transaction_id', request.headers.get('X-Transaction-Id'))
    app.logger.info(
        EventLog(event_type='user navigate').to_dict())


@app.cli.command("seed")
def seed():
    def find_existing_row(model, value):
        if isinstance(value, dict):
            f = value
        else:
            f = {
                model.primary_key[0].name: value,
            }
        return db.session.query(model).filter_by(**f).one()

    with open("fixtures/seed.json", "r") as f:
        fixtures = json.load(f)
        truncated_tables = []

        for fixture in fixtures:
            module_name, class_name = fixture['model'].rsplit('.', 1)
            module = importlib.import_module(module_name)
            model = getattr(module, class_name)

            if isinstance(model, Table):
                truncated_tables.append(model.name)
            else:
                model_meta = inspect(model)
                for table in model_meta.tables:
                    truncated_tables.append(table.name)

        logger.info("Clearing database of data...")
        conn = db.engine.connect()
        trans = conn.begin()
        for table in truncated_tables:
            logger.info(f"Truncating {table}...")
            conn.execute(f'ALTER TABLE "{table}" DISABLE TRIGGER ALL;')
            conn.execute(f'TRUNCATE TABLE "{table}" RESTART IDENTITY CASCADE;')
            conn.execute(f'ALTER TABLE "{table}" ENABLE TRIGGER ALL;')
        trans.commit()

        logger.info("Inserting fixtures...")
        for fixture in fixtures:
            module_name, class_name = fixture['model'].rsplit('.', 1)
            module = importlib.import_module(module_name)
            model = getattr(module, class_name)

            if isinstance(model, Table):
                logger.info(f"Creating fixtures for {class_name}...")
                db.session.execute(model.insert(), fixture['records'])
                table = model
            else:
                model_meta = inspect(model)
                table = model.__table__
                relationships = model_meta.relationships
                logger.info(f"Creating fixtures for {class_name}...")

                for record in fixture['records']:
                    instance = model()
                    for key in record:
                        if key in relationships:
                            fk_model = relationships[key].mapper
                            if isinstance(record[key], list):
                                for value in record[key]:
                                    getattr(instance, key).append(
                                        find_existing_row(fk_model, value)
                                    )
                            else:
                                setattr(instance, key, find_existing_row(fk_model, record[key]))
                        else:
                            setattr(instance, key, record[key])
                    db.session.add(instance)

            db.session.flush()
            db.session.commit()

            if 'id' in table.columns:
                logger.info(f"Updating sequence for {table.name}...")
                conn.execute(f'SELECT pg_catalog.setval('
                             f'pg_get_serial_sequence(\'{table.name}\', \'id\'), '
                             f'MAX(id) + 1) FROM {table.name};')
            else:
                logger.info(f"No ID column for {class_name}")

            db.session.flush()
            db.session.commit()

        logger.info("Fixtures imported")


@app.cli.command("init-neo4j")
def init_neo4j():
    # Sets up the proper indexes for Neo4j
    from db import setup as neo4jsetup
    neo4jsetup()


@app.cli.command("drop_tables")
def drop_all_tables_and_enums():
    """
        Drop all tables and user enums from a postgres database
    """
    with app.app_context():

        # Get and drop all tables
        table_sql = (
            "SELECT table_name FROM information_schema.tables "
            "WHERE table_schema='public' AND table_name NOT LIKE 'pg_%%'"
        )
        for table in [
            name for (name,) in db.engine.execute(text(table_sql))
        ]:
            db.engine.execute(text('DROP TABLE "%s" CASCADE' % table))

        # Get and drop all enums
        enum_sql = (
            "SELECT DISTINCT t.typname "
            "FROM pg_catalog.pg_type t "
            "JOIN pg_catalog.pg_enum e ON t.oid = e.enumtypid"
        )
        for enum in [
            name for (name,) in db.engine.execute(text(enum_sql))
        ]:
            db.engine.execute(text('DROP TYPE IF EXISTS "%s" CASCADE' % enum))


@app.cli.command("create-user")
@click.argument("name", nargs=1)
@click.argument("email", nargs=1)
def create_user(name, email):
    user = AppUser(
        username=name,
        first_name=name,
        last_name=name,
        email=email,
    )
    user.set_password('password')
    db.session.add(user)
    db.session.commit()


@app.cli.command("set-role")
@click.argument("email", nargs=1)
@click.argument("role", nargs=1)
def set_role(email, role):
    account_service = get_account_service()
    user = AppUser.query.filter_by(email=email).one()
    get_role = account_service.get_or_create_role(role)
    user.roles.extend([get_role])
    db.session.commit()


@app.cli.command('seed-organism-gene-match-table')
def seed_organism_gene_match_table():
    # reference to this directory
    directory = os.path.realpath(os.path.dirname(__file__))

    rows = []
    with open(os.path.join(directory, './migrations/upgrade_data/gene_names_for_4organisms.csv'), 'r') as f:  # noqa
        for i, line in enumerate(f.readlines()):
            if i == 0:
                continue

            # GeneID,GeneName,Synonym,Tax_ID, Organism
            data = line.split(',')

            row = OrganismGeneMatch(
                gene_id=data[0].strip(),
                gene_name=data[1].strip(),
                synonym=data[2].strip(),
                taxonomy_id=data[3].strip(),
                organism=data[4].strip(),
            )
            rows.append(row)

            if i % 1000 == 0:
                db.session.bulk_save_objects(rows)
                db.session.flush()
                rows = []
    db.session.commit()


@app.cli.command('seed-elastic')
def seed_elasticsearch():
    """Seeds Elastic with all pipelines and indices. Typically should be used when a new Elastic DB
    is first created, but will also update/re-index the entire database if run later."""
    elastic_service = get_elastic_service()
    elastic_service.recreate_indices_and_pipelines()


@app.cli.command('recreate-elastic-index')
@click.argument('index_id', nargs=1)
@click.argument('index_mapping_file', nargs=1)
def update_or_create_index(index_id, index_mapping_file):
    """Given an index id and mapping file, creates a new elastic index. If the index already exists,
    we recreate it and re-index all documents."""
    elastic_service = get_elastic_service()
    elastic_service.update_or_create_index(index_id, index_mapping_file)


@app.cli.command('reannotate')
def reannotate_all():
    """ CAUTION: Master command to reannotate all files
    in the database. """
    from neo4japp.blueprints.annotations import annotate
    from neo4japp.models import Files, FileContent
    from neo4japp.exceptions import AnnotationError
    files = db.session.query(
        Files.id,
        Files.annotations,
        Files.custom_annotations,
        Files.file_id,
        Files.filename,
        FileContent.raw_file,
    ).join(
        FileContent,
        FileContent.id == Files.content_id,
    ).all()
    updated_files = []
    for fi in files:
        try:
            annotations = annotate(doc=fi)
        except AnnotationError:
            logger.info('Failed to annotate: <id:{fi.id}>')
        else:
            updated_files.append(annotations)
    db.session.bulk_update_mappings(Files, updated_files)
    db.session.commit()


@app.cli.command('global-annotation')
@click.argument('filename', nargs=1)
def seed_global_annotation_list(filename):
    """
    TODO: Make generic
    * This is used as a temporary stop gap
    to seed some existing data.
    Seeds the 'global_list' table with
    a given exclusion/inclusion list """
    from neo4japp.models import FileContent, GlobalList
    FIXTURE_PATH = './fixtures'
    # Randomly choose a file to associate with.
    # Make the file_id column nullable if we
    # don't use it, or refactor this function
    # to use a "meaningful" file_id
    random_file = FileContent.query.first()
    with open(os.path.join(FIXTURE_PATH, filename)) as fi:
        fix = json.load(fi)
        inclusions = fix['inclusions']
        exclusions = fix['exclusions']
        current_time = datetime.now(TIMEZONE)
        for new_incl in inclusions:
            gl = GlobalList(
                annotation=new_incl,
                type='inclusion',
                file_id=random_file.id,
                reviewed=False,
                approved=False,
                creation_date=new_incl.get('inclusion_date', current_time),
                modified_date=new_incl.get('inclusion_date', current_time),
            )
            db.session.add(gl)
        for new_excl in exclusions:
            gl = GlobalList(
                annotation=new_excl,
                type='exclusion',
                file_id=random_file.id,
                reviewed=False,
                approved=False,
                creation_date=new_incl.get('exclusion_date', current_time),
                modified_date=new_incl.get('exclusion_date', current_time),
            )
            db.session.add(gl)
        db.session.commit()
    print('Completed seeding global inclusion/exclusion list')


@app.cli.command('fix-projects')
def fix_project_acl():
    # TODO: Deprecate me after production release
    # Used for a staging fix
    from neo4japp.models import (
        AppRole,
        AccessControlPolicy,
        AccessActionType,
        AccessRuleType,
        Projects,
    )

    # Each project should have 6 ACP
    # 2 ACP (READ + WRITE) x 3 Roles (read, write, admin) = 6 combinations
    q = db.session.query(
        AccessControlPolicy.asset_id,
        func.count(AccessControlPolicy.action),
    ).filter(
        AccessControlPolicy.asset_type == Projects.__tablename__
    ).group_by(
        AccessControlPolicy.asset_id,
    ).having(
        func.count(AccessControlPolicy.asset_id) == 6
    )

    project_ids = db.session.query(Projects).all()
    project_ids = [p.id for p in project_ids]

    # Projects with correct ACP settings
    acp_projects = [i for i, _ in q.all()]

    # Projects that do not have the correct ACP settings
    projs_to_fix = set(project_ids) - set(acp_projects)

    project_admin = db.session.query(AppRole).filter_by(name='project-admin').one()
    project_read = db.session.query(AppRole).filter_by(name='project-read').one()
    project_write = db.session.query(AppRole).filter_by(name='project-write').one()

    acp_rules = [
        (project_admin.id, AccessActionType.READ, AccessRuleType.ALLOW),
        (project_admin.id, AccessActionType.WRITE, AccessRuleType.ALLOW),
        (project_read.id, AccessActionType.READ, AccessRuleType.ALLOW),
        (project_read.id, AccessActionType.WRITE, AccessRuleType.DENY),
        (project_write.id, AccessActionType.READ, AccessRuleType.ALLOW),
        (project_write.id, AccessActionType.WRITE, AccessRuleType.ALLOW),
    ]

    try:
        for pid in projs_to_fix:
            for principal_id, action, rule in acp_rules:
                db.session.execute(AccessControlPolicy.__table__.insert().values(
                    action=action,
                    asset_type=Projects.__tablename__,
                    asset_id=pid,
                    principal_type=AppRole.__tablename__,
                    principal_id=principal_id,
                    rule_type=rule,
                ))
        db.session.commit()
    except Exception as ex:
        db.session.rollback()
        db.session.close()
        print('error: ', ex)
    print('Completed ACP fix.')<|MERGE_RESOLUTION|>--- conflicted
+++ resolved
@@ -9,13 +9,9 @@
 
 from sqlalchemy import func, MetaData, inspect, Table
 from sqlalchemy.sql.expression import text
-<<<<<<< HEAD
-
+
+from neo4japp.constants import TIMEZONE
 from neo4japp.database import db, get_account_service, get_elastic_service
-=======
-from neo4japp.constants import TIMEZONE
-from neo4japp.database import db, get_account_service
->>>>>>> c2d20289
 from neo4japp.factory import create_app
 from neo4japp.models import (
     AppUser,
