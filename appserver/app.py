import click
import copy
import hashlib
import importlib
import io
import json
import logging
import math
import os
import sentry_sdk
import uuid

from flask import g, request

from marshmallow.exceptions import ValidationError

from sqlalchemy import inspect, Table
from sqlalchemy.sql.expression import and_, text
from sqlalchemy.exc import IntegrityError

from neo4japp.constants import LogEventType
from neo4japp.database import db, get_account_service, get_elastic_service, get_file_type_service
from neo4japp.factory import create_app
from neo4japp.lmdb_manager import LMDBManager, AzureStorageProvider
from neo4japp.models import (
    AppUser,
    OrganismGeneMatch,
)
from neo4japp.models.files import FileAnnotationsVersion, AnnotationChangeCause, FileContent, Files
from neo4japp.utils.logger import EventLog

app_config = os.environ['FLASK_APP_CONFIG']
app = create_app(config=f'config.{app_config}')
logger = logging.getLogger(__name__)


@app.before_request
def request_navigator_log():
    with sentry_sdk.configure_scope() as scope:
        scope.set_tag(
            'transaction_id', request.headers.get('X-Transaction-Id'))
    app.logger.info(
        EventLog(event_type=LogEventType.SYSTEM.value).to_dict())


@app.cli.command("seed")
def seed():
    def find_existing_row(model, value):
        if isinstance(value, dict):
            f = value
        else:
            f = {
                model.primary_key[0].name: value,
            }
        return db.session.query(model).filter_by(**f).one()

    with open("fixtures/seed.json", "r") as f:
        fixtures = json.load(f)
        truncated_tables = []

        for fixture in fixtures:
            module_name, class_name = fixture['model'].rsplit('.', 1)
            module = importlib.import_module(module_name)
            model = getattr(module, class_name)

            if isinstance(model, Table):
                truncated_tables.append(model.name)
            else:
                model_meta = inspect(model)
                for table in model_meta.tables:
                    truncated_tables.append(table.name)

        logger.info("Clearing database of data...")
        conn = db.engine.connect()
        trans = conn.begin()
        for table in truncated_tables:
            logger.info(f"Truncating {table}...")
            conn.execute(f'ALTER TABLE "{table}" DISABLE TRIGGER ALL;')
            conn.execute(f'TRUNCATE TABLE "{table}" RESTART IDENTITY CASCADE;')
            conn.execute(f'ALTER TABLE "{table}" ENABLE TRIGGER ALL;')
        trans.commit()

        logger.info("Inserting fixtures...")
        for fixture in fixtures:
            module_name, class_name = fixture['model'].rsplit('.', 1)
            module = importlib.import_module(module_name)
            model = getattr(module, class_name)

            if isinstance(model, Table):
                logger.info(f"Creating fixtures for {class_name}...")
                db.session.execute(model.insert(), fixture['records'])
                table = model
            else:
                model_meta = inspect(model)
                table = model.__table__
                relationships = model_meta.relationships
                logger.info(f"Creating fixtures for {class_name}...")

                for record in fixture['records']:
                    instance = model()
                    for key in record:
                        if key in relationships:
                            fk_model = relationships[key].mapper
                            if isinstance(record[key], list):
                                for value in record[key]:
                                    getattr(instance, key).append(
                                        find_existing_row(fk_model, value)
                                    )
                            else:
                                setattr(instance, key, find_existing_row(fk_model, record[key]))
                        else:
                            setattr(instance, key, record[key])
                    db.session.add(instance)

            db.session.flush()
            db.session.commit()

            if 'id' in table.columns:
                logger.info(f"Updating sequence for {table.name}...")
                conn.execute(f'SELECT pg_catalog.setval('
                             f'pg_get_serial_sequence(\'{table.name}\', \'id\'), '
                             f'MAX(id) + 1) FROM {table.name};')
            else:
                logger.info(f"No ID column for {class_name}")

            db.session.flush()
            db.session.commit()

        logger.info("Fixtures imported")


@app.cli.command("drop_tables")
def drop_all_tables_and_enums():
    """
        Drop all tables and user enums from a postgres database
    """
    with app.app_context():

        # Get and drop all tables
        table_sql = (
            "SELECT table_name FROM information_schema.tables "
            "WHERE table_schema='public' AND table_name NOT LIKE 'pg_%%'"
        )
        for table in [
            name for (name,) in db.engine.execute(text(table_sql))
        ]:
            db.engine.execute(text('DROP TABLE "%s" CASCADE' % table))

        # Get and drop all enums
        enum_sql = (
            "SELECT DISTINCT t.typname "
            "FROM pg_catalog.pg_type t "
            "JOIN pg_catalog.pg_enum e ON t.oid = e.enumtypid"
        )
        for enum in [
            name for (name,) in db.engine.execute(text(enum_sql))
        ]:
            db.engine.execute(text('DROP TYPE IF EXISTS "%s" CASCADE' % enum))


@app.cli.command("create-user")
@click.argument("name", nargs=1)
@click.argument("email", nargs=1)
def create_user(name, email):
    user = AppUser(
        username=name,
        first_name=name,
        last_name=name,
        email=email,
    )
    # set default role
    account_service = get_account_service()
    get_role = account_service.get_or_create_role('user')
    user.roles.extend([get_role])
    user.set_password('password')
    db.session.add(user)
    db.session.commit()


@app.cli.command("set-role")
@click.argument("email", nargs=1)
@click.argument("role", nargs=1)
def set_role(email, role):
    account_service = get_account_service()
    user = AppUser.query.filter_by(email=email).one()
    get_role = account_service.get_or_create_role(role)
    user.roles.extend([get_role])
    db.session.commit()


@app.cli.command('seed-organism-gene-match-table')
def seed_organism_gene_match_table():
    # reference to this directory
    directory = os.path.realpath(os.path.dirname(__file__))

    rows = []
    with open(os.path.join(directory, './migrations/upgrade_data/gene_names_for_4organisms.csv'), 'r') as f:  # noqa
        for i, line in enumerate(f.readlines()):
            if i == 0:
                continue

            # GeneID,GeneName,Synonym,Tax_ID, Organism
            data = line.split(',')

            row = OrganismGeneMatch(
                gene_id=data[0].strip(),
                gene_name=data[1].strip(),
                synonym=data[2].strip(),
                taxonomy_id=data[3].strip(),
                organism=data[4].strip(),
            )
            rows.append(row)

            if i % 1000 == 0:
                db.session.bulk_save_objects(rows)
                db.session.flush()
                rows = []
    db.session.commit()


@app.cli.command('reset-elastic')
def reset_elastic():
    """Seeds Elastic with all pipelines and indices. Typically should be used when a new Elastic DB
    is first created, but will also update/re-index the entire database if run later."""
    elastic_service = get_elastic_service()
    elastic_service.recreate_indices_and_pipelines()


@app.cli.command('recreate-elastic-index')
@click.argument('index_id', nargs=1)
@click.argument('index_mapping_file', nargs=1)
def update_or_create_index(index_id, index_mapping_file):
    """Given an index id and mapping file, creates a new elastic index. If the index already exists,
    we recreate it and re-index all documents."""
    elastic_service = get_elastic_service()
    elastic_service.update_or_create_index(index_id, index_mapping_file)


<<<<<<< HEAD
@app.cli.command('reindex-elastic')
def reindex_elastic():
    """Reindexes all files in the index given by the ELASTIC_FILE_INDEX_ID environment variable."""
    elastic_service = get_elastic_service()
    elastic_service.index_files()


=======
# NOTE DEPRECATED: Files.file_id no longer exist -> Files.content_id
>>>>>>> a8e97e67
@app.cli.command('reannotate')
def reannotate_all():
    """ CAUTION: Master command to reannotate all files
    in the database. """
    from neo4japp.blueprints.annotations import annotate
    from neo4japp.models import Files, FileContent
    from neo4japp.exceptions import AnnotationError
    files = db.session.query(
        Files.id,
        Files.annotations,
        Files.custom_annotations,
        Files.excluded_annotations,
        Files.file_id,
        Files.filename,
        FileContent.raw_file,
    ).join(
        FileContent,
        FileContent.id == Files.content_id,
    ).all()
    updated_files = []
    versions = []
    for fi in files:
        try:
            update, version = annotate(fi, AnnotationChangeCause.SYSTEM_REANNOTATION)
        except AnnotationError:
            logger.info('Failed to annotate: <id:{fi.id}>')
        else:
            updated_files.append(update)
            versions.append(version)
    db.session.bulk_insert_mappings(FileAnnotationsVersion, versions)
    db.session.bulk_update_mappings(Files, updated_files)
    db.session.commit()


@app.cli.command('load-lmdb')
def load_lmdb():
    """ Downloads LMDB files from Cloud to Local for application """
    manager = LMDBManager(AzureStorageProvider(), 'lmdb')
    lmdb_dir_path = os.path.join(app.***ARANGO_USERNAME***_path, 'services/annotations/lmdb')
    manager.download_all(lmdb_dir_path)
    manager.update_all_dates()


@app.cli.command('upload-lmdb')
def upload_lmdb():
    """ Uploads LMDB files from local to Azure cloud storage.
    To upload LMDB files,
    1. Load the files into the proper directories under
    ../services/annotations/lmdb/<categories>/<data.mdb|lock.mdb>
    2. Update the 'lmdb_config.json' under the lmdb_manager directory
    to the correct versions
    """
    manager = LMDBManager(AzureStorageProvider(), 'lmdb')
    lmdb_dir_path = os.path.join(app.***ARANGO_USERNAME***_path, 'services/annotations/lmdb')
    manager.upload_all(lmdb_dir_path)


@app.cli.command('merge-maps')
@click.option('--user-id', '-u', required=True, type=int)
@click.option('--parent-id', '-p', required=True, type=int)
@click.option('--maps', '-m', multiple=True, type=int)
@click.option('--filename', '-f', required=True, type=str)
@click.option('--description', '-d', required=False, type=str)
def merge_maps(user_id, filename, description, parent_id, maps):
    """
    Merges two or more existing drawing tool maps into a single map.

    Args:
        user-id - ID of the user who will own the new map
        parent-id - ID of the folder the new map should be added to
        maps - IDs of two or more maps to merge (e.g. -m 1 -m 2 -m 3)
        filename - Name of the new map
        description - Description of the new map (Optional)
    """
    if maps is None or len(maps) < 2:
        raise ValueError('Should give at least 2 maps to merge.')

    # TODO: Should make sure the given user has access to each of the given maps, and to the given
    # project. This would involve getting the projects of each of the maps. Until this is done we
    # should be careful to make sure we aren't creating any maps in the wrong place, or giving the
    # wrong person access.

    def generate_node_detail_hash(node):
        # Treat notes/links/maps as unique for now
        if node['label'] == 'note' or node['label'] == 'link' or node['label'] == 'map':
            return hashlib.sha256(bytes(str(uuid.uuid4()), 'utf-8')).hexdigest()
        str_to_hash = (node['label'] + '_' + node['display_name']).lower()
        return hashlib.sha256(bytes(str_to_hash, 'utf-8')).hexdigest()

    def get_min_max_x_y_of_maps(maps):
        min_max_x_y_map = {}

        for m in maps:
            min_x = math.inf
            min_y = math.inf
            max_x = -1 * math.inf
            max_y = -1 * math.inf
            for node in m['nodes']:
                x = node['data']['x']
                y = node['data']['y']
                height = node['data'].get('height', 25)
                width = node['data'].get('width', 25)

                if x - (width / 2) < min_x:
                    min_x = x - (width / 2)
                if x + (width / 2) > max_x:
                    max_x = x + (width / 2)
                if y - (height / 2) < min_y:
                    min_y = y - (height / 2)
                if y + (height / 2) > max_y:
                    max_y = y + (height / 2)

            min_max_x_y_map[m['name']] = [[min_x, min_y], [max_x, max_y]]
        return min_max_x_y_map

    def get_max_width_and_height_of_maps(min_max_x_y_map):
        max_width = 0
        max_height = 0

        for min_max_x_y in min_max_x_y_map.values():
            min_x, min_y = min_max_x_y[0]
            max_x, max_y = min_max_x_y[1]

            if max_x - min_x > max_width:
                max_width = max_x - min_x
            if max_y - min_y > max_height:
                max_height = max_y - min_y

        return max_width, max_height

    def combine_maps(maps, sector_width, sector_height, min_max_x_y_map):
        combined_nodes = []
        combined_edges = []

        map_dict = {}

        for m in maps:
            map_dict[m['name']] = {
                'nodes': m['nodes'],
                'edges': m['edges']
            }

        map_origin_dict = {}

        y_multiplier = 0
        for i, m in enumerate(map_dict.keys()):
            # Alternate sides of the x-axis every map. E.g., first map is left of the "true" origin,
            # second map right, third left, etc...
            x_multiplier = 1 if (i + 1) % 2 == 0 else -1

            new_origin = [
                x_multiplier * math.ceil(sector_width / 2),
                y_multiplier * math.ceil(sector_height),
            ]
            map_origin_dict[m] = new_origin

            if (i + 1) % 2 == 0:
                # We want two columns of maps, so increase the y value every third map
                y_multiplier += 1

        for m in map_dict:
            new_origin = map_origin_dict[m]
            min_x, min_y = min_max_x_y_map[m][0]
            max_x, max_y = min_max_x_y_map[m][1]
            center_of_map = [(max_x - min_x) / 2, (max_y - min_y) / 2]
            for node in map_dict[m]['nodes']:
                # First, translate the node as if 0, 0 were the center of the map. This normalizes
                # the positions of all maps. Then, translate the node according to the new origin
                # we calculated earlier.
                node['data']['x'] = node['data']['x'] + (-1 * center_of_map[0]) + new_origin[0]
                node['data']['y'] = node['data']['y'] + (-1 * center_of_map[1]) + new_origin[1]
                combined_nodes.append(node)
            for edge in map_dict[m]['edges']:
                combined_edges.append(edge)

        return {
            'nodes': combined_nodes,
            'edges': combined_edges,
        }

    def merge_maps(maps):
        min_max_x_y_map = get_min_max_x_y_of_maps(maps)
        sector_width, sector_height = get_max_width_and_height_of_maps(min_max_x_y_map)

        # Add a slight horizontal/vertical margin between maps
        sector_width += 500
        sector_height += 1000

        combined_map = combine_maps(maps, sector_width, sector_height, min_max_x_y_map)

        # "node hash" here means the "hash" property of the node objects
        node_detail_hash_to_node_hash_map = {}
        old_hash_to_new_hash_map = {}
        merge_nodes = set()
        hash_to_node_map = {}
        for node in combined_map['nodes']:
            node_hash = node['hash']

            node_detail_hash = generate_node_detail_hash(node)
            hash_to_node_map[node_hash] = node
            # If this is the first time we've encountered this node detail hash,
            # treat the node as the "source of truth" for the merge
            if node_detail_hash not in node_detail_hash_to_node_hash_map:
                node_detail_hash_to_node_hash_map[node_detail_hash] = node_hash
            # If we have seen this node detail hash, map the duplicate node to the detail hash
            else:
                new_hash = node_detail_hash_to_node_hash_map[node_detail_hash]
                merge_nodes.add(new_hash)
                old_hash_to_new_hash_map[node_hash] = new_hash

        # Replace merged nodes locations with the center of the network. May uncomment this on a
        # case-by-case basis.
        # network_center_y = (
        #     ((math.floor((len(maps) - 1) / 2) + 1) * (sector_height / 2)) + (sector_height / 2)
        # ) / 2
        # for i, merge_node_hash in enumerate(merge_nodes):
        #     x_multiplier = 1 if (i + 1) % 2 == 0 else -1
        #     y_modifier = i * 50
        #     hash_to_node_map[merge_node_hash]['data']['x'] = 200 * x_multiplier
        #     hash_to_node_map[merge_node_hash]['data']['y'] = network_center_y + y_modifier

        edges = []
        for edge in combined_map['edges']:
            edge_copy = copy.deepcopy(edge)
            source = edge['from']
            target = edge['to']

            # If source is a duplicate node, replace it with the "true" node
            if source in old_hash_to_new_hash_map:
                edge_copy['from'] = old_hash_to_new_hash_map[source]
            # If target is a duplicate node, replace it with the "true" node
            if target in old_hash_to_new_hash_map:
                edge_copy['to'] = old_hash_to_new_hash_map[target]

            edges.append(edge_copy)

        nodes = []
        for node in combined_map['nodes']:
            if node['hash'] not in old_hash_to_new_hash_map:
                nodes.append(node)

        return {
            'nodes': nodes,
            'edges': edges
        }

    user = db.session.query(AppUser).filter(AppUser.id == user_id).one()
    parent = db.session.query(Files).filter(Files.id == parent_id).one()
    raw_map_data = [
        [json.loads(raw_data[0]), raw_data[1]]
        for raw_data in db.session.query(
            FileContent.raw_file,
            Files.filename
        ).join(
            Files,
            and_(
                Files.content_id == FileContent.id,
                Files.id.in_(maps)
            )
        ).all()
    ]
    map_data = [
        {
            'name': filename,
            'nodes': file_data['nodes'],
            'edges': file_data['edges']
        } for file_data, filename in raw_map_data
    ]

    file_type_service = get_file_type_service()

    file = Files()
    file.filename = filename or 'New Merged Map'
    file.description = description or ''
    file.user = user
    file.creator = user
    file.modifier = user
    file.public = False
    file.parent = parent
    file.upload_url = None
    file.mime_type = 'vnd.***ARANGO_DB_NAME***.document/map'

    # Create operation
    buffer = io.BytesIO(json.dumps(merge_maps(map_data)).encode('utf-8'))

    # Figure out file size
    buffer.seek(0, io.SEEK_END)
    size = buffer.tell()
    buffer.seek(0)

    # Check max file size
    if size > 1024 * 1024 * 300:
        raise ValidationError(
            'Your file could not be processed because it is too large.')

    # Get the provider based on what we know now
    provider = file_type_service.get(file)

    # Check if the user can even upload this type of file
    if not provider.can_create():
        raise ValidationError(f"The provided file type is not accepted.")

    # Validate the content
    try:
        provider.validate_content(buffer)
        buffer.seek(0)  # Must rewind
    except ValueError as e:
        raise ValidationError(f"The provided file may be corrupt: {str(e)}")

    # Get the DOI
    file.doi = provider.extract_doi(buffer)
    buffer.seek(0)  # Must rewind

    # Save the file content if there's any
    if size:
        file.content_id = FileContent.get_or_create(buffer)
        buffer.seek(0)  # Must rewind

    # ========================================
    # Commit and filename conflict resolution
    # ========================================

    # Filenames could conflict, so we may need to generate a new filename
    # Trial 1: First attempt
    # Trial 2: Try adding (N+1) to the filename and try again
    # Trial 3: Try adding (N+1) to the filename and try again (in case of a race condition)
    # Trial 4: Give up
    # Trial 3 only does something if the transaction mode is in READ COMMITTED or worse (!)
    for trial in range(4):
        if 1 <= trial <= 2:  # Try adding (N+1)
            try:
                file.filename = file.generate_non_conflicting_filename()
            except ValueError:
                raise ValidationError(
                    'Filename conflicts with an existing file in the same folder.',
                    "filename")
        elif trial == 3:  # Give up
            raise ValidationError(
                'Filename conflicts with an existing file in the same folder.',
                "filename")

        try:
            db.session.begin_nested()
            db.session.add(file)
            db.session.commit()
            break
        except IntegrityError as e:
            # Warning: this could catch some other integrity error
            db.session.rollback()

    db.session.commit()<|MERGE_RESOLUTION|>--- conflicted
+++ resolved
@@ -236,7 +236,6 @@
     elastic_service.update_or_create_index(index_id, index_mapping_file)
 
 
-<<<<<<< HEAD
 @app.cli.command('reindex-elastic')
 def reindex_elastic():
     """Reindexes all files in the index given by the ELASTIC_FILE_INDEX_ID environment variable."""
@@ -244,9 +243,7 @@
     elastic_service.index_files()
 
 
-=======
 # NOTE DEPRECATED: Files.file_id no longer exist -> Files.content_id
->>>>>>> a8e97e67
 @app.cli.command('reannotate')
 def reannotate_all():
     """ CAUTION: Master command to reannotate all files
