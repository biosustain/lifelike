from arango.client import ArangoClient
import multiprocessing as mp
from typing import Dict, List

from neo4japp.database import get_or_create_arango_client
# flake8: noqa: OIG001 # It is legacy file with imports from appserver which we decided to not fix
from neo4japp.models import Files
from neo4japp.services.annotations.constants import EntityType
from neo4japp.services.annotations.utils.graph_queries import get_docs_by_ids_query
from neo4japp.services.arangodb import execute_arango_query, get_db


def window_chunk(q, windowsize=100):
    """Yields chunks of data as a stream with only that chunk
    in memory.

    This means `q` is a ProxyResult used with the argument `stream_results`.
        - e.g conn.execution_options(stream_results=True).execute(...)
    """
    while True:
        chunk = q.fetchmany(windowsize)
        if not chunk:
            break
        yield chunk


# NOTE DEPRECATED: just used in old migration
def _get_mesh_by_ids_query():
    return """
    FOR doc IN mesh
        FILTER 'TopicalDescriptor' IN doc.labels
        FILTER doc.eid IN @ids
        RETURN {'mesh_id': doc.eid, 'mesh_name': doc.name}
    """


def _get_mesh_from_mesh_ids(arango_client: ArangoClient, mesh_ids: List[str]) -> Dict[str, str]:
    result = execute_arango_query(
        db=get_db(arango_client),
        query=_get_mesh_by_ids_query(),
        ids=mesh_ids
    )
    return {row['mesh_id']: row['mesh_name'] for row in result}


def _get_nodes_from_node_ids(
    arango_client: ArangoClient,
    entity_type: str,
    node_ids: List[str]
) -> Dict[str, str]:
    result = execute_arango_query(
        db=get_db(arango_client),
        query=get_docs_by_ids_query(entity_type),
        ids=node_ids
    )
    return {row['entity_id']: row['entity_name'] for row in result}

def get_primary_names(annotations):
    """Copied from AnnotationService.add_primary_name"""
    chemical_ids = set()
    compound_ids = set()
    disease_ids = set()
    gene_ids = set()
    protein_ids = set()
    organism_ids = set()
    mesh_ids = set()

    arango_client = get_or_create_arango_client()
    updated_annotations = []

    # Note: We need to split the ids by colon because
    # we prepend the database source prefix
    # in the KG most of these ids do not have those prefix

    for anno in annotations:
        if not anno.get('primaryName'):
            # a custom annotation had a list in ['meta']['type']
            # probably a leftover from previous change
            if type(anno['meta']['type']) == list:
                anno['meta']['type'] = anno['meta']['type'][0]

            if (
                anno['meta']['type']
                in {
                    EntityType.COMPOUND.value,
                    EntityType.GENE.value,
                    EntityType.PROTEIN.value,
                    EntityType.SPECIES.value,
                }
                and ':' in anno['meta']['id']
            ):
                meta_id = anno['meta']['id'].split(':')[1]
            else:
                meta_id = anno['meta']['id']

            if (
                anno['meta']['type'] == EntityType.ANATOMY.value
                or anno['meta']['type'] == EntityType.FOOD.value
            ):  # noqa
                mesh_ids.add(meta_id)
            elif anno['meta']['type'] == EntityType.CHEMICAL.value:
                chemical_ids.add(meta_id)
            elif anno['meta']['type'] == EntityType.COMPOUND.value:
                compound_ids.add(meta_id)
            elif anno['meta']['type'] == EntityType.DISEASE.value:
                disease_ids.add(meta_id)
            elif anno['meta']['type'] == EntityType.GENE.value:
                gene_ids.add(meta_id)
            elif anno['meta']['type'] == EntityType.PROTEIN.value:
                protein_ids.add(meta_id)
            elif anno['meta']['type'] == EntityType.SPECIES.value:
                organism_ids.add(meta_id)

    try:
<<<<<<< HEAD
        chemical_names = _get_nodes_from_node_ids(
            arango_client,
            EntityType.CHEMICAL.value,
            list(chemical_ids)
        )
        compound_names = _get_nodes_from_node_ids(
            arango_client,
            EntityType.COMPOUND.value,
            list(compound_ids)
        )
        disease_names = _get_nodes_from_node_ids(
            arango_client,
            EntityType.DISEASE.value,
            list(disease_ids)
        )
        gene_names = _get_nodes_from_node_ids(
            arango_client,
            EntityType.GENE.value,
            list(gene_ids)
        )
        protein_names = _get_nodes_from_node_ids(
            arango_client,
            EntityType.PROTEIN.value,
            list(protein_ids)
        )
        organism_names = _get_nodes_from_node_ids(
            arango_client,
            EntityType.SPECIES.value,
            list(organism_ids)
        )
        mesh_names = _get_mesh_from_mesh_ids(arango_client, list(mesh_ids))
=======
        chemical_names = neo4j.get_nodes_from_node_ids(
            EntityType.CHEMICAL.value, list(chemical_ids)
        )  # noqa
        compound_names = neo4j.get_nodes_from_node_ids(
            EntityType.COMPOUND.value, list(compound_ids)
        )  # noqa
        disease_names = neo4j.get_nodes_from_node_ids(
            EntityType.DISEASE.value, list(disease_ids)
        )
        gene_names = neo4j.get_nodes_from_node_ids(
            EntityType.GENE.value, list(gene_ids)
        )
        protein_names = neo4j.get_nodes_from_node_ids(
            EntityType.PROTEIN.value, list(protein_ids)
        )
        organism_names = neo4j.get_nodes_from_node_ids(
            EntityType.SPECIES.value, list(organism_ids)
        )  # noqa
        mesh_names = neo4j.get_mesh_from_mesh_ids(list(mesh_ids))
>>>>>>> ea95cbc1
    except Exception:
        raise

    for anno in annotations:
        if not anno.get('primaryName'):
            if (
                anno['meta']['type']
                in {
                    EntityType.COMPOUND.value,
                    EntityType.GENE.value,
                    EntityType.PROTEIN.value,
                    EntityType.SPECIES.value,
                }
                and ':' in anno['meta']['id']
            ):
                meta_id = anno['meta']['id'].split(':')[1]
            else:
                meta_id = anno['meta']['id']

            try:
                if (
                    anno['meta']['type'] == EntityType.ANATOMY.value
                    or anno['meta']['type'] == EntityType.FOOD.value
                ):  # noqa
                    anno['primaryName'] = mesh_names[meta_id]
                elif anno['meta']['type'] == EntityType.CHEMICAL.value:
                    anno['primaryName'] = chemical_names[meta_id]
                elif anno['meta']['type'] == EntityType.COMPOUND.value:
                    anno['primaryName'] = compound_names[meta_id]
                elif anno['meta']['type'] == EntityType.DISEASE.value:
                    anno['primaryName'] = disease_names[meta_id]
                elif anno['meta']['type'] == EntityType.GENE.value:
                    anno['primaryName'] = gene_names[meta_id]
                elif anno['meta']['type'] == EntityType.PROTEIN.value:
                    anno['primaryName'] = protein_names[meta_id]
                elif anno['meta']['type'] == EntityType.SPECIES.value:
                    anno['primaryName'] = organism_names[meta_id]
                else:
                    if anno.get('keyword'):
                        anno['primaryName'] = anno['keyword']
                    elif anno.get('meta', {}).get('allText'):
                        # custom annotations
                        anno['primaryName'] = anno['meta']['allText']
                    else:
                        anno['primaryName'] = ''
            except KeyError:
                # just keep what is already there or use the
                # synonym if blank
                if not anno.get('primaryName'):
                    if anno.get('keyword'):
                        anno['primaryName'] = anno['keyword']
                    elif anno.get('meta', {}).get('allText'):
                        # custom annotations
                        anno['primaryName'] = anno['meta']['allText']
                    else:
                        anno['primaryName'] = ''
        updated_annotations.append(anno)
    return updated_annotations


def update_annotations_add_primary_name(file_id, bioc):
    if not bioc:
        return

    annotations = bioc['documents'][0]['passages'][0]['annotations']

    bioc['documents'][0]['passages'][0]['annotations'] = get_primary_names(annotations)
    return {'id': file_id, 'annotations': bioc}


def update_custom_annotations_add_primary_name(file_id, annotations):
    if not annotations:
        return

    custom = get_primary_names(annotations)
    return {'id': file_id, 'custom_annotations': custom}


def update_annotations(results, session, func):
    try:
        for chunk in window_chunk(results):
            with mp.Pool(processes=4) as pool:
                updated = pool.starmap(
                    func, [(result.id, result.annotations) for result in chunk]
                )
                session.bulk_update_mappings(Files, updated)
                session.commit()
    except Exception:
        raise Exception('Migration failed.')


def update_custom_annotations(results, session, func):
    try:
        for chunk in window_chunk(results):
            with mp.Pool(processes=4) as pool:
                updated = pool.starmap(
                    func, [(result.id, result.custom_annotations) for result in chunk]
                )
                session.bulk_update_mappings(Files, updated)
                session.commit()
    except Exception:
        raise Exception('Migration failed.')<|MERGE_RESOLUTION|>--- conflicted
+++ resolved
@@ -112,7 +112,6 @@
                 organism_ids.add(meta_id)
 
     try:
-<<<<<<< HEAD
         chemical_names = _get_nodes_from_node_ids(
             arango_client,
             EntityType.CHEMICAL.value,
@@ -144,27 +143,6 @@
             list(organism_ids)
         )
         mesh_names = _get_mesh_from_mesh_ids(arango_client, list(mesh_ids))
-=======
-        chemical_names = neo4j.get_nodes_from_node_ids(
-            EntityType.CHEMICAL.value, list(chemical_ids)
-        )  # noqa
-        compound_names = neo4j.get_nodes_from_node_ids(
-            EntityType.COMPOUND.value, list(compound_ids)
-        )  # noqa
-        disease_names = neo4j.get_nodes_from_node_ids(
-            EntityType.DISEASE.value, list(disease_ids)
-        )
-        gene_names = neo4j.get_nodes_from_node_ids(
-            EntityType.GENE.value, list(gene_ids)
-        )
-        protein_names = neo4j.get_nodes_from_node_ids(
-            EntityType.PROTEIN.value, list(protein_ids)
-        )
-        organism_names = neo4j.get_nodes_from_node_ids(
-            EntityType.SPECIES.value, list(organism_ids)
-        )  # noqa
-        mesh_names = neo4j.get_mesh_from_mesh_ids(list(mesh_ids))
->>>>>>> ea95cbc1
     except Exception:
         raise
 
