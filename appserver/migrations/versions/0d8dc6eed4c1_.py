"""Insert stop words into new stop words table.

Revision ID: 0d8dc6eed4c1
Revises: 09f100e842ad
Create Date: 2020-08-04 21:18:22.308992

"""
from alembic import context
from alembic import op
import sqlalchemy as sa
from sqlalchemy.orm.session import Session
from sqlalchemy.sql import table, column
from sqlalchemy.dialects import postgresql

from os import path


# revision identifiers, used by Alembic.
revision = '0d8dc6eed4c1'
down_revision = '09f100e842ad'
branch_labels = None
depends_on = None


def upgrade():
    # ### commands auto generated by Alembic - please adjust! ###
    op.create_table(
        'annotation_stop_words',
        sa.Column('id', sa.BigInteger(), autoincrement=True, nullable=False),
        sa.Column('word', sa.String(length=80), nullable=False),
        sa.PrimaryKeyConstraint('id', name=op.f('pk_annotation_stop_words')),
    )
    # ### end Alembic commands ###
    if context.get_x_argument(as_dictionary=True).get('data_migrate', None):
        data_upgrades()


def downgrade():
    # ### commands auto generated by Alembic - please adjust! ###
    op.drop_table('annotation_stop_words')
    # ### end Alembic commands ###
    # NOTE: In practice perfect downgrades are difficult and in some cases
    # impossible! It is more practical to use database backups/snapshots to
    # "downgrade" the database. Changes to the database that we intend to
    # push to production should always be added to a NEW migration.
    # (i.e. "downgrade forward"!)


def data_upgrades():
    """Add optional data upgrade migrations here"""
    # reference to this directory
    directory = path.realpath(path.dirname(__file__))

    stop_words_file = path.join(
<<<<<<< HEAD
        directory,
        '../',
        'upgrade_data/annotation_stop_words.txt'
=======
        directory, '../..', 'neo4japp/services/annotations/annotation_stop_words.txt'
>>>>>>> b8df4400
    )

    session = Session(op.get_bind())

    _table = table('annotation_stop_words', column('word', sa.String))

    inserts = []
    with open(stop_words_file, 'r') as f:
        for line in f:
            inserts.append({'word': line.rstrip()})
    session.execute(_table.insert(), inserts)
    session.commit()


def data_downgrades():
    """Add optional data downgrade migrations here"""
    pass<|MERGE_RESOLUTION|>--- conflicted
+++ resolved
@@ -52,13 +52,9 @@
     directory = path.realpath(path.dirname(__file__))
 
     stop_words_file = path.join(
-<<<<<<< HEAD
         directory,
         '../',
         'upgrade_data/annotation_stop_words.txt'
-=======
-        directory, '../..', 'neo4japp/services/annotations/annotation_stop_words.txt'
->>>>>>> b8df4400
     )
 
     session = Session(op.get_bind())
