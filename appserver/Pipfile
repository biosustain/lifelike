[[source]]
name = "pypi"
url = "https://pypi.org/simple"
verify_ssl = true

[dev-packages]
pytest = "==5.3.5"
mypy = "==0.770"
pycodestyle = "==2.5.0"

[packages]
attrs = "~=18.1.0"
bcrypt = "~=3.1.7"
elasticsearch = "*"
flask-marshmallow = "~=0.11.0"
Flask = "*"
flask-caching = "~=1.8.0"
Flask-Cors = "~=3.0.8"
Flask-HTTPAuth = "~=3.3.0"
Flask-Migrate = "~=2.5.2"
Flask-SQLAlchemy = "~=2.4.1"
gunicorn="*"
<<<<<<< HEAD
=======
ipython = "==7.3.0"
>>>>>>> 5372d2d8
marshmallow-sqlalchemy = "~=0.22.3"
openpyxl = "~=3.0.3"
py2neo = "~=4.3.0"
PyJWT = "~=1.7.1"
psycopg2-binary = "==2.8.4"
bioc = "==1.3.4"
pdfminer-six = "==20200402"
graphviz = "==0.13.2"
lmdb = "==0.98"
ipython = "==7.3.0"

[requires]
python_version = "3.8.2"<|MERGE_RESOLUTION|>--- conflicted
+++ resolved
@@ -20,10 +20,6 @@
 Flask-Migrate = "~=2.5.2"
 Flask-SQLAlchemy = "~=2.4.1"
 gunicorn="*"
-<<<<<<< HEAD
-=======
-ipython = "==7.3.0"
->>>>>>> 5372d2d8
 marshmallow-sqlalchemy = "~=0.22.3"
 openpyxl = "~=3.0.3"
 py2neo = "~=4.3.0"
