--- conflicted
+++ resolved
@@ -12,11 +12,8 @@
 flask-caching = "~=1.8.0"
 openpyxl = "~=3.0.3"
 attrs = "~=18.1.0"
-<<<<<<< HEAD
 elasticsearch = "*"
-=======
 ipython = "==7.2.0"
->>>>>>> 677f6fb8
 
 [requires]
 python_version = "3.7"