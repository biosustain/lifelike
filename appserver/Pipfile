[[source]]
name = "pypi"
url = "https://pypi.org/simple"
verify_ssl = true

[dev-packages]
pytest = "==5.3.5"
mypy = "==0.770"
pycodestyle = "==2.5.0"

[packages]
attrs = "~=18.1.0"
bcrypt = "~=3.1.7"
flask-marshmallow = "~=0.11.0"
Flask = "*"
flask-caching = "~=1.8.0"
Flask-Cors = "~=3.0.8"
Flask-HTTPAuth = "~=3.3.0"
Flask-Migrate = "~=2.5.2"
Flask-SQLAlchemy = "~=2.4.1"
gunicorn="*"
marshmallow-sqlalchemy = "~=0.22.3"
openpyxl = "~=3.0.3"
PyJWT = "~=1.7.1"
psycopg2-binary = "==2.8.4"
bioc = "==1.3.4"
pdfminer-six = "==20200402"
graphviz = "==0.13.2"
lmdb = "==1.0.0"
ipython = "==7.19.0"
PyPDF4 = "==1.27.0"
sqlalchemy-searchable = "*"
unidecode = "==1.1.1"
elasticsearch = "==7.6.0"
sentry-sdk = {extras = ["flask"],version = "==0.14.3"}
ipy = "*"
redis = "==3.5.2"
flask-apispec = "==0.9.0"
requests = "*"
pandas = "~=1.0.5"
xlsxwriter = "~=1.2.9"
python-json-logger = "*"
intervaltree = "==3.1.0"
py2neo = "==2020.0.0"
paramiko = "==2.7.2"
google-cloud-storage = "*"
fastjsonschema = "*"
marshmallow-dataclass = "*"
marshmallow-enum = "*"
deepdiff = "*"
timeflake = "*"
azure-storage-file = "*"
scipy = "*"
<<<<<<< HEAD
azure-storage-blob = "*"
=======
statsmodels = "*"
>>>>>>> 6b31934f

[requires]
python_version = "3.8.2"<|MERGE_RESOLUTION|>--- conflicted
+++ resolved
@@ -51,11 +51,8 @@
 timeflake = "*"
 azure-storage-file = "*"
 scipy = "*"
-<<<<<<< HEAD
 azure-storage-blob = "*"
-=======
 statsmodels = "*"
->>>>>>> 6b31934f
 
 [requires]
 python_version = "3.8.2"