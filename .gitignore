--- conflicted
+++ resolved
@@ -35,10 +35,8 @@
 esdata/
 node_modules/
 
-<<<<<<< HEAD
 # ignore copy
 deployment/kg-prototypes
-=======
 # terraform files
 terraform.tfstate.*
 .terraform/
@@ -47,5 +45,4 @@
 
 # .env Files (to protect secrets)
 *.env
-*.env.*
->>>>>>> e497bb74
+*.env.*