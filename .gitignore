# Python
__pycache__/
*.pyc
env/
.cache/
.python_history

# compiled output
dist/
/**/*.pyc

# System Files
.DS_Store
Thumbs.db
.bash_history
.local/

# IDE - VSCode
.vscode/*
!.vscode/settings.json
!.vscode/tasks.json
!.vscode/launch.json
!.vscode/extensions.json

# .env Files (to protect secrets)
*.env

# ignore db files
db/*/*

# ignore node_modules
<<<<<<< HEAD
neo4j/
client/node_modules
esdata/
=======
client/node_modules
>>>>>>> 7a84dda5
<|MERGE_RESOLUTION|>--- conflicted
+++ resolved
@@ -29,10 +29,5 @@
 db/*/*
 
 # ignore node_modules
-<<<<<<< HEAD
-neo4j/
 client/node_modules
-esdata/
-=======
-client/node_modules
->>>>>>> 7a84dda5
+esdata/